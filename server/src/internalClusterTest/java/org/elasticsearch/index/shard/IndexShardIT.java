/*
 * Copyright Elasticsearch B.V. and/or licensed to Elasticsearch B.V. under one
 * or more contributor license agreements. Licensed under the Elastic License
 * 2.0 and the Server Side Public License, v 1; you may not use this file except
 * in compliance with, at your election, the Elastic License 2.0 or the Server
 * Side Public License, v 1.
 */
package org.elasticsearch.index.shard;

import org.apache.lucene.index.DirectoryReader;
import org.apache.lucene.store.LockObtainFailedException;
import org.elasticsearch.ExceptionsHelper;
import org.elasticsearch.action.ActionListener;
import org.elasticsearch.action.bulk.BulkRequestBuilder;
import org.elasticsearch.action.index.IndexRequest;
import org.elasticsearch.action.search.SearchRequest;
import org.elasticsearch.action.support.IndicesOptions;
import org.elasticsearch.cluster.ClusterInfoService;
import org.elasticsearch.cluster.ClusterInfoServiceUtils;
import org.elasticsearch.cluster.ClusterState;
import org.elasticsearch.cluster.InternalClusterInfoService;
import org.elasticsearch.cluster.metadata.IndexMetadata;
import org.elasticsearch.cluster.node.DiscoveryNode;
import org.elasticsearch.cluster.node.DiscoveryNodeUtils;
import org.elasticsearch.cluster.routing.RecoverySource;
import org.elasticsearch.cluster.routing.ShardRouting;
import org.elasticsearch.cluster.routing.ShardRoutingState;
import org.elasticsearch.cluster.routing.UnassignedInfo;
import org.elasticsearch.cluster.service.ClusterService;
import org.elasticsearch.common.Strings;
import org.elasticsearch.common.UUIDs;
import org.elasticsearch.common.bytes.BytesArray;
import org.elasticsearch.common.lucene.uid.Versions;
import org.elasticsearch.common.settings.Settings;
import org.elasticsearch.common.unit.ByteSizeUnit;
import org.elasticsearch.common.unit.ByteSizeValue;
import org.elasticsearch.core.CheckedFunction;
import org.elasticsearch.core.CheckedRunnable;
import org.elasticsearch.core.IOUtils;
import org.elasticsearch.core.TimeValue;
import org.elasticsearch.env.Environment;
import org.elasticsearch.env.NodeEnvironment;
import org.elasticsearch.env.ShardLock;
import org.elasticsearch.index.Index;
import org.elasticsearch.index.IndexModule;
import org.elasticsearch.index.IndexService;
import org.elasticsearch.index.IndexSettings;
import org.elasticsearch.index.VersionType;
import org.elasticsearch.index.engine.CommitStats;
import org.elasticsearch.index.engine.Engine;
import org.elasticsearch.index.engine.NoOpEngine;
import org.elasticsearch.index.flush.FlushStats;
import org.elasticsearch.index.mapper.SourceToParse;
import org.elasticsearch.index.seqno.RetentionLeaseSyncer;
import org.elasticsearch.index.seqno.SequenceNumbers;
import org.elasticsearch.index.translog.TestTranslog;
import org.elasticsearch.index.translog.Translog;
import org.elasticsearch.index.translog.TranslogStats;
import org.elasticsearch.indices.IndicesService;
import org.elasticsearch.indices.breaker.CircuitBreakerService;
import org.elasticsearch.indices.recovery.RecoveryState;
import org.elasticsearch.plugins.Plugin;
import org.elasticsearch.search.builder.SearchSourceBuilder;
import org.elasticsearch.test.DummyShardLock;
import org.elasticsearch.test.ESSingleNodeTestCase;
import org.elasticsearch.test.IndexSettingsModule;
import org.elasticsearch.test.InternalSettingsPlugin;
import org.elasticsearch.xcontent.XContentType;
import org.junit.Assert;

import java.io.IOException;
import java.io.UncheckedIOException;
import java.nio.file.DirectoryStream;
import java.nio.file.Files;
import java.nio.file.Path;
import java.util.ArrayList;
import java.util.Arrays;
import java.util.Collection;
import java.util.Collections;
import java.util.List;
import java.util.Locale;
import java.util.Optional;
import java.util.concurrent.BrokenBarrierException;
import java.util.concurrent.CountDownLatch;
import java.util.concurrent.CyclicBarrier;
import java.util.concurrent.TimeUnit;
import java.util.concurrent.atomic.AtomicBoolean;
import java.util.concurrent.atomic.AtomicReference;
import java.util.function.Predicate;
import java.util.stream.Stream;

import static com.carrotsearch.randomizedtesting.RandomizedTest.randomAsciiLettersOfLength;
import static java.util.Collections.emptySet;
import static org.elasticsearch.action.support.WriteRequest.RefreshPolicy.IMMEDIATE;
import static org.elasticsearch.action.support.WriteRequest.RefreshPolicy.NONE;
import static org.elasticsearch.cluster.routing.TestShardRouting.newShardRouting;
import static org.elasticsearch.index.shard.IndexShardTestCase.getTranslog;
import static org.elasticsearch.index.shard.IndexShardTestCase.recoverFromStore;
import static org.elasticsearch.test.LambdaMatchers.falseWith;
import static org.elasticsearch.test.LambdaMatchers.trueWith;
import static org.elasticsearch.test.hamcrest.ElasticsearchAssertions.assertAcked;
import static org.elasticsearch.test.hamcrest.ElasticsearchAssertions.assertHitCount;
import static org.elasticsearch.test.hamcrest.ElasticsearchAssertions.assertNoFailures;
import static org.hamcrest.Matchers.allOf;
import static org.hamcrest.Matchers.containsString;
import static org.hamcrest.Matchers.either;
import static org.hamcrest.Matchers.equalTo;
import static org.hamcrest.Matchers.greaterThan;
import static org.hamcrest.Matchers.instanceOf;

public class IndexShardIT extends ESSingleNodeTestCase {

    @Override
    protected Collection<Class<? extends Plugin>> getPlugins() {
        return pluginList(InternalSettingsPlugin.class);
    }

    public void testLockTryingToDelete() throws Exception {
        createIndex("test");
        ensureGreen();
        NodeEnvironment env = getInstanceFromNode(NodeEnvironment.class);

        ClusterService cs = getInstanceFromNode(ClusterService.class);
        final Index index = cs.state().metadata().index("test").getIndex();
        Path[] shardPaths = env.availableShardPaths(new ShardId(index, 0));
        logger.info("--> paths: [{}]", (Object) shardPaths);
        // Should not be able to acquire the lock because it's already open
        try {
            NodeEnvironment.acquireFSLockForPaths(IndexSettingsModule.newIndexSettings("test", Settings.EMPTY), shardPaths);
            fail("should not have been able to acquire the lock");
        } catch (LockObtainFailedException e) {
            assertTrue("msg: " + e.getMessage(), e.getMessage().contains("unable to acquire write.lock"));
        }
        // Test without the regular shard lock to assume we can acquire it
        // (worst case, meaning that the shard lock could be acquired and
        // we're green to delete the shard's directory)
        final ShardLock sLock = new DummyShardLock(new ShardId(index, 0));
        final IndexSettings indexSettings = IndexSettingsModule.newIndexSettings("test", Settings.EMPTY);

        final LockObtainFailedException exception = expectThrows(
            LockObtainFailedException.class,
            () -> env.deleteShardDirectoryUnderLock(sLock, indexSettings, indexPaths -> {
                assert false : "should not be called " + indexPaths;
            })
        );
        assertThat(exception.getMessage(), exception.getMessage(), containsString("unable to acquire write.lock"));
    }

    public void testDurableFlagHasEffect() {
        createIndex("test");
        ensureGreen();
        prepareIndex("test").setId("1").setSource("{}", XContentType.JSON).get();
        IndicesService indicesService = getInstanceFromNode(IndicesService.class);
        IndexService test = indicesService.indexService(resolveIndex("test"));
        IndexShard shard = test.getShardOrNull(0);
        Translog translog = getTranslog(shard);
        Predicate<Translog> needsSync = (tlog) -> {
            // we can't use tlog.needsSync() here since it also takes the global checkpoint into account
            // we explicitly want to check here if our durability checks are taken into account so we only
            // check if we are synced upto the current write location
            Translog.Location lastWriteLocation = tlog.getLastWriteLocation();
            try {
                // the lastWriteLocaltion has a Integer.MAX_VALUE size so we have to create a new one
                return tlog.ensureSynced(
                    new Translog.Location(lastWriteLocation.generation, lastWriteLocation.translogLocation, 0),
                    SequenceNumbers.UNASSIGNED_SEQ_NO
                );
            } catch (IOException e) {
                throw new UncheckedIOException(e);
            }
        };
        setDurability(shard, Translog.Durability.REQUEST);
        assertThat(needsSync, falseWith(translog));
        setDurability(shard, Translog.Durability.ASYNC);
        prepareIndex("test").setId("2").setSource("{}", XContentType.JSON).get();
        assertThat(needsSync, trueWith(translog));
        setDurability(shard, Translog.Durability.REQUEST);
        client().prepareDelete("test", "1").get();
        assertThat(needsSync, falseWith(translog));

        setDurability(shard, Translog.Durability.ASYNC);
        client().prepareDelete("test", "2").get();
        assertTrue(translog.syncNeeded());
        setDurability(shard, Translog.Durability.REQUEST);
<<<<<<< HEAD
        try (BulkRequestBuilder bulkRequestBuilder = client().prepareBulk()) {
            assertNoFailures(
                bulkRequestBuilder.add(prepareIndex("test").setId("3").setSource("{}", XContentType.JSON))
                    .add(client().prepareDelete("test", "1"))
                    .get()
            );
        }
        assertFalse(needsSync.test(translog));
=======
        assertNoFailures(
            client().prepareBulk()
                .add(prepareIndex("test").setId("3").setSource("{}", XContentType.JSON))
                .add(client().prepareDelete("test", "1"))
                .get()
        );
        assertThat(needsSync, falseWith(translog));
>>>>>>> 6111d967

        setDurability(shard, Translog.Durability.ASYNC);
        try (BulkRequestBuilder bulkRequestBuilder = client().prepareBulk()) {
            assertNoFailures(
                bulkRequestBuilder.add(prepareIndex("test").setId("4").setSource("{}", XContentType.JSON))
                    .add(client().prepareDelete("test", "3"))
                    .get()
            );
        }
        setDurability(shard, Translog.Durability.REQUEST);
        assertThat(needsSync, trueWith(translog));
    }

    private void setDurability(IndexShard shard, Translog.Durability durability) {
        indicesAdmin().prepareUpdateSettings(shard.shardId().getIndexName())
            .setSettings(Settings.builder().put(IndexSettings.INDEX_TRANSLOG_DURABILITY_SETTING.getKey(), durability.name()).build())
            .get();
        assertEquals(durability, shard.getTranslogDurability());
    }

    public void testUpdatePriority() {
        assertAcked(indicesAdmin().prepareCreate("test").setSettings(Settings.builder().put(IndexMetadata.SETTING_PRIORITY, 200)));
        IndexService indexService = getInstanceFromNode(IndicesService.class).indexService(resolveIndex("test"));
        assertEquals(200, indexService.getIndexSettings().getSettings().getAsInt(IndexMetadata.SETTING_PRIORITY, 0).intValue());
        indicesAdmin().prepareUpdateSettings("test").setSettings(Settings.builder().put(IndexMetadata.SETTING_PRIORITY, 400).build()).get();
        assertEquals(400, indexService.getIndexSettings().getSettings().getAsInt(IndexMetadata.SETTING_PRIORITY, 0).intValue());
    }

    public void testIndexDirIsDeletedWhenShardRemoved() throws Exception {
        Environment env = getInstanceFromNode(Environment.class);
        Path idxPath = env.sharedDataFile().resolve(randomAlphaOfLength(10));
        logger.info("--> idxPath: [{}]", idxPath);
        Settings idxSettings = Settings.builder().put(IndexMetadata.SETTING_DATA_PATH, idxPath).build();
        createIndex("test", idxSettings);
        ensureGreen("test");
        prepareIndex("test").setId("1").setSource("{}", XContentType.JSON).setRefreshPolicy(IMMEDIATE).get();
        assertHitCount(client().prepareSearch("test"), 1L);
        indicesAdmin().prepareDelete("test").get();
        assertAllIndicesRemovedAndDeletionCompleted(Collections.singleton(getInstanceFromNode(IndicesService.class)));
        assertPathHasBeenCleared(idxPath);
    }

    public void testExpectedShardSizeIsPresent() throws InterruptedException {
        assertAcked(indicesAdmin().prepareCreate("test").setSettings(indexSettings(1, 0)));
        for (int i = 0; i < 50; i++) {
            prepareIndex("test").setSource("{}", XContentType.JSON).get();
        }
        ensureGreen("test");
        InternalClusterInfoService clusterInfoService = (InternalClusterInfoService) getInstanceFromNode(ClusterInfoService.class);
        ClusterInfoServiceUtils.refresh(clusterInfoService);
        ClusterState state = getInstanceFromNode(ClusterService.class).state();
        ShardRouting shardRouting = state.getRoutingTable().index("test").shard(0).primaryShard();
        Long test = clusterInfoService.getClusterInfo().getShardSize(shardRouting);
        assertNotNull(test);
        assertTrue(test > 0);

        Optional<Long> dataSetSize = clusterInfoService.getClusterInfo().getShardDataSetSize(shardRouting.shardId());
        assertTrue(dataSetSize.isPresent());
        assertThat(dataSetSize.get(), greaterThan(0L));
    }

    public void testIndexCanChangeCustomDataPath() throws Exception {
        final String index = "test-custom-data-path";
        final Path sharedDataPath = getInstanceFromNode(Environment.class).sharedDataFile().resolve(randomAsciiLettersOfLength(10));
        final Path indexDataPath = sharedDataPath.resolve("start-" + randomAsciiLettersOfLength(10));

        logger.info("--> creating index [{}] with data_path [{}]", index, indexDataPath);
        createIndex(index, Settings.builder().put(IndexMetadata.SETTING_DATA_PATH, indexDataPath.toAbsolutePath().toString()).build());
        prepareIndex(index).setId("1").setSource("foo", "bar").setRefreshPolicy(IMMEDIATE).get();
        ensureGreen(index);

        assertHitCount(client().prepareSearch(index).setSize(0), 1L);

        logger.info("--> closing the index [{}]", index);
        assertAcked(indicesAdmin().prepareClose(index));
        logger.info("--> index closed, re-opening...");
        assertAcked(indicesAdmin().prepareOpen(index));
        logger.info("--> index re-opened");
        ensureGreen(index);

        assertHitCount(client().prepareSearch(index).setSize(0), 1L);

        // Now, try closing and changing the settings
        logger.info("--> closing the index [{}] before updating data_path", index);
        assertAcked(indicesAdmin().prepareClose(index));

        final Path newIndexDataPath = sharedDataPath.resolve("end-" + randomAlphaOfLength(10));
        IOUtils.rm(newIndexDataPath);

        logger.info("--> copying data on disk from [{}] to [{}]", indexDataPath, newIndexDataPath);
        assert Files.exists(newIndexDataPath) == false : "new index data path directory should not exist!";
        try (Stream<Path> stream = Files.walk(indexDataPath)) {
            stream.forEach(path -> {
                try {
                    if (path.endsWith(".lock") == false) {
                        Files.copy(path, newIndexDataPath.resolve(indexDataPath.relativize(path)));
                    }
                } catch (final Exception e) {
                    logger.error("Failed to copy data path directory", e);
                    fail();
                }
            });
        }

        logger.info("--> updating data_path to [{}] for index [{}]", newIndexDataPath, index);
        assertAcked(
            indicesAdmin().prepareUpdateSettings(index)
                .setSettings(Settings.builder().put(IndexMetadata.SETTING_DATA_PATH, newIndexDataPath.toAbsolutePath().toString()).build())
                .setIndicesOptions(IndicesOptions.fromOptions(true, false, true, true))
        );

        logger.info("--> settings updated and files moved, re-opening index");
        assertAcked(indicesAdmin().prepareOpen(index));
        logger.info("--> index re-opened");
        ensureGreen(index);

        assertHitCount(client().prepareSearch(index).setSize(0), 1L);

        assertAcked(indicesAdmin().prepareDelete(index));
        assertAllIndicesRemovedAndDeletionCompleted(Collections.singleton(getInstanceFromNode(IndicesService.class)));
        assertPathHasBeenCleared(newIndexDataPath.toAbsolutePath());
    }

    public void testMaybeFlush() throws Exception {
        createIndex(
            "test",
            Settings.builder().put(IndexSettings.INDEX_TRANSLOG_DURABILITY_SETTING.getKey(), Translog.Durability.REQUEST).build()
        );
        ensureGreen();
        IndicesService indicesService = getInstanceFromNode(IndicesService.class);
        IndexService test = indicesService.indexService(resolveIndex("test"));
        IndexShard shard = test.getShardOrNull(0);
        assertFalse(shard.shouldPeriodicallyFlush());
        indicesAdmin().prepareUpdateSettings("test")
            .setSettings(
                Settings.builder()
                    .put(
                        IndexSettings.INDEX_TRANSLOG_FLUSH_THRESHOLD_SIZE_SETTING.getKey(),
                        new ByteSizeValue(135 /* size of the operation + one generation header&footer*/, ByteSizeUnit.BYTES)
                    )
                    .build()
            )
            .get();
        prepareIndex("test").setId("0").setSource("{}", XContentType.JSON).setRefreshPolicy(randomBoolean() ? IMMEDIATE : NONE).get();
        assertFalse(shard.shouldPeriodicallyFlush());
        shard.applyIndexOperationOnPrimary(
            Versions.MATCH_ANY,
            VersionType.INTERNAL,
            new SourceToParse("1", new BytesArray("{}"), XContentType.JSON),
            SequenceNumbers.UNASSIGNED_SEQ_NO,
            0,
            IndexRequest.UNSET_AUTO_GENERATED_TIMESTAMP,
            false
        );
        assertTrue(shard.shouldPeriodicallyFlush());
        final Translog translog = getTranslog(shard);
        assertEquals(2, translog.stats().getUncommittedOperations());
        assertThat(shard.flushStats().getTotal(), equalTo(0L));
        prepareIndex("test").setId("2").setSource("{}", XContentType.JSON).setRefreshPolicy(randomBoolean() ? IMMEDIATE : NONE).get();
        assertThat(shard.getLastKnownGlobalCheckpoint(), equalTo(2L));
        assertBusy(() -> { // this is async
            assertFalse(shard.shouldPeriodicallyFlush());
            assertThat(shard.flushStats().getPeriodic(), equalTo(1L));
            assertThat(shard.flushStats().getTotal(), equalTo(1L));
        });
        shard.sync();
        assertThat(shard.getLastSyncedGlobalCheckpoint(), equalTo(2L));
        assertThat("last commit [" + shard.commitStats().getUserData() + "]", translog.stats().getUncommittedOperations(), equalTo(0));
        long size = Math.max(translog.stats().getUncommittedSizeInBytes(), Translog.DEFAULT_HEADER_SIZE_IN_BYTES + 1);
        logger.info(
            "--> current translog size: [{}] num_ops [{}] generation [{}]",
            translog.stats().getUncommittedSizeInBytes(),
            translog.stats().getUncommittedOperations(),
            translog.getGeneration()
        );
        indicesAdmin().prepareUpdateSettings("test")
            .setSettings(
                Settings.builder()
                    .put(IndexSettings.INDEX_TRANSLOG_FLUSH_THRESHOLD_SIZE_SETTING.getKey(), new ByteSizeValue(size, ByteSizeUnit.BYTES))
                    .build()
            )
            .get();
        client().prepareDelete("test", "2").get();
        logger.info(
            "--> translog size after delete: [{}] num_ops [{}] generation [{}]",
            translog.stats().getUncommittedSizeInBytes(),
            translog.stats().getUncommittedOperations(),
            translog.getGeneration()
        );
        assertBusy(() -> { // this is async
            final TranslogStats translogStats = translog.stats();
            final CommitStats commitStats = shard.commitStats();
            final FlushStats flushStats = shard.flushStats();
            logger.info(
                "--> translog stats [{}] gen [{}] commit_stats [{}] flush_stats [{}/{}]",
                Strings.toString(translogStats),
                translog.getGeneration().translogFileGeneration,
                commitStats.getUserData(),
                flushStats.getPeriodic(),
                flushStats.getTotal()
            );
            assertFalse(shard.shouldPeriodicallyFlush());
        });
        shard.sync();
        assertEquals(0, translog.stats().getUncommittedOperations());
    }

    public void testMaybeRollTranslogGeneration() throws Exception {
        final int generationThreshold = randomIntBetween(64, 512);
        final Settings settings = Settings.builder()
            .put("index.number_of_shards", 1)
            .put("index.translog.generation_threshold_size", generationThreshold + "b")
            .build();
        createIndex("test", settings, "test");
        ensureGreen("test");
        final IndicesService indicesService = getInstanceFromNode(IndicesService.class);
        final IndexService test = indicesService.indexService(resolveIndex("test"));
        final IndexShard shard = test.getShardOrNull(0);
        int rolls = 0;
        final Translog translog = getTranslog(shard);
        final long generation = translog.currentFileGeneration();
        final int numberOfDocuments = randomIntBetween(32, 128);
        for (int i = 0; i < numberOfDocuments; i++) {
            assertThat(translog.currentFileGeneration(), equalTo(generation + rolls));
            final Engine.IndexResult result = shard.applyIndexOperationOnPrimary(
                Versions.MATCH_ANY,
                VersionType.INTERNAL,
                new SourceToParse("1", new BytesArray("{}"), XContentType.JSON),
                SequenceNumbers.UNASSIGNED_SEQ_NO,
                0,
                IndexRequest.UNSET_AUTO_GENERATED_TIMESTAMP,
                false
            );
            final Translog.Location location = result.getTranslogLocation();
            shard.afterWriteOperation();
            if (location.translogLocation + location.size > generationThreshold) {
                // wait until the roll completes
                assertBusy(() -> assertFalse(shard.shouldRollTranslogGeneration()));
                rolls++;
                assertThat(translog.currentFileGeneration(), equalTo(generation + rolls));
            }
        }
    }

    public void testStressMaybeFlushOrRollTranslogGeneration() throws Exception {
        createIndex("test");
        ensureGreen();
        IndicesService indicesService = getInstanceFromNode(IndicesService.class);
        IndexService test = indicesService.indexService(resolveIndex("test"));
        final IndexShard shard = test.getShardOrNull(0);
        assertFalse(shard.shouldPeriodicallyFlush());
        final boolean flush = randomBoolean();
        final Settings settings;
        if (flush) {
            // size of the operation plus the overhead of one generation.
            settings = Settings.builder().put("index.translog.flush_threshold_size", "125b").build();
        } else {
            // size of the operation plus header and footer
            settings = Settings.builder().put("index.translog.generation_threshold_size", "117b").build();
        }
        indicesAdmin().prepareUpdateSettings("test").setSettings(settings).get();
        prepareIndex("test").setId("0").setSource("{}", XContentType.JSON).setRefreshPolicy(randomBoolean() ? IMMEDIATE : NONE).get();
        assertFalse(shard.shouldPeriodicallyFlush());
        final AtomicBoolean running = new AtomicBoolean(true);
        final int numThreads = randomIntBetween(2, 4);
        final Thread[] threads = new Thread[numThreads];
        final CyclicBarrier barrier = new CyclicBarrier(numThreads + 1);
        for (int i = 0; i < threads.length; i++) {
            threads[i] = new Thread(() -> {
                try {
                    barrier.await();
                } catch (final InterruptedException | BrokenBarrierException e) {
                    throw new RuntimeException(e);
                }
                while (running.get()) {
                    shard.afterWriteOperation();
                }
            });
            threads[i].start();
        }
        barrier.await();
        final CheckedRunnable<Exception> check;
        if (flush) {
            final FlushStats initialStats = shard.flushStats();
            prepareIndex("test").setId("1").setSource("{}", XContentType.JSON).get();
            check = () -> {
                assertFalse(shard.shouldPeriodicallyFlush());
                final FlushStats currentStats = shard.flushStats();
                String msg = String.format(
                    Locale.ROOT,
                    "flush stats: total=[%d vs %d], periodic=[%d vs %d]",
                    initialStats.getTotal(),
                    currentStats.getTotal(),
                    initialStats.getPeriodic(),
                    currentStats.getPeriodic()
                );
                assertThat(
                    msg,
                    currentStats.getPeriodic(),
                    either(equalTo(initialStats.getPeriodic() + 1)).or(equalTo(initialStats.getPeriodic() + 2))
                );
                assertThat(
                    msg,
                    currentStats.getTotal(),
                    either(equalTo(initialStats.getTotal() + 1)).or(equalTo(initialStats.getTotal() + 2))
                );
            };
        } else {
            final long generation = getTranslog(shard).currentFileGeneration();
            prepareIndex("test").setId("1").setSource("{}", XContentType.JSON).get();
            check = () -> {
                assertFalse(shard.shouldRollTranslogGeneration());
                assertEquals(generation + 1, getTranslog(shard).currentFileGeneration());
            };
        }
        assertBusy(check);
        running.set(false);
        for (int i = 0; i < threads.length; i++) {
            threads[i].join();
        }
        check.run();
    }

    public void testFlushStats() throws Exception {
        final IndexService indexService = createIndex("test");
        ensureGreen();
        Settings settings = Settings.builder().put("index.translog.flush_threshold_size", "" + between(200, 300) + "b").build();
        indicesAdmin().prepareUpdateSettings("test").setSettings(settings).get();
        final int numDocs = between(10, 100);
        for (int i = 0; i < numDocs; i++) {
            prepareIndex("test").setId(Integer.toString(i)).setSource("{}", XContentType.JSON).get();
        }
        // A flush stats may include the new total count but the old period count - assert eventually.
        assertBusy(() -> {
            final FlushStats flushStats = indicesAdmin().prepareStats("test").clear().setFlush(true).get().getTotal().flush;
            assertThat(flushStats.getPeriodic(), allOf(equalTo(flushStats.getTotal()), greaterThan(0L)));
        });
        assertBusy(() -> assertThat(indexService.getShard(0).shouldPeriodicallyFlush(), equalTo(false)));
        settings = Settings.builder().put("index.translog.flush_threshold_size", (String) null).build();
        indicesAdmin().prepareUpdateSettings("test").setSettings(settings).get();

        prepareIndex("test").setId(UUIDs.randomBase64UUID()).setSource("{}", XContentType.JSON).get();
        indicesAdmin().prepareFlush("test").setForce(randomBoolean()).setWaitIfOngoing(true).get();
        final FlushStats flushStats = indicesAdmin().prepareStats("test").clear().setFlush(true).get().getTotal().flush;
        assertThat(flushStats.getTotal(), greaterThan(flushStats.getPeriodic()));
    }

    public void testShardHasMemoryBufferOnTranslogRecover() throws Throwable {
        createIndex("test");
        ensureGreen();
        IndicesService indicesService = getInstanceFromNode(IndicesService.class);
        IndexService indexService = indicesService.indexService(resolveIndex("test"));
        IndexShard shard = indexService.getShardOrNull(0);
        prepareIndex("test").setId("0").setSource("{\"foo\" : \"bar\"}", XContentType.JSON).get();
        client().prepareDelete("test", "0").get();
        prepareIndex("test").setId("1").setSource("{\"foo\" : \"bar\"}", XContentType.JSON).setRefreshPolicy(IMMEDIATE).get();

        CheckedFunction<DirectoryReader, DirectoryReader, IOException> wrapper = directoryReader -> directoryReader;
        shard.close("simon says", false);
        AtomicReference<IndexShard> shardRef = new AtomicReference<>();
        List<Exception> failures = new ArrayList<>();
        IndexingOperationListener listener = new IndexingOperationListener() {

            @Override
            public void postIndex(ShardId shardId, Engine.Index index, Engine.IndexResult result) {
                try {
                    assertNotNull(shardRef.get());
                    // this is all IMC needs to do - check current memory and refresh
                    assertTrue(shardRef.get().getIndexBufferRAMBytesUsed() > 0);
                    shardRef.get().refresh("test");
                } catch (Exception e) {
                    failures.add(e);
                    throw e;
                }
            }

            @Override
            public void postDelete(ShardId shardId, Engine.Delete delete, Engine.DeleteResult result) {
                try {
                    assertNotNull(shardRef.get());
                    // this is all IMC needs to do - check current memory and refresh
                    assertTrue(shardRef.get().getIndexBufferRAMBytesUsed() > 0);
                    shardRef.get().refresh("test");
                } catch (Exception e) {
                    failures.add(e);
                    throw e;
                }
            }
        };
        final IndexShard newShard = newIndexShard(indexService, shard, wrapper, getInstanceFromNode(CircuitBreakerService.class), listener);
        shardRef.set(newShard);
        recoverShard(newShard);

        try {
            ExceptionsHelper.rethrowAndSuppress(failures);
        } finally {
            newShard.close("just do it", randomBoolean());
        }
    }

    public static final IndexShard recoverShard(IndexShard newShard) throws IOException {
        DiscoveryNode localNode = DiscoveryNodeUtils.builder("foo").roles(emptySet()).build();
        newShard.markAsRecovering("store", new RecoveryState(newShard.routingEntry(), localNode, null));
        recoverFromStore(newShard);
        IndexShardTestCase.updateRoutingEntry(
            newShard,
            newShard.routingEntry().moveToStarted(ShardRouting.UNAVAILABLE_EXPECTED_SHARD_SIZE)
        );
        return newShard;
    }

    public static final IndexShard newIndexShard(
        final IndexService indexService,
        final IndexShard shard,
        CheckedFunction<DirectoryReader, DirectoryReader, IOException> wrapper,
        final CircuitBreakerService cbs,
        final IndexingOperationListener... listeners
    ) throws IOException {
        ShardRouting initializingShardRouting = getInitializingShardRouting(shard.routingEntry());
        return new IndexShard(
            initializingShardRouting,
            indexService.getIndexSettings(),
            shard.shardPath(),
            shard.store(),
            indexService.getIndexSortSupplier(),
            indexService.cache(),
            indexService.mapperService(),
            indexService.similarityService(),
            shard.getEngineFactory(),
            indexService.getIndexEventListener(),
            wrapper,
            indexService.getThreadPool(),
            indexService.getBigArrays(),
            null,
            Collections.emptyList(),
            Arrays.asList(listeners),
            IndexShardTestCase.NOOP_GCP_SYNCER,
            RetentionLeaseSyncer.EMPTY,
            cbs,
            IndexModule.DEFAULT_SNAPSHOT_COMMIT_SUPPLIER,
            System::nanoTime,
            null
        );
    }

    private static ShardRouting getInitializingShardRouting(ShardRouting existingShardRouting) {
        ShardRouting shardRouting = newShardRouting(
            existingShardRouting.shardId(),
            existingShardRouting.currentNodeId(),
            null,
            existingShardRouting.primary(),
            ShardRoutingState.INITIALIZING,
            existingShardRouting.allocationId()
        );
        shardRouting = shardRouting.updateUnassigned(
            new UnassignedInfo(UnassignedInfo.Reason.INDEX_REOPENED, "fake recovery"),
            RecoverySource.ExistingStoreRecoverySource.INSTANCE
        );
        return shardRouting;
    }

    public void testInvalidateIndicesRequestCacheWhenRollbackEngine() throws Exception {
        createIndex("test", indexSettings(1, 0).put("index.refresh_interval", -1).build());
        ensureGreen();
        final IndicesService indicesService = getInstanceFromNode(IndicesService.class);
        final IndexShard shard = indicesService.getShardOrNull(new ShardId(resolveIndex("test"), 0));
        final SearchRequest countRequest = new SearchRequest("test").source(new SearchSourceBuilder().size(0));
        final long numDocs = between(10, 20);
        for (int i = 0; i < numDocs; i++) {
            prepareIndex("test").setId(Integer.toString(i)).setSource("{}", XContentType.JSON).get();
            if (randomBoolean()) {
                shard.refresh("test");
            }
        }
        shard.refresh("test");
        assertHitCount(client().search(countRequest), numDocs);
        assertThat(shard.getLocalCheckpoint(), equalTo(shard.seqNoStats().getMaxSeqNo()));

        final CountDownLatch engineResetLatch = new CountDownLatch(1);
        shard.acquireAllPrimaryOperationsPermits(ActionListener.wrap(r -> {
            try {
                shard.resetEngineToGlobalCheckpoint();
            } finally {
                r.close();
                engineResetLatch.countDown();
            }
        }, Assert::assertNotNull), TimeValue.timeValueMinutes(1L));
        engineResetLatch.await();

        final long moreDocs = between(10, 20);
        for (int i = 0; i < moreDocs; i++) {
            prepareIndex("test").setId(Long.toString(i + numDocs)).setSource("{}", XContentType.JSON).get();
            if (randomBoolean()) {
                shard.refresh("test");
            }
        }
        shard.refresh("test");
        try (Engine.Searcher searcher = shard.acquireSearcher("test")) {
            assertThat(
                "numDocs=" + numDocs + " moreDocs=" + moreDocs,
                (long) searcher.getIndexReader().numDocs(),
                equalTo(numDocs + moreDocs)
            );
        }
        assertHitCount(client().search(countRequest), numDocs + moreDocs);
    }

    public void testShardChangesWithDefaultDocType() throws Exception {
        Settings settings = indexSettings(1, 0).put("index.translog.flush_threshold_size", "512mb") // do not flush
            .put("index.soft_deletes.enabled", true)
            .build();
        IndexService indexService = createIndex("index", settings, "user_doc", "title", "type=keyword");
        int numOps = between(1, 10);
        for (int i = 0; i < numOps; i++) {
            if (randomBoolean()) {
                prepareIndex("index").setId(randomFrom("1", "2")).setSource("{}", XContentType.JSON).get();
            } else {
                client().prepareDelete("index", randomFrom("1", "2")).get();
            }
        }
        IndexShard shard = indexService.getShard(0);
        try (
            Translog.Snapshot luceneSnapshot = shard.newChangesSnapshot("test", 0, numOps - 1, true, randomBoolean(), randomBoolean());
            Translog.Snapshot translogSnapshot = getTranslog(shard).newSnapshot()
        ) {
            List<Translog.Operation> opsFromLucene = TestTranslog.drainSnapshot(luceneSnapshot, true);
            List<Translog.Operation> opsFromTranslog = TestTranslog.drainSnapshot(translogSnapshot, true);
            assertThat(opsFromLucene, equalTo(opsFromTranslog));
        }
    }

    /**
     * Test that the {@link org.elasticsearch.index.engine.NoOpEngine} takes precedence over other
     * engine factories if the index is closed.
     */
    public void testNoOpEngineFactoryTakesPrecedence() {
        final String indexName = "closed-index";
        createIndex(indexName, indexSettings(1, 0).build());
        ensureGreen();

        assertAcked(indicesAdmin().prepareClose(indexName));

        final ClusterService clusterService = getInstanceFromNode(ClusterService.class);
        final ClusterState clusterState = clusterService.state();

        final IndexMetadata indexMetadata = clusterState.metadata().index(indexName);
        final IndicesService indicesService = getInstanceFromNode(IndicesService.class);
        final IndexService indexService = indicesService.indexServiceSafe(indexMetadata.getIndex());

        for (IndexShard indexShard : indexService) {
            assertThat(indexShard.getEngine(), instanceOf(NoOpEngine.class));
        }
    }

    /**
     * Asserts that there are no files in the specified path
     */
    private void assertPathHasBeenCleared(Path path) {
        logger.info("--> checking that [{}] has been cleared", path);
        int count = 0;
        StringBuilder sb = new StringBuilder();
        sb.append("[");
        if (Files.exists(path)) {
            try (DirectoryStream<Path> stream = Files.newDirectoryStream(path)) {
                for (Path file : stream) {
                    // Skip files added by Lucene's ExtraFS
                    if (file.getFileName().toString().startsWith("extra")) {
                        continue;
                    }
                    logger.info("--> found file: [{}]", file.toAbsolutePath().toString());
                    if (Files.isDirectory(file)) {
                        assertPathHasBeenCleared(file);
                    } else if (Files.isRegularFile(file)) {
                        count++;
                        sb.append(file.toAbsolutePath().toString());
                        sb.append("\n");
                    }
                }
            } catch (IOException e) {
                throw new UncheckedIOException(e);
            }
        }
        sb.append("]");
        assertThat(count + " files exist that should have been cleaned:\n" + sb.toString(), count, equalTo(0));
    }

    private static void assertAllIndicesRemovedAndDeletionCompleted(Iterable<IndicesService> indicesServices) throws Exception {
        for (IndicesService indicesService : indicesServices) {
            assertBusy(() -> assertFalse(indicesService.iterator().hasNext()), 1, TimeUnit.MINUTES);
            assertBusy(() -> assertFalse(indicesService.hasUncompletedPendingDeletes()), 1, TimeUnit.MINUTES);
        }
    }
}<|MERGE_RESOLUTION|>--- conflicted
+++ resolved
@@ -182,7 +182,6 @@
         client().prepareDelete("test", "2").get();
         assertTrue(translog.syncNeeded());
         setDurability(shard, Translog.Durability.REQUEST);
-<<<<<<< HEAD
         try (BulkRequestBuilder bulkRequestBuilder = client().prepareBulk()) {
             assertNoFailures(
                 bulkRequestBuilder.add(prepareIndex("test").setId("3").setSource("{}", XContentType.JSON))
@@ -190,16 +189,7 @@
                     .get()
             );
         }
-        assertFalse(needsSync.test(translog));
-=======
-        assertNoFailures(
-            client().prepareBulk()
-                .add(prepareIndex("test").setId("3").setSource("{}", XContentType.JSON))
-                .add(client().prepareDelete("test", "1"))
-                .get()
-        );
         assertThat(needsSync, falseWith(translog));
->>>>>>> 6111d967
 
         setDurability(shard, Translog.Durability.ASYNC);
         try (BulkRequestBuilder bulkRequestBuilder = client().prepareBulk()) {
