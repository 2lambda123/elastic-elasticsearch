--- conflicted
+++ resolved
@@ -255,14 +255,10 @@
 
         state = client().admin().cluster().prepareState().get().getState();
 
-<<<<<<< HEAD
-        for (ShardRouting shard : state.getRoutingTable().shardsWithState(ShardRoutingState.STARTED)) {
-=======
         // The persistent settings still exist in the state
         assertThat(state.metadata().persistentSettings(), equalTo(exclude));
 
         for (ShardRouting shard : state.getRoutingNodes().shardsWithState(ShardRoutingState.STARTED)) {
->>>>>>> b8cbc7a8
             String node = state.getRoutingNodes().node(shard.currentNodeId()).node().getName();
             logger.info("--> shard on {} - {}", node, shard);
             assertTrue("shard on " + node + " but should only be on the include node list: " +
