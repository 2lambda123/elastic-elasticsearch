--- conflicted
+++ resolved
@@ -98,19 +98,11 @@
     }
 
     public void testBasicScenario() throws Exception {
-<<<<<<< HEAD
-        putComposableIndexTemplate("id1", "metrics-foo*", "@timestamp1");
+        putComposableIndexTemplate("id1", "@timestamp1", List.of("metrics-foo*"));
         CreateDataStreamAction.Request createDataStreamRequest = new CreateDataStreamAction.Request("metrics-foo");
         client().admin().indices().createDataStream(createDataStreamRequest).get();
 
-        putComposableIndexTemplate("id2", "metrics-bar*", "@timestamp2");
-=======
-        createIndexTemplate("id1", "@timestamp1", "metrics-foo*");
-        CreateDataStreamAction.Request createDataStreamRequest = new CreateDataStreamAction.Request("metrics-foo");
-        client().admin().indices().createDataStream(createDataStreamRequest).get();
-
-        createIndexTemplate("id2", "@timestamp2", "metrics-bar*");
->>>>>>> eecef2a6
+        putComposableIndexTemplate("id2", "@timestamp2", List.of("metrics-bar*"));
         createDataStreamRequest = new CreateDataStreamAction.Request("metrics-bar");
         client().admin().indices().createDataStream(createDataStreamRequest).get();
 
@@ -204,11 +196,7 @@
     }
 
     public void testOtherWriteOps() throws Exception {
-<<<<<<< HEAD
-        putComposableIndexTemplate("id", "metrics-foobar*", "@timestamp1");
-=======
-        createIndexTemplate("id", "@timestamp1", "metrics-foobar*");
->>>>>>> eecef2a6
+        putComposableIndexTemplate("id", "@timestamp1", List.of("metrics-foobar*"));
         String dataStreamName = "metrics-foobar";
         CreateDataStreamAction.Request createDataStreamRequest = new CreateDataStreamAction.Request(dataStreamName);
         client().admin().indices().createDataStream(createDataStreamRequest).get();
@@ -374,11 +362,7 @@
     }
 
     public void testResolvabilityOfDataStreamsInAPIs() throws Exception {
-<<<<<<< HEAD
-        putComposableIndexTemplate("id", "logs-*", "ts");
-=======
-        createIndexTemplate("id", "ts", "logs-*");
->>>>>>> eecef2a6
+        putComposableIndexTemplate("id", "ts", List.of("logs-*"));
         String dataStreamName = "logs-foobar";
         CreateDataStreamAction.Request request = new CreateDataStreamAction.Request(dataStreamName);
         client().admin().indices().createDataStream(request).actionGet();
@@ -439,11 +423,7 @@
     }
 
     public void testCannotDeleteComposableTemplateUsedByDataStream() throws Exception {
-<<<<<<< HEAD
-        putComposableIndexTemplate("id", "metrics-foobar*", "@timestamp1");
-=======
-        createIndexTemplate("id", "@timestamp1", "metrics-foobar*");
->>>>>>> eecef2a6
+        putComposableIndexTemplate("id", "@timestamp1", List.of("metrics-foobar*"));
         String dataStreamName = "metrics-foobar-baz";
         CreateDataStreamAction.Request createDataStreamRequest = new CreateDataStreamAction.Request(dataStreamName);
         client().admin().indices().createDataStream(createDataStreamRequest).get();
@@ -466,11 +446,7 @@
     }
 
     public void testAliasActionsFailOnDataStreams() throws Exception {
-<<<<<<< HEAD
-        putComposableIndexTemplate("id1", "metrics-foo*", "@timestamp1");
-=======
-        createIndexTemplate("id1", "@timestamp1", "metrics-foo*");
->>>>>>> eecef2a6
+        putComposableIndexTemplate("id1", "@timestamp1", List.of("metrics-foo*"));
         String dataStreamName = "metrics-foo";
         CreateDataStreamAction.Request createDataStreamRequest = new CreateDataStreamAction.Request(dataStreamName);
         client().admin().indices().createDataStream(createDataStreamRequest).get();
@@ -483,11 +459,7 @@
     }
 
     public void testAliasActionsFailOnDataStreamBackingIndices() throws Exception {
-<<<<<<< HEAD
-        putComposableIndexTemplate("id1", "metrics-foo*", "@timestamp1");
-=======
-        createIndexTemplate("id1", "@timestamp1", "metrics-foo*");
->>>>>>> eecef2a6
+        putComposableIndexTemplate("id1", "@timestamp1", List.of("metrics-foo*"));
         String dataStreamName = "metrics-foo";
         CreateDataStreamAction.Request createDataStreamRequest = new CreateDataStreamAction.Request(dataStreamName);
         client().admin().indices().createDataStream(createDataStreamRequest).get();
@@ -504,7 +476,7 @@
     }
 
     public void testChangeTimestampFieldInComposableTemplatePriorToRollOver() throws Exception {
-        putComposableIndexTemplate("id1", "logs-foo*", "@timestamp");
+        putComposableIndexTemplate("id1", "@timestamp", List.of("logs-foo*"));
 
         // Index doc that triggers creation of a data stream
         IndexRequest indexRequest = new IndexRequest("logs-foobar").source("{}", XContentType.JSON).opType("create");
@@ -524,7 +496,7 @@
         assertThat(indexResponse.getIndex(), equalTo(DataStream.getDefaultBackingIndexName("logs-foobar", 2)));
 
         // Change the template to have a different timestamp field
-        putComposableIndexTemplate("id1", "logs-foo*", "@timestamp2");
+        putComposableIndexTemplate("id1", "@timestamp2", List.of("logs-foo*"));
 
         // Rollover again, eventhough there is no mapping in the template, the timestamp field mapping in data stream
         // should be applied in the new backing index
@@ -554,7 +526,7 @@
             "        }\n" +
             "      }\n" +
             "    }";;
-        putComposableIndexTemplate("id1", "logs-foo*", "event.@timestamp", mapping);
+        putComposableIndexTemplate("id1", "event.@timestamp", mapping, List.of("logs-foo*"));
 
         CreateDataStreamAction.Request createDataStreamRequest = new CreateDataStreamAction.Request("logs-foobar");
         client().admin().indices().createDataStream(createDataStreamRequest).get();
@@ -567,7 +539,7 @@
         assertBackingIndex(DataStream.getDefaultBackingIndexName("logs-foobar", 1), "properties.event.properties.@timestamp");
 
         // Change the template to have a different timestamp field
-        putComposableIndexTemplate("id1", "logs-foo*", "@timestamp2");
+        putComposableIndexTemplate("id1", "@timestamp2", List.of("logs-foo*"));
 
         RolloverResponse rolloverResponse = client().admin().indices().rolloverIndex(new RolloverRequest("logs-foobar", null)).actionGet();
         assertThat(rolloverResponse.getNewIndex(), equalTo(DataStream.getDefaultBackingIndexName("logs-foobar", 2)));
@@ -591,7 +563,7 @@
             "        }\n" +
             "      }\n" +
             "    }";
-        putComposableIndexTemplate("id1", "logs-foo*", "@timestamp", mapping);
+        putComposableIndexTemplate("id1", "@timestamp", mapping, List.of("logs-foo*"));
 
         CreateDataStreamAction.Request createDataStreamRequest = new CreateDataStreamAction.Request("logs-foobar");
         client().admin().indices().createDataStream(createDataStreamRequest).get();
@@ -605,7 +577,7 @@
         assertBackingIndex(DataStream.getDefaultBackingIndexName("logs-foobar", 1), "properties.@timestamp", expectedTimestampMapping);
 
         // Change the template to have a different timestamp field
-        putComposableIndexTemplate("id1", "logs-foo*", "@timestamp2");
+        putComposableIndexTemplate("id1", "@timestamp2", List.of("logs-foo*"));
 
         RolloverResponse rolloverResponse = client().admin().indices().rolloverIndex(new RolloverRequest("logs-foobar", null)).actionGet();
         assertThat(rolloverResponse.getNewIndex(), equalTo(DataStream.getDefaultBackingIndexName("logs-foobar", 2)));
@@ -703,27 +675,17 @@
             "] matches a data stream, specify the corresponding concrete indices instead."));
     }
 
-<<<<<<< HEAD
-    static void putComposableIndexTemplate(String id, String pattern, String timestampFieldName) throws IOException {
+    public static void putComposableIndexTemplate(String id, String timestampFieldName, List<String> patterns) throws IOException {
         String mapping = MetadataCreateDataStreamServiceTests.generateMapping(timestampFieldName);
-        putComposableIndexTemplate(id, pattern, timestampFieldName, mapping);
-    }
-
-    static void putComposableIndexTemplate(String id, String pattern, String timestampFieldName, String mapping) throws IOException {
+        putComposableIndexTemplate(id, timestampFieldName, mapping, patterns);
+    }
+
+    static void putComposableIndexTemplate(String id, String timestampFieldName, String mapping, List<String> patterns) throws IOException {
         PutComposableIndexTemplateAction.Request request = new PutComposableIndexTemplateAction.Request(id);
         request.indexTemplate(
             new ComposableIndexTemplate(
-                List.of(pattern),
+                patterns,
                 new Template(null, new CompressedXContent(mapping), null),
-=======
-    public static void createIndexTemplate(String id, String timestampFieldName, String... pattern) throws IOException {
-        PutComposableIndexTemplateAction.Request request = new PutComposableIndexTemplateAction.Request(id);
-        request.indexTemplate(
-            new ComposableIndexTemplate(
-                Arrays.asList(pattern),
-                new Template(null,
-                    new CompressedXContent(MetadataCreateDataStreamServiceTests.generateMapping(timestampFieldName)), null),
->>>>>>> eecef2a6
                 null, null, null, null,
                 new ComposableIndexTemplate.DataStreamTemplate(timestampFieldName))
         );
