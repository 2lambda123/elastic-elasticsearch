/*
 * Licensed to Elasticsearch under one or more contributor
 * license agreements. See the NOTICE file distributed with
 * this work for additional information regarding copyright
 * ownership. Elasticsearch licenses this file to you under
 * the Apache License, Version 2.0 (the "License"); you may
 * not use this file except in compliance with the License.
 * You may obtain a copy of the License at
 *
 *    http://www.apache.org/licenses/LICENSE-2.0
 *
 * Unless required by applicable law or agreed to in writing,
 * software distributed under the License is distributed on an
 * "AS IS" BASIS, WITHOUT WARRANTIES OR CONDITIONS OF ANY
 * KIND, either express or implied.  See the License for the
 * specific language governing permissions and limitations
 * under the License.
 */

package org.elasticsearch.repositories.blobstore;

import org.apache.lucene.store.Directory;
import org.apache.lucene.util.TestUtil;
import org.elasticsearch.cluster.metadata.RepositoryMetaData;
import org.elasticsearch.cluster.routing.RecoverySource;
import org.elasticsearch.cluster.routing.ShardRouting;
import org.elasticsearch.cluster.routing.ShardRoutingHelper;
import org.elasticsearch.common.UUIDs;
import org.elasticsearch.common.settings.Settings;
import org.elasticsearch.core.internal.io.IOUtils;
import org.elasticsearch.env.Environment;
import org.elasticsearch.env.TestEnvironment;
import org.elasticsearch.index.engine.InternalEngineFactory;
import org.elasticsearch.index.shard.IndexShard;
import org.elasticsearch.index.shard.IndexShardState;
import org.elasticsearch.index.shard.IndexShardTestCase;
import org.elasticsearch.index.shard.ShardId;
import org.elasticsearch.index.snapshots.IndexShardSnapshotFailedException;
import org.elasticsearch.index.store.Store;
import org.elasticsearch.index.store.StoreFileMetaData;
import org.elasticsearch.repositories.IndexId;
import org.elasticsearch.repositories.Repository;
import org.elasticsearch.repositories.fs.FsRepository;
import org.elasticsearch.snapshots.Snapshot;
import org.elasticsearch.snapshots.SnapshotId;

import java.io.IOException;
import java.nio.file.Files;
import java.nio.file.Path;
import java.util.Arrays;
import java.util.List;

<<<<<<< HEAD
import static org.elasticsearch.cluster.routing.RecoverySource.StoreRecoverySource.EXISTING_STORE_INSTANCE;
=======
>>>>>>> 0c7f6570
import static org.hamcrest.Matchers.containsString;

/**
 * This class tests the behavior of {@link BlobStoreRepository} when it
 * restores a shard from a snapshot but some files with same names already
 * exist on disc.
 */
public class BlobStoreRepositoryRestoreTests extends IndexShardTestCase {

    /**
     * Restoring a snapshot that contains multiple files must succeed even when
     * some files already exist in the shard's store.
     */
    public void testRestoreSnapshotWithExistingFiles() throws IOException {
        final IndexId indexId = new IndexId(randomAlphaOfLength(10), UUIDs.randomBase64UUID());
        final ShardId shardId = new ShardId(indexId.getName(), indexId.getId(), 0);

        IndexShard shard = newShard(shardId, true);
        try {
            // index documents in the shards
            final int numDocs = scaledRandomIntBetween(1, 500);
            recoverShardFromStore(shard);
            for (int i = 0; i < numDocs; i++) {
                indexDoc(shard, "_doc", Integer.toString(i));
                if (rarely()) {
                    flushShard(shard, false);
                }
            }
            assertDocCount(shard, numDocs);

            // snapshot the shard
            final Repository repository = createRepository();
            final Snapshot snapshot = new Snapshot(repository.getMetadata().name(), new SnapshotId(randomAlphaOfLength(10), "_uuid"));
            snapshotShard(shard, snapshot, repository);

            // capture current store files
            final Store.MetadataSnapshot storeFiles = shard.snapshotStoreMetadata();
            assertFalse(storeFiles.asMap().isEmpty());

            // close the shard
            closeShards(shard);

            // delete some random files in the store
            List<String> deletedFiles = randomSubsetOf(randomIntBetween(1, storeFiles.size() - 1), storeFiles.asMap().keySet());
            for (String deletedFile : deletedFiles) {
                Files.delete(shard.shardPath().resolveIndex().resolve(deletedFile));
            }

            // build a new shard using the same store directory as the closed shard
<<<<<<< HEAD
            ShardRouting shardRouting = ShardRoutingHelper.initWithSameId(shard.routingEntry(), EXISTING_STORE_INSTANCE);
            shard = newShard(shardRouting, shard.shardPath(), shard.indexSettings().getIndexMetaData(), null, null, () -> {},
                EMPTY_EVENT_LISTENER);
=======
            ShardRouting shardRouting = ShardRoutingHelper.initWithSameId(shard.routingEntry(),
                RecoverySource.ExistingStoreRecoverySource.INSTANCE);
            shard = newShard(
                    shardRouting,
                    shard.shardPath(),
                    shard.indexSettings().getIndexMetaData(),
                    null,
                    null,
                    new InternalEngineFactory(),
                    () -> {},
                    EMPTY_EVENT_LISTENER);
>>>>>>> 0c7f6570

            // restore the shard
            recoverShardFromSnapshot(shard, snapshot, repository);

            // check that the shard is not corrupted
            TestUtil.checkIndex(shard.store().directory());

            // check that all files have been restored
            final Directory directory = shard.store().directory();
            final List<String> directoryFiles = Arrays.asList(directory.listAll());

            for (StoreFileMetaData storeFile : storeFiles) {
                String fileName = storeFile.name();
                assertTrue("File [" + fileName + "] does not exist in store directory", directoryFiles.contains(fileName));
                assertEquals(storeFile.length(), shard.store().directory().fileLength(fileName));
            }
        } finally {
            if (shard != null && shard.state() != IndexShardState.CLOSED) {
                try {
                    shard.close("test", false);
                } finally {
                    IOUtils.close(shard.store());
                }
            }
        }
    }

    public void testSnapshotWithConflictingName() throws IOException {
        final IndexId indexId = new IndexId(randomAlphaOfLength(10), UUIDs.randomBase64UUID());
        final ShardId shardId = new ShardId(indexId.getName(), indexId.getId(), 0);

        IndexShard shard = newShard(shardId, true);
        try {
            // index documents in the shards
            final int numDocs = scaledRandomIntBetween(1, 500);
            recoverShardFromStore(shard);
            for (int i = 0; i < numDocs; i++) {
                indexDoc(shard, "_doc", Integer.toString(i));
                if (rarely()) {
                    flushShard(shard, false);
                }
            }
            assertDocCount(shard, numDocs);

            // snapshot the shard
            final Repository repository = createRepository();
            final Snapshot snapshot = new Snapshot(repository.getMetadata().name(), new SnapshotId(randomAlphaOfLength(10), "_uuid"));
            snapshotShard(shard, snapshot, repository);
            final Snapshot snapshotWithSameName = new Snapshot(repository.getMetadata().name(), new SnapshotId(
                snapshot.getSnapshotId().getName(), "_uuid2"));
            IndexShardSnapshotFailedException isfe = expectThrows(IndexShardSnapshotFailedException.class,
                () -> snapshotShard(shard, snapshotWithSameName, repository));
            assertThat(isfe.getMessage(), containsString("Duplicate snapshot name"));
        } finally {
            if (shard != null && shard.state() != IndexShardState.CLOSED) {
                try {
                    shard.close("test", false);
                } finally {
                    IOUtils.close(shard.store());
                }
            }
        }
    }

    /** Create a {@link Repository} with a random name **/
    private Repository createRepository() {
        Settings settings = Settings.builder().put("location", randomAlphaOfLength(10)).build();
        RepositoryMetaData repositoryMetaData = new RepositoryMetaData(randomAlphaOfLength(10), FsRepository.TYPE, settings);
        final FsRepository repository = new FsRepository(repositoryMetaData, createEnvironment(), xContentRegistry()) {
            @Override
            protected void assertSnapshotOrGenericThread() {
                // eliminate thread name check as we create repo manually
            }
        };
        repository.start();
        return repository;
    }

    /** Create a {@link Environment} with random path.home and path.repo **/
    private Environment createEnvironment() {
        Path home = createTempDir();
        return TestEnvironment.newEnvironment(Settings.builder()
                                                      .put(Environment.PATH_HOME_SETTING.getKey(), home.toAbsolutePath())
            .put(Environment.PATH_REPO_SETTING.getKey(), home.resolve("repo").toAbsolutePath())
                                                      .build());
    }
}<|MERGE_RESOLUTION|>--- conflicted
+++ resolved
@@ -50,10 +50,6 @@
 import java.util.Arrays;
 import java.util.List;
 
-<<<<<<< HEAD
-import static org.elasticsearch.cluster.routing.RecoverySource.StoreRecoverySource.EXISTING_STORE_INSTANCE;
-=======
->>>>>>> 0c7f6570
 import static org.hamcrest.Matchers.containsString;
 
 /**
@@ -103,11 +99,6 @@
             }
 
             // build a new shard using the same store directory as the closed shard
-<<<<<<< HEAD
-            ShardRouting shardRouting = ShardRoutingHelper.initWithSameId(shard.routingEntry(), EXISTING_STORE_INSTANCE);
-            shard = newShard(shardRouting, shard.shardPath(), shard.indexSettings().getIndexMetaData(), null, null, () -> {},
-                EMPTY_EVENT_LISTENER);
-=======
             ShardRouting shardRouting = ShardRoutingHelper.initWithSameId(shard.routingEntry(),
                 RecoverySource.ExistingStoreRecoverySource.INSTANCE);
             shard = newShard(
@@ -119,7 +110,6 @@
                     new InternalEngineFactory(),
                     () -> {},
                     EMPTY_EVENT_LISTENER);
->>>>>>> 0c7f6570
 
             // restore the shard
             recoverShardFromSnapshot(shard, snapshot, repository);
