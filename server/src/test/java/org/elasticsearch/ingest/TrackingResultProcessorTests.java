/*
 * Licensed to Elasticsearch under one or more contributor
 * license agreements. See the NOTICE file distributed with
 * this work for additional information regarding copyright
 * ownership. Elasticsearch licenses this file to you under
 * the Apache License, Version 2.0 (the "License"); you may
 * not use this file except in compliance with the License.
 * You may obtain a copy of the License at
 *
 *    http://www.apache.org/licenses/LICENSE-2.0
 *
 * Unless required by applicable law or agreed to in writing,
 * software distributed under the License is distributed on an
 * "AS IS" BASIS, WITHOUT WARRANTIES OR CONDITIONS OF ANY
 * KIND, either express or implied.  See the License for the
 * specific language governing permissions and limitations
 * under the License.
 */

package org.elasticsearch.ingest;

import org.elasticsearch.ElasticsearchException;
import org.elasticsearch.action.ingest.SimulateProcessorResult;
import org.elasticsearch.common.settings.Settings;
import org.elasticsearch.script.MockScriptEngine;
import org.elasticsearch.script.Script;
import org.elasticsearch.script.ScriptModule;
import org.elasticsearch.script.ScriptService;
import org.elasticsearch.script.ScriptType;
import org.elasticsearch.test.ESTestCase;
import org.junit.Before;
import org.mockito.Mockito;

import java.util.ArrayList;
import java.util.Arrays;
import java.util.Collections;
import java.util.HashMap;
import java.util.List;
import java.util.Map;

import static org.elasticsearch.ingest.CompoundProcessor.ON_FAILURE_MESSAGE_FIELD;
import static org.elasticsearch.ingest.CompoundProcessor.ON_FAILURE_PROCESSOR_TAG_FIELD;
import static org.elasticsearch.ingest.CompoundProcessor.ON_FAILURE_PROCESSOR_TYPE_FIELD;
import static org.elasticsearch.ingest.TrackingResultProcessor.decorate;
import static org.hamcrest.CoreMatchers.equalTo;
import static org.hamcrest.CoreMatchers.not;
import static org.hamcrest.Matchers.containsString;
import static org.hamcrest.Matchers.instanceOf;
import static org.hamcrest.Matchers.nullValue;
import static org.hamcrest.Matchers.sameInstance;
import static org.mockito.Mockito.mock;
import static org.mockito.Mockito.verify;
import static org.mockito.Mockito.when;

public class TrackingResultProcessorTests extends ESTestCase {

    private IngestDocument ingestDocument;
    private List<SimulateProcessorResult> resultList;

    @Before
    public void init() {
        ingestDocument = new IngestDocument(new HashMap<>(), new HashMap<>());
        resultList = new ArrayList<>();
    }

    public void testActualProcessor() throws Exception {
        TestProcessor actualProcessor = new TestProcessor(ingestDocument -> {});
        TrackingResultProcessor trackingProcessor = new TrackingResultProcessor(false, actualProcessor, resultList);
        trackingProcessor.execute(ingestDocument);

        SimulateProcessorResult expectedResult = new SimulateProcessorResult(actualProcessor.getTag(), ingestDocument);

        assertThat(actualProcessor.getInvokedCounter(), equalTo(1));
        assertThat(resultList.size(), equalTo(1));

        assertThat(resultList.get(0).getIngestDocument(), equalTo(expectedResult.getIngestDocument()));
        assertThat(resultList.get(0).getFailure(), nullValue());
        assertThat(resultList.get(0).getProcessorTag(), equalTo(expectedResult.getProcessorTag()));
    }

    public void testActualCompoundProcessorWithoutOnFailure() throws Exception {
        RuntimeException exception = new RuntimeException("processor failed");
        TestProcessor testProcessor = new TestProcessor(ingestDocument -> { throw exception; });
        CompoundProcessor actualProcessor = new CompoundProcessor(testProcessor);
        CompoundProcessor trackingProcessor = decorate(actualProcessor, resultList);

        try {
            trackingProcessor.execute(ingestDocument);
            fail("processor should throw exception");
        } catch (ElasticsearchException e) {
            assertThat(e.getRootCause().getMessage(), equalTo(exception.getMessage()));
        }

        SimulateProcessorResult expectedFirstResult = new SimulateProcessorResult(testProcessor.getTag(), ingestDocument);
        assertThat(testProcessor.getInvokedCounter(), equalTo(1));
        assertThat(resultList.size(), equalTo(1));
        assertThat(resultList.get(0).getIngestDocument(), nullValue());
        assertThat(resultList.get(0).getFailure(), equalTo(exception));
        assertThat(resultList.get(0).getProcessorTag(), equalTo(expectedFirstResult.getProcessorTag()));
    }

    public void testActualCompoundProcessorWithOnFailure() throws Exception {
        RuntimeException exception = new RuntimeException("fail");
        TestProcessor failProcessor = new TestProcessor("fail", "test", ingestDocument -> { throw exception; });
        TestProcessor onFailureProcessor = new TestProcessor("success", "test", ingestDocument -> {});
        CompoundProcessor actualProcessor = new CompoundProcessor(false,
            Arrays.asList(new CompoundProcessor(false,
                Arrays.asList(failProcessor, onFailureProcessor),
                Arrays.asList(onFailureProcessor, failProcessor))),
            Arrays.asList(onFailureProcessor));
        CompoundProcessor trackingProcessor = decorate(actualProcessor, resultList);
        trackingProcessor.execute(ingestDocument);

        SimulateProcessorResult expectedFailResult = new SimulateProcessorResult(failProcessor.getTag(), ingestDocument);
        SimulateProcessorResult expectedSuccessResult = new SimulateProcessorResult(onFailureProcessor.getTag(), ingestDocument);

        assertThat(failProcessor.getInvokedCounter(), equalTo(2));
        assertThat(onFailureProcessor.getInvokedCounter(), equalTo(2));
        assertThat(resultList.size(), equalTo(4));

        assertThat(resultList.get(0).getIngestDocument(), nullValue());
        assertThat(resultList.get(0).getFailure(), equalTo(exception));
        assertThat(resultList.get(0).getProcessorTag(), equalTo(expectedFailResult.getProcessorTag()));

        Map<String, Object> metadata = resultList.get(1).getIngestDocument().getIngestMetadata();
        assertThat(metadata.get(ON_FAILURE_MESSAGE_FIELD), equalTo("fail"));
        assertThat(metadata.get(ON_FAILURE_PROCESSOR_TYPE_FIELD), equalTo("test"));
        assertThat(metadata.get(ON_FAILURE_PROCESSOR_TAG_FIELD), equalTo("fail"));
        assertThat(resultList.get(1).getFailure(), nullValue());
        assertThat(resultList.get(1).getProcessorTag(), equalTo(expectedSuccessResult.getProcessorTag()));

        assertThat(resultList.get(2).getIngestDocument(), nullValue());
        assertThat(resultList.get(2).getFailure(), equalTo(exception));
        assertThat(resultList.get(2).getProcessorTag(), equalTo(expectedFailResult.getProcessorTag()));

        metadata = resultList.get(3).getIngestDocument().getIngestMetadata();
        assertThat(metadata.get(ON_FAILURE_MESSAGE_FIELD), equalTo("fail"));
        assertThat(metadata.get(ON_FAILURE_PROCESSOR_TYPE_FIELD), equalTo("test"));
        assertThat(metadata.get(ON_FAILURE_PROCESSOR_TAG_FIELD), equalTo("fail"));
        assertThat(resultList.get(3).getFailure(), nullValue());
        assertThat(resultList.get(3).getProcessorTag(), equalTo(expectedSuccessResult.getProcessorTag()));
    }

    public void testActualCompoundProcessorWithIgnoreFailure() throws Exception {
        RuntimeException exception = new RuntimeException("processor failed");
        TestProcessor testProcessor = new TestProcessor(ingestDocument -> { throw exception; });
        CompoundProcessor actualProcessor = new CompoundProcessor(true, Collections.singletonList(testProcessor),
            Collections.emptyList());
        CompoundProcessor trackingProcessor = decorate(actualProcessor, resultList);

        trackingProcessor.execute(ingestDocument);

        SimulateProcessorResult expectedResult = new SimulateProcessorResult(testProcessor.getTag(), ingestDocument);
        assertThat(testProcessor.getInvokedCounter(), equalTo(1));
        assertThat(resultList.size(), equalTo(1));
        assertThat(resultList.get(0).getIngestDocument(), equalTo(expectedResult.getIngestDocument()));
        assertThat(resultList.get(0).getFailure(), sameInstance(exception));
        assertThat(resultList.get(0).getProcessorTag(), equalTo(expectedResult.getProcessorTag()));
    }

    public void testActualCompoundProcessorWithFalseConditional() throws Exception {
        String key1 = randomAlphaOfLength(10);
        String key2 = randomAlphaOfLength(10);
        String key3 = randomAlphaOfLength(10);

        String scriptName = "conditionalScript";
        ScriptService scriptService = new ScriptService(Settings.builder().build(), Collections.singletonMap(Script.DEFAULT_SCRIPT_LANG,
            new MockScriptEngine(Script.DEFAULT_SCRIPT_LANG, Collections.singletonMap(scriptName, ctx -> false), Collections.emptyMap())),
            new HashMap<>(ScriptModule.CORE_CONTEXTS)
        );

        CompoundProcessor compoundProcessor = new CompoundProcessor(
            new TestProcessor(ingestDocument -> {ingestDocument.setFieldValue(key1, randomInt()); }),
            new ConditionalProcessor(
                randomAlphaOfLength(10),
                new Script(ScriptType.INLINE, Script.DEFAULT_SCRIPT_LANG, scriptName, Collections.emptyMap()), scriptService,
                new TestProcessor(ingestDocument -> {ingestDocument.setFieldValue(key2, randomInt()); })),
            new TestProcessor(ingestDocument -> { ingestDocument.setFieldValue(key3, randomInt()); }));

        CompoundProcessor trackingProcessor = decorate(compoundProcessor, resultList);
        trackingProcessor.execute(ingestDocument);
        SimulateProcessorResult expectedResult = new SimulateProcessorResult(compoundProcessor.getTag(), ingestDocument);

        //the step for key 2 is never executed due to conditional and thus not part of the result set
        assertThat(resultList.size(), equalTo(2));

        assertTrue(resultList.get(0).getIngestDocument().hasField(key1));
        assertFalse(resultList.get(0).getIngestDocument().hasField(key2));
        assertFalse(resultList.get(0).getIngestDocument().hasField(key3));

        assertTrue(resultList.get(1).getIngestDocument().hasField(key1));
        assertFalse(resultList.get(1).getIngestDocument().hasField(key2));
        assertTrue(resultList.get(1).getIngestDocument().hasField(key3));

        assertThat(resultList.get(1).getIngestDocument(), equalTo(expectedResult.getIngestDocument()));
        assertThat(resultList.get(1).getFailure(), nullValue());
        assertThat(resultList.get(1).getProcessorTag(), nullValue());
    }

    public void testActualPipelineProcessor() throws Exception {
        String pipelineId = "pipeline1";
        IngestService ingestService = mock(IngestService.class);
        Map<String, Object> pipelineConfig = new HashMap<>();
        pipelineConfig.put("name", pipelineId);
        PipelineProcessor.Factory factory = new PipelineProcessor.Factory(ingestService);

        String key1 = randomAlphaOfLength(10);
        String key2 = randomAlphaOfLength(10);
        String key3 = randomAlphaOfLength(10);

        Pipeline pipeline = new Pipeline(
            pipelineId, null, null, new CompoundProcessor(
            new TestProcessor(ingestDocument -> {ingestDocument.setFieldValue(key1, randomInt()); }),
            new TestProcessor(ingestDocument -> {ingestDocument.setFieldValue(key2, randomInt()); }),
            new TestProcessor(ingestDocument -> { ingestDocument.setFieldValue(key3, randomInt()); }))
        );
        when(ingestService.getPipeline(pipelineId)).thenReturn(pipeline);

        PipelineProcessor pipelineProcessor = factory.create(Collections.emptyMap(), null, pipelineConfig);
        CompoundProcessor actualProcessor = new CompoundProcessor(pipelineProcessor);

        CompoundProcessor trackingProcessor = decorate(actualProcessor, resultList);

        trackingProcessor.execute(ingestDocument);

        SimulateProcessorResult expectedResult = new SimulateProcessorResult(actualProcessor.getTag(), ingestDocument);

        verify(ingestService,  Mockito.atLeast(1)).getPipeline(pipelineId);
        assertThat(resultList.size(), equalTo(3));

        assertTrue(resultList.get(0).getIngestDocument().hasField(key1));
        assertFalse(resultList.get(0).getIngestDocument().hasField(key2));
        assertFalse(resultList.get(0).getIngestDocument().hasField(key3));

        assertTrue(resultList.get(1).getIngestDocument().hasField(key1));
        assertTrue(resultList.get(1).getIngestDocument().hasField(key2));
        assertFalse(resultList.get(1).getIngestDocument().hasField(key3));

        assertThat(resultList.get(2).getIngestDocument(), equalTo(expectedResult.getIngestDocument()));
        assertThat(resultList.get(2).getFailure(), nullValue());
        assertThat(resultList.get(2).getProcessorTag(), nullValue());
    }

    public void testActualPipelineProcessorWithTrueConditional() throws Exception {
        String pipelineId1 = "pipeline1";
        String pipelineId2 = "pipeline2";
        IngestService ingestService = mock(IngestService.class);
        Map<String, Object> pipelineConfig0 = new HashMap<>();
        pipelineConfig0.put("pipeline", pipelineId1);
        Map<String, Object> pipelineConfig1 = new HashMap<>();
        pipelineConfig1.put("pipeline", pipelineId1);
        Map<String, Object> pipelineConfig2 = new HashMap<>();
        pipelineConfig2.put("pipeline", pipelineId2);
        PipelineProcessor.Factory factory = new PipelineProcessor.Factory(ingestService);

        String key1 = randomAlphaOfLength(10);
        String key2 = randomAlphaOfLength(10);
        String key3 = randomAlphaOfLength(10);

        String scriptName = "conditionalScript";

        ScriptService scriptService = new ScriptService(Settings.builder().build(), Collections.singletonMap(Script.DEFAULT_SCRIPT_LANG,
            new MockScriptEngine(Script.DEFAULT_SCRIPT_LANG, Collections.singletonMap(scriptName, ctx -> true), Collections.emptyMap())),
            new HashMap<>(ScriptModule.CORE_CONTEXTS)
        );

        Pipeline pipeline1 = new Pipeline(
            pipelineId1, null, null, new CompoundProcessor(
            new TestProcessor(ingestDocument -> {ingestDocument.setFieldValue(key1, randomInt()); }),
            new ConditionalProcessor(
                randomAlphaOfLength(10),
                new Script(ScriptType.INLINE, Script.DEFAULT_SCRIPT_LANG, scriptName, Collections.emptyMap()), scriptService,
                factory.create(Collections.emptyMap(), null, pipelineConfig2)),
            new TestProcessor(ingestDocument -> {ingestDocument.setFieldValue(key3, randomInt()); })
        )
        );

        Pipeline pipeline2 = new Pipeline(
            pipelineId2, null, null, new CompoundProcessor(
                new TestProcessor(ingestDocument -> { ingestDocument.setFieldValue(key2, randomInt()); })));

        when(ingestService.getPipeline(pipelineId1)).thenReturn(pipeline1);
        when(ingestService.getPipeline(pipelineId2)).thenReturn(pipeline2);

        PipelineProcessor pipelineProcessor = factory.create(Collections.emptyMap(), null, pipelineConfig0);
        CompoundProcessor actualProcessor = new CompoundProcessor(pipelineProcessor);

        CompoundProcessor trackingProcessor = decorate(actualProcessor, resultList);

       trackingProcessor.execute(ingestDocument);


        SimulateProcessorResult expectedResult = new SimulateProcessorResult(actualProcessor.getTag(), ingestDocument);

        verify(ingestService, Mockito.atLeast(1)).getPipeline(pipelineId1);
        verify(ingestService, Mockito.atLeast(1)).getPipeline(pipelineId2);
        assertThat(resultList.size(), equalTo(3));

        assertTrue(resultList.get(0).getIngestDocument().hasField(key1));
        assertFalse(resultList.get(0).getIngestDocument().hasField(key2));
        assertFalse(resultList.get(0).getIngestDocument().hasField(key3));

        assertTrue(resultList.get(1).getIngestDocument().hasField(key1));
        assertTrue(resultList.get(1).getIngestDocument().hasField(key2));
        assertFalse(resultList.get(1).getIngestDocument().hasField(key3));

        assertThat(resultList.get(2).getIngestDocument(), equalTo(expectedResult.getIngestDocument()));
        assertThat(resultList.get(2).getFailure(), nullValue());
        assertThat(resultList.get(2).getProcessorTag(), nullValue());
    }

    public void testActualPipelineProcessorWithFalseConditional() throws Exception {
        String pipelineId1 = "pipeline1";
        String pipelineId2 = "pipeline2";
        IngestService ingestService = mock(IngestService.class);
        Map<String, Object> pipelineConfig0 = new HashMap<>();
        pipelineConfig0.put("pipeline", pipelineId1);
        Map<String, Object> pipelineConfig1 = new HashMap<>();
        pipelineConfig1.put("pipeline", pipelineId1);
        Map<String, Object> pipelineConfig2 = new HashMap<>();
        pipelineConfig2.put("pipeline", pipelineId2);
        PipelineProcessor.Factory factory = new PipelineProcessor.Factory(ingestService);

        String key1 = randomAlphaOfLength(10);
        String key2 = randomAlphaOfLength(10);
        String key3 = randomAlphaOfLength(10);

        String scriptName = "conditionalScript";

        ScriptService scriptService = new ScriptService(Settings.builder().build(), Collections.singletonMap(Script.DEFAULT_SCRIPT_LANG,
            new MockScriptEngine(Script.DEFAULT_SCRIPT_LANG, Collections.singletonMap(scriptName, ctx -> false), Collections.emptyMap())),
            new HashMap<>(ScriptModule.CORE_CONTEXTS)
        );

        Pipeline pipeline1 = new Pipeline(
            pipelineId1, null, null, new CompoundProcessor(
            new TestProcessor(ingestDocument -> {ingestDocument.setFieldValue(key1, randomInt()); }),
            new ConditionalProcessor(
                randomAlphaOfLength(10),
                new Script(ScriptType.INLINE, Script.DEFAULT_SCRIPT_LANG, scriptName, Collections.emptyMap()), scriptService,
                factory.create(Collections.emptyMap(), null, pipelineConfig2)),
            new TestProcessor(ingestDocument -> {ingestDocument.setFieldValue(key3, randomInt()); })
        )
        );

        Pipeline pipeline2 = new Pipeline(
            pipelineId2, null, null, new CompoundProcessor(
            new TestProcessor(ingestDocument -> { ingestDocument.setFieldValue(key2, randomInt()); })));

        when(ingestService.getPipeline(pipelineId1)).thenReturn(pipeline1);
        when(ingestService.getPipeline(pipelineId2)).thenReturn(pipeline2);

        PipelineProcessor pipelineProcessor = factory.create(Collections.emptyMap(), null, pipelineConfig0);
        CompoundProcessor actualProcessor = new CompoundProcessor(pipelineProcessor);

        CompoundProcessor trackingProcessor = decorate(actualProcessor, resultList);

        trackingProcessor.execute(ingestDocument);


        SimulateProcessorResult expectedResult = new SimulateProcessorResult(actualProcessor.getTag(), ingestDocument);

        verify(ingestService, Mockito.atLeast(1)).getPipeline(pipelineId1);
        verify(ingestService, Mockito.never()).getPipeline(pipelineId2);
        assertThat(resultList.size(), equalTo(2));

        assertTrue(resultList.get(0).getIngestDocument().hasField(key1));
        assertFalse(resultList.get(0).getIngestDocument().hasField(key2));
        assertFalse(resultList.get(0).getIngestDocument().hasField(key3));

        assertTrue(resultList.get(1).getIngestDocument().hasField(key1));
        assertFalse(resultList.get(1).getIngestDocument().hasField(key2));
        assertTrue(resultList.get(1).getIngestDocument().hasField(key3));

        assertThat(resultList.get(1).getIngestDocument(), equalTo(expectedResult.getIngestDocument()));
        assertThat(resultList.get(1).getFailure(), nullValue());
        assertThat(resultList.get(1).getProcessorTag(), nullValue());
    }

    public void testActualPipelineProcessorWithHandledFailure() throws Exception {
        RuntimeException exception = new RuntimeException("processor failed");

        String pipelineId = "pipeline1";
        IngestService ingestService = mock(IngestService.class);
        Map<String, Object> pipelineConfig = new HashMap<>();
        pipelineConfig.put("name", pipelineId);
        PipelineProcessor.Factory factory = new PipelineProcessor.Factory(ingestService);

        String key1 = randomAlphaOfLength(10);
        String key2 = randomAlphaOfLength(10);
        String key3 = randomAlphaOfLength(10);

        Pipeline pipeline = new Pipeline(
            pipelineId, null, null, new CompoundProcessor(
            new TestProcessor(ingestDocument -> { ingestDocument.setFieldValue(key1, randomInt()); }),
            new CompoundProcessor(
                false,
                Collections.singletonList(new TestProcessor(ingestDocument -> { throw exception; })),
                Collections.singletonList(new TestProcessor(ingestDocument -> { ingestDocument.setFieldValue(key2, randomInt()); }))
            ),
            new TestProcessor(ingestDocument -> { ingestDocument.setFieldValue(key3, randomInt()); }))
        );
        when(ingestService.getPipeline(pipelineId)).thenReturn(pipeline);

        PipelineProcessor pipelineProcessor = factory.create(Collections.emptyMap(), null, pipelineConfig);
        CompoundProcessor actualProcessor = new CompoundProcessor(pipelineProcessor);

        CompoundProcessor trackingProcessor = decorate(actualProcessor, resultList);

        trackingProcessor.execute(ingestDocument);

        SimulateProcessorResult expectedResult = new SimulateProcessorResult(actualProcessor.getTag(), ingestDocument);

        verify(ingestService, Mockito.atLeast(2)).getPipeline(pipelineId);
        assertThat(resultList.size(), equalTo(4));

        assertTrue(resultList.get(0).getIngestDocument().hasField(key1));
        assertFalse(resultList.get(0).getIngestDocument().hasField(key2));
        assertFalse(resultList.get(0).getIngestDocument().hasField(key3));

        //failed processor
        assertNull(resultList.get(1).getIngestDocument());
        assertThat(resultList.get(1).getFailure().getMessage(), equalTo(exception.getMessage()));

        assertTrue(resultList.get(2).getIngestDocument().hasField(key1));
        assertTrue(resultList.get(2).getIngestDocument().hasField(key2));
        assertFalse(resultList.get(2).getIngestDocument().hasField(key3));

        assertThat(resultList.get(3).getIngestDocument(), equalTo(expectedResult.getIngestDocument()));
        assertThat(resultList.get(3).getFailure(), nullValue());
        assertThat(resultList.get(3).getProcessorTag(), nullValue());
    }

    public void testActualPipelineProcessorWithCycle() throws Exception {
        String pipelineId1 = "pipeline1";
        String pipelineId2 = "pipeline2";
        IngestService ingestService = mock(IngestService.class);
<<<<<<< HEAD
        Map<String, Object> pipelineConfig0 = new HashMap<>();
        pipelineConfig0.put("pipeline", pipelineId1);
        Map<String, Object> pipelineConfig1 = new HashMap<>();
        pipelineConfig1.put("pipeline", pipelineId1);
        Map<String, Object> pipelineConfig2 = new HashMap<>();
        pipelineConfig2.put("pipeline", pipelineId2);
=======
        Map<String, Object> pipelineConfig = new HashMap<>();
        pipelineConfig.put("name", pipelineId);
>>>>>>> ad94e793
        PipelineProcessor.Factory factory = new PipelineProcessor.Factory(ingestService);

        Pipeline pipeline1 = new Pipeline(
            pipelineId1, null, null, new CompoundProcessor(factory.create(Collections.emptyMap(), null, pipelineConfig2)));

        Pipeline pipeline2 = new Pipeline(
            pipelineId2, null, null, new CompoundProcessor(factory.create(Collections.emptyMap(), null, pipelineConfig1)));

        when(ingestService.getPipeline(pipelineId1)).thenReturn(pipeline1);
        when(ingestService.getPipeline(pipelineId2)).thenReturn(pipeline2);

        PipelineProcessor pipelineProcessor = factory.create(Collections.emptyMap(), null, pipelineConfig0);
        CompoundProcessor actualProcessor = new CompoundProcessor(pipelineProcessor);

        CompoundProcessor trackingProcessor = decorate(actualProcessor, resultList);

        ElasticsearchException exception = expectThrows(ElasticsearchException.class, () -> trackingProcessor.execute(ingestDocument));
        assertThat(exception.getCause(), instanceOf(IllegalArgumentException.class));
        assertThat(exception.getCause().getCause(), instanceOf(IllegalStateException.class));
        assertThat(exception.getMessage(), containsString("Cycle detected for pipeline: pipeline1"));
    }

    public void testActualPipelineProcessorRepeatedInvocation() throws Exception {
        String pipelineId = "pipeline1";
        IngestService ingestService = mock(IngestService.class);
        Map<String, Object> pipelineConfig = new HashMap<>();
        pipelineConfig.put("name", pipelineId);
        PipelineProcessor.Factory factory = new PipelineProcessor.Factory(ingestService);

        String key1 = randomAlphaOfLength(10);
        PipelineProcessor pipelineProcessor = factory.create(Collections.emptyMap(), null, pipelineConfig);
        Pipeline pipeline = new Pipeline(
            pipelineId, null, null, new CompoundProcessor(
            new TestProcessor(ingestDocument -> { ingestDocument.setFieldValue(key1, randomInt()); }))
        );
        when(ingestService.getPipeline(pipelineId)).thenReturn(pipeline);

        CompoundProcessor actualProcessor = new CompoundProcessor(pipelineProcessor, pipelineProcessor);

        CompoundProcessor trackingProcessor = decorate(actualProcessor, resultList);

        trackingProcessor.execute(ingestDocument);

        SimulateProcessorResult expectedResult = new SimulateProcessorResult(actualProcessor.getTag(), ingestDocument);

        verify(ingestService,  Mockito.atLeast(2)).getPipeline(pipelineId);
        assertThat(resultList.size(), equalTo(2));

        assertThat(resultList.get(0).getIngestDocument(), not(equalTo(expectedResult.getIngestDocument())));
        assertThat(resultList.get(0).getFailure(), nullValue());
        assertThat(resultList.get(0).getProcessorTag(), nullValue());

        assertThat(resultList.get(1).getIngestDocument(), equalTo(expectedResult.getIngestDocument()));
        assertThat(resultList.get(1).getFailure(), nullValue());
        assertThat(resultList.get(1).getProcessorTag(), nullValue());

        //each invocation updates key1 with a random int
        assertNotEquals(resultList.get(0).getIngestDocument().getSourceAndMetadata().get(key1),
            resultList.get(1).getIngestDocument().getSourceAndMetadata().get(key1));
    }

}<|MERGE_RESOLUTION|>--- conflicted
+++ resolved
@@ -246,11 +246,11 @@
         String pipelineId2 = "pipeline2";
         IngestService ingestService = mock(IngestService.class);
         Map<String, Object> pipelineConfig0 = new HashMap<>();
-        pipelineConfig0.put("pipeline", pipelineId1);
+        pipelineConfig0.put("name", pipelineId1);
         Map<String, Object> pipelineConfig1 = new HashMap<>();
-        pipelineConfig1.put("pipeline", pipelineId1);
+        pipelineConfig1.put("name", pipelineId1);
         Map<String, Object> pipelineConfig2 = new HashMap<>();
-        pipelineConfig2.put("pipeline", pipelineId2);
+        pipelineConfig2.put("name", pipelineId2);
         PipelineProcessor.Factory factory = new PipelineProcessor.Factory(ingestService);
 
         String key1 = randomAlphaOfLength(10);
@@ -314,11 +314,11 @@
         String pipelineId2 = "pipeline2";
         IngestService ingestService = mock(IngestService.class);
         Map<String, Object> pipelineConfig0 = new HashMap<>();
-        pipelineConfig0.put("pipeline", pipelineId1);
+        pipelineConfig0.put("name", pipelineId1);
         Map<String, Object> pipelineConfig1 = new HashMap<>();
-        pipelineConfig1.put("pipeline", pipelineId1);
+        pipelineConfig1.put("name", pipelineId1);
         Map<String, Object> pipelineConfig2 = new HashMap<>();
-        pipelineConfig2.put("pipeline", pipelineId2);
+        pipelineConfig2.put("name", pipelineId2);
         PipelineProcessor.Factory factory = new PipelineProcessor.Factory(ingestService);
 
         String key1 = randomAlphaOfLength(10);
@@ -435,17 +435,12 @@
         String pipelineId1 = "pipeline1";
         String pipelineId2 = "pipeline2";
         IngestService ingestService = mock(IngestService.class);
-<<<<<<< HEAD
         Map<String, Object> pipelineConfig0 = new HashMap<>();
-        pipelineConfig0.put("pipeline", pipelineId1);
+        pipelineConfig0.put("name", pipelineId1);
         Map<String, Object> pipelineConfig1 = new HashMap<>();
-        pipelineConfig1.put("pipeline", pipelineId1);
+        pipelineConfig1.put("name", pipelineId1);
         Map<String, Object> pipelineConfig2 = new HashMap<>();
-        pipelineConfig2.put("pipeline", pipelineId2);
-=======
-        Map<String, Object> pipelineConfig = new HashMap<>();
-        pipelineConfig.put("name", pipelineId);
->>>>>>> ad94e793
+        pipelineConfig2.put("name", pipelineId2);
         PipelineProcessor.Factory factory = new PipelineProcessor.Factory(ingestService);
 
         Pipeline pipeline1 = new Pipeline(
