--- conflicted
+++ resolved
@@ -682,11 +682,7 @@
          */
         IngestService ingestService = createIngestService();
         PipelineProcessor.Factory factory = new PipelineProcessor.Factory(ingestService);
-<<<<<<< HEAD
         int pipelineCount = randomIntBetween(2, 150);
-=======
-        int pipelineCount = randomIntBetween(2, 20);
->>>>>>> 45885fdb
         for (int i = 0; i < pipelineCount - 1; i++) {
             String pipelineId = "pipeline" + i;
             String nextPipelineId = "pipeline" + (i + 1);
@@ -722,12 +718,8 @@
         assertNotNull(document);
         // Make sure that the final processor was called exactly once on this document:
         assertThat(document.getFieldValue(countCallsProcessor.getCountFieldName(), Integer.class), equalTo(1));
-        // But it was called exactly one other time during the pipeline cycle check (to be enabled after a fix) :
-<<<<<<< HEAD
+        // But it was called exactly one other time during the pipeline cycle check:
         assertThat(countCallsProcessor.getTotalCount(), equalTo(2));
-=======
-        // assertThat(countCallsProcessor.getTotalCount(), equalTo(2));
->>>>>>> 45885fdb
         assertThat(resultList.size(), equalTo(pipelineCount + 1)); // one result per pipeline, plus the "count_calls" processor
         for (int i = 0; i < resultList.size() - 1; i++) {
             SimulateProcessorResult result = resultList.get(i);
