--- conflicted
+++ resolved
@@ -54,15 +54,9 @@
 import org.elasticsearch.index.IndexVersion;
 import org.elasticsearch.index.VersionType;
 import org.elasticsearch.plugins.IngestPlugin;
-<<<<<<< HEAD
-import org.elasticsearch.plugins.internal.DocumentParsingReporter;
-import org.elasticsearch.plugins.internal.DocumentParsingSupplier;
-import org.elasticsearch.plugins.internal.DocumentSizeObserver;
-=======
 import org.elasticsearch.plugins.internal.DocumentParsingProvider;
 import org.elasticsearch.plugins.internal.DocumentSizeObserver;
 import org.elasticsearch.plugins.internal.DocumentSizeReporter;
->>>>>>> a0ed9ba7
 import org.elasticsearch.script.MockScriptEngine;
 import org.elasticsearch.script.Script;
 import org.elasticsearch.script.ScriptModule;
@@ -100,10 +94,7 @@
 import java.util.function.Consumer;
 import java.util.function.IntConsumer;
 import java.util.function.LongSupplier;
-<<<<<<< HEAD
-=======
 import java.util.function.Predicate;
->>>>>>> a0ed9ba7
 import java.util.stream.Collectors;
 
 import static org.elasticsearch.cluster.service.ClusterStateTaskExecutorUtils.executeAndAssertSuccessful;
@@ -165,11 +156,7 @@
             List.of(DUMMY_PLUGIN),
             client,
             null,
-<<<<<<< HEAD
-            DocumentParsingSupplier.EMPTY_INSTANCE
-=======
             DocumentParsingProvider.EMPTY_INSTANCE
->>>>>>> a0ed9ba7
         );
         Map<String, Processor.Factory> factories = ingestService.getProcessorFactories();
         assertTrue(factories.containsKey("foo"));
@@ -189,11 +176,7 @@
                 List.of(DUMMY_PLUGIN, DUMMY_PLUGIN),
                 client,
                 null,
-<<<<<<< HEAD
-                DocumentParsingSupplier.EMPTY_INSTANCE
-=======
                 DocumentParsingProvider.EMPTY_INSTANCE
->>>>>>> a0ed9ba7
             )
         );
         assertTrue(e.getMessage(), e.getMessage().contains("already registered"));
@@ -210,11 +193,7 @@
             List.of(DUMMY_PLUGIN),
             client,
             null,
-<<<<<<< HEAD
-            DocumentParsingSupplier.EMPTY_INSTANCE
-=======
             DocumentParsingProvider.EMPTY_INSTANCE
->>>>>>> a0ed9ba7
         );
         final IndexRequest indexRequest = new IndexRequest("_index").id("_id")
             .source(Map.of())
@@ -1209,15 +1188,9 @@
          */
         AtomicInteger wrappedObserverWasUsed = new AtomicInteger(0);
         AtomicInteger parsedValueWasUsed = new AtomicInteger(0);
-<<<<<<< HEAD
-        DocumentParsingSupplier documentParsingSupplier = new DocumentParsingSupplier() {
-            @Override
-            public DocumentSizeObserver getDocumentSizeObserver() {
-=======
         DocumentParsingProvider documentParsingProvider = new DocumentParsingProvider() {
             @Override
             public DocumentSizeObserver newDocumentSizeObserver() {
->>>>>>> a0ed9ba7
                 return new DocumentSizeObserver() {
                     @Override
                     public XContentParser wrapParser(XContentParser xContentParser) {
@@ -1234,30 +1207,18 @@
             }
 
             @Override
-<<<<<<< HEAD
-            public DocumentParsingReporter getDocumentParsingReporter() {
-=======
             public DocumentSizeReporter getDocumentParsingReporter() {
->>>>>>> a0ed9ba7
                 return null;
             }
 
             @Override
-<<<<<<< HEAD
-            public DocumentSizeObserver getDocumentSizeObserver(long normalisedBytesParsed) {
-=======
             public DocumentSizeObserver newFixedSizeDocumentObserver(long normalisedBytesParsed) {
->>>>>>> a0ed9ba7
                 return null;
             }
         };
         IngestService ingestService = createWithProcessors(
             Map.of("mock", (factories, tag, description, config) -> mockCompoundProcessor()),
-<<<<<<< HEAD
-            documentParsingSupplier
-=======
             documentParsingProvider
->>>>>>> a0ed9ba7
         );
 
         PutPipelineRequest putRequest = new PutPipelineRequest(
@@ -2343,11 +2304,7 @@
             List.of(testPlugin),
             client,
             null,
-<<<<<<< HEAD
-            DocumentParsingSupplier.EMPTY_INSTANCE
-=======
             DocumentParsingProvider.EMPTY_INSTANCE
->>>>>>> a0ed9ba7
         );
         ingestService.addIngestClusterStateListener(ingestClusterStateListener);
 
@@ -2702,11 +2659,7 @@
             List.of(DUMMY_PLUGIN),
             client,
             null,
-<<<<<<< HEAD
-            DocumentParsingSupplier.EMPTY_INSTANCE
-=======
             DocumentParsingProvider.EMPTY_INSTANCE
->>>>>>> a0ed9ba7
         );
         ingestService.applyClusterState(new ClusterChangedEvent("", clusterState, clusterState));
 
@@ -2980,20 +2933,12 @@
     }
 
     private static IngestService createWithProcessors(Map<String, Processor.Factory> processors) {
-<<<<<<< HEAD
-        return createWithProcessors(processors, DocumentParsingSupplier.EMPTY_INSTANCE);
-=======
         return createWithProcessors(processors, DocumentParsingProvider.EMPTY_INSTANCE);
->>>>>>> a0ed9ba7
     }
 
     private static IngestService createWithProcessors(
         Map<String, Processor.Factory> processors,
-<<<<<<< HEAD
-        DocumentParsingSupplier documentParsingSupplier
-=======
         DocumentParsingProvider documentParsingProvider
->>>>>>> a0ed9ba7
     ) {
         Client client = mock(Client.class);
         ThreadPool threadPool = mock(ThreadPool.class);
@@ -3013,11 +2958,7 @@
             }),
             client,
             null,
-<<<<<<< HEAD
-            documentParsingSupplier
-=======
             documentParsingProvider
->>>>>>> a0ed9ba7
         );
         if (randomBoolean()) {
             /*
