--- conflicted
+++ resolved
@@ -86,10 +86,6 @@
                 service.acceptIncomingRequests();
 
                 final var client = new RemoteClusterAwareClient(
-<<<<<<< HEAD
-                    Settings.EMPTY,
-=======
->>>>>>> 72e0c1f4
                     service,
                     "cluster1",
                     threadPool.executor(TEST_THREAD_POOL_NAME),
@@ -144,17 +140,7 @@
                 service.start();
                 service.acceptIncomingRequests();
 
-<<<<<<< HEAD
-                final var client = new RemoteClusterAwareClient(
-                    Settings.EMPTY,
-                    service,
-                    "cluster1",
-                    EsExecutors.DIRECT_EXECUTOR_SERVICE,
-                    randomBoolean()
-                );
-=======
                 final var client = new RemoteClusterAwareClient(service, "cluster1", EsExecutors.DIRECT_EXECUTOR_SERVICE, randomBoolean());
->>>>>>> 72e0c1f4
 
                 int numThreads = 10;
                 ExecutorService executorService = Executors.newFixedThreadPool(numThreads);
