/*
 * Copyright Elasticsearch B.V. and/or licensed to Elasticsearch B.V. under one
 * or more contributor license agreements. Licensed under the Elastic License
 * 2.0 and the Server Side Public License, v 1; you may not use this file except
 * in compliance with, at your election, the Elastic License 2.0 or the Server
 * Side Public License, v 1.
 */

package org.elasticsearch.transport;

import org.apache.logging.log4j.Level;
import org.apache.logging.log4j.LogManager;
import org.apache.logging.log4j.Logger;
import org.elasticsearch.ElasticsearchException;
import org.elasticsearch.TransportVersion;
import org.elasticsearch.action.ActionListener;
import org.elasticsearch.common.bytes.BytesArray;
import org.elasticsearch.common.bytes.BytesReference;
import org.elasticsearch.common.bytes.ReleasableBytesReference;
import org.elasticsearch.common.io.stream.InputStreamStreamInput;
import org.elasticsearch.common.io.stream.NamedWriteableRegistry;
import org.elasticsearch.common.io.stream.RecyclerBytesStreamOutput;
import org.elasticsearch.common.io.stream.StreamInput;
import org.elasticsearch.common.logging.Loggers;
import org.elasticsearch.common.network.HandlingTimeTracker;
import org.elasticsearch.common.settings.Settings;
import org.elasticsearch.common.util.PageCacheRecycler;
import org.elasticsearch.core.TimeValue;
import org.elasticsearch.core.Tuple;
import org.elasticsearch.tasks.TaskManager;
import org.elasticsearch.test.ESTestCase;
import org.elasticsearch.test.MockLogAppender;
import org.elasticsearch.test.TransportVersionUtils;
import org.elasticsearch.threadpool.TestThreadPool;
import org.elasticsearch.threadpool.ThreadPool;
import org.elasticsearch.tracing.Tracer;
import org.junit.After;
import org.junit.Before;

import java.io.IOException;
import java.io.InputStream;
import java.util.Collections;
import java.util.Map;
import java.util.concurrent.TimeUnit;
import java.util.concurrent.atomic.AtomicBoolean;
import java.util.concurrent.atomic.AtomicReference;

import static org.hamcrest.Matchers.instanceOf;

public class InboundHandlerTests extends ESTestCase {

    private final TestThreadPool threadPool = new TestThreadPool(getClass().getName());
    private final TransportVersion version = TransportVersion.CURRENT;

    private TaskManager taskManager;
    private Transport.ResponseHandlers responseHandlers;
    private Transport.RequestHandlers requestHandlers;
    private InboundHandler handler;
    private FakeTcpChannel channel;

    @Before
    public void setUp() throws Exception {
        super.setUp();
        taskManager = new TaskManager(Settings.EMPTY, threadPool, Collections.emptySet());
        channel = new FakeTcpChannel(randomBoolean(), buildNewFakeTransportAddress().address(), buildNewFakeTransportAddress().address());
        NamedWriteableRegistry namedWriteableRegistry = new NamedWriteableRegistry(Collections.emptyList());
        final boolean ignoreDeserializationErrors = true; // suppress assertions to test production error-handling
        TransportHandshaker handshaker = new TransportHandshaker(version, threadPool, (n, c, r, v) -> {}, ignoreDeserializationErrors);
        TransportKeepAlive keepAlive = new TransportKeepAlive(threadPool, TcpChannel::sendMessage);
        OutboundHandler outboundHandler = new OutboundHandler(
            "node",
            version,
            new StatsTracker(),
            threadPool,
            new BytesRefRecycler(PageCacheRecycler.NON_RECYCLING_INSTANCE),
            new HandlingTimeTracker(),
            false
        );
        requestHandlers = new Transport.RequestHandlers();
        responseHandlers = new Transport.ResponseHandlers();
        handler = new InboundHandler(
            threadPool,
            outboundHandler,
            namedWriteableRegistry,
            handshaker,
            keepAlive,
            requestHandlers,
            responseHandlers,
            new HandlingTimeTracker(),
            ignoreDeserializationErrors
        );
    }

    @After
    public void tearDown() throws Exception {
        ThreadPool.terminate(threadPool, 10, TimeUnit.SECONDS);
        super.tearDown();
    }

    public void testPing() throws Exception {
        AtomicReference<TransportChannel> channelCaptor = new AtomicReference<>();
        RequestHandlerRegistry<TestRequest> registry = new RequestHandlerRegistry<>(
            "test-request",
            TestRequest::new,
            taskManager,
            (request, channel, task) -> channelCaptor.set(channel),
            ThreadPool.Names.SAME,
            false,
            true,
            Tracer.NOOP
        );
        requestHandlers.registerHandler(registry);

        handler.inboundMessage(channel, new InboundMessage(null, true));
        if (channel.isServerChannel()) {
            BytesReference ping = channel.getMessageCaptor().get();
            assertEquals('E', ping.get(0));
            assertEquals(6, ping.length());
        }
    }

    public void testRequestAndResponse() throws Exception {
        String action = "test-request";
        int headerSize = TcpHeader.headerSize(version);
        boolean isError = randomBoolean();
        AtomicReference<TestRequest> requestCaptor = new AtomicReference<>();
        AtomicReference<TestResponse> responseCaptor = new AtomicReference<>();
        AtomicReference<Exception> exceptionCaptor = new AtomicReference<>();
        AtomicReference<TransportChannel> channelCaptor = new AtomicReference<>();

        long requestId = responseHandlers.add(new Transport.ResponseContext<>(new TransportResponseHandler<TestResponse>() {
            @Override
            public void handleResponse(TestResponse response) {
                responseCaptor.set(response);
            }

            @Override
            public void handleException(TransportException exp) {
                exceptionCaptor.set(exp);
            }

            @Override
            public TestResponse read(StreamInput in) throws IOException {
                return new TestResponse(in);
            }
        }, null, action));
        RequestHandlerRegistry<TestRequest> registry = new RequestHandlerRegistry<>(
            action,
            TestRequest::new,
            taskManager,
            (request, channel, task) -> {
                channelCaptor.set(channel);
                requestCaptor.set(request);
            },
            ThreadPool.Names.SAME,
            false,
            true,
            Tracer.NOOP
        );
        requestHandlers.registerHandler(registry);
        String requestValue = randomAlphaOfLength(10);
        OutboundMessage.Request request = new OutboundMessage.Request(
            threadPool.getThreadContext(),
            new TestRequest(requestValue),
            version,
            action,
            requestId,
            false,
            null
        );

        BytesRefRecycler recycler = new BytesRefRecycler(PageCacheRecycler.NON_RECYCLING_INSTANCE);
        BytesReference fullRequestBytes = request.serialize(new RecyclerBytesStreamOutput(recycler));
        BytesReference requestContent = fullRequestBytes.slice(headerSize, fullRequestBytes.length() - headerSize);
        Header requestHeader = new Header(fullRequestBytes.length() - 6, requestId, TransportStatus.setRequest((byte) 0), version);
        InboundMessage requestMessage = new InboundMessage(requestHeader, ReleasableBytesReference.wrap(requestContent), () -> {});
        requestHeader.finishParsingHeader(requestMessage.openOrGetStreamInput());
        handler.inboundMessage(channel, requestMessage);

        TransportChannel transportChannel = channelCaptor.get();
<<<<<<< HEAD
        assertEquals(TransportVersion.CURRENT, transportChannel.getTransportVersion());
=======
        assertEquals(TransportVersion.CURRENT, transportChannel.getVersion());
>>>>>>> 9c5d4764
        assertEquals("transport", transportChannel.getChannelType());
        assertEquals(requestValue, requestCaptor.get().value);

        String responseValue = randomAlphaOfLength(10);
        byte responseStatus = TransportStatus.setResponse((byte) 0);
        if (isError) {
            responseStatus = TransportStatus.setError(responseStatus);
            transportChannel.sendResponse(new ElasticsearchException("boom"));
        } else {
            transportChannel.sendResponse(new TestResponse(responseValue));
        }

        BytesReference fullResponseBytes = channel.getMessageCaptor().get();
        BytesReference responseContent = fullResponseBytes.slice(headerSize, fullResponseBytes.length() - headerSize);
        Header responseHeader = new Header(fullRequestBytes.length() - 6, requestId, responseStatus, version);
        InboundMessage responseMessage = new InboundMessage(responseHeader, ReleasableBytesReference.wrap(responseContent), () -> {});
        responseHeader.finishParsingHeader(responseMessage.openOrGetStreamInput());
        handler.inboundMessage(channel, responseMessage);

        if (isError) {
            assertThat(exceptionCaptor.get(), instanceOf(RemoteTransportException.class));
            assertThat(exceptionCaptor.get().getCause(), instanceOf(ElasticsearchException.class));
            assertEquals("boom", exceptionCaptor.get().getCause().getMessage());
        } else {
            assertEquals(responseValue, responseCaptor.get().value);
        }
    }

    public void testSendsErrorResponseToHandshakeFromCompatibleVersion() throws Exception {
        // Nodes use their minimum compatibility version for the TCP handshake, so a node from v(major-1).x will report its version as
        // v(major-2).last in the TCP handshake, with which we are not really compatible. We put extra effort into making sure that if
        // successful we can respond correctly in a format this old, but we do not guarantee that we can respond correctly with an error
        // response. However if the two nodes are from the same major version then we do guarantee compatibility of error responses.

        final TransportVersion remoteVersion = TransportVersionUtils.randomCompatibleVersion(random(), version);
        final long requestId = randomNonNegativeLong();
        final Header requestHeader = new Header(
            between(0, 100),
            requestId,
            TransportStatus.setRequest(TransportStatus.setHandshake((byte) 0)),
            remoteVersion
        );
        final InboundMessage requestMessage = unreadableInboundHandshake(remoteVersion, requestHeader);
        requestHeader.actionName = TransportHandshaker.HANDSHAKE_ACTION_NAME;
        requestHeader.headers = Tuple.tuple(Map.of(), Map.of());
        handler.inboundMessage(channel, requestMessage);

        final BytesReference responseBytesReference = channel.getMessageCaptor().get();
        final Header responseHeader = InboundDecoder.readHeader(remoteVersion, responseBytesReference.length(), responseBytesReference);
        assertTrue(responseHeader.isResponse());
        assertTrue(responseHeader.isError());
    }

    public void testClosesChannelOnErrorInHandshakeWithIncompatibleVersion() throws Exception {
        // Nodes use their minimum compatibility version for the TCP handshake, so a node from v(major-1).x will report its version as
        // v(major-2).last in the TCP handshake, with which we are not really compatible. We put extra effort into making sure that if
        // successful we can respond correctly in a format this old, but we do not guarantee that we can respond correctly with an error
        // response so we must just close the connection on an error. To avoid the failure disappearing into a black hole we at least log
        // it.

        final MockLogAppender mockAppender = new MockLogAppender();
        mockAppender.start();
        mockAppender.addExpectation(
            new MockLogAppender.SeenEventExpectation(
                "expected message",
                InboundHandler.class.getCanonicalName(),
                Level.WARN,
                "could not send error response to handshake"
            )
        );
        final Logger inboundHandlerLogger = LogManager.getLogger(InboundHandler.class);
        Loggers.addAppender(inboundHandlerLogger, mockAppender);

        try {
            final AtomicBoolean isClosed = new AtomicBoolean();
            channel.addCloseListener(ActionListener.wrap(() -> assertTrue(isClosed.compareAndSet(false, true))));

            final TransportVersion remoteVersion = TransportVersion.fromId(
                randomIntBetween(0, version.minimumCompatibilityVersion().id - 1)
            );
            final long requestId = randomNonNegativeLong();
            final Header requestHeader = new Header(
                between(0, 100),
                requestId,
                TransportStatus.setRequest(TransportStatus.setHandshake((byte) 0)),
                remoteVersion
            );
            final InboundMessage requestMessage = unreadableInboundHandshake(remoteVersion, requestHeader);
            requestHeader.actionName = TransportHandshaker.HANDSHAKE_ACTION_NAME;
            requestHeader.headers = Tuple.tuple(Map.of(), Map.of());
            handler.inboundMessage(channel, requestMessage);
            assertTrue(isClosed.get());
            assertNull(channel.getMessageCaptor().get());
            mockAppender.assertAllExpectationsMatched();
        } finally {
            Loggers.removeAppender(inboundHandlerLogger, mockAppender);
            mockAppender.stop();
        }
    }

    public void testLogsSlowInboundProcessing() throws Exception {
        final MockLogAppender mockAppender = new MockLogAppender();
        mockAppender.start();
        final Logger inboundHandlerLogger = LogManager.getLogger(InboundHandler.class);
        Loggers.addAppender(inboundHandlerLogger, mockAppender);

        handler.setSlowLogThreshold(TimeValue.timeValueMillis(5L));
        try {
            final TransportVersion remoteVersion = TransportVersion.CURRENT;

            mockAppender.addExpectation(
                new MockLogAppender.SeenEventExpectation(
                    "expected slow request",
                    InboundHandler.class.getCanonicalName(),
                    Level.WARN,
                    "handling request "
                )
            );

            final long requestId = randomNonNegativeLong();
            final Header requestHeader = new Header(
                between(0, 100),
                requestId,
                TransportStatus.setRequest(TransportStatus.setHandshake((byte) 0)),
                remoteVersion
            );
            final InboundMessage requestMessage = new InboundMessage(requestHeader, ReleasableBytesReference.empty(), () -> {
                try {
                    TimeUnit.SECONDS.sleep(1L);
                } catch (InterruptedException e) {
                    throw new AssertionError(e);
                }
            });
            requestHeader.actionName = TransportHandshaker.HANDSHAKE_ACTION_NAME;
            requestHeader.headers = Tuple.tuple(Map.of(), Map.of());
            handler.inboundMessage(channel, requestMessage);
            assertNotNull(channel.getMessageCaptor().get());
            mockAppender.assertAllExpectationsMatched();

            mockAppender.addExpectation(
                new MockLogAppender.SeenEventExpectation(
                    "expected slow response",
                    InboundHandler.class.getCanonicalName(),
                    Level.WARN,
                    "handling response "
                )
            );

            final long responseId = randomNonNegativeLong();
            final Header responseHeader = new Header(between(0, 100), responseId, TransportStatus.setResponse((byte) 0), remoteVersion);
            responseHeader.headers = Tuple.tuple(Map.of(), Map.of());
            handler.setMessageListener(new TransportMessageListener() {
                @Override
                @SuppressWarnings("rawtypes")
                public void onResponseReceived(long requestId, Transport.ResponseContext context) {
                    assertEquals(responseId, requestId);
                    try {
                        TimeUnit.SECONDS.sleep(1L);
                    } catch (InterruptedException e) {
                        throw new AssertionError(e);
                    }
                }
            });
            handler.inboundMessage(channel, new InboundMessage(responseHeader, ReleasableBytesReference.empty(), () -> {}));

            mockAppender.assertAllExpectationsMatched();
        } finally {
            Loggers.removeAppender(inboundHandlerLogger, mockAppender);
            mockAppender.stop();
        }
    }

    private static InboundMessage unreadableInboundHandshake(TransportVersion remoteVersion, Header requestHeader) {
        return new InboundMessage(requestHeader, ReleasableBytesReference.wrap(BytesArray.EMPTY), () -> {}) {
            @Override
            public StreamInput openOrGetStreamInput() {
                final StreamInput streamInput = new InputStreamStreamInput(new InputStream() {
                    @Override
                    public int read() {
                        throw new ElasticsearchException("unreadable handshake");
                    }
                });
                streamInput.setTransportVersion(remoteVersion);
                return streamInput;
            }
        };
    }

}<|MERGE_RESOLUTION|>--- conflicted
+++ resolved
@@ -178,11 +178,7 @@
         handler.inboundMessage(channel, requestMessage);
 
         TransportChannel transportChannel = channelCaptor.get();
-<<<<<<< HEAD
-        assertEquals(TransportVersion.CURRENT, transportChannel.getTransportVersion());
-=======
         assertEquals(TransportVersion.CURRENT, transportChannel.getVersion());
->>>>>>> 9c5d4764
         assertEquals("transport", transportChannel.getChannelType());
         assertEquals(requestValue, requestCaptor.get().value);
 
