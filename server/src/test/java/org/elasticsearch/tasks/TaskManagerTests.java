/*
 * Copyright Elasticsearch B.V. and/or licensed to Elasticsearch B.V. under one
 * or more contributor license agreements. Licensed under the Elastic License
 * 2.0 and the Server Side Public License, v 1; you may not use this file except
 * in compliance with, at your election, the Elastic License 2.0 or the Server
 * Side Public License, v 1.
 */

package org.elasticsearch.tasks;

import org.elasticsearch.Version;
import org.elasticsearch.action.ActionListener;
import org.elasticsearch.action.admin.cluster.node.tasks.TransportTasksActionTests;
import org.elasticsearch.cluster.node.DiscoveryNode;
import org.elasticsearch.common.network.CloseableChannel;
import org.elasticsearch.common.settings.Settings;
import org.elasticsearch.common.util.concurrent.ConcurrentCollections;
import org.elasticsearch.core.Releasable;
import org.elasticsearch.core.Releasables;
import org.elasticsearch.core.TimeValue;
import org.elasticsearch.test.ESTestCase;
import org.elasticsearch.threadpool.TestThreadPool;
import org.elasticsearch.threadpool.ThreadPool;
import org.elasticsearch.tracing.Tracer;
import org.elasticsearch.transport.FakeTcpChannel;
import org.elasticsearch.transport.TcpChannel;
import org.elasticsearch.transport.TcpTransportChannel;
import org.elasticsearch.transport.TestTransportChannels;
import org.elasticsearch.transport.Transport;
import org.elasticsearch.transport.TransportException;
import org.elasticsearch.transport.TransportRequest;
import org.elasticsearch.transport.TransportRequestOptions;
import org.elasticsearch.transport.TransportService;
import org.junit.After;
import org.junit.Before;
import org.mockito.Mockito;

import java.util.ArrayList;
import java.util.Collections;
import java.util.HashMap;
import java.util.HashSet;
import java.util.Iterator;
import java.util.List;
import java.util.Map;
import java.util.Set;
import java.util.concurrent.Phaser;
import java.util.concurrent.TimeUnit;
import java.util.stream.Collectors;

import static org.hamcrest.Matchers.empty;
import static org.hamcrest.Matchers.equalTo;
import static org.hamcrest.Matchers.everyItem;
import static org.hamcrest.Matchers.in;
import static org.mockito.ArgumentMatchers.any;
import static org.mockito.ArgumentMatchers.eq;
import static org.mockito.Mockito.mock;
import static org.mockito.Mockito.verify;
import static org.mockito.Mockito.when;

public class TaskManagerTests extends ESTestCase {
    private ThreadPool threadPool;

    @Before
    public void setupThreadPool() {
        threadPool = new TestThreadPool(TransportTasksActionTests.class.getSimpleName());
    }

    @After
    public void terminateThreadPool() {
        terminate(threadPool);
    }

    /**
     * Makes sure that tasks that attempt to store themselves on completion retry if
     * they don't succeed at first.
     */
    public void testResultsServiceRetryTotalTime() {
        Iterator<TimeValue> times = TaskResultsService.STORE_BACKOFF_POLICY.iterator();
        long total = 0;
        while (times.hasNext()) {
            total += times.next().millis();
        }
        assertEquals(600000L, total);
    }

    public void testTrackingChannelTask() throws Exception {
        final TaskManager taskManager = new TaskManager(Settings.EMPTY, threadPool, Set.of(), Tracer.NOOP);
        Set<Task> cancelledTasks = ConcurrentCollections.newConcurrentSet();
        final var transportServiceMock = mock(TransportService.class);
        when(transportServiceMock.getThreadPool()).thenReturn(threadPool);
        taskManager.setTaskCancellationService(new TaskCancellationService(transportServiceMock) {
            @Override
            void cancelTaskAndDescendants(CancellableTask task, String reason, boolean waitForCompletion, ActionListener<Void> listener) {
                assertThat(reason, equalTo("channel was closed"));
                assertFalse(waitForCompletion);
                assertTrue("task [" + task + "] was cancelled already", cancelledTasks.add(task));
            }
        });
        Map<TcpChannel, Set<Task>> pendingTasks = new HashMap<>();
        Set<Task> expectedCancelledTasks = new HashSet<>();
        FakeTcpChannel[] channels = new FakeTcpChannel[randomIntBetween(1, 10)];
        List<Releasable> stopTrackingTasks = new ArrayList<>();
        for (int i = 0; i < channels.length; i++) {
            channels[i] = new SingleThreadedTcpChannel();
        }
        int iterations = randomIntBetween(1, 200);
        for (int i = 0; i < iterations; i++) {
            final List<Releasable> subset = randomSubsetOf(stopTrackingTasks);
            stopTrackingTasks.removeAll(subset);
            Releasables.close(subset);
            final FakeTcpChannel channel = randomFrom(channels);
            final Task task = taskManager.register("transport", "test", new CancellableRequest(Integer.toString(i)));
            if (channel.isOpen() && randomBoolean()) {
                channel.close();
                expectedCancelledTasks.addAll(pendingTasks.getOrDefault(channel, Collections.emptySet()));
            }
            final Releasable stopTracking = taskManager.startTrackingCancellableChannelTask(channel, (CancellableTask) task);
            if (channel.isOpen()) {
                pendingTasks.computeIfAbsent(channel, k -> new HashSet<>()).add(task);
                stopTrackingTasks.add(() -> {
                    stopTracking.close();
                    assertTrue(pendingTasks.get(channel).remove(task));
                    expectedCancelledTasks.remove(task);
                });
            } else {
                expectedCancelledTasks.add(task);
            }
        }
        assertBusy(() -> assertThat(expectedCancelledTasks, everyItem(in(cancelledTasks))), 30, TimeUnit.SECONDS);
        for (FakeTcpChannel channel : channels) {
            channel.close();
        }
        assertThat(taskManager.numberOfChannelPendingTaskTrackers(), equalTo(0));
    }

    public void testTrackingTaskAndCloseChannelConcurrently() throws Exception {
        final TaskManager taskManager = new TaskManager(Settings.EMPTY, threadPool, Set.of(), Tracer.NOOP);
        Set<CancellableTask> cancelledTasks = ConcurrentCollections.newConcurrentSet();
        final var transportServiceMock = mock(TransportService.class);
        when(transportServiceMock.getThreadPool()).thenReturn(threadPool);
        taskManager.setTaskCancellationService(new TaskCancellationService(transportServiceMock) {
            @Override
            void cancelTaskAndDescendants(CancellableTask task, String reason, boolean waitForCompletion, ActionListener<Void> listener) {
                assertTrue("task [" + task + "] was cancelled already", cancelledTasks.add(task));
            }
        });
        Set<Task> expectedCancelledTasks = ConcurrentCollections.newConcurrentSet();
        FakeTcpChannel[] channels = new FakeTcpChannel[randomIntBetween(1, 10)];
        for (int i = 0; i < channels.length; i++) {
            channels[i] = new FakeTcpChannel();
        }
        Thread[] threads = new Thread[randomIntBetween(2, 8)];
        Phaser phaser = new Phaser(threads.length);
        for (int t = 0; t < threads.length; t++) {
            String threadName = "thread-" + t;
            threads[t] = new Thread(() -> {
                phaser.arriveAndAwaitAdvance();
                int iterations = randomIntBetween(50, 500);
                for (int i = 0; i < iterations; i++) {
                    final FakeTcpChannel channel = randomFrom(channels);
                    if (randomBoolean()) {
                        final Task task = taskManager.register("transport", "test", new CancellableRequest(threadName + ":" + i));
                        expectedCancelledTasks.add(task);
                        taskManager.startTrackingCancellableChannelTask(channel, (CancellableTask) task);
                        if (randomInt(100) < 5) {
                            randomFrom(channels).close();
                        }
                    } else {
                        final TaskId taskId = new TaskId("node", between(1, 100));
                        final TcpTransportChannel tcpTransportChannel = TestTransportChannels.newFakeTcpTransportChannel(
                            "node-" + i,
                            channel,
                            threadPool,
                            "action-" + i,
                            randomIntBetween(0, 1000),
                            Version.CURRENT
                        );
                        taskManager.setBan(taskId, "test", tcpTransportChannel);
                    }
                }
            });
            threads[t].start();
        }
        for (FakeTcpChannel channel : channels) {
            channel.close();
        }
        for (Thread thread : threads) {
            thread.join();
        }
        assertBusy(() -> assertThat(cancelledTasks, equalTo(expectedCancelledTasks)), 1, TimeUnit.MINUTES);
        assertBusy(() -> assertThat(taskManager.getBannedTaskIds(), empty()), 1, TimeUnit.MINUTES);
        assertThat(taskManager.numberOfChannelPendingTaskTrackers(), equalTo(0));
    }

    public void testRemoveBansOnChannelDisconnects() throws Exception {
        final TaskManager taskManager = new TaskManager(Settings.EMPTY, threadPool, Set.of(), Tracer.NOOP);
        final var transportServiceMock = mock(TransportService.class);
        when(transportServiceMock.getThreadPool()).thenReturn(threadPool);
        taskManager.setTaskCancellationService(new TaskCancellationService(transportServiceMock) {
            @Override
            void cancelTaskAndDescendants(CancellableTask task, String reason, boolean waitForCompletion, ActionListener<Void> listener) {}
        });
        Map<TaskId, Set<TcpChannel>> installedBans = new HashMap<>();
        FakeTcpChannel[] channels = new FakeTcpChannel[randomIntBetween(1, 10)];
        for (int i = 0; i < channels.length; i++) {
            channels[i] = new SingleThreadedTcpChannel();
        }
        int iterations = randomIntBetween(1, 200);
        for (int i = 0; i < iterations; i++) {
            final FakeTcpChannel channel = randomFrom(channels);
            if (channel.isOpen() && randomBoolean()) {
                channel.close();
            }
            TaskId taskId = new TaskId("node-" + randomIntBetween(1, 3), randomIntBetween(1, 100));
            installedBans.computeIfAbsent(taskId, t -> new HashSet<>()).add(channel);
            taskManager.setBan(
                taskId,
                "test",
                TestTransportChannels.newFakeTcpTransportChannel(
                    "node",
                    channel,
                    threadPool,
                    "action",
                    randomIntBetween(1, 10000),
                    Version.CURRENT
                )
            );
        }
        final Set<TaskId> expectedBannedTasks = installedBans.entrySet()
            .stream()
            .filter(e -> e.getValue().stream().anyMatch(CloseableChannel::isOpen))
            .map(Map.Entry::getKey)
            .collect(Collectors.toSet());
        assertBusy(() -> assertThat(taskManager.getBannedTaskIds(), equalTo(expectedBannedTasks)), 30, TimeUnit.SECONDS);
        for (FakeTcpChannel channel : channels) {
            channel.close();
        }
        assertBusy(() -> assertThat(taskManager.getBannedTaskIds(), empty()));
        assertThat(taskManager.numberOfChannelPendingTaskTrackers(), equalTo(0));
    }

<<<<<<< HEAD
    public void testRegisterTaskStartsTracing() {
        final Tracer mockTracer = Mockito.mock(Tracer.class);
        final TaskManager taskManager = new TaskManager(Settings.EMPTY, threadPool, Set.of(), mockTracer);

        final Task task = taskManager.register("testType", "testAction", new TaskAwareRequest() {

            @Override
            public void setParentTask(TaskId taskId) {
            }

            @Override
            public TaskId getParentTask() {
                return TaskId.EMPTY_TASK_ID;
            }
        });

        verify(mockTracer).onTraceStarted(any(), eq(task));
=======
    public void testTaskAccounting() {
        final TaskManager taskManager = new TaskManager(Settings.EMPTY, threadPool, Set.of());

        final Task task1 = taskManager.register("transport", "test", new CancellableRequest("thread 1"));
        final Task task2 = taskManager.register("transport", "test", new CancellableRequest("thread 2"));

        final MockConnection connection1 = new MockConnection();
        final MockConnection connection2 = new MockConnection();

        Releasable releasableConnection1 = taskManager.registerChildConnection(task1.getId(), connection1);
        Releasable releasableConnection2 = taskManager.registerChildConnection(task2.getId(), connection2);
        Releasable releasableConnection3 = taskManager.registerChildConnection(task1.getId(), connection1);

        assertEquals(2, taskManager.childTasksPerConnection(task1.getId(), connection1).intValue());
        assertEquals(1, taskManager.childTasksPerConnection(task2.getId(), connection2).intValue());

        releasableConnection1.close();
        assertEquals(1, taskManager.childTasksPerConnection(task1.getId(), connection1).intValue());

        releasableConnection2.close();
        assertNull(taskManager.childTasksPerConnection(task2.getId(), connection2));

        releasableConnection3.close();
        assertNull(taskManager.childTasksPerConnection(task1.getId(), connection1));
>>>>>>> 3272d7d9
    }

    static class CancellableRequest extends TransportRequest {
        private final String requestId;

        CancellableRequest(String requestId) {
            this.requestId = requestId;
        }

        @Override
        public Task createTask(long id, String type, String action, TaskId parentTaskId, Map<String, String> headers) {
            return new CancellableTask(id, type, action, "request-" + requestId, parentTaskId, headers) {
                @Override
                public boolean shouldCancelChildrenOnCancellation() {
                    return false;
                }

                @Override
                public String toString() {
                    return getDescription();
                }
            };
        }
    }

    static class SingleThreadedTcpChannel extends FakeTcpChannel {
        private boolean registeredListener = false;

        @Override
        public void addCloseListener(ActionListener<Void> listener) {
            if (isOpen()) {
                assertFalse("listener was registered already", registeredListener);
                registeredListener = true;
            }
            super.addCloseListener(listener);
        }
    }

    public static final class MockConnection implements Transport.Connection {
        @Override
        public DiscoveryNode getNode() {
            return null;
        }

        @Override
        public void sendRequest(long requestId, String action, TransportRequest request, TransportRequestOptions options)
            throws TransportException {
            throw new UnsupportedOperationException();
        }

        @Override
        public void addCloseListener(ActionListener<Void> listener) {}

        @Override
        public void addRemovedListener(ActionListener<Void> listener) {}

        @Override
        public boolean isClosed() {
            return false;
        }

        @Override
        public void close() {
            throw new UnsupportedOperationException();
        }

        @Override
        public void onRemoved() {
            throw new UnsupportedOperationException();
        }

        @Override
        public void incRef() {}

        @Override
        public boolean tryIncRef() {
            return true;
        }

        @Override
        public boolean decRef() {
            assert false : "shouldn't release a mock connection";
            return false;
        }

        @Override
        public boolean hasReferences() {
            return true;
        }
    }

}<|MERGE_RESOLUTION|>--- conflicted
+++ resolved
@@ -239,7 +239,32 @@
         assertThat(taskManager.numberOfChannelPendingTaskTrackers(), equalTo(0));
     }
 
-<<<<<<< HEAD
+    public void testTaskAccounting() {
+        final TaskManager taskManager = new TaskManager(Settings.EMPTY, threadPool, Set.of());
+
+        final Task task1 = taskManager.register("transport", "test", new CancellableRequest("thread 1"));
+        final Task task2 = taskManager.register("transport", "test", new CancellableRequest("thread 2"));
+
+        final MockConnection connection1 = new MockConnection();
+        final MockConnection connection2 = new MockConnection();
+
+        Releasable releasableConnection1 = taskManager.registerChildConnection(task1.getId(), connection1);
+        Releasable releasableConnection2 = taskManager.registerChildConnection(task2.getId(), connection2);
+        Releasable releasableConnection3 = taskManager.registerChildConnection(task1.getId(), connection1);
+
+        assertEquals(2, taskManager.childTasksPerConnection(task1.getId(), connection1).intValue());
+        assertEquals(1, taskManager.childTasksPerConnection(task2.getId(), connection2).intValue());
+
+        releasableConnection1.close();
+        assertEquals(1, taskManager.childTasksPerConnection(task1.getId(), connection1).intValue());
+
+        releasableConnection2.close();
+        assertNull(taskManager.childTasksPerConnection(task2.getId(), connection2));
+
+        releasableConnection3.close();
+        assertNull(taskManager.childTasksPerConnection(task1.getId(), connection1));
+    }
+
     public void testRegisterTaskStartsTracing() {
         final Tracer mockTracer = Mockito.mock(Tracer.class);
         final TaskManager taskManager = new TaskManager(Settings.EMPTY, threadPool, Set.of(), mockTracer);
@@ -257,32 +282,6 @@
         });
 
         verify(mockTracer).onTraceStarted(any(), eq(task));
-=======
-    public void testTaskAccounting() {
-        final TaskManager taskManager = new TaskManager(Settings.EMPTY, threadPool, Set.of());
-
-        final Task task1 = taskManager.register("transport", "test", new CancellableRequest("thread 1"));
-        final Task task2 = taskManager.register("transport", "test", new CancellableRequest("thread 2"));
-
-        final MockConnection connection1 = new MockConnection();
-        final MockConnection connection2 = new MockConnection();
-
-        Releasable releasableConnection1 = taskManager.registerChildConnection(task1.getId(), connection1);
-        Releasable releasableConnection2 = taskManager.registerChildConnection(task2.getId(), connection2);
-        Releasable releasableConnection3 = taskManager.registerChildConnection(task1.getId(), connection1);
-
-        assertEquals(2, taskManager.childTasksPerConnection(task1.getId(), connection1).intValue());
-        assertEquals(1, taskManager.childTasksPerConnection(task2.getId(), connection2).intValue());
-
-        releasableConnection1.close();
-        assertEquals(1, taskManager.childTasksPerConnection(task1.getId(), connection1).intValue());
-
-        releasableConnection2.close();
-        assertNull(taskManager.childTasksPerConnection(task2.getId(), connection2));
-
-        releasableConnection3.close();
-        assertNull(taskManager.childTasksPerConnection(task1.getId(), connection1));
->>>>>>> 3272d7d9
     }
 
     static class CancellableRequest extends TransportRequest {
