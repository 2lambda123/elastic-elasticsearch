/*
 * Licensed to Elasticsearch under one or more contributor
 * license agreements. See the NOTICE file distributed with
 * this work for additional information regarding copyright
 * ownership. Elasticsearch licenses this file to you under
 * the Apache License, Version 2.0 (the "License"); you may
 * not use this file except in compliance with the License.
 * You may obtain a copy of the License at
 *
 *    http://www.apache.org/licenses/LICENSE-2.0
 *
 * Unless required by applicable law or agreed to in writing,
 * software distributed under the License is distributed on an
 * "AS IS" BASIS, WITHOUT WARRANTIES OR CONDITIONS OF ANY
 * KIND, either express or implied.  See the License for the
 * specific language governing permissions and limitations
 * under the License.
 */

package org.elasticsearch.bootstrap;

import org.apache.logging.log4j.Logger;
import org.apache.lucene.util.Constants;
<<<<<<< HEAD
import org.elasticsearch.cluster.ClusterName;
import org.elasticsearch.cluster.metadata.MetaData;
=======
>>>>>>> 19955094
import org.elasticsearch.common.settings.Settings;
import org.elasticsearch.common.transport.BoundTransportAddress;
import org.elasticsearch.common.transport.TransportAddress;
import org.elasticsearch.monitor.jvm.JvmInfo;
import org.elasticsearch.node.NodeValidationException;
import org.elasticsearch.test.AbstractBootstrapCheckTestCase;

import java.io.IOException;
import java.net.InetAddress;
import java.nio.file.Files;
import java.nio.file.Path;
import java.util.ArrayList;
import java.util.Arrays;
import java.util.Collections;
import java.util.List;
import java.util.Locale;
import java.util.concurrent.atomic.AtomicBoolean;
import java.util.concurrent.atomic.AtomicLong;
import java.util.concurrent.atomic.AtomicReference;
import java.util.function.Consumer;

import static org.elasticsearch.env.Environment.PATH_DATA_SETTING;
import static org.hamcrest.CoreMatchers.allOf;
import static org.hamcrest.CoreMatchers.containsString;
import static org.hamcrest.CoreMatchers.equalTo;
import static org.hamcrest.CoreMatchers.instanceOf;
import static org.hamcrest.Matchers.hasToString;
import static org.mockito.Mockito.mock;
import static org.mockito.Mockito.verify;
import static org.mockito.Mockito.verifyNoMoreInteractions;
import static org.mockito.Mockito.when;

public class BootstrapChecksTests extends AbstractBootstrapCheckTestCase {

    public void testNonProductionMode() throws NodeValidationException {
        // nothing should happen since we are in non-production mode
        final List<TransportAddress> transportAddresses = new ArrayList<>();
        for (int i = 0; i < randomIntBetween(1, 8); i++) {
            TransportAddress localTransportAddress = new TransportAddress(InetAddress.getLoopbackAddress(), i);
            transportAddresses.add(localTransportAddress);
        }

        TransportAddress publishAddress = new TransportAddress(InetAddress.getLoopbackAddress(), 0);
        BoundTransportAddress boundTransportAddress = mock(BoundTransportAddress.class);
        when(boundTransportAddress.boundAddresses()).thenReturn(transportAddresses.toArray(new TransportAddress[0]));
        when(boundTransportAddress.publishAddress()).thenReturn(publishAddress);
        BootstrapChecks.check(emptyContext, boundTransportAddress, Collections.emptyList());
    }

    public void testNoLogMessageInNonProductionMode() throws NodeValidationException {
        final Logger logger = mock(Logger.class);
        BootstrapChecks.check(emptyContext, false, Collections.emptyList(), logger);
        verifyNoMoreInteractions(logger);
    }

    public void testLogMessageInProductionMode() throws NodeValidationException {
        final Logger logger = mock(Logger.class);
        BootstrapChecks.check(emptyContext, true, Collections.emptyList(), logger);
        verify(logger).info("bound or publishing to a non-loopback address, enforcing bootstrap checks");
        verifyNoMoreInteractions(logger);
    }

    public void testEnforceLimitsWhenBoundToNonLocalAddress() {
        final List<TransportAddress> transportAddresses = new ArrayList<>();
        final TransportAddress nonLocalTransportAddress = buildNewFakeTransportAddress();
        transportAddresses.add(nonLocalTransportAddress);

        for (int i = 0; i < randomIntBetween(0, 7); i++) {
            final TransportAddress randomTransportAddress = randomBoolean() ? buildNewFakeTransportAddress() :
                new TransportAddress(InetAddress.getLoopbackAddress(), i);
            transportAddresses.add(randomTransportAddress);
        }

        final TransportAddress publishAddress = randomBoolean() ? buildNewFakeTransportAddress() :
            new TransportAddress(InetAddress.getLoopbackAddress(), 0);

        final BoundTransportAddress boundTransportAddress = mock(BoundTransportAddress.class);
        Collections.shuffle(transportAddresses, random());
        when(boundTransportAddress.boundAddresses()).thenReturn(transportAddresses.toArray(new TransportAddress[0]));
        when(boundTransportAddress.publishAddress()).thenReturn(publishAddress);

        final String discoveryType = randomFrom("zen", "single-node");

        assertEquals(BootstrapChecks.enforceLimits(boundTransportAddress, discoveryType), !"single-node".equals(discoveryType));
    }

    public void testEnforceLimitsWhenPublishingToNonLocalAddress() {
        final List<TransportAddress> transportAddresses = new ArrayList<>();

        for (int i = 0; i < randomIntBetween(1, 8); i++) {
            final TransportAddress randomTransportAddress = buildNewFakeTransportAddress();
            transportAddresses.add(randomTransportAddress);
        }

        final TransportAddress publishAddress = new TransportAddress(InetAddress.getLoopbackAddress(), 0);
        final BoundTransportAddress boundTransportAddress = mock(BoundTransportAddress.class);
        when(boundTransportAddress.boundAddresses()).thenReturn(transportAddresses.toArray(new TransportAddress[0]));
        when(boundTransportAddress.publishAddress()).thenReturn(publishAddress);

        final String discoveryType = randomFrom("zen", "single-node");

        assertEquals(BootstrapChecks.enforceLimits(boundTransportAddress, discoveryType), !"single-node".equals(discoveryType));
    }

    public void testExceptionAggregation() {
        final List<BootstrapCheck> checks = Arrays.asList(
                context -> BootstrapCheck.BootstrapCheckResult.failure("first"),
                context -> BootstrapCheck.BootstrapCheckResult.failure("second"));

        final NodeValidationException e =
                expectThrows(NodeValidationException.class,
                    () -> BootstrapChecks.check(emptyContext, true, checks));
        assertThat(e, hasToString(allOf(containsString("bootstrap checks failed"), containsString("first"), containsString("second"))));
        final Throwable[] suppressed = e.getSuppressed();
        assertThat(suppressed.length, equalTo(2));
        assertThat(suppressed[0], instanceOf(IllegalStateException.class));
        assertThat(suppressed[0], hasToString(containsString("first")));
        assertThat(suppressed[1], instanceOf(IllegalStateException.class));
        assertThat(suppressed[1], hasToString(containsString("second")));
    }

    public void testHeapSizeCheck() throws NodeValidationException {
        final int initial = randomIntBetween(0, Integer.MAX_VALUE - 1);
        final int max = randomIntBetween(initial + 1, Integer.MAX_VALUE);
        final AtomicLong initialHeapSize = new AtomicLong(initial);
        final AtomicLong maxHeapSize = new AtomicLong(max);

        final BootstrapChecks.HeapSizeCheck check = new BootstrapChecks.HeapSizeCheck() {
            @Override
            long getInitialHeapSize() {
                return initialHeapSize.get();
            }

            @Override
            long getMaxHeapSize() {
                return maxHeapSize.get();
            }
        };

        final NodeValidationException e =
                expectThrows(
                        NodeValidationException.class,
                        () -> BootstrapChecks.check(emptyContext, true, Collections.singletonList(check)));
        assertThat(
                e.getMessage(),
                containsString("initial heap size [" + initialHeapSize.get() + "] " +
                        "not equal to maximum heap size [" + maxHeapSize.get() + "]"));

        initialHeapSize.set(maxHeapSize.get());

        BootstrapChecks.check(emptyContext, true, Collections.singletonList(check));

        // nothing should happen if the initial heap size or the max
        // heap size is not available
        if (randomBoolean()) {
            initialHeapSize.set(0);
        } else {
            maxHeapSize.set(0);
        }
        BootstrapChecks.check(emptyContext, true, Collections.singletonList(check));
    }

    public void testFileDescriptorLimits() throws NodeValidationException {
        final boolean osX = randomBoolean(); // simulates OS X versus non-OS X
        final int limit = osX ? 10240 : 1 << 16;
        final AtomicLong maxFileDescriptorCount = new AtomicLong(randomIntBetween(1, limit - 1));
        final BootstrapChecks.FileDescriptorCheck check;
        if (osX) {
            check = new BootstrapChecks.OsXFileDescriptorCheck() {
                @Override
                long getMaxFileDescriptorCount() {
                    return maxFileDescriptorCount.get();
                }
            };
        } else {
            check = new BootstrapChecks.FileDescriptorCheck() {
                @Override
                long getMaxFileDescriptorCount() {
                    return maxFileDescriptorCount.get();
                }
            };
        }

        final NodeValidationException e =
                expectThrows(NodeValidationException.class,
                        () -> BootstrapChecks.check(emptyContext, true, Collections.singletonList(check)));
        assertThat(e.getMessage(), containsString("max file descriptors"));

        maxFileDescriptorCount.set(randomIntBetween(limit + 1, Integer.MAX_VALUE));

        BootstrapChecks.check(emptyContext, true, Collections.singletonList(check));

        // nothing should happen if current file descriptor count is
        // not available
        maxFileDescriptorCount.set(-1);
        BootstrapChecks.check(emptyContext, true, Collections.singletonList(check));
    }

    public void testFileDescriptorLimitsThrowsOnInvalidLimit() {
        final IllegalArgumentException e =
            expectThrows(
                IllegalArgumentException.class,
                () -> new BootstrapChecks.FileDescriptorCheck(-randomIntBetween(0, Integer.MAX_VALUE)));
        assertThat(e.getMessage(), containsString("limit must be positive but was"));
    }

    public void testMlockallCheck() throws NodeValidationException {
        class MlockallCheckTestCase {

            private final boolean mlockallSet;
            private final boolean isMemoryLocked;
            private final boolean shouldFail;

            MlockallCheckTestCase(final boolean mlockallSet, final boolean isMemoryLocked, final boolean shouldFail) {
                this.mlockallSet = mlockallSet;
                this.isMemoryLocked = isMemoryLocked;
                this.shouldFail = shouldFail;
            }

        }

        final List<MlockallCheckTestCase> testCases = new ArrayList<>();
        testCases.add(new MlockallCheckTestCase(true, true, false));
        testCases.add(new MlockallCheckTestCase(true, false, true));
        testCases.add(new MlockallCheckTestCase(false, true, false));
        testCases.add(new MlockallCheckTestCase(false, false, false));

        for (final MlockallCheckTestCase testCase : testCases) {
            final BootstrapChecks.MlockallCheck check = new BootstrapChecks.MlockallCheck() {
                @Override
                boolean isMemoryLocked() {
                    return testCase.isMemoryLocked;
                }
            };
            BootstrapContext bootstrapContext = createTestContext(
                Settings.builder().put("bootstrap.memory_lock", testCase.mlockallSet).build(), null);
            if (testCase.shouldFail) {
                final NodeValidationException e = expectThrows(
                        NodeValidationException.class,
                        () -> BootstrapChecks.check(
                                bootstrapContext,
                                true,
                                Collections.singletonList(check)));
                assertThat(
                        e.getMessage(),
                        containsString("memory locking requested for elasticsearch process but memory is not locked"));
            } else {
                // nothing should happen
                BootstrapChecks.check(bootstrapContext, true, Collections.singletonList(check));
            }
        }
    }

    public void testMaxNumberOfThreadsCheck() throws NodeValidationException {
        final int limit = 1 << 11;
        final AtomicLong maxNumberOfThreads = new AtomicLong(randomIntBetween(1, limit - 1));
        final BootstrapChecks.MaxNumberOfThreadsCheck check = new BootstrapChecks.MaxNumberOfThreadsCheck() {
            @Override
            long getMaxNumberOfThreads() {
                return maxNumberOfThreads.get();
            }
        };

        final NodeValidationException e = expectThrows(
                NodeValidationException.class,
                () -> BootstrapChecks.check(emptyContext, true, Collections.singletonList(check)));
        assertThat(e.getMessage(), containsString("max number of threads"));

        maxNumberOfThreads.set(randomIntBetween(limit + 1, Integer.MAX_VALUE));

        BootstrapChecks.check(emptyContext, true, Collections.singletonList(check));

        // nothing should happen if current max number of threads is
        // not available
        maxNumberOfThreads.set(-1);
        BootstrapChecks.check(emptyContext, true, Collections.singletonList(check));
    }

    public void testMaxSizeVirtualMemory() throws NodeValidationException {
        final long rlimInfinity = Constants.MAC_OS_X ? 9223372036854775807L : -1L;
        final AtomicLong maxSizeVirtualMemory = new AtomicLong(randomIntBetween(0, Integer.MAX_VALUE));
        final BootstrapChecks.MaxSizeVirtualMemoryCheck check = new BootstrapChecks.MaxSizeVirtualMemoryCheck() {
            @Override
            long getMaxSizeVirtualMemory() {
                return maxSizeVirtualMemory.get();
            }

            @Override
            long getRlimInfinity() {
                return rlimInfinity;
            }
        };

        final NodeValidationException e = expectThrows(
                NodeValidationException.class,
                () -> BootstrapChecks.check(emptyContext, true, Collections.singletonList(check)));
        assertThat(e.getMessage(), containsString("max size virtual memory"));

        maxSizeVirtualMemory.set(rlimInfinity);

        BootstrapChecks.check(emptyContext, true, Collections.singletonList(check));

        // nothing should happen if max size virtual memory is not available
        maxSizeVirtualMemory.set(Long.MIN_VALUE);
        BootstrapChecks.check(emptyContext, true, Collections.singletonList(check));
    }

    public void testMaxFileSizeCheck() throws NodeValidationException {
        final long rlimInfinity = Constants.MAC_OS_X ? 9223372036854775807L : -1L;
        final AtomicLong maxFileSize = new AtomicLong(randomIntBetween(0, Integer.MAX_VALUE));
        final BootstrapChecks.MaxFileSizeCheck check = new BootstrapChecks.MaxFileSizeCheck() {
            @Override
            long getMaxFileSize() {
                return maxFileSize.get();
            }

            @Override
            long getRlimInfinity() {
                return rlimInfinity;
            }
        };

        final NodeValidationException e = expectThrows(
                NodeValidationException.class,
                () -> BootstrapChecks.check(emptyContext, true, Collections.singletonList(check)));
        assertThat(e.getMessage(), containsString("max file size"));

        maxFileSize.set(rlimInfinity);

        BootstrapChecks.check(emptyContext, true, Collections.singletonList(check));

        // nothing should happen if max file size is not available
        maxFileSize.set(Long.MIN_VALUE);
        BootstrapChecks.check(emptyContext, true, Collections.singletonList(check));
    }

    public void testClientJvmCheck() throws NodeValidationException {
        final AtomicReference<String> vmName = new AtomicReference<>("Java HotSpot(TM) 32-Bit Client VM");
        final BootstrapCheck check = new BootstrapChecks.ClientJvmCheck() {
            @Override
            String getVmName() {
                return vmName.get();
            }
        };

        final NodeValidationException e = expectThrows(
                NodeValidationException.class,
                () -> BootstrapChecks.check(emptyContext, true, Collections.singletonList(check)));
        assertThat(
                e.getMessage(),
                containsString("JVM is using the client VM [Java HotSpot(TM) 32-Bit Client VM] " +
                        "but should be using a server VM for the best performance"));

        vmName.set("Java HotSpot(TM) 32-Bit Server VM");
        BootstrapChecks.check(emptyContext, true, Collections.singletonList(check));
    }

    public void testUseSerialGCCheck() throws NodeValidationException {
        final AtomicReference<String> useSerialGC = new AtomicReference<>("true");
        final BootstrapCheck check = new BootstrapChecks.UseSerialGCCheck() {
            @Override
            String getUseSerialGC() {
                return useSerialGC.get();
            }
        };

        final NodeValidationException e = expectThrows(
            NodeValidationException.class,
            () -> BootstrapChecks.check(emptyContext, true, Collections.singletonList(check)));
        assertThat(
            e.getMessage(),
            containsString("JVM is using the serial collector but should not be for the best performance; " + "" +
                "either it's the default for the VM [" + JvmInfo.jvmInfo().getVmName() +"] or -XX:+UseSerialGC was explicitly specified"));

        useSerialGC.set("false");
        BootstrapChecks.check(emptyContext, true, Collections.singletonList(check));
    }

    public void testSystemCallFilterCheck() throws NodeValidationException {
        final AtomicBoolean isSystemCallFilterInstalled = new AtomicBoolean();
        BootstrapContext context = randomBoolean() ? createTestContext(Settings.builder().put("bootstrap.system_call_filter", true)
            .build(), null) : emptyContext;

        final BootstrapChecks.SystemCallFilterCheck systemCallFilterEnabledCheck = new BootstrapChecks.SystemCallFilterCheck() {
            @Override
            boolean isSystemCallFilterInstalled() {
                return isSystemCallFilterInstalled.get();
            }
        };

        final NodeValidationException e = expectThrows(
            NodeValidationException.class,
            () -> BootstrapChecks.check(context, true, Collections.singletonList(systemCallFilterEnabledCheck)));
        assertThat(
            e.getMessage(),
            containsString("system call filters failed to install; " +
                "check the logs and fix your configuration or disable system call filters at your own risk"));

        isSystemCallFilterInstalled.set(true);
        BootstrapChecks.check(context, true, Collections.singletonList(systemCallFilterEnabledCheck));
        BootstrapContext context_1 = createTestContext(Settings.builder().put("bootstrap.system_call_filter", false).build(), null);
        final BootstrapChecks.SystemCallFilterCheck systemCallFilterNotEnabledCheck = new BootstrapChecks.SystemCallFilterCheck() {
            @Override
            boolean isSystemCallFilterInstalled() {
                return isSystemCallFilterInstalled.get();
            }
        };
        isSystemCallFilterInstalled.set(false);
        BootstrapChecks.check(context_1, true, Collections.singletonList(systemCallFilterNotEnabledCheck));
        isSystemCallFilterInstalled.set(true);
        BootstrapChecks.check(context_1, true, Collections.singletonList(systemCallFilterNotEnabledCheck));
    }

    public void testMightForkCheck() throws NodeValidationException {
        final AtomicBoolean isSystemCallFilterInstalled = new AtomicBoolean();
        final AtomicBoolean mightFork = new AtomicBoolean();
        final BootstrapChecks.MightForkCheck check = new BootstrapChecks.MightForkCheck() {
            @Override
            boolean isSystemCallFilterInstalled() {
                return isSystemCallFilterInstalled.get();
            }

            @Override
            boolean mightFork() {
                return mightFork.get();
            }

            @Override
            String message(BootstrapContext context) {
                return "error";
            }
        };

        runMightForkTest(
            check,
            isSystemCallFilterInstalled,
            () -> mightFork.set(false),
            () -> mightFork.set(true),
            e -> assertThat(e.getMessage(), containsString("error")));
    }

    public void testOnErrorCheck() throws NodeValidationException {
        final AtomicBoolean isSystemCallFilterInstalled = new AtomicBoolean();
        final AtomicReference<String> onError = new AtomicReference<>();
        final BootstrapChecks.MightForkCheck check = new BootstrapChecks.OnErrorCheck() {
            @Override
            boolean isSystemCallFilterInstalled() {
                return isSystemCallFilterInstalled.get();
            }

            @Override
            String onError() {
                return onError.get();
            }
        };

        final String command = randomAlphaOfLength(16);
        runMightForkTest(
            check,
            isSystemCallFilterInstalled,
            () -> onError.set(randomBoolean() ? "" : null),
            () -> onError.set(command),
            e -> assertThat(
                e.getMessage(),
                containsString(
                    "OnError [" + command + "] requires forking but is prevented by system call filters " +
                        "([bootstrap.system_call_filter=true]); upgrade to at least Java 8u92 and use ExitOnOutOfMemoryError")));
    }

    public void testOnOutOfMemoryErrorCheck() throws NodeValidationException {
        final AtomicBoolean isSystemCallFilterInstalled = new AtomicBoolean();
        final AtomicReference<String> onOutOfMemoryError = new AtomicReference<>();
        final BootstrapChecks.MightForkCheck check = new BootstrapChecks.OnOutOfMemoryErrorCheck() {
            @Override
            boolean isSystemCallFilterInstalled() {
                return isSystemCallFilterInstalled.get();
            }

            @Override
            String onOutOfMemoryError() {
                return onOutOfMemoryError.get();
            }
        };

        final String command = randomAlphaOfLength(16);
        runMightForkTest(
            check,
            isSystemCallFilterInstalled,
            () -> onOutOfMemoryError.set(randomBoolean() ? "" : null),
            () -> onOutOfMemoryError.set(command),
            e -> assertThat(
                e.getMessage(),
                containsString(
                    "OnOutOfMemoryError [" + command + "]"
                        + " requires forking but is prevented by system call filters ([bootstrap.system_call_filter=true]);"
                        + " upgrade to at least Java 8u92 and use ExitOnOutOfMemoryError")));
    }

    private void runMightForkTest(
        final BootstrapChecks.MightForkCheck check,
        final AtomicBoolean isSystemCallFilterInstalled,
        final Runnable disableMightFork,
        final Runnable enableMightFork,
        final Consumer<NodeValidationException> consumer) throws NodeValidationException {

        // if system call filter is disabled, nothing should happen
        isSystemCallFilterInstalled.set(false);
        if (randomBoolean()) {
            disableMightFork.run();
        } else {
            enableMightFork.run();
        }
        BootstrapChecks.check(emptyContext, true, Collections.singletonList(check));

        // if system call filter is enabled, but we will not fork, nothing should
        // happen
        isSystemCallFilterInstalled.set(true);
        disableMightFork.run();
        BootstrapChecks.check(emptyContext, true, Collections.singletonList(check));

        // if system call filter is enabled, and we might fork, the check should be enforced, regardless of bootstrap checks being enabled
        // or not
        isSystemCallFilterInstalled.set(true);
        enableMightFork.run();

        final NodeValidationException e = expectThrows(
            NodeValidationException.class,
            () -> BootstrapChecks.check(emptyContext, randomBoolean(), Collections.singletonList(check)));
        consumer.accept(e);
    }

    public void testEarlyAccessCheck() throws NodeValidationException {
        final AtomicReference<String> javaVersion
                = new AtomicReference<>(randomFrom("1.8.0_152-ea", "9-ea"));
        final BootstrapChecks.EarlyAccessCheck eaCheck = new BootstrapChecks.EarlyAccessCheck() {

            @Override
            String jvmVendor() {
                return "Oracle Corporation";
            }

            @Override
            String javaVersion() {
                return javaVersion.get();
            }

        };

        final List<BootstrapCheck> checks = Collections.singletonList(eaCheck);
        final NodeValidationException e = expectThrows(
                NodeValidationException.class,
                () -> {
                    BootstrapChecks.check(emptyContext, true, checks);
                });
        assertThat(
                e.getMessage(),
                containsString(
                        "Java version ["
                                + javaVersion.get()
                                + "] is an early-access build, only use release builds"));

        // if not on an early-access build, nothing should happen
        javaVersion.set(randomFrom("1.8.0_152", "9"));
        BootstrapChecks.check(emptyContext, true, checks);

    }

    public void testG1GCCheck() throws NodeValidationException {
        final AtomicBoolean isG1GCEnabled = new AtomicBoolean(true);
        final AtomicBoolean isJava8 = new AtomicBoolean(true);
        final AtomicReference<String> jvmVersion =
            new AtomicReference<>(String.format(Locale.ROOT, "25.%d-b%d", randomIntBetween(0, 39), randomIntBetween(1, 128)));
        final BootstrapChecks.G1GCCheck g1GCCheck = new BootstrapChecks.G1GCCheck() {

            @Override
            String jvmVendor() {
                return "Oracle Corporation";
            }

            @Override
            boolean isG1GCEnabled() {
                return isG1GCEnabled.get();
            }

            @Override
            String jvmVersion() {
                return jvmVersion.get();
            }

            @Override
            boolean isJava8() {
                return isJava8.get();
            }

        };

        final NodeValidationException e =
            expectThrows(
                NodeValidationException.class,
                () -> BootstrapChecks.check(emptyContext, true, Collections.singletonList(g1GCCheck)));
        assertThat(
            e.getMessage(),
            containsString(
                "JVM version [" + jvmVersion.get() + "] can cause data corruption when used with G1GC; upgrade to at least Java 8u40"));

        // if G1GC is disabled, nothing should happen
        isG1GCEnabled.set(false);
        BootstrapChecks.check(emptyContext, true, Collections.singletonList(g1GCCheck));

        // if on or after update 40, nothing should happen independent of whether or not G1GC is enabled
        isG1GCEnabled.set(randomBoolean());
        jvmVersion.set(String.format(Locale.ROOT, "25.%d-b%d", randomIntBetween(40, 112), randomIntBetween(1, 128)));
        BootstrapChecks.check(emptyContext, true, Collections.singletonList(g1GCCheck));

        final BootstrapChecks.G1GCCheck nonOracleCheck = new BootstrapChecks.G1GCCheck() {

            @Override
            String jvmVendor() {
                return randomAlphaOfLength(8);
            }

        };

        // if not on an Oracle JVM, nothing should happen
        BootstrapChecks.check(emptyContext, true, Collections.singletonList(nonOracleCheck));

        final BootstrapChecks.G1GCCheck nonJava8Check = new BootstrapChecks.G1GCCheck() {

            @Override
            boolean isJava8() {
                return false;
            }

        };

        // if not Java 8, nothing should happen
        BootstrapChecks.check(emptyContext, true, Collections.singletonList(nonJava8Check));
    }

    public void testAllPermissionCheck() throws NodeValidationException {
        final AtomicBoolean isAllPermissionGranted = new AtomicBoolean(true);
        final BootstrapChecks.AllPermissionCheck allPermissionCheck = new BootstrapChecks.AllPermissionCheck() {
            @Override
            boolean isAllPermissionGranted() {
                return isAllPermissionGranted.get();
            }
        };

        final List<BootstrapCheck> checks = Collections.singletonList(allPermissionCheck);
        final NodeValidationException e = expectThrows(
                NodeValidationException.class,
                () -> BootstrapChecks.check(emptyContext, true, checks));
        assertThat(e, hasToString(containsString("granting the all permission effectively disables security")));

        // if all permissions are not granted, nothing should happen
        isAllPermissionGranted.set(false);
        BootstrapChecks.check(emptyContext, true, checks);
    }

    public void testAlwaysEnforcedChecks() {
        final BootstrapCheck check = new BootstrapCheck() {
            @Override
            public BootstrapCheckResult check(BootstrapContext context) {
                return BootstrapCheckResult.failure("error");
            }

            @Override
            public boolean alwaysEnforce() {
                return true;
            }
        };

        final NodeValidationException alwaysEnforced = expectThrows(
            NodeValidationException.class,
            () -> BootstrapChecks.check(emptyContext, randomBoolean(), Collections.singletonList(check)));
        assertThat(alwaysEnforced, hasToString(containsString("error")));
    }

    public void testClusterNameInDataPathCheck() throws IOException, NodeValidationException {
        // expect ClusterNameInDataPathCheck exists in built-in BootstrapChecks
        assertTrue(BootstrapChecks.checks().stream().anyMatch(c -> c instanceof BootstrapChecks.ClusterNameInDataPathCheck));

        final BootstrapChecks.ClusterNameInDataPathCheck check = new BootstrapChecks.ClusterNameInDataPathCheck();
        final List<BootstrapCheck> testChecks = Collections.singletonList(check);

        String clusterName = randomAlphaOfLengthBetween(3, 10);
        Path invalidDataPath = createTempDir("invalidData");
        Path validDataPath = createTempDir("validData");
        Path clusterNameDir = invalidDataPath.resolve(clusterName);
        Files.createDirectory(validDataPath);
        Files.createDirectories(clusterNameDir);

        final BootstrapContext invalidContext = createTestContext(Settings.builder()
            .put(ClusterName.CLUSTER_NAME_SETTING.getKey(), clusterName)
            .putList(PATH_DATA_SETTING.getKey(), Collections.singletonList(invalidDataPath.toString())).build(), MetaData.EMPTY_META_DATA);

        final BootstrapContext validContext = createTestContext(Settings.builder()
            .put(ClusterName.CLUSTER_NAME_SETTING.getKey(), clusterName)
            .putList(PATH_DATA_SETTING.getKey(), Collections.singletonList(validDataPath.toString())).build(), MetaData.EMPTY_META_DATA);

        // expect node validation exception when clusterName is found as subdirectory in data path
        final NodeValidationException e = expectThrows(
            NodeValidationException.class,
            () -> BootstrapChecks.check(invalidContext, true, Collections.singletonList(check)));
        assertThat(e, hasToString(containsString(
            "node cannot have cluster names as subdirectories in path.data [" + clusterNameDir.toString() + "]")));
        // expect successful check when clusterName is not found in data path
        BootstrapChecks.check(validContext, true, testChecks);
    }
}<|MERGE_RESOLUTION|>--- conflicted
+++ resolved
@@ -21,11 +21,8 @@
 
 import org.apache.logging.log4j.Logger;
 import org.apache.lucene.util.Constants;
-<<<<<<< HEAD
 import org.elasticsearch.cluster.ClusterName;
 import org.elasticsearch.cluster.metadata.MetaData;
-=======
->>>>>>> 19955094
 import org.elasticsearch.common.settings.Settings;
 import org.elasticsearch.common.transport.BoundTransportAddress;
 import org.elasticsearch.common.transport.TransportAddress;
@@ -715,8 +712,7 @@
         Path invalidDataPath = createTempDir("invalidData");
         Path validDataPath = createTempDir("validData");
         Path clusterNameDir = invalidDataPath.resolve(clusterName);
-        Files.createDirectory(validDataPath);
-        Files.createDirectories(clusterNameDir);
+        Files.createDirectory(clusterNameDir);
 
         final BootstrapContext invalidContext = createTestContext(Settings.builder()
             .put(ClusterName.CLUSTER_NAME_SETTING.getKey(), clusterName)
