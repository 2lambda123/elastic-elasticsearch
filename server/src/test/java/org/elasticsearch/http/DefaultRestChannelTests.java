/*
 * Copyright Elasticsearch B.V. and/or licensed to Elasticsearch B.V. under one
 * or more contributor license agreements. Licensed under the Elastic License
 * 2.0 and the Server Side Public License, v 1; you may not use this file except
 * in compliance with, at your election, the Elastic License 2.0 or the Server
 * Side Public License, v 1.
 */

package org.elasticsearch.http;

import org.apache.lucene.util.BytesRef;
import org.elasticsearch.action.ActionListener;
import org.elasticsearch.common.bytes.BytesReference;
import org.elasticsearch.common.bytes.ReleasableBytesReference;
import org.elasticsearch.common.io.stream.BytesStream;
import org.elasticsearch.common.io.stream.RecyclerBytesStreamOutput;
import org.elasticsearch.common.recycler.Recycler;
import org.elasticsearch.common.settings.Settings;
import org.elasticsearch.common.util.BigArrays;
import org.elasticsearch.common.util.ByteArray;
import org.elasticsearch.common.util.MockBigArrays;
import org.elasticsearch.common.util.MockPageCacheRecycler;
import org.elasticsearch.core.Releasable;
import org.elasticsearch.indices.breaker.NoneCircuitBreakerService;
import org.elasticsearch.rest.RestChannel;
import org.elasticsearch.rest.RestRequest;
import org.elasticsearch.rest.RestResponse;
import org.elasticsearch.rest.RestStatus;
import org.elasticsearch.tasks.Task;
import org.elasticsearch.test.ESTestCase;
import org.elasticsearch.threadpool.TestThreadPool;
import org.elasticsearch.threadpool.ThreadPool;
import org.elasticsearch.tracing.Tracer;
import org.elasticsearch.transport.BytesRefRecycler;
import org.elasticsearch.xcontent.XContentBuilder;
import org.elasticsearch.xcontent.json.JsonXContent;
import org.junit.After;
import org.junit.Before;
import org.mockito.ArgumentCaptor;

import java.io.IOException;
import java.nio.channels.ClosedChannelException;
import java.util.Collections;
import java.util.List;
import java.util.Map;

import static org.elasticsearch.test.ActionListenerUtils.anyActionListener;
import static org.hamcrest.Matchers.containsInAnyOrder;
import static org.hamcrest.Matchers.equalTo;
import static org.hamcrest.Matchers.hasItem;
import static org.hamcrest.Matchers.instanceOf;
import static org.hamcrest.Matchers.not;
import static org.hamcrest.Matchers.nullValue;
import static org.mockito.ArgumentMatchers.any;
import static org.mockito.ArgumentMatchers.argThat;
import static org.mockito.ArgumentMatchers.eq;
import static org.mockito.Mockito.atLeastOnce;
import static org.mockito.Mockito.doAnswer;
import static org.mockito.Mockito.mock;
import static org.mockito.Mockito.times;
import static org.mockito.Mockito.verify;

public class DefaultRestChannelTests extends ESTestCase {

    private ThreadPool threadPool;
    private Recycler<BytesRef> bigArrays;
    private HttpChannel httpChannel;
    private HttpTracer httpTracer;
    private Tracer tracer;

    @Before
    public void setup() {
        httpChannel = mock(HttpChannel.class);
        threadPool = new TestThreadPool("test");
        bigArrays = new BytesRefRecycler(new MockPageCacheRecycler(Settings.EMPTY));
        httpTracer = mock(HttpTracer.class);
        tracer = mock(Tracer.class);
    }

    @After
    public void shutdown() {
        if (threadPool != null) {
            threadPool.shutdownNow();
        }
    }

    public void testResponse() {
        final TestHttpResponse response = executeRequest(Settings.EMPTY, "request-host");
        assertThat(response.content(), equalTo(testRestResponse().content()));
    }

    public void testCorsEnabledWithoutAllowOrigins() {
        // Set up an HTTP transport with only the CORS enabled setting
        Settings settings = Settings.builder().put(HttpTransportSettings.SETTING_CORS_ENABLED.getKey(), true).build();
        TestHttpResponse response = executeRequest(settings, "request-host");
        assertThat(response.headers().get(CorsHandler.ACCESS_CONTROL_ALLOW_ORIGIN), nullValue());
    }

    public void testCorsEnabledWithAllowOrigins() {
        final String originValue = "remote-host";
        final String pattern;
        if (randomBoolean()) {
            pattern = originValue;
        } else {
            pattern = "/remote-hos.+/";
        }
        // create an HTTP transport with CORS enabled and allow origin configured
        Settings settings = Settings.builder()
            .put(HttpTransportSettings.SETTING_CORS_ENABLED.getKey(), true)
            .put(HttpTransportSettings.SETTING_CORS_ALLOW_ORIGIN.getKey(), pattern)
            .build();
        TestHttpResponse response = executeRequest(settings, originValue, "https://127.0.0.1");
        assertEquals(originValue, response.headers().get(CorsHandler.ACCESS_CONTROL_ALLOW_ORIGIN).get(0));
        assertThat(response.headers().get(CorsHandler.VARY), containsInAnyOrder(CorsHandler.ORIGIN));
    }

    public void testCorsEnabledWithAllowOriginsAndAllowCredentials() {
        final String originValue = "remote-host";
        // create an HTTP transport with CORS enabled and allow origin configured
        Settings settings = Settings.builder()
            .put(HttpTransportSettings.SETTING_CORS_ENABLED.getKey(), true)
            .put(HttpTransportSettings.SETTING_CORS_ALLOW_ORIGIN.getKey(), CorsHandler.ANY_ORIGIN)
            .put(HttpTransportSettings.SETTING_CORS_ALLOW_CREDENTIALS.getKey(), true)
            .build();
        TestHttpResponse response = executeRequest(settings, originValue, "https://127.0.0.1");
        assertEquals(originValue, response.headers().get(CorsHandler.ACCESS_CONTROL_ALLOW_ORIGIN).get(0));
        assertEquals(CorsHandler.ORIGIN, response.headers().get(CorsHandler.VARY).get(0));
        assertEquals("true", response.headers().get(CorsHandler.ACCESS_CONTROL_ALLOW_CREDENTIALS).get(0));
    }

    public void testThatAnyOriginWorks() {
        final String originValue = CorsHandler.ANY_ORIGIN;
        Settings settings = Settings.builder()
            .put(HttpTransportSettings.SETTING_CORS_ENABLED.getKey(), true)
            .put(HttpTransportSettings.SETTING_CORS_ALLOW_ORIGIN.getKey(), originValue)
            .build();
        TestHttpResponse response = executeRequest(settings, originValue, "https://127.0.0.1");
        assertEquals(originValue, response.headers().get(CorsHandler.ACCESS_CONTROL_ALLOW_ORIGIN).get(0));
        assertNull(response.headers().get(CorsHandler.VARY));
    }

    public void testHeadersSet() {
        Settings settings = Settings.builder().build();
        final TestHttpRequest httpRequest = new TestHttpRequest(HttpRequest.HttpVersion.HTTP_1_1, RestRequest.Method.GET, "/");
        httpRequest.getHeaders().put(Task.X_OPAQUE_ID_HTTP_HEADER, Collections.singletonList("abc"));
        final RestRequest request = RestRequest.request(parserConfig(), httpRequest, httpChannel);
        HttpHandlingSettings handlingSettings = HttpHandlingSettings.fromSettings(settings);

        // send a response
        DefaultRestChannel channel = new DefaultRestChannel(
            httpChannel,
            httpRequest,
            request,
            bigArrays,
            handlingSettings,
            threadPool.getThreadContext(),
            CorsHandler.fromSettings(settings),
            httpTracer,
            tracer
        );
        RestResponse resp = testRestResponse();
        final String customHeader = "custom-header";
        final String customHeaderValue = "xyz";
        resp.addHeader(customHeader, customHeaderValue);
        channel.sendResponse(resp);

        // inspect what was written
        ArgumentCaptor<TestHttpResponse> responseCaptor = ArgumentCaptor.forClass(TestHttpResponse.class);
        verify(httpChannel).sendResponse(responseCaptor.capture(), any());
        TestHttpResponse httpResponse = responseCaptor.getValue();
        Map<String, List<String>> headers = httpResponse.headers();
        assertNull(headers.get("non-existent-header"));
        assertEquals(customHeaderValue, headers.get(customHeader).get(0));
        assertEquals("abc", headers.get(Task.X_OPAQUE_ID_HTTP_HEADER).get(0));
        assertEquals(Integer.toString(resp.content().length()), headers.get(DefaultRestChannel.CONTENT_LENGTH).get(0));
        assertEquals(resp.contentType(), headers.get(DefaultRestChannel.CONTENT_TYPE).get(0));
    }

    public void testCookiesSet() {
        Settings settings = Settings.builder().put(HttpTransportSettings.SETTING_HTTP_RESET_COOKIES.getKey(), true).build();
        final TestHttpRequest httpRequest = new TestHttpRequest(HttpRequest.HttpVersion.HTTP_1_1, RestRequest.Method.GET, "/");
        httpRequest.getHeaders().put(Task.X_OPAQUE_ID_HTTP_HEADER, Collections.singletonList("abc"));
        final RestRequest request = RestRequest.request(parserConfig(), httpRequest, httpChannel);
        HttpHandlingSettings handlingSettings = HttpHandlingSettings.fromSettings(settings);

        // send a response
        DefaultRestChannel channel = new DefaultRestChannel(
            httpChannel,
            httpRequest,
            request,
            bigArrays,
            handlingSettings,
            threadPool.getThreadContext(),
            CorsHandler.fromSettings(settings),
            httpTracer,
            tracer
        );
        channel.sendResponse(testRestResponse());

        // inspect what was written
        ArgumentCaptor<TestHttpResponse> responseCaptor = ArgumentCaptor.forClass(TestHttpResponse.class);
        verify(httpChannel).sendResponse(responseCaptor.capture(), any());
        TestHttpResponse nioResponse = responseCaptor.getValue();
        Map<String, List<String>> headers = nioResponse.headers();
        assertThat(headers.get(DefaultRestChannel.SET_COOKIE), hasItem("cookie"));
        assertThat(headers.get(DefaultRestChannel.SET_COOKIE), hasItem("cookie2"));
    }

    @SuppressWarnings("unchecked")
    public void testReleaseInListener() throws IOException {
        final Settings settings = Settings.builder().build();
        final TestHttpRequest httpRequest = new TestHttpRequest(HttpRequest.HttpVersion.HTTP_1_1, RestRequest.Method.GET, "/");
        final RestRequest request = RestRequest.request(parserConfig(), httpRequest, httpChannel);
        HttpHandlingSettings handlingSettings = HttpHandlingSettings.fromSettings(settings);

        DefaultRestChannel channel = new DefaultRestChannel(
            httpChannel,
            httpRequest,
            request,
            bigArrays,
            handlingSettings,
            threadPool.getThreadContext(),
            CorsHandler.fromSettings(settings),
            httpTracer,
            tracer
        );
        final RestResponse response = new RestResponse(
            RestStatus.INTERNAL_SERVER_ERROR,
            JsonXContent.contentBuilder().startObject().endObject()
        );
        assertThat(response.content(), not(instanceOf(Releasable.class)));

        // ensure we have reserved bytes
        if (randomBoolean()) {
            BytesStream out = channel.bytesOutput();
            assertThat(out, instanceOf(RecyclerBytesStreamOutput.class));
        } else {
            try (XContentBuilder builder = channel.newBuilder()) {
                // do something builder
                builder.startObject().endObject();
            }
        }

        channel.sendResponse(response);
        Class<ActionListener<Void>> listenerClass = (Class<ActionListener<Void>>) (Class) ActionListener.class;
        ArgumentCaptor<ActionListener<Void>> listenerCaptor = ArgumentCaptor.forClass(listenerClass);
        verify(httpChannel).sendResponse(any(), listenerCaptor.capture());
        ActionListener<Void> listener = listenerCaptor.getValue();
        if (randomBoolean()) {
            listener.onResponse(null);
        } else {
            listener.onFailure(new ClosedChannelException());
        }
        // ESTestCase#after will invoke ensureAllArraysAreReleased which will fail if the response content was not released
    }

    @SuppressWarnings("unchecked")
    public void testConnectionClose() throws Exception {
        final Settings settings = Settings.builder().build();
        final HttpRequest httpRequest;
        final boolean brokenRequest = randomBoolean();
        final boolean close = brokenRequest || randomBoolean();
        if (brokenRequest) {
            httpRequest = new TestHttpRequest(
                () -> { throw new IllegalArgumentException("Can't parse HTTP version"); },
                RestRequest.Method.GET,
                "/"
            );
        } else if (randomBoolean()) {
            httpRequest = new TestHttpRequest(HttpRequest.HttpVersion.HTTP_1_1, RestRequest.Method.GET, "/");
            if (close) {
                httpRequest.getHeaders().put(DefaultRestChannel.CONNECTION, Collections.singletonList(DefaultRestChannel.CLOSE));
            }
        } else {
            httpRequest = new TestHttpRequest(HttpRequest.HttpVersion.HTTP_1_0, RestRequest.Method.GET, "/");
            if (close == false) {
                httpRequest.getHeaders().put(DefaultRestChannel.CONNECTION, Collections.singletonList(DefaultRestChannel.KEEP_ALIVE));
            }
        }
        final RestRequest request = RestRequest.request(parserConfig(), httpRequest, httpChannel);

        HttpHandlingSettings handlingSettings = HttpHandlingSettings.fromSettings(settings);

        DefaultRestChannel channel = new DefaultRestChannel(
            httpChannel,
            httpRequest,
            request,
            bigArrays,
            handlingSettings,
            threadPool.getThreadContext(),
            CorsHandler.fromSettings(settings),
            httpTracer,
            tracer
        );
        channel.sendResponse(testRestResponse());
        Class<ActionListener<Void>> listenerClass = (Class<ActionListener<Void>>) (Class) ActionListener.class;
        ArgumentCaptor<ActionListener<Void>> listenerCaptor = ArgumentCaptor.forClass(listenerClass);
        verify(httpChannel).sendResponse(any(), listenerCaptor.capture());
        ActionListener<Void> listener = listenerCaptor.getValue();
        if (randomBoolean()) {
            listener.onResponse(null);
        } else {
            listener.onFailure(new ClosedChannelException());
        }
        if (close) {
            verify(httpChannel, times(1)).close();
        } else {
            verify(httpChannel, times(0)).close();
        }
    }

    public void testUnsupportedHttpMethod() {
        final boolean close = randomBoolean();
        final HttpRequest.HttpVersion httpVersion = close ? HttpRequest.HttpVersion.HTTP_1_0 : HttpRequest.HttpVersion.HTTP_1_1;
        final String httpConnectionHeaderValue = close ? DefaultRestChannel.CLOSE : DefaultRestChannel.KEEP_ALIVE;
        final RestRequest request = RestRequest.request(parserConfig(), new TestHttpRequest(httpVersion, null, "/") {
            @Override
            public RestRequest.Method method() {
                throw new IllegalArgumentException("test");
            }
        }, httpChannel);
        request.getHttpRequest().getHeaders().put(DefaultRestChannel.CONNECTION, Collections.singletonList(httpConnectionHeaderValue));

        DefaultRestChannel channel = new DefaultRestChannel(
            httpChannel,
            request.getHttpRequest(),
            request,
            bigArrays,
            HttpHandlingSettings.fromSettings(Settings.EMPTY),
            threadPool.getThreadContext(),
            CorsHandler.fromSettings(Settings.EMPTY),
            httpTracer,
            tracer
        );

        // ESTestCase#after will invoke ensureAllArraysAreReleased which will fail if the response content was not released
        final BigArrays bigArrays = new MockBigArrays(new MockPageCacheRecycler(Settings.EMPTY), new NoneCircuitBreakerService());
        final ByteArray byteArray = bigArrays.newByteArray(0, false);
        final BytesReference content = new ReleasableBytesReference(BytesReference.fromByteArray(byteArray, 0), byteArray);
        channel.sendResponse(new RestResponse(RestStatus.METHOD_NOT_ALLOWED, RestResponse.TEXT_CONTENT_TYPE, content));

        @SuppressWarnings("unchecked")
        Class<ActionListener<Void>> listenerClass = (Class<ActionListener<Void>>) (Class<?>) ActionListener.class;
        ArgumentCaptor<ActionListener<Void>> listenerCaptor = ArgumentCaptor.forClass(listenerClass);
        verify(httpChannel).sendResponse(any(), listenerCaptor.capture());
        ActionListener<Void> listener = listenerCaptor.getValue();
        if (randomBoolean()) {
            listener.onResponse(null);
        } else {
            listener.onFailure(new ClosedChannelException());
        }
        if (close) {
            verify(httpChannel, times(1)).close();
        } else {
            verify(httpChannel, times(0)).close();
        }
    }

    public void testCloseOnException() {
        final boolean close = randomBoolean();
        final HttpRequest.HttpVersion httpVersion = close ? HttpRequest.HttpVersion.HTTP_1_0 : HttpRequest.HttpVersion.HTTP_1_1;
        final String httpConnectionHeaderValue = close ? DefaultRestChannel.CLOSE : DefaultRestChannel.KEEP_ALIVE;
        final RestRequest request = RestRequest.request(parserConfig(), new TestHttpRequest(httpVersion, null, "/") {
            @Override
            public HttpResponse createResponse(RestStatus status, BytesReference content) {
                throw new IllegalArgumentException("test");
            }
        }, httpChannel);
        request.getHttpRequest().getHeaders().put(DefaultRestChannel.CONNECTION, Collections.singletonList(httpConnectionHeaderValue));

        DefaultRestChannel channel = new DefaultRestChannel(
            httpChannel,
            request.getHttpRequest(),
            request,
            bigArrays,
            HttpHandlingSettings.fromSettings(Settings.EMPTY),
            threadPool.getThreadContext(),
            CorsHandler.fromSettings(Settings.EMPTY),
            httpTracer,
            tracer
        );

        // ESTestCase#after will invoke ensureAllArraysAreReleased which will fail if the response content was not released
        final BigArrays bigArrays = new MockBigArrays(new MockPageCacheRecycler(Settings.EMPTY), new NoneCircuitBreakerService());
        final ByteArray byteArray = bigArrays.newByteArray(0, false);
        final BytesReference content = new ReleasableBytesReference(BytesReference.fromByteArray(byteArray, 0), byteArray);

        expectThrows(
            IllegalArgumentException.class,
            () -> channel.sendResponse(new RestResponse(RestStatus.OK, RestResponse.TEXT_CONTENT_TYPE, content))
        );

        if (close) {
            verify(httpChannel, times(1)).close();
        } else {
            verify(httpChannel, times(0)).close();
        }
    }

    /**
     * Check that when a REST channel sends a response, then it records the HTTP response code and stops the active trace.
     */
    public void testTraceStopped() {
        // Configure the httpChannel mock to call the action listener passed to it when sending a response
        doAnswer(invocationOnMock -> {
            ActionListener<?> listener = invocationOnMock.getArgument(1);
            listener.onResponse(null);
            return null;
        }).when(httpChannel).sendResponse(any(HttpResponse.class), anyActionListener());

        executeRequest(Settings.EMPTY, "request-host");

        verify(tracer).setAttribute(argThat(id -> id.startsWith("rest-")), eq("http.status_code"), eq(200L));
<<<<<<< HEAD
        verify(tracer).onTraceStopped(argThat(id -> id.startsWith("rest-")));
=======
        verify(tracer).stopTrace(argThat(id -> id.startsWith("rest-")));
>>>>>>> c0bc8552
    }

    private TestHttpResponse executeRequest(final Settings settings, final String host) {
        return executeRequest(settings, null, host);
    }

    private TestHttpResponse executeRequest(final Settings settings, final String originValue, final String host) {
        HttpRequest httpRequest = new TestHttpRequest(HttpRequest.HttpVersion.HTTP_1_1, RestRequest.Method.GET, "/");
        if (originValue != null) {
            httpRequest.getHeaders().put(CorsHandler.ORIGIN, Collections.singletonList(originValue));
        }
        httpRequest.getHeaders().put(CorsHandler.HOST, Collections.singletonList(host));
        final RestRequest request = RestRequest.request(parserConfig(), httpRequest, httpChannel);

        HttpHandlingSettings httpHandlingSettings = HttpHandlingSettings.fromSettings(settings);
        RestChannel channel = new DefaultRestChannel(
            httpChannel,
            httpRequest,
            request,
            bigArrays,
            httpHandlingSettings,
            threadPool.getThreadContext(),
            new CorsHandler(CorsHandler.buildConfig(settings)),
            httpTracer,
            tracer
        );
        channel.sendResponse(testRestResponse());

        // get the response
        ArgumentCaptor<TestHttpResponse> responseCaptor = ArgumentCaptor.forClass(TestHttpResponse.class);
        verify(httpChannel, atLeastOnce()).sendResponse(responseCaptor.capture(), any());
        return responseCaptor.getValue();
    }

    private static RestResponse testRestResponse() {
        return new RestResponse(RestStatus.OK, "content");
    }
}<|MERGE_RESOLUTION|>--- conflicted
+++ resolved
@@ -411,11 +411,7 @@
         executeRequest(Settings.EMPTY, "request-host");
 
         verify(tracer).setAttribute(argThat(id -> id.startsWith("rest-")), eq("http.status_code"), eq(200L));
-<<<<<<< HEAD
-        verify(tracer).onTraceStopped(argThat(id -> id.startsWith("rest-")));
-=======
         verify(tracer).stopTrace(argThat(id -> id.startsWith("rest-")));
->>>>>>> c0bc8552
     }
 
     private TestHttpResponse executeRequest(final Settings settings, final String host) {
