--- conflicted
+++ resolved
@@ -545,13 +545,9 @@
                 }
 
                 @Override
-<<<<<<< HEAD
-                public void close() {}
-=======
                 public void close() {
                     assertTrue(isClosed.compareAndSet(false, true));
                 }
->>>>>>> 24581188
             }));
             @SuppressWarnings("unchecked")
             Class<ActionListener<Void>> listenerClass = (Class<ActionListener<Void>>) (Class<?>) ActionListener.class;
@@ -735,6 +731,7 @@
                 "[" + request.getRequestId() + "] response body",
                 ReferenceDocs.HTTP_TRACER,
                 () -> channel.sendResponse(RestResponse.chunked(RestStatus.OK, new ChunkedRestResponseBody() {
+
                     boolean isDone;
 
                     @Override
@@ -755,13 +752,9 @@
                     }
 
                     @Override
-<<<<<<< HEAD
-                    public void close() {}
-=======
                     public void close() {
                         assertTrue(isClosed.compareAndSet(false, true));
                     }
->>>>>>> 24581188
                 }))
             )
         );
