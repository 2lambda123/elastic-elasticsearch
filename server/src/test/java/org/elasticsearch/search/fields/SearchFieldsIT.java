--- conflicted
+++ resolved
@@ -28,7 +28,6 @@
 import org.elasticsearch.common.bytes.BytesReference;
 import org.elasticsearch.common.collect.MapBuilder;
 import org.elasticsearch.common.document.DocumentField;
-import org.elasticsearch.common.joda.Joda;
 import org.elasticsearch.common.settings.Settings;
 import org.elasticsearch.common.time.DateFormatter;
 import org.elasticsearch.common.xcontent.XContentBuilder;
@@ -900,11 +899,7 @@
         assertThat(searchResponse.getHits().getAt(0).getFields().get("double_field").getValue(), equalTo("6.0"));
         // TODO: switch to java date formatter, but will require special casing java 8 as there is a bug with epoch formatting there
         assertThat(searchResponse.getHits().getAt(0).getFields().get("date_field").getValue(),
-<<<<<<< HEAD
                 equalTo(DateFormatter.forPattern("epoch_millis").format(date)));
-=======
-                equalTo(Joda.forPattern("epoch_millis").format(date)));
->>>>>>> 3fad9d25
     }
 
     public void testScriptFields() throws Exception {
