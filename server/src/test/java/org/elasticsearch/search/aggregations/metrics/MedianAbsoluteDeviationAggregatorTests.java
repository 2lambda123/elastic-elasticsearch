/*
 * Licensed to Elasticsearch under one or more contributor
 * license agreements. See the NOTICE file distributed with
 * this work for additional information regarding copyright
 * ownership. Elasticsearch licenses this file to you under
 * the Apache License, Version 2.0 (the "License"); you may
 * not use this file except in compliance with the License.
 * You may obtain a copy of the License at
 *
 *    http://www.apache.org/licenses/LICENSE-2.0
 *
 * Unless required by applicable law or agreed to in writing,
 * software distributed under the License is distributed on an
 * "AS IS" BASIS, WITHOUT WARRANTIES OR CONDITIONS OF ANY
 * KIND, either express or implied.  See the License for the
 * specific language governing permissions and limitations
 * under the License.
 */

package org.elasticsearch.search.aggregations.metrics;

import org.apache.lucene.document.IntPoint;
import org.apache.lucene.document.NumericDocValuesField;
import org.apache.lucene.document.SortedNumericDocValuesField;
import org.apache.lucene.index.IndexableField;
import org.apache.lucene.index.RandomIndexWriter;
import org.apache.lucene.search.DocValuesFieldExistsQuery;
import org.apache.lucene.search.MatchAllDocsQuery;
import org.apache.lucene.search.Query;
import org.elasticsearch.common.CheckedConsumer;
import org.elasticsearch.common.settings.Settings;
import org.elasticsearch.index.mapper.MappedFieldType;
import org.elasticsearch.index.mapper.NumberFieldMapper;
import org.elasticsearch.script.MockScriptEngine;
import org.elasticsearch.script.Script;
import org.elasticsearch.script.ScriptEngine;
import org.elasticsearch.script.ScriptModule;
import org.elasticsearch.script.ScriptService;
import org.elasticsearch.script.ScriptType;
import org.elasticsearch.search.aggregations.AggregationBuilder;
import org.elasticsearch.search.aggregations.AggregatorTestCase;
import org.elasticsearch.search.aggregations.support.AggregationInspectionHelper;
import org.elasticsearch.search.aggregations.support.CoreValuesSourceType;
import org.elasticsearch.search.aggregations.support.ValuesSourceType;
import org.hamcrest.Description;
import org.hamcrest.TypeSafeMatcher;

import java.io.IOException;
import java.util.ArrayList;
import java.util.Arrays;
import java.util.Collections;
import java.util.HashMap;
import java.util.List;
import java.util.Map;
import java.util.function.Consumer;
import java.util.function.Function;
import java.util.stream.IntStream;

import static java.util.Collections.singleton;
import static java.util.Collections.singletonList;
import static org.elasticsearch.search.aggregations.metrics.MedianAbsoluteDeviationAggregatorTests.ExactMedianAbsoluteDeviation.calculateMAD;
import static org.elasticsearch.search.aggregations.metrics.MedianAbsoluteDeviationAggregatorTests.IsCloseToRelative.closeToRelative;
import static org.hamcrest.Matchers.equalTo;

public class MedianAbsoluteDeviationAggregatorTests extends AggregatorTestCase {

    private static final int SAMPLE_MIN = -1000000;
    private static final int SAMPLE_MAX = 1000000;
    private static final String FIELD_NAME = "number";

    /** Script to return the {@code _value} provided by aggs framework. */
    private static final String VALUE_SCRIPT = "_value";
    private static final String SINGLE_SCRIPT = "single";

    private static <T extends IndexableField> CheckedConsumer<RandomIndexWriter, IOException> randomSample(
            int size,
            Function<Long, Iterable<T>> field) {

        return writer -> {
            for (int i = 0; i < size; i++) {
                final long point = randomLongBetween(SAMPLE_MIN, SAMPLE_MAX);
                Iterable<T> document = field.apply(point);
                writer.addDocument(document);
            }
        };
    }

    // intentionally not writing any docs
    public void testNoDocs() throws IOException {
        testAggregation(new MatchAllDocsQuery(), writer -> {}, agg -> {
            assertThat(agg.getMedianAbsoluteDeviation(), equalTo(Double.NaN));
            assertFalse(AggregationInspectionHelper.hasValue(agg));
        });
    }

    public void testNoMatchingField() throws IOException {
        testAggregation(
            new MatchAllDocsQuery(),
            writer -> {
                writer.addDocument(singleton(new SortedNumericDocValuesField("wrong_number", 1)));
                writer.addDocument(singleton(new SortedNumericDocValuesField("wrong_number", 2)));
            },
            agg -> {
                assertThat(agg.getMedianAbsoluteDeviation(), equalTo(Double.NaN));
                assertFalse(AggregationInspectionHelper.hasValue(agg));
            }
        );
    }

    public void testSomeMatchesSortedNumericDocValues() throws IOException {
        final int size = randomIntBetween(100, 1000);
        final List<Long> sample = new ArrayList<>(size);
        testAggregation(
            new DocValuesFieldExistsQuery(FIELD_NAME),
            randomSample(size, point -> {
                sample.add(point);
                return singleton(new SortedNumericDocValuesField(FIELD_NAME, point));
            }),
            agg -> {
                assertThat(agg.getMedianAbsoluteDeviation(), closeToRelative(calculateMAD(sample)));
                assertTrue(AggregationInspectionHelper.hasValue(agg));
            }
        );
    }

    public void testSomeMatchesNumericDocValues() throws IOException {
        final int size = randomIntBetween(100, 1000);
        final List<Long> sample = new ArrayList<>(size);
        testAggregation(
            new DocValuesFieldExistsQuery(FIELD_NAME),
            randomSample(size, point -> {
                sample.add(point);
                return singleton(new NumericDocValuesField(FIELD_NAME, point));
            }),
            agg -> {
                assertThat(agg.getMedianAbsoluteDeviation(), closeToRelative(calculateMAD(sample)));
                assertTrue(AggregationInspectionHelper.hasValue(agg));
            }
        );
    }

    public void testQueryFiltering() throws IOException {
        final int lowerRange = 1;
        final int upperRange = 500;
        final int[] sample = IntStream.rangeClosed(1, 1000).toArray();
        final int[] filteredSample = Arrays.stream(sample).filter(point -> point  >= lowerRange && point <= upperRange).toArray();
        testAggregation(
            IntPoint.newRangeQuery(FIELD_NAME, lowerRange, upperRange),
            writer -> {
                for (int point : sample) {
                    writer.addDocument(Arrays.asList(new IntPoint(FIELD_NAME, point), new SortedNumericDocValuesField(FIELD_NAME, point)));
                }
            },
            agg -> {
                assertThat(agg.getMedianAbsoluteDeviation(), closeToRelative(calculateMAD(filteredSample)));
                assertTrue(AggregationInspectionHelper.hasValue(agg));
            }
        );
    }

    public void testQueryFiltersAll() throws IOException {
        testAggregation(
            IntPoint.newRangeQuery(FIELD_NAME, -1, 0),
            writer -> {
                writer.addDocument(Arrays.asList(new IntPoint(FIELD_NAME, 1), new SortedNumericDocValuesField(FIELD_NAME, 1)));
                writer.addDocument(Arrays.asList(new IntPoint(FIELD_NAME, 2), new SortedNumericDocValuesField(FIELD_NAME, 2)));
            },
            agg -> {
                assertThat(agg.getMedianAbsoluteDeviation(), equalTo(Double.NaN));
                assertFalse(AggregationInspectionHelper.hasValue(agg));
            }
        );
    }

    public void testUnmapped() throws IOException {
        MedianAbsoluteDeviationAggregationBuilder aggregationBuilder = new MedianAbsoluteDeviationAggregationBuilder("foo")
            .field(FIELD_NAME);

        testAggregation(aggregationBuilder, new DocValuesFieldExistsQuery(FIELD_NAME), iw -> {
            iw.addDocument(singleton(new NumericDocValuesField(FIELD_NAME, 7)));
            iw.addDocument(singleton(new NumericDocValuesField(FIELD_NAME, 1)));
        }, agg -> {
            assertEquals(Double.NaN,  agg.getMedianAbsoluteDeviation(),0);
            assertFalse(AggregationInspectionHelper.hasValue(agg));
        });
    }

    public void testUnmappedMissing() throws IOException {
        MedianAbsoluteDeviationAggregationBuilder aggregationBuilder = new MedianAbsoluteDeviationAggregationBuilder("foo")
            .field(FIELD_NAME)
            .missing(1234);

        testAggregation(aggregationBuilder, new MatchAllDocsQuery(), iw -> {
            iw.addDocument(singleton(new NumericDocValuesField("unrelatedField", 7)));
            iw.addDocument(singleton(new NumericDocValuesField("unrelatedField", 8)));
            iw.addDocument(singleton(new NumericDocValuesField("unrelatedField", 9)));
        }, agg -> {
            assertEquals(0, agg.getMedianAbsoluteDeviation(), 0);
            assertTrue(AggregationInspectionHelper.hasValue(agg));
        });
    }

    public void testValueScript() throws IOException {
        MappedFieldType fieldType
            = new NumberFieldMapper.NumberFieldType(FIELD_NAME, NumberFieldMapper.NumberType.LONG);

        MedianAbsoluteDeviationAggregationBuilder aggregationBuilder = new MedianAbsoluteDeviationAggregationBuilder("foo")
            .field(FIELD_NAME)
            .script(new Script(ScriptType.INLINE, MockScriptEngine.NAME, VALUE_SCRIPT, Collections.emptyMap()));

        final int size = randomIntBetween(100, 1000);
        final List<Long> sample = new ArrayList<>(size);
        testAggregation(aggregationBuilder,
            new MatchAllDocsQuery(),
            randomSample(size, point -> {
                sample.add(point);
                return singleton(new SortedNumericDocValuesField(FIELD_NAME, point));
            }),
            agg -> {
                assertThat(agg.getMedianAbsoluteDeviation(), closeToRelative(calculateMAD(sample)));
                assertTrue(AggregationInspectionHelper.hasValue(agg));
            }, fieldType);
    }

    public void testSingleScript() throws IOException {
        MedianAbsoluteDeviationAggregationBuilder aggregationBuilder = new MedianAbsoluteDeviationAggregationBuilder("foo")
            .script(new Script(ScriptType.INLINE, MockScriptEngine.NAME, SINGLE_SCRIPT, Collections.emptyMap()));

        MappedFieldType fieldType
            = new NumberFieldMapper.NumberFieldType(FIELD_NAME, NumberFieldMapper.NumberType.LONG);

        final int size = randomIntBetween(100, 1000);
        final List<Long> sample = new ArrayList<>(size);
        testAggregation(aggregationBuilder,
            new MatchAllDocsQuery(),
            iw -> {
                for (int i = 0; i < 10; i++) {
                    iw.addDocument(singleton(new NumericDocValuesField(FIELD_NAME, i + 1)));
                }
            },
            agg -> {
                assertEquals(0, agg.getMedianAbsoluteDeviation(), 0);
                assertTrue(AggregationInspectionHelper.hasValue(agg));
            }, fieldType);
    }

    private void testAggregation(Query query,
                          CheckedConsumer<RandomIndexWriter,
                          IOException> buildIndex,
                          Consumer<InternalMedianAbsoluteDeviation> verify) throws IOException {
        MedianAbsoluteDeviationAggregationBuilder builder = new MedianAbsoluteDeviationAggregationBuilder("mad")
            .field(FIELD_NAME)
            .compression(randomDoubleBetween(20, 1000, true));

        MappedFieldType fieldType
            = new NumberFieldMapper.NumberFieldType(FIELD_NAME, NumberFieldMapper.NumberType.LONG);

        testAggregation(builder, query, buildIndex, verify, fieldType);
    }

<<<<<<< HEAD
    private void testAggregation(AggregationBuilder aggregationBuilder, Query query,
                          CheckedConsumer<RandomIndexWriter, IOException> indexer,
                          Consumer<InternalMedianAbsoluteDeviation> verify, MappedFieldType... fieldTypes) throws IOException {
=======
    private void testAggregation(
        AggregationBuilder aggregationBuilder,
        Query query,
        CheckedConsumer<RandomIndexWriter, IOException> indexer,
        Consumer<InternalMedianAbsoluteDeviation> verify,
        MappedFieldType... fieldTypes
    ) throws IOException {
>>>>>>> 79d32e54
        testCase(aggregationBuilder, query, indexer, verify, fieldTypes);
    }

    public static class IsCloseToRelative extends TypeSafeMatcher<Double> {

        private final double expected;
        private final double error;

        public IsCloseToRelative(double expected, double error) {
            this.expected = expected;
            this.error = error;
        }

        @Override
        protected boolean matchesSafely(Double actual) {
            final double deviation = Math.abs(actual - expected);
            final double observedError = deviation / Math.abs(expected);
            return observedError <= error;
        }

        @Override
        public void describeTo(Description description) {
            description
                .appendText("within ")
                .appendValue(error * 100)
                .appendText(" percent of ")
                .appendValue(expected);
        }

        public static IsCloseToRelative closeToRelative(double expected, double error) {
            return new IsCloseToRelative(expected, error);
        }

        public static IsCloseToRelative closeToRelative(double expected) {
            return closeToRelative(expected, 0.1);
        }
    }

    /**
     * This class is an implementation of median absolute deviation that computes an exact value, rather than the approximation used in the
     * aggregation. It's used to verify that the aggregation's approximate results are close enough to the exact result
     */
    public static class ExactMedianAbsoluteDeviation {

        public static double calculateMAD(int[] sample) {
            return calculateMAD(Arrays.stream(sample)
                .mapToDouble(point -> (double) point)
                .toArray());
        }

        public static double calculateMAD(long[] sample) {
            return calculateMAD(Arrays.stream(sample)
                .mapToDouble(point -> (double) point)
                .toArray());
        }

        public static double calculateMAD(List<Long> sample) {
            return calculateMAD(sample.stream()
                .mapToDouble(Long::doubleValue)
                .toArray());
        }

        public static double calculateMAD(double[] sample) {
            final double median = calculateMedian(sample);

            final double[] deviations = Arrays.stream(sample)
                .map(point -> Math.abs(median - point))
                .toArray();

            final double mad = calculateMedian(deviations);
            return mad;
        }

        private static double calculateMedian(double[] sample) {
            final double[] sorted = Arrays.copyOf(sample, sample.length);
            Arrays.sort(sorted);
            final int halfway = (int) Math.ceil(sorted.length / 2d);
            final double median;
            if (sorted.length % 2 == 0) {
                // even
                median = (sorted[halfway - 1] + sorted[halfway]) / 2d;
            } else {
                // odd
                median = (sorted[halfway - 1]);
            }
            return median;
        }
    }

    @Override
    protected List<ValuesSourceType> getSupportedValuesSourceTypes() {
        return singletonList(CoreValuesSourceType.NUMERIC);
    }

    @Override
    protected AggregationBuilder createAggBuilderForTypeTest(MappedFieldType fieldType, String fieldName) {
        return new MedianAbsoluteDeviationAggregationBuilder("foo").field(fieldName);
    }

    @Override
    protected ScriptService getMockScriptService() {
        Map<String, Function<Map<String, Object>, Object>> scripts = new HashMap<>();

        scripts.put(VALUE_SCRIPT, vars -> ((Number) vars.get("_value")).doubleValue() + 1);
        scripts.put(SINGLE_SCRIPT, vars -> 1);

        MockScriptEngine scriptEngine = new MockScriptEngine(MockScriptEngine.NAME,
            scripts,
            Collections.emptyMap());
        Map<String, ScriptEngine> engines = Collections.singletonMap(scriptEngine.getType(), scriptEngine);

        return new ScriptService(Settings.EMPTY, engines, ScriptModule.CORE_CONTEXTS);
    }
}<|MERGE_RESOLUTION|>--- conflicted
+++ resolved
@@ -258,11 +258,6 @@
         testAggregation(builder, query, buildIndex, verify, fieldType);
     }
 
-<<<<<<< HEAD
-    private void testAggregation(AggregationBuilder aggregationBuilder, Query query,
-                          CheckedConsumer<RandomIndexWriter, IOException> indexer,
-                          Consumer<InternalMedianAbsoluteDeviation> verify, MappedFieldType... fieldTypes) throws IOException {
-=======
     private void testAggregation(
         AggregationBuilder aggregationBuilder,
         Query query,
@@ -270,7 +265,6 @@
         Consumer<InternalMedianAbsoluteDeviation> verify,
         MappedFieldType... fieldTypes
     ) throws IOException {
->>>>>>> 79d32e54
         testCase(aggregationBuilder, query, indexer, verify, fieldTypes);
     }
 
