/*
 * Licensed to Elasticsearch under one or more contributor
 * license agreements. See the NOTICE file distributed with
 * this work for additional information regarding copyright
 * ownership. Elasticsearch licenses this file to you under
 * the Apache License, Version 2.0 (the "License"); you may
 * not use this file except in compliance with the License.
 * You may obtain a copy of the License at
 *
 *    http://www.apache.org/licenses/LICENSE-2.0
 *
 * Unless required by applicable law or agreed to in writing,
 * software distributed under the License is distributed on an
 * "AS IS" BASIS, WITHOUT WARRANTIES OR CONDITIONS OF ANY
 * KIND, either express or implied.  See the License for the
 * specific language governing permissions and limitations
 * under the License.
 */
package org.elasticsearch.search.aggregations.metrics;

import org.apache.lucene.document.Document;
import org.apache.lucene.document.LatLonDocValuesField;
import org.apache.lucene.index.IndexReader;
import org.apache.lucene.index.RandomIndexWriter;
import org.apache.lucene.search.IndexSearcher;
import org.apache.lucene.search.MatchAllDocsQuery;
import org.apache.lucene.store.Directory;
import org.elasticsearch.common.geo.CentroidCalculator;
import org.elasticsearch.common.geo.DimensionalShapeType;
import org.elasticsearch.common.geo.GeoPoint;
import org.elasticsearch.common.geo.GeoTestUtils;
import org.elasticsearch.geo.GeometryTestUtils;
import org.elasticsearch.geometry.Geometry;
import org.elasticsearch.index.mapper.BinaryGeoShapeDocValuesField;
import org.elasticsearch.index.mapper.GeoPointFieldMapper;
import org.elasticsearch.index.mapper.GeoShapeFieldMapper;
import org.elasticsearch.index.mapper.GeoShapeIndexer;
import org.elasticsearch.index.mapper.MappedFieldType;
import org.elasticsearch.search.aggregations.AggregatorTestCase;
import org.elasticsearch.search.aggregations.support.AggregationInspectionHelper;
import org.elasticsearch.test.ESTestCase;
import org.elasticsearch.test.geo.RandomGeoGenerator;
import org.locationtech.spatial4j.exception.InvalidShapeException;

import java.io.IOException;
import java.util.ArrayList;
import java.util.List;
import java.util.function.Function;

public class GeoCentroidAggregatorTests extends AggregatorTestCase {

    private static final double GEOHASH_TOLERANCE = 1E-6D;

    public void testEmpty() throws Exception {
        try (Directory dir = newDirectory();
             RandomIndexWriter w = new RandomIndexWriter(random(), dir)) {
            GeoCentroidAggregationBuilder aggBuilder = new GeoCentroidAggregationBuilder("my_agg")
                    .field("field");

            MappedFieldType fieldType = new GeoPointFieldMapper.GeoPointFieldType();
            fieldType.setHasDocValues(true);
            fieldType.setName("field");
            try (IndexReader reader = w.getReader()) {
                IndexSearcher searcher = new IndexSearcher(reader);
                InternalGeoCentroid result = search(searcher, new MatchAllDocsQuery(), aggBuilder, fieldType);
                assertNull(result.centroid());
                assertFalse(AggregationInspectionHelper.hasValue(result));
            }
        }
    }

    public void testUnmapped() throws Exception {
        try (Directory dir = newDirectory();
             RandomIndexWriter w = new RandomIndexWriter(random(), dir)) {
            GeoCentroidAggregationBuilder aggBuilder = new GeoCentroidAggregationBuilder("my_agg")
                    .field("another_field");

            Document document = new Document();
            document.add(new LatLonDocValuesField("field", 10, 10));
            w.addDocument(document);
            try (IndexReader reader = w.getReader()) {
                IndexSearcher searcher = new IndexSearcher(reader);

                MappedFieldType fieldType = new GeoPointFieldMapper.GeoPointFieldType();
                fieldType.setHasDocValues(true);
                fieldType.setName("another_field");
                InternalGeoCentroid result = search(searcher, new MatchAllDocsQuery(), aggBuilder, fieldType);
                assertNull(result.centroid());

                fieldType = new GeoPointFieldMapper.GeoPointFieldType();
                fieldType.setHasDocValues(true);
                fieldType.setName("field");
                result = search(searcher, new MatchAllDocsQuery(), aggBuilder, fieldType);
                assertNull(result.centroid());
                assertFalse(AggregationInspectionHelper.hasValue(result));
            }
        }
    }

<<<<<<< HEAD
    public void testSingleValuedGeoPointField() throws Exception {
=======
    public void testUnmappedWithMissing() throws Exception {
        try (Directory dir = newDirectory();
             RandomIndexWriter w = new RandomIndexWriter(random(), dir)) {
            GeoCentroidAggregationBuilder aggBuilder = new GeoCentroidAggregationBuilder("my_agg")
                .field("another_field")
                .missing("53.69437,6.475031");

            GeoPoint expectedCentroid = new GeoPoint(53.69437, 6.475031);
            Document document = new Document();
            document.add(new LatLonDocValuesField("field", 10, 10));
            w.addDocument(document);
            try (IndexReader reader = w.getReader()) {
                IndexSearcher searcher = new IndexSearcher(reader);

                MappedFieldType fieldType = new GeoPointFieldMapper.GeoPointFieldType();
                fieldType.setHasDocValues(true);
                fieldType.setName("another_field");
                InternalGeoCentroid result = search(searcher, new MatchAllDocsQuery(), aggBuilder, fieldType);
                assertEquals(result.centroid(), expectedCentroid);
                assertTrue(AggregationInspectionHelper.hasValue(result));
            }
        }
    }

    public void testSingleValuedField() throws Exception {
>>>>>>> e34d7fda
        int numDocs = scaledRandomIntBetween(64, 256);
        int numUniqueGeoPoints = randomIntBetween(1, numDocs);
        try (Directory dir = newDirectory();
            RandomIndexWriter w = new RandomIndexWriter(random(), dir)) {
            GeoPoint expectedCentroid = new GeoPoint(0, 0);
            GeoPoint[] singleValues = new GeoPoint[numUniqueGeoPoints];
            for (int i = 0 ; i < singleValues.length; i++) {
                singleValues[i] = RandomGeoGenerator.randomPoint(random());
            }
            GeoPoint singleVal;
            for (int i = 0; i < numDocs; i++) {
                singleVal = singleValues[i % numUniqueGeoPoints];
                Document document = new Document();
                document.add(new LatLonDocValuesField("field", singleVal.getLat(), singleVal.getLon()));
                w.addDocument(document);
                expectedCentroid = expectedCentroid.reset(expectedCentroid.lat() + (singleVal.lat() - expectedCentroid.lat()) / (i + 1),
                        expectedCentroid.lon() + (singleVal.lon() - expectedCentroid.lon()) / (i + 1));
            }
            assertCentroid(w, expectedCentroid, new GeoPointFieldMapper.GeoPointFieldType());
        }
    }

    public void testMultiValuedGeoPointField() throws Exception {
        int numDocs = scaledRandomIntBetween(64, 256);
        int numUniqueGeoPoints = randomIntBetween(1, numDocs);
        try (Directory dir = newDirectory();
            RandomIndexWriter w = new RandomIndexWriter(random(), dir)) {

            GeoPoint expectedCentroid = new GeoPoint(0, 0);
            GeoPoint[] multiValues = new GeoPoint[numUniqueGeoPoints];
            for (int i = 0 ; i < multiValues.length; i++) {
                multiValues[i] = RandomGeoGenerator.randomPoint(random());
            }
            final GeoPoint[] multiVal = new GeoPoint[2];
            for (int i = 0; i < numDocs; i++) {
                multiVal[0] = multiValues[i % numUniqueGeoPoints];
                multiVal[1] = multiValues[(i+1) % numUniqueGeoPoints];
                Document document = new Document();
                document.add(new LatLonDocValuesField("field", multiVal[0].getLat(), multiVal[0].getLon()));
                document.add(new LatLonDocValuesField("field", multiVal[1].getLat(), multiVal[1].getLon()));
                w.addDocument(document);
                double newMVLat = (multiVal[0].lat() + multiVal[1].lat())/2d;
                double newMVLon = (multiVal[0].lon() + multiVal[1].lon())/2d;
                expectedCentroid = expectedCentroid.reset(expectedCentroid.lat() + (newMVLat - expectedCentroid.lat()) / (i + 1),
                        expectedCentroid.lon() + (newMVLon - expectedCentroid.lon()) / (i + 1));
            }
            assertCentroid(w, expectedCentroid, new GeoPointFieldMapper.GeoPointFieldType());
        }
    }

    @SuppressWarnings("unchecked")
    public void testGeoShapeField() throws Exception {
        int numDocs = scaledRandomIntBetween(64, 256);
        List<Geometry> geometries = new ArrayList<>();
        DimensionalShapeType targetShapeType = null;
        GeoShapeIndexer indexer = new GeoShapeIndexer(true, "test");
        for (int i = 0; i < numDocs; i++) {
            Function<Boolean, Geometry> geometryGenerator = ESTestCase.randomFrom(
                GeometryTestUtils::randomLine,
                GeometryTestUtils::randomPoint,
                GeometryTestUtils::randomPolygon,
                GeometryTestUtils::randomMultiLine,
                GeometryTestUtils::randomMultiPoint,
                (hasAlt) -> GeometryTestUtils.randomRectangle(),
                GeometryTestUtils::randomMultiPolygon
            );
            Geometry geometry = geometryGenerator.apply(false);
            try {
                geometries.add(indexer.prepareForIndexing(geometry));
            } catch (InvalidShapeException e) {
                // do not include geometry
            }
            targetShapeType = DimensionalShapeType.max(targetShapeType, DimensionalShapeType.forGeometry(geometry));
        }
        try (Directory dir = newDirectory();
             RandomIndexWriter w = new RandomIndexWriter(random(), dir)) {
            CompensatedSum compensatedSumLon = new CompensatedSum(0, 0);
            CompensatedSum compensatedSumLat = new CompensatedSum(0, 0);
            CompensatedSum compensatedSumWeight = new CompensatedSum(0, 0);
            for (Geometry geometry : geometries) {
                Document document = new Document();
                CentroidCalculator calculator = new CentroidCalculator(geometry);
                document.add(new BinaryGeoShapeDocValuesField("field", GeoTestUtils.toDecodedTriangles(geometry), calculator));
                w.addDocument(document);
                if (DimensionalShapeType.COMPARATOR.compare(targetShapeType, calculator.getDimensionalShapeType()) == 0) {
                    double weight = calculator.sumWeight();
                    compensatedSumLat.add(weight * calculator.getY());
                    compensatedSumLon.add(weight * calculator.getX());
                    compensatedSumWeight.add(weight);
                }
            }
            GeoPoint expectedCentroid = new GeoPoint(compensatedSumLat.value() / compensatedSumWeight.value(),
                compensatedSumLon.value() / compensatedSumWeight.value());
            assertCentroid(w, expectedCentroid, new GeoShapeFieldMapper.GeoShapeFieldType());
        }
    }

    private void assertCentroid(RandomIndexWriter w, GeoPoint expectedCentroid, MappedFieldType fieldType) throws IOException {
        fieldType.setHasDocValues(true);
        fieldType.setName("field");
        GeoCentroidAggregationBuilder aggBuilder = new GeoCentroidAggregationBuilder("my_agg")
                .field("field");
        try (IndexReader reader = w.getReader()) {
            IndexSearcher searcher = new IndexSearcher(reader);
            InternalGeoCentroid result = search(searcher, new MatchAllDocsQuery(), aggBuilder, fieldType);

            assertEquals("my_agg", result.getName());
            GeoPoint centroid = result.centroid();
            assertNotNull(centroid);
            assertEquals(expectedCentroid.getLat(), centroid.getLat(), GEOHASH_TOLERANCE);
            assertEquals(expectedCentroid.getLon(), centroid.getLon(), GEOHASH_TOLERANCE);
            assertTrue(AggregationInspectionHelper.hasValue(result));
        }
    }

}<|MERGE_RESOLUTION|>--- conflicted
+++ resolved
@@ -97,9 +97,6 @@
         }
     }
 
-<<<<<<< HEAD
-    public void testSingleValuedGeoPointField() throws Exception {
-=======
     public void testUnmappedWithMissing() throws Exception {
         try (Directory dir = newDirectory();
              RandomIndexWriter w = new RandomIndexWriter(random(), dir)) {
@@ -124,8 +121,7 @@
         }
     }
 
-    public void testSingleValuedField() throws Exception {
->>>>>>> e34d7fda
+    public void testSingleValuedGeoPointField() throws Exception {
         int numDocs = scaledRandomIntBetween(64, 256);
         int numUniqueGeoPoints = randomIntBetween(1, numDocs);
         try (Directory dir = newDirectory();
