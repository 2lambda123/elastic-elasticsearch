/*
 * Licensed to Elasticsearch under one or more contributor
 * license agreements. See the NOTICE file distributed with
 * this work for additional information regarding copyright
 * ownership. Elasticsearch licenses this file to you under
 * the Apache License, Version 2.0 (the "License"); you may
 * not use this file except in compliance with the License.
 * You may obtain a copy of the License at
 *
 *    http://www.apache.org/licenses/LICENSE-2.0
 *
 * Unless required by applicable law or agreed to in writing,
 * software distributed under the License is distributed on an
 * "AS IS" BASIS, WITHOUT WARRANTIES OR CONDITIONS OF ANY
 * KIND, either express or implied.  See the License for the
 * specific language governing permissions and limitations
 * under the License.
 */

package org.elasticsearch.search.aggregations.bucket.significant;

import org.apache.lucene.util.BytesRef;
import org.elasticsearch.common.io.stream.Writeable;
import org.elasticsearch.search.DocValueFormat;
import org.elasticsearch.search.aggregations.InternalAggregations;
import org.elasticsearch.search.aggregations.ParsedMultiBucketAggregation;
import org.elasticsearch.search.aggregations.bucket.significant.heuristics.SignificanceHeuristic;

import java.util.ArrayList;
import java.util.HashMap;
import java.util.HashSet;
import java.util.List;
import java.util.Map;
import java.util.Set;

public class SignificantStringTermsTests extends InternalSignificantTermsTestCase {

    @Override
    protected InternalSignificantTerms createTestInstance(String name,
<<<<<<< HEAD
                                                          Map<String, Object> metaData,
=======
                                                          List<PipelineAggregator> pipelineAggregators,
                                                          Map<String, Object> metadata,
>>>>>>> c9de5b11
                                                          InternalAggregations aggs,
                                                          int requiredSize, int numBuckets,
                                                          long subsetSize, int[] subsetDfs,
                                                          long supersetSize, int[] supersetDfs,
                                                          SignificanceHeuristic significanceHeuristic) {
        DocValueFormat format = DocValueFormat.RAW;
        List<SignificantStringTerms.Bucket> buckets = new ArrayList<>(numBuckets);
        Set<BytesRef> terms = new HashSet<>();
        for (int i = 0; i < numBuckets; ++i) {
            BytesRef term = randomValueOtherThanMany(b -> terms.add(b) == false, () -> new BytesRef(randomAlphaOfLength(10)));
            SignificantStringTerms.Bucket bucket = new SignificantStringTerms.Bucket(term, subsetDfs[i], subsetSize,
                    supersetDfs[i], supersetSize, aggs, format, 0);
            bucket.updateScore(significanceHeuristic);
            buckets.add(bucket);
        }
<<<<<<< HEAD
        return new SignificantStringTerms(name, requiredSize, 1L, metaData, format, subsetSize,
=======
        return new SignificantStringTerms(name, requiredSize, 1L, pipelineAggregators, metadata, format, subsetSize,
>>>>>>> c9de5b11
                supersetSize, significanceHeuristic, buckets);
    }

    @Override
    protected Writeable.Reader<InternalSignificantTerms<?, ?>> instanceReader() {
        return SignificantStringTerms::new;
    }

    @Override
    protected Class<? extends ParsedMultiBucketAggregation> implementationClass() {
        return ParsedSignificantStringTerms.class;
    }

    @Override
    protected InternalSignificantTerms<?, ?> mutateInstance(InternalSignificantTerms<?, ?> instance) {
        if (instance instanceof SignificantStringTerms) {
            SignificantStringTerms stringTerms = (SignificantStringTerms) instance;
            String name = stringTerms.getName();
            int requiredSize = stringTerms.requiredSize;
            long minDocCount = stringTerms.minDocCount;
            DocValueFormat format = stringTerms.format;
            long subsetSize = stringTerms.getSubsetSize();
            long supersetSize = stringTerms.getSupersetSize();
            List<SignificantStringTerms.Bucket> buckets = stringTerms.getBuckets();
            SignificanceHeuristic significanceHeuristic = stringTerms.significanceHeuristic;
<<<<<<< HEAD
            Map<String, Object> metaData = stringTerms.getMetaData();
=======
            List<PipelineAggregator> pipelineAggregators = stringTerms.pipelineAggregators();
            Map<String, Object> metadata = stringTerms.getMetadata();
>>>>>>> c9de5b11
            switch (between(0, 5)) {
            case 0:
                name += randomAlphaOfLength(5);
                break;
            case 1:
                requiredSize += between(1, 100);
                break;
            case 2:
                minDocCount += between(1, 100);
                break;
            case 3:
                subsetSize += between(1, 100);
                break;
            case 4:
                supersetSize += between(1, 100);
                break;
            case 5:
                buckets = new ArrayList<>(buckets);
                buckets.add(new SignificantStringTerms.Bucket(new BytesRef(randomAlphaOfLengthBetween(1, 10)),
                        randomNonNegativeLong(), randomNonNegativeLong(), randomNonNegativeLong(), randomNonNegativeLong(),
                        InternalAggregations.EMPTY, format, 0));
                break;
            case 8:
                if (metadata == null) {
                    metadata = new HashMap<>(1);
                } else {
                    metadata = new HashMap<>(instance.getMetadata());
                }
                metadata.put(randomAlphaOfLength(15), randomInt());
                break;
            default:
                throw new AssertionError("Illegal randomisation branch");
            }
<<<<<<< HEAD
            return new SignificantStringTerms(name, requiredSize, minDocCount, metaData, format, subsetSize,
=======
            return new SignificantStringTerms(name, requiredSize, minDocCount, pipelineAggregators, metadata, format, subsetSize,
>>>>>>> c9de5b11
                    supersetSize, significanceHeuristic, buckets);
        } else {
            String name = instance.getName();
            int requiredSize = instance.requiredSize;
            long minDocCount = instance.minDocCount;
<<<<<<< HEAD
            Map<String, Object> metaData = instance.getMetaData();
=======
            List<PipelineAggregator> pipelineAggregators = instance.pipelineAggregators();
            Map<String, Object> metadata = instance.getMetadata();
>>>>>>> c9de5b11
            switch (between(0, 3)) {
            case 0:
                name += randomAlphaOfLength(5);
                break;
            case 1:
                requiredSize += between(1, 100);
                break;
            case 2:
                minDocCount += between(1, 100);
                break;
            case 3:
                if (metadata == null) {
                    metadata = new HashMap<>(1);
                } else {
                    metadata = new HashMap<>(instance.getMetadata());
                }
                metadata.put(randomAlphaOfLength(15), randomInt());
                break;
            default:
                throw new AssertionError("Illegal randomisation branch");
            }
<<<<<<< HEAD
            return new UnmappedSignificantTerms(name, requiredSize, minDocCount, metaData);
=======
            return new UnmappedSignificantTerms(name, requiredSize, minDocCount, pipelineAggregators, metadata);
>>>>>>> c9de5b11
        }
    }
}<|MERGE_RESOLUTION|>--- conflicted
+++ resolved
@@ -37,12 +37,7 @@
 
     @Override
     protected InternalSignificantTerms createTestInstance(String name,
-<<<<<<< HEAD
-                                                          Map<String, Object> metaData,
-=======
-                                                          List<PipelineAggregator> pipelineAggregators,
                                                           Map<String, Object> metadata,
->>>>>>> c9de5b11
                                                           InternalAggregations aggs,
                                                           int requiredSize, int numBuckets,
                                                           long subsetSize, int[] subsetDfs,
@@ -58,11 +53,7 @@
             bucket.updateScore(significanceHeuristic);
             buckets.add(bucket);
         }
-<<<<<<< HEAD
-        return new SignificantStringTerms(name, requiredSize, 1L, metaData, format, subsetSize,
-=======
-        return new SignificantStringTerms(name, requiredSize, 1L, pipelineAggregators, metadata, format, subsetSize,
->>>>>>> c9de5b11
+        return new SignificantStringTerms(name, requiredSize, 1L, metadata, format, subsetSize,
                 supersetSize, significanceHeuristic, buckets);
     }
 
@@ -88,12 +79,7 @@
             long supersetSize = stringTerms.getSupersetSize();
             List<SignificantStringTerms.Bucket> buckets = stringTerms.getBuckets();
             SignificanceHeuristic significanceHeuristic = stringTerms.significanceHeuristic;
-<<<<<<< HEAD
-            Map<String, Object> metaData = stringTerms.getMetaData();
-=======
-            List<PipelineAggregator> pipelineAggregators = stringTerms.pipelineAggregators();
             Map<String, Object> metadata = stringTerms.getMetadata();
->>>>>>> c9de5b11
             switch (between(0, 5)) {
             case 0:
                 name += randomAlphaOfLength(5);
@@ -127,22 +113,13 @@
             default:
                 throw new AssertionError("Illegal randomisation branch");
             }
-<<<<<<< HEAD
-            return new SignificantStringTerms(name, requiredSize, minDocCount, metaData, format, subsetSize,
-=======
-            return new SignificantStringTerms(name, requiredSize, minDocCount, pipelineAggregators, metadata, format, subsetSize,
->>>>>>> c9de5b11
+            return new SignificantStringTerms(name, requiredSize, minDocCount, metadata, format, subsetSize,
                     supersetSize, significanceHeuristic, buckets);
         } else {
             String name = instance.getName();
             int requiredSize = instance.requiredSize;
             long minDocCount = instance.minDocCount;
-<<<<<<< HEAD
-            Map<String, Object> metaData = instance.getMetaData();
-=======
-            List<PipelineAggregator> pipelineAggregators = instance.pipelineAggregators();
             Map<String, Object> metadata = instance.getMetadata();
->>>>>>> c9de5b11
             switch (between(0, 3)) {
             case 0:
                 name += randomAlphaOfLength(5);
@@ -164,11 +141,7 @@
             default:
                 throw new AssertionError("Illegal randomisation branch");
             }
-<<<<<<< HEAD
-            return new UnmappedSignificantTerms(name, requiredSize, minDocCount, metaData);
-=======
-            return new UnmappedSignificantTerms(name, requiredSize, minDocCount, pipelineAggregators, metadata);
->>>>>>> c9de5b11
+            return new UnmappedSignificantTerms(name, requiredSize, minDocCount, metadata);
         }
     }
 }