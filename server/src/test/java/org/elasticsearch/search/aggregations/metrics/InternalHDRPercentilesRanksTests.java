/*
 * Licensed to Elasticsearch under one or more contributor
 * license agreements. See the NOTICE file distributed with
 * this work for additional information regarding copyright
 * ownership. Elasticsearch licenses this file to you under
 * the Apache License, Version 2.0 (the "License"); you may
 * not use this file except in compliance with the License.
 * You may obtain a copy of the License at
 *
 *    http://www.apache.org/licenses/LICENSE-2.0
 *
 * Unless required by applicable law or agreed to in writing,
 * software distributed under the License is distributed on an
 * "AS IS" BASIS, WITHOUT WARRANTIES OR CONDITIONS OF ANY
 * KIND, either express or implied.  See the License for the
 * specific language governing permissions and limitations
 * under the License.
 */

package org.elasticsearch.search.aggregations.metrics;

import org.HdrHistogram.DoubleHistogram;
import org.elasticsearch.common.io.stream.Writeable.Reader;
import org.elasticsearch.search.DocValueFormat;

import java.util.Arrays;
import java.util.HashMap;
import java.util.List;
import java.util.Map;


public class InternalHDRPercentilesRanksTests extends InternalPercentilesRanksTestCase<InternalHDRPercentileRanks> {

    @Override
    protected InternalHDRPercentileRanks createTestInstance(String name, Map<String, Object> metadata,
                                                            boolean keyed, DocValueFormat format, double[] percents, double[] values) {

        final DoubleHistogram state = new DoubleHistogram(3);
        Arrays.stream(values).forEach(state::recordValue);

        return new InternalHDRPercentileRanks(name, percents, state, keyed, format, metadata);
    }

    @Override
    protected void assertReduced(InternalHDRPercentileRanks reduced, List<InternalHDRPercentileRanks> inputs) {
        // it is hard to check the values due to the inaccuracy of the algorithm
        long totalCount = 0;
        for (InternalHDRPercentileRanks ranks : inputs) {
            totalCount += ranks.state.getTotalCount();
        }
        assertEquals(totalCount, reduced.state.getTotalCount());
    }

    @Override
    protected Reader<InternalHDRPercentileRanks> instanceReader() {
        return InternalHDRPercentileRanks::new;
    }

    @Override
    protected Class<? extends ParsedPercentiles> implementationClass() {
        return ParsedHDRPercentileRanks.class;
    }

    @Override
    protected InternalHDRPercentileRanks mutateInstance(InternalHDRPercentileRanks instance) {
        String name = instance.getName();
        double[] percents = instance.keys;
        DoubleHistogram state = instance.state;
        boolean keyed = instance.keyed;
        DocValueFormat formatter = instance.formatter();
<<<<<<< HEAD
        Map<String, Object> metaData = instance.getMetaData();
=======
        List<PipelineAggregator> pipelineAggregators = instance.pipelineAggregators();
        Map<String, Object> metadata = instance.getMetadata();
>>>>>>> c9de5b11
        switch (between(0, 4)) {
        case 0:
            name += randomAlphaOfLength(5);
            break;
        case 1:
            percents = Arrays.copyOf(percents, percents.length + 1);
            percents[percents.length - 1] = randomDouble() * 100;
            Arrays.sort(percents);
            break;
        case 2:
            state = new DoubleHistogram(state);
            for (int i = 0; i < between(10, 100); i++) {
                state.recordValue(randomDouble());
            }
            break;
        case 3:
            keyed = keyed == false;
            break;
        case 4:
            if (metadata == null) {
                metadata = new HashMap<>(1);
            } else {
                metadata = new HashMap<>(instance.getMetadata());
            }
            metadata.put(randomAlphaOfLength(15), randomInt());
            break;
        default:
            throw new AssertionError("Illegal randomisation branch");
        }
<<<<<<< HEAD
        return new InternalHDRPercentileRanks(name, percents, state, keyed, formatter, metaData);
=======
        return new InternalHDRPercentileRanks(name, percents, state, keyed, formatter, pipelineAggregators, metadata);
>>>>>>> c9de5b11
    }
}<|MERGE_RESOLUTION|>--- conflicted
+++ resolved
@@ -68,12 +68,7 @@
         DoubleHistogram state = instance.state;
         boolean keyed = instance.keyed;
         DocValueFormat formatter = instance.formatter();
-<<<<<<< HEAD
-        Map<String, Object> metaData = instance.getMetaData();
-=======
-        List<PipelineAggregator> pipelineAggregators = instance.pipelineAggregators();
         Map<String, Object> metadata = instance.getMetadata();
->>>>>>> c9de5b11
         switch (between(0, 4)) {
         case 0:
             name += randomAlphaOfLength(5);
@@ -103,10 +98,6 @@
         default:
             throw new AssertionError("Illegal randomisation branch");
         }
-<<<<<<< HEAD
-        return new InternalHDRPercentileRanks(name, percents, state, keyed, formatter, metaData);
-=======
-        return new InternalHDRPercentileRanks(name, percents, state, keyed, formatter, pipelineAggregators, metadata);
->>>>>>> c9de5b11
+        return new InternalHDRPercentileRanks(name, percents, state, keyed, formatter, metadata);
     }
 }