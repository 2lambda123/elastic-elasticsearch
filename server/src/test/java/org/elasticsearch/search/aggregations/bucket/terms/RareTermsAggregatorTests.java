--- conflicted
+++ resolved
@@ -616,26 +616,6 @@
             try (IndexReader indexReader = DirectoryReader.open(directory)) {
                 IndexSearcher indexSearcher = newIndexSearcher(indexReader);
 
-<<<<<<< HEAD
-                RareTermsAggregationBuilder aggregationBuilder = new RareTermsAggregationBuilder("_name");
-                aggregationBuilder.userValueTypeHint(valueType);
-                if (configure != null) {
-                    configure.accept(aggregationBuilder);
-                }
-
-                MappedFieldType keywordFieldType = new KeywordFieldMapper.KeywordFieldType(KEYWORD_FIELD);
-                MappedFieldType longFieldType
-                    = new NumberFieldMapper.NumberFieldType(LONG_FIELD, NumberFieldMapper.NumberType.LONG);
-=======
-                MappedFieldType keywordFieldType = new KeywordFieldMapper.KeywordFieldType();
-                keywordFieldType.setName(KEYWORD_FIELD);
-                keywordFieldType.setHasDocValues(true);
-
-                MappedFieldType longFieldType = new NumberFieldMapper.NumberFieldType(NumberFieldMapper.NumberType.LONG);
-                longFieldType.setName(LONG_FIELD);
-                longFieldType.setHasDocValues(true);
->>>>>>> 175c220f
-
                 MappedFieldType[] types = new MappedFieldType[] {
                     keywordField(KEYWORD_FIELD),
                     longField(LONG_FIELD),
