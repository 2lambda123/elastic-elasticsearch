--- conflicted
+++ resolved
@@ -60,12 +60,7 @@
 
     @Override
     protected InternalAutoDateHistogram createTestInstance(String name,
-<<<<<<< HEAD
-                                                       Map<String, Object> metaData,
-=======
-                                                       List<PipelineAggregator> pipelineAggregators,
                                                        Map<String, Object> metadata,
->>>>>>> c9de5b11
                                                        InternalAggregations aggregations) {
 
         roundingInfos = AutoDateHistogramAggregationBuilder.buildRoundings(null, null);
@@ -84,11 +79,7 @@
         }
         InternalAggregations subAggregations = new InternalAggregations(Collections.emptyList());
         BucketInfo bucketInfo = new BucketInfo(roundingInfos, randomIntBetween(0, roundingInfos.length - 1), subAggregations);
-<<<<<<< HEAD
-        return new InternalAutoDateHistogram(name, buckets, targetBuckets, bucketInfo, format, emptyList(), metaData, 1);
-=======
-        return new InternalAutoDateHistogram(name, buckets, targetBuckets, bucketInfo, format, pipelineAggregators, metadata, 1);
->>>>>>> c9de5b11
+        return new InternalAutoDateHistogram(name, buckets, targetBuckets, bucketInfo, format, emptyList(), metadata, 1);
     }
 
     /*
