--- conflicted
+++ resolved
@@ -1421,7 +1421,6 @@
         }
     }
 
-<<<<<<< HEAD
     public void testFormatWithMissing() throws IOException {
         MappedFieldType fieldType
             = new NumberFieldMapper.NumberFieldType("number", NumberFieldMapper.NumberType.INTEGER);
@@ -1441,13 +1440,9 @@
     }
 
     public void testFormatCannotParseMissing() throws IOException {
-        MappedFieldType fieldType
-            = new NumberFieldMapper.NumberFieldType("number", NumberFieldMapper.NumberType.INTEGER);
-
-        TermsAggregationBuilder aggregationBuilder = new TermsAggregationBuilder("name")
-            .field("number")
-            .format("$###.00")
-            .missing("42");
+        MappedFieldType fieldType = new NumberFieldMapper.NumberFieldType("number", NumberFieldMapper.NumberType.INTEGER);
+
+        TermsAggregationBuilder aggregationBuilder = new TermsAggregationBuilder("name").field("number").format("$###.00").missing("42");
 
         RuntimeException ex = expectThrows(RuntimeException.class, () -> testCase(aggregationBuilder, new MatchAllDocsQuery(), iw -> {
             final int numDocs = 10;
@@ -1458,7 +1453,8 @@
         }, (Consumer<InternalTerms<?, ?>>) terms -> fail("Should have thrown"), fieldType));
 
         assertThat(ex.getMessage(), equalTo("Cannot parse the value [42] using the pattern [$###.00]"));
-=======
+    }
+
     public void testOrderByCardinality() throws IOException {
         boolean bIsString = randomBoolean();
         TermsAggregationBuilder aggregationBuilder = new TermsAggregationBuilder("a").field("a")
@@ -1522,7 +1518,6 @@
                 );
             }
         }
->>>>>>> 2aea9b47
     }
 
     private final SeqNoFieldMapper.SequenceIDFields sequenceIDFields = SeqNoFieldMapper.SequenceIDFields.emptySeqID();
