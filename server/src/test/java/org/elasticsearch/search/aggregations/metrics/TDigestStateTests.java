/*
 * Copyright Elasticsearch B.V. and/or licensed to Elasticsearch B.V. under one
 * or more contributor license agreements. Licensed under the Elastic License
 * 2.0 and the Server Side Public License, v 1; you may not use this file except
 * in compliance with, at your election, the Elastic License 2.0 or the Server
 * Side Public License, v 1.
 */

package org.elasticsearch.search.aggregations.metrics;

import org.apache.lucene.util.BytesRef;
import org.elasticsearch.TransportVersion;
import org.elasticsearch.TransportVersions;
import org.elasticsearch.common.io.stream.BytesStreamOutput;
import org.elasticsearch.common.io.stream.NamedWriteableAwareStreamInput;
import org.elasticsearch.common.io.stream.NamedWriteableRegistry;
import org.elasticsearch.common.io.stream.StreamInput;
import org.elasticsearch.test.ESTestCase;
import org.hamcrest.Matchers;

import java.io.IOException;
import java.util.Arrays;
import java.util.Collections;
import java.util.HashMap;
import java.util.HashSet;
import java.util.Set;

public class TDigestStateTests extends ESTestCase {

    public void testMoreThan4BValues() {
        // Regression test for #19528
        // See https://github.com/tdunning/t-digest/pull/70/files#diff-4487072cee29b939694825647928f742R439
        TDigestState digest = TDigestState.create(100);
        for (int i = 0; i < 1000; ++i) {
            digest.add(randomDouble());
        }
        final int count = 1 << 29;
        for (int i = 0; i < 10; ++i) {
            digest.add(randomDouble(), count);
        }
        assertEquals(1000 + 10L * (1 << 29), digest.size());
        assertTrue(digest.size() > 2L * Integer.MAX_VALUE);
        final double[] quantiles = new double[] { 0, 0.1, 0.5, 0.9, 1, randomDouble() };
        Arrays.sort(quantiles);
        double prev = Double.NEGATIVE_INFINITY;
        for (double q : quantiles) {
            final double v = digest.quantile(q);
            logger.trace("q=" + q + ", v=" + v);
            assertThat(v, Matchers.either(Matchers.closeTo(prev, 0.0000001D)).or(Matchers.greaterThan(prev)));
            assertTrue("Unexpectedly low value: " + v, v >= 0.0);
            assertTrue("Unexpectedly high value: " + v, v <= 1.0);
            prev = v;
        }
    }

    public void testEqualsHashCode() {
        final TDigestState empty1 = new EmptyTDigestState();
        final TDigestState empty2 = new EmptyTDigestState();
        final TDigestState a = TDigestState.create(200);
        final TDigestState b = TDigestState.create(100);
        final TDigestState c = TDigestState.create(100);

        assertEquals(empty1, empty2);
        assertEquals(empty1.hashCode(), empty2.hashCode());

        assertNotEquals(a, b);
        assertNotEquals(a.hashCode(), b.hashCode());

        assertNotEquals(a, c);
        assertNotEquals(a.hashCode(), c.hashCode());

        assertEquals(b, c);
        assertEquals(b.hashCode(), c.hashCode());

        for (int i = 0; i < 100; i++) {
            double value = randomDouble();
            a.add(value);
            b.add(value);
            c.add(value);
        }

        assertNotEquals(a, b);
        assertNotEquals(a.hashCode(), b.hashCode());

        assertNotEquals(a, c);
        assertNotEquals(a.hashCode(), c.hashCode());

        assertEquals(b, c);
        assertEquals(b.hashCode(), c.hashCode());

        b.add(randomDouble());
        c.add(randomDouble());

        assertNotEquals(b, c);
        assertNotEquals(b.hashCode(), c.hashCode());
    }

    public void testHash() {
        final HashMap<String, TDigestState> map = new HashMap<>();
        final Set<TDigestState> set = new HashSet<>();
        final TDigestState empty1 = new EmptyTDigestState();
        final TDigestState empty2 = new EmptyTDigestState();
        final TDigestState a = TDigestState.create(200);
        final TDigestState b = TDigestState.create(100);
        final TDigestState c = TDigestState.create(100);

        a.add(randomDouble());
        b.add(randomDouble());
        c.add(randomDouble());
        expectThrows(UnsupportedOperationException.class, () -> empty1.add(randomDouble()));
        expectThrows(UnsupportedOperationException.class, () -> empty2.add(a));

        map.put("empty1", empty1);
        map.put("empty2", empty2);
        map.put("a", a);
        map.put("b", b);
        map.put("c", c);
        set.add(empty1);
        set.add(empty2);
        set.add(a);
        set.add(b);
        set.add(c);

        assertEquals(5, map.size());
        assertEquals(4, set.size());

        assertEquals(empty1, map.get("empty1"));
        assertEquals(empty2, map.get("empty2"));
        assertEquals(a, map.get("a"));
        assertEquals(b, map.get("b"));
        assertEquals(c, map.get("c"));

        assertTrue(set.stream().anyMatch(digest -> digest.equals(a)));
        assertTrue(set.stream().anyMatch(digest -> digest.equals(b)));
        assertTrue(set.stream().anyMatch(digest -> digest.equals(c)));
        assertTrue(set.stream().anyMatch(digest -> digest.equals(empty1)));
        assertTrue(set.stream().anyMatch(digest -> digest.equals(empty2)));
    }

    public void testFactoryMethods() {
        TDigestState fast = TDigestState.create(100);
        TDigestState anotherFast = TDigestState.create(100);
        TDigestState accurate = TDigestState.createOptimizedForAccuracy(100);
        TDigestState anotherAccurate = TDigestState.createUsingParamsFrom(accurate);

        for (int i = 0; i < 100; i++) {
            fast.add(i);
            anotherFast.add(i);
            accurate.add(i);
            anotherAccurate.add(i);
        }

        for (double p : new double[] { 0.1, 1, 10, 25, 50, 75, 90, 99, 99.9 }) {
            double q = p / 100;
            assertEquals(fast.quantile(q), accurate.quantile(q), 0.5);
            assertEquals(fast.quantile(q), anotherFast.quantile(q), 1e-5);
            assertEquals(accurate.quantile(q), anotherAccurate.quantile(q), 1e-5);
        }

        assertEquals(fast, anotherFast);
        assertEquals(accurate, anotherAccurate);
        assertNotEquals(fast, accurate);
        assertNotEquals(anotherFast, anotherAccurate);
    }

    private static TDigestState writeToAndReadFrom(TDigestState state, TransportVersion version) throws IOException {
        BytesRef serializedAggs = serialize(state, version);
        try (
            StreamInput in = new NamedWriteableAwareStreamInput(
                StreamInput.wrap(serializedAggs.bytes),
                new NamedWriteableRegistry(Collections.emptyList())
            )
        ) {
            in.setTransportVersion(version);
            return TDigestState.read(in);

        }
    }

    private static BytesRef serialize(TDigestState state, TransportVersion version) throws IOException {
        try (BytesStreamOutput out = new BytesStreamOutput()) {
            out.setTransportVersion(version);
            TDigestState.write(state, out);
            return out.bytes().toBytesRef();
        }
    }

    public void testSerialization() throws IOException {
        // Past default was the accuracy-optimized version.
        TDigestState state = TDigestState.create(100);
        TDigestState backwardsCompatible = TDigestState.createOptimizedForAccuracy(100);
        for (int i = 0; i < 1000; i++) {
            state.add(i);
            backwardsCompatible.add(i);
        }

<<<<<<< HEAD
        TDigestState serialized = writeToAndReadFrom(state, TransportVersions.V_8_500_014);
        assertEquals(serialized, state);

        TDigestState serializedBackwardsCompatible = writeToAndReadFrom(state, TransportVersions.V_8_500_010);
=======
        TDigestState serialized = writeToAndReadFrom(state, TransportVersion.V_8_500_020);
        assertEquals(serialized, state);

        TDigestState serializedBackwardsCompatible = writeToAndReadFrom(state, TransportVersion.V_8_8_1);
>>>>>>> 8752d804
        assertNotEquals(serializedBackwardsCompatible, state);
        assertEquals(serializedBackwardsCompatible, backwardsCompatible);
    }
}<|MERGE_RESOLUTION|>--- conflicted
+++ resolved
@@ -194,17 +194,10 @@
             backwardsCompatible.add(i);
         }
 
-<<<<<<< HEAD
-        TDigestState serialized = writeToAndReadFrom(state, TransportVersions.V_8_500_014);
+        TDigestState serialized = writeToAndReadFrom(state, TransportVersions.V_8_500_020);
         assertEquals(serialized, state);
 
-        TDigestState serializedBackwardsCompatible = writeToAndReadFrom(state, TransportVersions.V_8_500_010);
-=======
-        TDigestState serialized = writeToAndReadFrom(state, TransportVersion.V_8_500_020);
-        assertEquals(serialized, state);
-
-        TDigestState serializedBackwardsCompatible = writeToAndReadFrom(state, TransportVersion.V_8_8_1);
->>>>>>> 8752d804
+        TDigestState serializedBackwardsCompatible = writeToAndReadFrom(state, TransportVersions.V_8_8_1);
         assertNotEquals(serializedBackwardsCompatible, state);
         assertEquals(serializedBackwardsCompatible, backwardsCompatible);
     }
