--- conflicted
+++ resolved
@@ -158,12 +158,10 @@
 
         assertEquals(fast, anotherFast);
         assertEquals(accurate, anotherAccurate);
-<<<<<<< HEAD
         assertNotEquals(fast, accurate);
         assertNotEquals(anotherFast, anotherAccurate);
-=======
->>>>>>> 5edb2a3c
-    }
+    }
+
 
     private static TDigestState writeToAndReadFrom(TDigestState state, TransportVersion version) throws IOException {
         BytesRef serializedAggs = serialize(state, version);
@@ -199,12 +197,8 @@
         TDigestState serialized = writeToAndReadFrom(state, TransportVersion.V_8_500_012);
         assertEquals(serialized, state);
 
-<<<<<<< HEAD
         TDigestState serializedBackwardsCompatible = writeToAndReadFrom(state, TransportVersion.V_8_8_0);
         assertNotEquals(serializedBackwardsCompatible, state);
-=======
-        TDigestState serializedBackwardsCompatible = writeToAndReadFrom(state, TransportVersion.V_8_500_011);
->>>>>>> 5edb2a3c
         assertEquals(serializedBackwardsCompatible, backwardsCompatible);
     }
 }