--- conflicted
+++ resolved
@@ -200,13 +200,8 @@
         TDigestState serialized = writeToAndReadFrom(state, TransportVersion.V_8_500_012);
         assertEquals(serialized, state);
 
-<<<<<<< HEAD
         TDigestState serializedBackwardsCompatible = writeToAndReadFrom(state, TransportVersion.V_8_8_0);
         assertNotEquals(serializedBackwardsCompatible, state);
-=======
-        TDigestState serializedBackwardsCompatible = writeToAndReadFrom(state, TransportVersion.V_8_500_011);
-        // assertNotEquals(serializedBackwardsCompatible, state);
->>>>>>> 79c13723
         assertEquals(serializedBackwardsCompatible, backwardsCompatible);
     }
 }