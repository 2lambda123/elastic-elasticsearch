--- conflicted
+++ resolved
@@ -68,11 +68,7 @@
             HistogramAggregationBuilder aggBuilder = new HistogramAggregationBuilder("my_agg")
                 .field("field")
                 .interval(5);
-<<<<<<< HEAD
-            MappedFieldType fieldType = new RangeFieldMapper.RangeFieldType("field", rangeType);
-
-=======
->>>>>>> 09980ca5
+
             try (IndexReader reader = w.getReader()) {
                 IndexSearcher searcher = new IndexSearcher(reader);
                 InternalHistogram histogram = search(searcher, new MatchAllDocsQuery(), aggBuilder, rangeField("field", rangeType));
@@ -118,11 +114,7 @@
             HistogramAggregationBuilder aggBuilder = new HistogramAggregationBuilder("my_agg")
                 .field("field")
                 .interval(5);
-<<<<<<< HEAD
-            MappedFieldType fieldType = new RangeFieldMapper.RangeFieldType("field", rangeType);
-
-=======
->>>>>>> 09980ca5
+
             try (IndexReader reader = w.getReader()) {
                 IndexSearcher searcher = new IndexSearcher(reader);
                 InternalHistogram histogram = search(searcher, new MatchAllDocsQuery(), aggBuilder, rangeField("field", rangeType));
@@ -166,11 +158,7 @@
             HistogramAggregationBuilder aggBuilder = new HistogramAggregationBuilder("my_agg")
                 .field("field")
                 .interval(5);
-<<<<<<< HEAD
-            MappedFieldType fieldType = new RangeFieldMapper.RangeFieldType("field", rangeType);
-
-=======
->>>>>>> 09980ca5
+
             try (IndexReader reader = w.getReader()) {
                 IndexSearcher searcher = new IndexSearcher(reader);
                 InternalHistogram histogram = search(searcher, new MatchAllDocsQuery(), aggBuilder, rangeField("field", rangeType));
@@ -215,11 +203,7 @@
             HistogramAggregationBuilder aggBuilder = new HistogramAggregationBuilder("my_agg")
                 .field("field")
                 .interval(5);
-<<<<<<< HEAD
-            MappedFieldType fieldType = new RangeFieldMapper.RangeFieldType("field", rangeType);
-
-=======
->>>>>>> 09980ca5
+
             try (IndexReader reader = w.getReader()) {
                 IndexSearcher searcher = new IndexSearcher(reader);
                 InternalHistogram histogram = search(searcher, new MatchAllDocsQuery(), aggBuilder, rangeField("field", rangeType));
@@ -256,11 +240,7 @@
             HistogramAggregationBuilder aggBuilder = new HistogramAggregationBuilder("my_agg")
                 .field("field")
                 .interval(Math.PI);
-<<<<<<< HEAD
-            MappedFieldType fieldType = new RangeFieldMapper.RangeFieldType("field", rangeType);
-
-=======
->>>>>>> 09980ca5
+
             try (IndexReader reader = w.getReader()) {
                 IndexSearcher searcher = new IndexSearcher(reader);
                 InternalHistogram histogram = search(searcher, new MatchAllDocsQuery(), aggBuilder, rangeField("field", rangeType));
@@ -307,11 +287,7 @@
                 .field("field")
                 .interval(5)
                 .minDocCount(2);
-<<<<<<< HEAD
-            MappedFieldType fieldType = new RangeFieldMapper.RangeFieldType("field", rangeType);
-
-=======
->>>>>>> 09980ca5
+
             try (IndexReader reader = w.getReader()) {
                 IndexSearcher searcher = new IndexSearcher(reader);
                 InternalHistogram histogram = searchAndReduce(
@@ -351,11 +327,7 @@
                 .field("field")
                 .interval(5)
                 .offset(4);
-<<<<<<< HEAD
-            MappedFieldType fieldType = new RangeFieldMapper.RangeFieldType("field", rangeType);
-
-=======
->>>>>>> 09980ca5
+
             try (IndexReader reader = w.getReader()) {
                 IndexSearcher searcher = new IndexSearcher(reader);
                 InternalHistogram histogram = search(searcher, new MatchAllDocsQuery(), aggBuilder, rangeField("field", rangeType));
@@ -411,11 +383,7 @@
                 .field("field")
                 .interval(interval)
                 .offset(offset);
-<<<<<<< HEAD
-            MappedFieldType fieldType = new RangeFieldMapper.RangeFieldType("field", rangeType);
-
-=======
->>>>>>> 09980ca5
+
             try (IndexReader reader = w.getReader()) {
                 IndexSearcher searcher = new IndexSearcher(reader);
                 InternalHistogram histogram = search(searcher, new MatchAllDocsQuery(), aggBuilder, rangeField("field", rangeType));
@@ -457,10 +425,6 @@
             HistogramAggregationBuilder aggBuilder = new HistogramAggregationBuilder("my_agg")
                 .field("field")
                 .interval(5);
-<<<<<<< HEAD
-            MappedFieldType fieldType = new RangeFieldMapper.RangeFieldType("field", rangeType);
-=======
->>>>>>> 09980ca5
 
             try (IndexReader reader = w.getReader()) {
                 IndexSearcher searcher = new IndexSearcher(reader);
