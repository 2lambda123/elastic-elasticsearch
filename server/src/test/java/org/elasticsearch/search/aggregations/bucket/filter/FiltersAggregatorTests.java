/*
 * Copyright Elasticsearch B.V. and/or licensed to Elasticsearch B.V. under one
 * or more contributor license agreements. Licensed under the Elastic License
 * 2.0 and the Server Side Public License, v 1; you may not use this file except
 * in compliance with, at your election, the Elastic License 2.0 or the Server
 * Side Public License, v 1.
 */
package org.elasticsearch.search.aggregations.bucket.filter;

import org.apache.lucene.document.Document;
import org.apache.lucene.document.Field;
import org.apache.lucene.document.LongPoint;
import org.apache.lucene.document.NumericDocValuesField;
import org.apache.lucene.document.SortedDocValuesField;
import org.apache.lucene.document.SortedNumericDocValuesField;
import org.apache.lucene.document.SortedSetDocValuesField;
import org.apache.lucene.index.DirectoryReader;
import org.apache.lucene.index.IndexReader;
import org.apache.lucene.index.IndexableField;
import org.apache.lucene.index.LeafReaderContext;
import org.apache.lucene.index.Term;
import org.apache.lucene.search.BooleanClause.Occur;
import org.apache.lucene.search.BooleanQuery;
import org.apache.lucene.search.IndexOrDocValuesQuery;
import org.apache.lucene.search.IndexSearcher;
import org.apache.lucene.search.MatchAllDocsQuery;
import org.apache.lucene.search.MatchNoDocsQuery;
import org.apache.lucene.search.Query;
import org.apache.lucene.search.QueryCachingPolicy;
import org.apache.lucene.search.TermQuery;
import org.apache.lucene.store.Directory;
import org.apache.lucene.tests.index.RandomIndexWriter;
import org.apache.lucene.util.Accountable;
import org.apache.lucene.util.BytesRef;
import org.elasticsearch.common.lucene.index.ElasticsearchDirectoryReader;
import org.elasticsearch.common.lucene.search.Queries;
import org.elasticsearch.common.time.DateFormatter;
import org.elasticsearch.core.CheckedConsumer;
import org.elasticsearch.index.cache.bitset.BitsetFilterCache;
import org.elasticsearch.index.mapper.DateFieldMapper;
import org.elasticsearch.index.mapper.DateFieldMapper.Resolution;
import org.elasticsearch.index.mapper.DocCountFieldMapper;
import org.elasticsearch.index.mapper.FieldNamesFieldMapper;
import org.elasticsearch.index.mapper.KeywordFieldMapper;
import org.elasticsearch.index.mapper.KeywordFieldMapper.KeywordFieldType;
import org.elasticsearch.index.mapper.LuceneDocument;
import org.elasticsearch.index.mapper.MappedFieldType;
import org.elasticsearch.index.mapper.NumberFieldMapper;
import org.elasticsearch.index.mapper.NumberFieldMapper.NumberType;
import org.elasticsearch.index.mapper.ObjectMapper;
import org.elasticsearch.index.mapper.TextFieldMapper;
import org.elasticsearch.index.query.BoolQueryBuilder;
import org.elasticsearch.index.query.ExistsQueryBuilder;
import org.elasticsearch.index.query.MatchAllQueryBuilder;
import org.elasticsearch.index.query.MatchPhraseQueryBuilder;
import org.elasticsearch.index.query.MatchQueryBuilder;
import org.elasticsearch.index.query.QueryBuilder;
import org.elasticsearch.index.query.QueryBuilders;
import org.elasticsearch.index.query.RangeQueryBuilder;
import org.elasticsearch.index.query.SearchExecutionContext;
import org.elasticsearch.index.query.TermQueryBuilder;
import org.elasticsearch.index.shard.ShardId;
import org.elasticsearch.search.aggregations.AggregationBuilder;
import org.elasticsearch.search.aggregations.AggregationReduceContext;
import org.elasticsearch.search.aggregations.Aggregator;
import org.elasticsearch.search.aggregations.AggregatorTestCase;
import org.elasticsearch.search.aggregations.InternalAggregation;
import org.elasticsearch.search.aggregations.LeafBucketCollector;
import org.elasticsearch.search.aggregations.bucket.filter.FiltersAggregator.KeyedFilter;
import org.elasticsearch.search.aggregations.bucket.nested.NestedAggregatorTests;
import org.elasticsearch.search.aggregations.metrics.Max;
import org.elasticsearch.search.aggregations.metrics.MaxAggregationBuilder;
import org.elasticsearch.search.aggregations.metrics.Sum;
import org.elasticsearch.search.aggregations.metrics.SumAggregationBuilder;
import org.elasticsearch.search.aggregations.pipeline.PipelineAggregator.PipelineTree;
import org.elasticsearch.search.aggregations.support.AggregationContext;
import org.elasticsearch.search.aggregations.support.AggregationInspectionHelper;
import org.elasticsearch.search.internal.ContextIndexSearcherTests.DocumentSubsetDirectoryReader;
import org.elasticsearch.test.ListMatcher;
import org.elasticsearch.test.MapMatcher;
import org.hamcrest.Matcher;

import java.io.IOException;
import java.util.ArrayList;
import java.util.Collections;
import java.util.HashMap;
import java.util.HashSet;
import java.util.List;
import java.util.Map;
import java.util.Set;
import java.util.concurrent.TimeUnit;
import java.util.function.IntFunction;

import static org.elasticsearch.test.ListMatcher.matchesList;
import static org.elasticsearch.test.MapMatcher.assertMap;
import static org.elasticsearch.test.MapMatcher.matchesMap;
import static org.hamcrest.Matchers.equalTo;
import static org.hamcrest.Matchers.greaterThan;
import static org.hamcrest.Matchers.greaterThanOrEqualTo;
import static org.hamcrest.Matchers.hasSize;
import static org.hamcrest.Matchers.instanceOf;
import static org.hamcrest.Matchers.nullValue;
import static org.mockito.Mockito.mock;

public class FiltersAggregatorTests extends AggregatorTestCase {
    public void testEmpty() throws Exception {
        Directory directory = newDirectory();
        RandomIndexWriter indexWriter = new RandomIndexWriter(random(), directory);
        indexWriter.close();
        IndexReader indexReader = DirectoryReader.open(directory);
        IndexSearcher indexSearcher = newSearcher(indexReader, true, true);
        int numFilters = randomIntBetween(1, 10);
        QueryBuilder[] filters = new QueryBuilder[numFilters];
        for (int i = 0; i < filters.length; i++) {
            filters[i] = QueryBuilders.termQuery("field", randomAlphaOfLength(5));
        }
        FiltersAggregationBuilder builder = new FiltersAggregationBuilder("test", filters);
        builder.otherBucketKey("other");
        InternalFilters response = searchAndReduce(
            indexSearcher,
            new MatchAllDocsQuery(),
            builder,
            new KeywordFieldMapper.KeywordFieldType("field")
        );
        assertEquals(response.getBuckets().size(), numFilters);
        for (InternalFilters.InternalBucket filter : response.getBuckets()) {
            assertEquals(filter.getDocCount(), 0);
        }
        assertFalse(AggregationInspectionHelper.hasValue(response));
        indexReader.close();
        directory.close();
    }

    public void testBuildEmpty() throws IOException {
        int numFilters = randomIntBetween(1, 10);
        QueryBuilder[] filters = new QueryBuilder[numFilters];
        for (int i = 0; i < filters.length; i++) {
            filters[i] = QueryBuilders.termQuery("field", randomAlphaOfLength(5));
        }
        FiltersAggregationBuilder builder = new FiltersAggregationBuilder("test", filters);
        boolean askForOtherBucket = true;
        if (askForOtherBucket) {
            builder.otherBucket(true).otherBucketKey("other");
        }
        withAggregator(builder, new MatchAllDocsQuery(), iw -> {}, (searcher, aggregator) -> {
            InternalFilters result = (InternalFilters) aggregator.buildEmptyAggregation();
            for (int i = 0; i < filters.length; i++) {
                assertThat(result.getBucketByKey(String.valueOf(i)).getDocCount(), equalTo(0L));
            }
            if (askForOtherBucket) {
                assertThat(result.getBucketByKey("other").getDocCount(), equalTo(0L));
            } else {
                assertThat(result.getBucketByKey("other"), nullValue());
            }
        });
    }

    public void testNoFilters() throws IOException {
        testCase(
            new FiltersAggregationBuilder("test", new KeyedFilter[0]),
            new MatchAllDocsQuery(),
            iw -> { iw.addDocument(List.of()); },
            (InternalFilters result) -> { assertThat(result.getBuckets(), hasSize(0)); }
        );
    }

    public void testNoFiltersWithSubAggs() throws IOException {
        testCase(
            new FiltersAggregationBuilder("test", new KeyedFilter[0]).subAggregation(new MaxAggregationBuilder("m").field("i")),
            new MatchAllDocsQuery(),
            iw -> { iw.addDocument(List.of(new SortedNumericDocValuesField("i", 1))); },
            (InternalFilters result) -> { assertThat(result.getBuckets(), hasSize(0)); },
            new NumberFieldMapper.NumberFieldType("m", NumberFieldMapper.NumberType.INTEGER)
        );
    }

    public void testKeyedFilter() throws Exception {
        Directory directory = newDirectory();
        RandomIndexWriter indexWriter = new RandomIndexWriter(random(), directory);
        Document document = new Document();
        document.add(new Field("field", "foo", KeywordFieldMapper.Defaults.FIELD_TYPE));
        indexWriter.addDocument(document);
        document.clear();
        document.add(new Field("field", "else", KeywordFieldMapper.Defaults.FIELD_TYPE));
        indexWriter.addDocument(document);
        // make sure we have more than one segment to test the merge
        indexWriter.commit();
        document.add(new Field("field", "foo", KeywordFieldMapper.Defaults.FIELD_TYPE));
        indexWriter.addDocument(document);
        document.clear();
        document.add(new Field("field", "bar", KeywordFieldMapper.Defaults.FIELD_TYPE));
        indexWriter.addDocument(document);
        document.clear();
        document.add(new Field("field", "foobar", KeywordFieldMapper.Defaults.FIELD_TYPE));
        indexWriter.addDocument(document);
        indexWriter.commit();
        document.clear();
        document.add(new Field("field", "something", KeywordFieldMapper.Defaults.FIELD_TYPE));
        indexWriter.addDocument(document);
        indexWriter.commit();
        document.clear();
        document.add(new Field("field", "foobar", KeywordFieldMapper.Defaults.FIELD_TYPE));
        indexWriter.addDocument(document);
        indexWriter.close();

        IndexReader indexReader = DirectoryReader.open(directory);
        IndexSearcher indexSearcher = newSearcher(indexReader, true, true);

        FiltersAggregator.KeyedFilter[] keys = new FiltersAggregator.KeyedFilter[6];
        keys[0] = new FiltersAggregator.KeyedFilter("foobar", QueryBuilders.termQuery("field", "foobar"));
        keys[1] = new FiltersAggregator.KeyedFilter("bar", QueryBuilders.termQuery("field", "bar"));
        keys[2] = new FiltersAggregator.KeyedFilter("foo", QueryBuilders.termQuery("field", "foo"));
        keys[3] = new FiltersAggregator.KeyedFilter("foo2", QueryBuilders.termQuery("field", "foo"));
        keys[4] = new FiltersAggregator.KeyedFilter("same", QueryBuilders.termQuery("field", "foo"));
        // filter name already present so it should be merge with the previous one ?
        keys[5] = new FiltersAggregator.KeyedFilter("same", QueryBuilders.termQuery("field", "bar"));
        FiltersAggregationBuilder builder = new FiltersAggregationBuilder("test", keys);
        builder.otherBucket(true);
        builder.otherBucketKey("other");
        final InternalFilters filters = searchAndReduce(
            indexSearcher,
            new MatchAllDocsQuery(),
            builder,
            new KeywordFieldMapper.KeywordFieldType("field")
        );
        assertEquals(filters.getBuckets().size(), 7);
        assertEquals(filters.getBucketByKey("foobar").getDocCount(), 2);
        assertEquals(filters.getBucketByKey("foo").getDocCount(), 2);
        assertEquals(filters.getBucketByKey("foo2").getDocCount(), 2);
        assertEquals(filters.getBucketByKey("bar").getDocCount(), 1);
        assertEquals(filters.getBucketByKey("same").getDocCount(), 1);
        assertEquals(filters.getBucketByKey("other").getDocCount(), 2);
        assertTrue(AggregationInspectionHelper.hasValue(filters));

        indexReader.close();
        directory.close();
    }

    public void testRandom() throws Exception {
        Directory directory = newDirectory();
        RandomIndexWriter indexWriter = new RandomIndexWriter(random(), directory);
        int numDocs = randomIntBetween(100, 200);
        int maxTerm = randomIntBetween(10, 50);
        int[] expectedBucketCount = new int[maxTerm];
        Document document = new Document();
        for (int i = 0; i < numDocs; i++) {
            if (frequently()) {
                // make sure we have more than one segment to test the merge
                indexWriter.commit();
            }
            int value = randomInt(maxTerm - 1);
            expectedBucketCount[value] += 1;
            document.add(new Field("field", Integer.toString(value), KeywordFieldMapper.Defaults.FIELD_TYPE));
            indexWriter.addDocument(document);
            document.clear();
        }
        indexWriter.close();

        IndexReader indexReader = DirectoryReader.open(directory);
        IndexSearcher indexSearcher = newSearcher(indexReader, true, true);
        try {
            int numFilters = randomIntBetween(1, 10);
            QueryBuilder[] filters = new QueryBuilder[numFilters];
            int[] filterTerms = new int[numFilters];
            int expectedOtherCount = numDocs;
            Set<Integer> filterSet = new HashSet<>();
            for (int i = 0; i < filters.length; i++) {
                int value = randomInt(maxTerm - 1);
                filters[i] = QueryBuilders.termQuery("field", Integer.toString(value));
                filterTerms[i] = value;
                if (filterSet.contains(value) == false) {
                    expectedOtherCount -= expectedBucketCount[value];
                    filterSet.add(value);
                }
            }
            FiltersAggregationBuilder builder = new FiltersAggregationBuilder("test", filters);
            builder.otherBucket(true);
            builder.otherBucketKey("other");

            final InternalFilters response = searchAndReduce(
                indexSearcher,
                new MatchAllDocsQuery(),
                builder,
                new KeywordFieldMapper.KeywordFieldType("field")
            );
            List<InternalFilters.InternalBucket> buckets = response.getBuckets();
            assertEquals(buckets.size(), filters.length + 1);

            for (InternalFilters.InternalBucket bucket : buckets) {
                if ("other".equals(bucket.getKey())) {
                    assertEquals(bucket.getDocCount(), expectedOtherCount);
                } else {
                    int index = Integer.parseInt(bucket.getKey());
                    assertEquals(bucket.getDocCount(), (long) expectedBucketCount[filterTerms[index]]);
                }
            }

            // Always true because we include 'other' in the agg
            assertTrue(AggregationInspectionHelper.hasValue(response));
        } finally {
            indexReader.close();
            directory.close();
        }
    }

    /**
     * Test that we perform the appropriate unwrapping to merge queries.
     */
    public void testMergingQueries() throws IOException {
        DateFieldMapper.DateFieldType ft = new DateFieldMapper.DateFieldType("test");
        Query topLevelQuery = ft.rangeQuery("2020-01-01", "2020-02-01", true, true, null, null, null, mock(SearchExecutionContext.class));
        FiltersAggregationBuilder builder = new FiltersAggregationBuilder(
            "t",
            // The range query will be wrapped in IndexOrDocValuesQuery by the date field type
            new KeyedFilter("k", new RangeQueryBuilder("test").from("2020-01-01").to("2020-02-01"))
        );
        withAggregator(builder, topLevelQuery, iw -> {
            /*
             * There has to be a document inside the query and one outside
             * the query or we'll end up with MatchAll or MathNone.
             */
            long time = DateFieldMapper.DEFAULT_DATE_TIME_FORMATTER.parseMillis("2010-01-02");
            iw.addDocument(List.of(new LongPoint("test", time), new SortedNumericDocValuesField("test", time)));
            time = DateFieldMapper.DEFAULT_DATE_TIME_FORMATTER.parseMillis("2020-01-02");
            iw.addDocument(List.of(new LongPoint("test", time), new SortedNumericDocValuesField("test", time)));
            time = DateFieldMapper.DEFAULT_DATE_TIME_FORMATTER.parseMillis("2020-01-01");
            iw.addDocument(List.of(new LongPoint("test", time), new SortedNumericDocValuesField("test", time)));
            time = DateFieldMapper.DEFAULT_DATE_TIME_FORMATTER.parseMillis("2020-02-01");
            iw.addDocument(List.of(new LongPoint("test", time), new SortedNumericDocValuesField("test", time)));
        }, (searcher, aggregator) -> {
            /*
             * The topLevelQuery is entirely contained within the filter query so
             * it is good enough to match that. See MergedPointRangeQueryTests for
             * tons more tests around this. Really in this test we're just excited
             * to prove that we unwrapped the IndexOrDocValuesQuery that the date
             * field mapper adds
             */
            QueryToFilterAdapter<?> filter = ((FiltersAggregator) aggregator).filters().get(0);
            assertThat(filter.query(), equalTo(((IndexOrDocValuesQuery) topLevelQuery).getIndexQuery()));
            Map<String, Object> debug = new HashMap<>();
            filter.collectDebugInfo(debug::put);
            assertMap(debug, matchesMap().extraOk().entry("query", ((IndexOrDocValuesQuery) topLevelQuery).getIndexQuery().toString()));
        }, ft);
    }

    public void testWithMergedPointRangeQueries() throws IOException {
        MappedFieldType ft = new DateFieldMapper.DateFieldType("test", Resolution.MILLISECONDS);
        AggregationBuilder builder = new FiltersAggregationBuilder(
            "test",
            new KeyedFilter("q1", new RangeQueryBuilder("test").from("2020-01-01").to("2020-03-01").includeUpper(false))
        );
        Query query = LongPoint.newRangeQuery(
            "test",
            DateFieldMapper.DEFAULT_DATE_TIME_FORMATTER.parseMillis("2020-01-01"),
            DateFieldMapper.DEFAULT_DATE_TIME_FORMATTER.parseMillis("2020-02-01")
        );
        testCase(builder, query, iw -> {
            iw.addDocument(List.of(new LongPoint("test", DateFieldMapper.DEFAULT_DATE_TIME_FORMATTER.parseMillis("2010-01-02"))));
            iw.addDocument(List.of(new LongPoint("test", DateFieldMapper.DEFAULT_DATE_TIME_FORMATTER.parseMillis("2020-01-02"))));
        }, result -> {
            InternalFilters filters = (InternalFilters) result;
            assertThat(filters.getBuckets(), hasSize(1));
            assertThat(filters.getBucketByKey("q1").getDocCount(), equalTo(1L));
        }, ft);
    }

    public void testRangeFilter() throws IOException {
        MappedFieldType ft = new DateFieldMapper.DateFieldType(
            "test",
            true,
            false,
            false,
            DateFieldMapper.DEFAULT_DATE_TIME_FORMATTER,
            Resolution.MILLISECONDS,
            null,
            null,
            Collections.emptyMap()
        );
        AggregationBuilder builder = new FiltersAggregationBuilder(
            "test",
            new KeyedFilter("q1", new RangeQueryBuilder("test").from("2020-01-01").to("2020-03-01").includeUpper(false))
        );
        withIndex(iw -> {
            iw.addDocuments(
                List.of(
                    List.of(new LongPoint("test", DateFieldMapper.DEFAULT_DATE_TIME_FORMATTER.parseMillis("1999-01-02"))),
                    List.of(new LongPoint("test", DateFieldMapper.DEFAULT_DATE_TIME_FORMATTER.parseMillis("2020-01-02")))
                )
            );
        }, searcher -> {
            debugTestCase(
                builder,
                new MatchAllDocsQuery(),
                searcher,
                (InternalFilters filters, Class<? extends Aggregator> impl, Map<String, Map<String, Object>> debug) -> {
                    assertThat(filters.getBuckets(), hasSize(1));
                    assertThat(filters.getBucketByKey("q1").getDocCount(), equalTo(1L));

                    assertThat(impl, equalTo(FilterByFilterAggregator.class));
                    assertMap(
                        debug,
                        matchesMap().entry(
                            "test",
                            matchesMap().entry("segments_with_doc_count_field", 0)
                                .entry("segments_with_deleted_docs", 0)
                                .entry("segments_collected", 0)
                                .entry("segments_counted", greaterThanOrEqualTo(1))
                                .entry(
                                    "filters",
                                    matchesList().item(
                                        matchesMap().entry("query", "test:[1577836800000 TO 1583020799999]")
                                            .entry("segments_counted_in_constant_time", 1)
                                    )
                                )
                        )
                    );
                },
                ft
            );
        });
    }

    /**
     * Tests a filter that needs the cache to be fast.
     */
    public void testPhraseFilter() throws IOException {
        MappedFieldType ft = new TextFieldMapper.TextFieldType("test");
        AggregationBuilder builder = new FiltersAggregationBuilder(
            "test",
            new KeyedFilter("q1", new MatchPhraseQueryBuilder("test", "will find me").slop(0))
        );
        withIndex(iw -> {
            iw.addDocuments(
                List.of(
                    List.of(new Field("test", "will not find me", TextFieldMapper.Defaults.FIELD_TYPE)),
                    List.of(new Field("test", "will find me", TextFieldMapper.Defaults.FIELD_TYPE))
                )
            );
        }, searcher -> {
            searcher.setQueryCachingPolicy(new QueryCachingPolicy() {
                @Override
                public boolean shouldCache(Query query) throws IOException {
                    return true;
                }

                @Override
                public void onUse(Query query) {}
            });
            for (Matcher<Integer> segmentsCountedInConstantTime : List.of(equalTo(0), greaterThanOrEqualTo(1))) {
                debugTestCase(
                    builder,
                    new MatchAllDocsQuery(),
                    searcher,
                    (InternalFilters filters, Class<? extends Aggregator> impl, Map<String, Map<String, Object>> debug) -> {
                        assertThat(filters.getBuckets(), hasSize(1));
                        assertThat(filters.getBucketByKey("q1").getDocCount(), equalTo(1L));

                        assertThat(impl, equalTo(FilterByFilterAggregator.class));
                        assertMap(
                            debug,
                            matchesMap().entry(
                                "test",
                                matchesMap().entry("segments_with_doc_count_field", 0)
                                    .entry("segments_with_deleted_docs", 0)
                                    .entry("segments_collected", 0)
                                    .entry("segments_counted", greaterThanOrEqualTo(1))
                                    .entry(
                                        "filters",
                                        matchesList().item(
                                            matchesMap().entry("query", "test:\"will find me\"")
                                                .entry("segments_counted_in_constant_time", segmentsCountedInConstantTime)
                                        )
                                    )
                            )
                        );
                    },
                    ft
                );
            }
        });
    }

    /**
     * Check that we don't accidentally find nested documents when the filter
     * matches it.
     */
    public void testNested() throws IOException {
        KeywordFieldType ft = new KeywordFieldType("author");
        CheckedConsumer<RandomIndexWriter, IOException> buildIndex = iw -> iw.addDocuments(
            NestedAggregatorTests.generateBook("test", new String[] { "foo", "bar" }, new int[] { 5, 10, 15, 20 })
        );
        testCase(
            new FiltersAggregationBuilder("test", new KeyedFilter("q1", new TermQueryBuilder("author", "foo"))),
            Queries.newNonNestedFilter(),
            buildIndex,
            result -> {
                InternalFilters filters = (InternalFilters) result;
                assertThat(filters.getBuckets(), hasSize(1));
                assertThat(filters.getBucketByKey("q1").getDocCount(), equalTo(1L));
            },
            ft
        );
        testCase(
            new FiltersAggregationBuilder("test", new KeyedFilter("q1", new MatchAllQueryBuilder())),
            Queries.newNonNestedFilter(),
            buildIndex,
            result -> {
                InternalFilters filters = (InternalFilters) result;
                assertThat(filters.getBuckets(), hasSize(1));
                assertThat(filters.getBucketByKey("q1").getDocCount(), equalTo(1L));
            },
            ft
        );
    }

    public void testMatchAll() throws IOException {
        AggregationBuilder builder = new FiltersAggregationBuilder("test", new KeyedFilter("q1", new MatchAllQueryBuilder()));
        CheckedConsumer<RandomIndexWriter, IOException> buildIndex = iw -> {
            for (int i = 0; i < 10; i++) {
                iw.addDocument(List.of());
            }
        };
        debugTestCase(
            builder,
            new MatchAllDocsQuery(),
            buildIndex,
            (InternalFilters filters, Class<? extends Aggregator> impl, Map<String, Map<String, Object>> debug) -> {
                assertThat(filters.getBuckets(), hasSize(1));
                assertThat(filters.getBucketByKey("q1").getDocCount(), equalTo(10L));

                assertThat(impl, equalTo(FilterByFilterAggregator.class));
                assertMap(
                    debug,
                    matchesMap().entry(
                        "test",
                        matchesMap().entry("segments_counted", greaterThanOrEqualTo(1))
                            .entry("segments_collected", 0)
                            .entry("segments_with_doc_count_field", 0)
                            .entry("segments_with_deleted_docs", 0)
                            .entry(
                                "filters",
                                matchesList().item(
                                    matchesMap().entry("query", "*:*")
                                        .entry("specialized_for", "match_all")
                                        .entry("segments_counted_in_constant_time", greaterThan(0))
                                )
                            )
                    )
                );
            }
        );
    }

    public void testMatchAllWithDocCount() throws IOException {
        AggregationBuilder builder = new FiltersAggregationBuilder("test", new KeyedFilter("q1", new MatchAllQueryBuilder()));
        CheckedConsumer<RandomIndexWriter, IOException> buildIndex = iw -> {
            for (int i = 0; i < 10; i++) {
                iw.addDocument(List.of(DocCountFieldMapper.field(i + 1)));
            }
        };
        debugTestCase(
            builder,
            new MatchAllDocsQuery(),
            buildIndex,
            (InternalFilters filters, Class<? extends Aggregator> impl, Map<String, Map<String, Object>> debug) -> {
                assertThat(filters.getBuckets(), hasSize(1));
                assertThat(filters.getBucketByKey("q1").getDocCount(), equalTo(55L));

                assertThat(impl, equalTo(FilterByFilterAggregator.class));
                assertMap(
                    debug,
                    matchesMap().entry(
                        "test",
                        matchesMap().entry("segments_counted", greaterThanOrEqualTo(1))
                            .entry("segments_collected", 0)
                            .entry("segments_with_doc_count_field", greaterThanOrEqualTo(1))
                            .entry("segments_with_deleted_docs", 0)
                            .entry(
                                "filters",
                                matchesList().item(
                                    matchesMap().entry("query", "*:*")
                                        .entry("specialized_for", "match_all")
                                        .entry("segments_counted_in_constant_time", 0)
                                )
                            )
                    )
                );
            }
        );
    }

    /**
     * When there is more than one filter and the docs use the {@code _doc_count} field
     * we disable filter-by-filter mode because decoding the {@code _doc_count} is so
     * expensive.
     */
    public void testTwoTermsWithDocCount() throws IOException {
        AggregationBuilder builder = new FiltersAggregationBuilder(
            "test",
            new KeyedFilter("q0", new TermQueryBuilder("a", "0")),
            new KeyedFilter("q1", new TermQueryBuilder("a", "1"))
        );
        CheckedConsumer<RandomIndexWriter, IOException> buildIndex = iw -> {
            for (int i = 0; i < 10; i++) {
                iw.addDocument(
                    List.of(
                        new Field("a", Integer.toString(i % 2), KeywordFieldMapper.Defaults.FIELD_TYPE),
                        DocCountFieldMapper.field(i + 1)
                    )
                );
            }
        };
        debugTestCase(
            builder,
            new MatchAllDocsQuery(),
            buildIndex,
            (InternalFilters filters, Class<? extends Aggregator> impl, Map<String, Map<String, Object>> debug) -> {
                assertThat(filters.getBuckets(), hasSize(2));
                assertThat(filters.getBucketByKey("q0").getDocCount(), equalTo(25L));
                assertThat(filters.getBucketByKey("q1").getDocCount(), equalTo(30L));

                assertThat(impl, equalTo(FiltersAggregator.Compatible.class));
                assertMap(
                    debug,
                    matchesMap().entry(
                        "test",
                        matchesMap().entry(
                            "filters",
                            matchesList().item(matchesMap().entry("segments_counted_in_constant_time", 0).entry("query", "a:0"))
                                .item(matchesMap().entry("segments_counted_in_constant_time", 0).entry("query", "a:1"))
                        )
                    )
                );
            },
            new KeywordFieldType("a")
        );
    }

    /**
     * This runs {@code filters} with a single {@code match_all} filter with
     * the index set up kind of like document level security. As a bonus, this
     * "looks" to the agg just like an index with deleted documents.
     * <p>
     * We actually <strong>do</strong> get to use the constant time counting
     * here because {@code match_all} knows how to run constant time counts
     * on filtered indices - that what {@link IndexReader#numDocs()} does.
     */
    public void testMatchAllOnFilteredIndex() throws IOException {
        AggregationBuilder builder = new FiltersAggregationBuilder("test", new KeyedFilter("q1", new MatchAllQueryBuilder()));
        try (Directory directory = newDirectory()) {
            RandomIndexWriter indexWriter = new RandomIndexWriter(random(), directory);
            for (int i = 0; i < 10; i++) {
                indexWriter.addDocument(List.of(new LongPoint("t", i)));
            }
            indexWriter.close();

            try (DirectoryReader directoryReader = DirectoryReader.open(directory)) {
                BitsetFilterCache bitsetFilterCache = new BitsetFilterCache(createIndexSettings(), new BitsetFilterCache.Listener() {
                    @Override
                    public void onRemoval(ShardId shardId, Accountable accountable) {}

                    @Override
                    public void onCache(ShardId shardId, Accountable accountable) {}
                });
                IndexReader limitedReader = new DocumentSubsetDirectoryReader(
                    ElasticsearchDirectoryReader.wrap(directoryReader, new ShardId(bitsetFilterCache.index(), 0)),
                    bitsetFilterCache,
                    LongPoint.newRangeQuery("t", 5, Long.MAX_VALUE)
                );
                IndexSearcher searcher = newIndexSearcher(limitedReader);
                AggregationContext context = createAggregationContext(searcher, new MatchAllDocsQuery());
                FilterByFilterAggregator aggregator = createAggregator(builder, context);
                aggregator.preCollection();
                searcher.search(context.query(), aggregator);
                aggregator.postCollection();

                InternalAggregation result = aggregator.buildTopLevel();
                result = result.reduce(
                    List.of(result),
                    new AggregationReduceContext.ForFinal(
                        context.bigArrays(),
                        getMockScriptService(),
                        () -> false,
                        builder,
                        b -> {},
                        PipelineTree.EMPTY
                    )
                );
                InternalFilters filters = (InternalFilters) result;
                assertThat(filters.getBuckets(), hasSize(1));
                assertThat(filters.getBucketByKey("q1").getDocCount(), equalTo(5L));

                Map<String, Object> debug = new HashMap<>();
                aggregator.collectDebugInfo(debug::put);
                assertMap(
                    debug,
                    matchesMap().entry("segments_counted", greaterThanOrEqualTo(1))
                        .entry("segments_collected", 0)
                        .entry("segments_with_doc_count_field", 0)
                        .entry("segments_with_deleted_docs", 0)
                        .entry(
                            "filters",
                            matchesList().item(
                                matchesMap().entry("query", "*:*")
                                    .entry("specialized_for", "match_all")
                                    .entry("segments_counted_in_constant_time", 1)
                            )
                        )
                );
            }
        }
    }

    /**
     * This runs {@code filters} with a single {@code term} filter with
     * the index set up kind of like document level security. As a bonus, this
     * "looks" to the agg just like an index with deleted documents.
     * <p>
     * This can't use the constant time counting because {@code term} doesn't
     * know how to count in constant time when there are deleted documents.
     */
    public void testTermOnFilteredIndex() throws IOException {
        KeywordFieldType ft = new KeywordFieldType("foo");
        AggregationBuilder builder = new FiltersAggregationBuilder("test", new KeyedFilter("q1", new TermQueryBuilder("foo", "bar")));
        try (Directory directory = newDirectory()) {
            RandomIndexWriter indexWriter = new RandomIndexWriter(random(), directory);
            for (int i = 0; i < 10; i++) {
                indexWriter.addDocument(List.of(new Field("foo", "bar", KeywordFieldMapper.Defaults.FIELD_TYPE), new LongPoint("t", i)));
            }
            indexWriter.close();

            try (DirectoryReader directoryReader = DirectoryReader.open(directory)) {
                BitsetFilterCache bitsetFilterCache = new BitsetFilterCache(createIndexSettings(), new BitsetFilterCache.Listener() {
                    @Override
                    public void onRemoval(ShardId shardId, Accountable accountable) {}

                    @Override
                    public void onCache(ShardId shardId, Accountable accountable) {}
                });
                IndexReader limitedReader = new DocumentSubsetDirectoryReader(
                    ElasticsearchDirectoryReader.wrap(directoryReader, new ShardId(bitsetFilterCache.index(), 0)),
                    bitsetFilterCache,
                    LongPoint.newRangeQuery("t", 5, Long.MAX_VALUE)
                );
                IndexSearcher searcher = newIndexSearcher(limitedReader);
                AggregationContext context = createAggregationContext(searcher, new MatchAllDocsQuery(), ft);
                FilterByFilterAggregator aggregator = createAggregator(builder, context);
                aggregator.preCollection();
                searcher.search(context.query(), aggregator);
                aggregator.postCollection();

                InternalAggregation result = aggregator.buildTopLevel();
                result = result.reduce(
                    List.of(result),
                    new AggregationReduceContext.ForFinal(context.bigArrays(), getMockScriptService(), () -> false, null, b -> {})
                );
                InternalFilters filters = (InternalFilters) result;
                assertThat(filters.getBuckets(), hasSize(1));
                assertThat(filters.getBucketByKey("q1").getDocCount(), equalTo(5L));

                Map<String, Object> debug = new HashMap<>();
                aggregator.collectDebugInfo(debug::put);
                assertMap(
                    debug,
                    matchesMap().entry("segments_counted", greaterThanOrEqualTo(1))
                        .entry("segments_collected", 0)
                        .entry("segments_with_doc_count_field", 0)
                        .entry("segments_with_deleted_docs", 0)
                        .entry(
                            "filters",
                            matchesList().item(matchesMap().entry("query", "foo:bar").entry("segments_counted_in_constant_time", 0))
                        )
                );
            }
        }
    }

    public void testComplexUnionDisabledFilterByFilter() throws IOException {
        MappedFieldType dft = new DateFieldMapper.DateFieldType(
            "date",
            true,
            false,
            false,
            DateFieldMapper.DEFAULT_DATE_TIME_FORMATTER,
            Resolution.MILLISECONDS,
            null,
            null,
            Collections.emptyMap()
        );
        MappedFieldType kft = new KeywordFieldType("kwd");
        AggregationBuilder builder = new FiltersAggregationBuilder(
            "test",
            new KeyedFilter("q1", new RangeQueryBuilder("date").from("2020-01-01").to("2020-03-01").includeUpper(false))
        );
        debugTestCase(builder, new TermQuery(new Term("kwd", "a")), iw -> {
            iw.addDocument(
                List.of(
                    new LongPoint("date", DateFieldMapper.DEFAULT_DATE_TIME_FORMATTER.parseMillis("2010-01-02")),
                    new Field("kwd", "a", KeywordFieldMapper.Defaults.FIELD_TYPE),
                    new SortedDocValuesField("kwd", new BytesRef("a"))
                )
            );
            iw.addDocument(
                List.of(
                    new LongPoint("date", DateFieldMapper.DEFAULT_DATE_TIME_FORMATTER.parseMillis("2020-01-02")),
                    new Field("kwd", "a", KeywordFieldMapper.Defaults.FIELD_TYPE),
                    new SortedDocValuesField("kwd", new BytesRef("a"))
                )
            );
        }, (InternalFilters filters, Class<? extends Aggregator> impl, Map<String, Map<String, Object>> debug) -> {
            assertThat(filters.getBuckets(), hasSize(1));
            assertThat(filters.getBucketByKey("q1").getDocCount(), equalTo(1L));

            assertThat(impl, equalTo(FiltersAggregator.Compatible.class));
            assertMap(
                debug,
                matchesMap().entry(
                    "test",
                    matchesMap().entry(
                        "filters",
                        matchesList().item(
                            matchesMap().entry("query", "date:[1577836800000 TO 1583020799999]")
                                .entry("segments_counted_in_constant_time", 0)
                        )
                    )
                )
            );
        }, dft, kft);
    }

    public void testMatchNoneFilter() throws IOException {
        AggregationBuilder builder = new FiltersAggregationBuilder("test", new KeyedFilter("q1", new RangeQueryBuilder("missing").gte(0)));
        CheckedConsumer<RandomIndexWriter, IOException> buildIndex = iw -> {
            for (int i = 0; i < 10; i++) {
                iw.addDocument(List.of(new LongPoint("t", i)));
            }
        };
        debugTestCase(
            builder,
            new MatchAllDocsQuery(),
            buildIndex,
            (InternalFilters filters, Class<? extends Aggregator> impl, Map<String, Map<String, Object>> debug) -> {
                assertThat(filters.getBuckets(), hasSize(1));
                assertThat(filters.getBucketByKey("q1").getDocCount(), equalTo(0L));

                assertThat(impl, equalTo(FilterByFilterAggregator.class));
                assertMap(
                    debug,
                    matchesMap().entry(
                        "test",
                        matchesMap().entry("segments_with_doc_count_field", 0)
                            .entry("segments_with_deleted_docs", 0)
                            .entry("segments_collected", 0)
                            .entry("segments_counted", greaterThanOrEqualTo(1))
                            .entry(
                                "filters",
                                matchesList().item(
                                    matchesMap().entry("query", "MatchNoDocsQuery(\"User requested \"match_none\" query.\")")
                                        .entry("specialized_for", "match_none")
                                        .entry("segments_counted_in_constant_time", greaterThan(0))
                                )
                            )
                    )
                );
            }
        );
    }

    public void testMatchNoneTopLevel() throws IOException {
        AggregationBuilder builder = new FiltersAggregationBuilder("test", new KeyedFilter("q1", new RangeQueryBuilder("t").gte(0)));
        CheckedConsumer<RandomIndexWriter, IOException> buildIndex = iw -> {
            for (int i = 0; i < 10; i++) {
                iw.addDocument(List.of(new LongPoint("t", i)));
            }
        };
        debugTestCase(
            builder,
            new MatchNoDocsQuery(),
            buildIndex,
            (InternalFilters filters, Class<? extends Aggregator> impl, Map<String, Map<String, Object>> debug) -> {
                assertThat(filters.getBuckets(), hasSize(1));
                assertThat(filters.getBucketByKey("q1").getDocCount(), equalTo(0L));

                assertThat(impl, equalTo(FilterByFilterAggregator.class));
                assertMap(
                    debug,
                    matchesMap().entry(
                        "test",
                        matchesMap().entry("segments_with_doc_count_field", 0)
                            .entry("segments_with_deleted_docs", 0)
                            .entry("segments_collected", 0)
                            .entry("segments_counted", greaterThanOrEqualTo(1))
                            .entry(
                                "filters",
                                matchesList().item(
                                    matchesMap().entry("query", "MatchNoDocsQuery(\"User requested \"match_none\" query.\")")
                                        .entry("specialized_for", "match_none")
                                        .entry("segments_counted_in_constant_time", greaterThan(0))
                                )
                            )
                    )
                );
            }
        );
    }

    public void testTermFilter() throws IOException {
        KeywordFieldMapper.KeywordFieldType ft = new KeywordFieldMapper.KeywordFieldType("f", true, false, Collections.emptyMap());
        AggregationBuilder builder = new FiltersAggregationBuilder("test", new KeyedFilter("q1", new MatchQueryBuilder("f", "0")));
        CheckedConsumer<RandomIndexWriter, IOException> buildIndex = iw -> {
            for (int i = 0; i < 10; i++) {
                BytesRef bytes = new BytesRef(Integer.toString(i % 3));
                iw.addDocument(List.of(new Field("f", bytes, KeywordFieldMapper.Defaults.FIELD_TYPE)));
            }
        };
        debugTestCase(
            builder,
            new MatchAllDocsQuery(),
            buildIndex,
            (InternalFilters filters, Class<? extends Aggregator> impl, Map<String, Map<String, Object>> debug) -> {
                assertThat(filters.getBuckets(), hasSize(1));
                assertThat(filters.getBucketByKey("q1").getDocCount(), equalTo(4L));

                assertThat(impl, equalTo(FilterByFilterAggregator.class));
                assertMap(
                    debug,
                    matchesMap().entry(
                        "test",
                        matchesMap().entry("segments_with_doc_count_field", 0)
                            .entry("segments_with_deleted_docs", 0)
                            .entry("segments_collected", 0)
                            .entry("segments_counted", greaterThanOrEqualTo(1))
                            .entry(
                                "filters",
                                matchesList().item(
                                    matchesMap().entry("query", "f:0").entry("segments_counted_in_constant_time", greaterThan(0))
                                )
                            )
                    )
                );
            },
            ft
        );
    }

    public void testTermTopLevel() throws IOException {
        KeywordFieldMapper.KeywordFieldType ft = new KeywordFieldMapper.KeywordFieldType("f", true, false, Collections.emptyMap());
        AggregationBuilder builder = new FiltersAggregationBuilder("test", new KeyedFilter("q1", new MatchAllQueryBuilder()));
        CheckedConsumer<RandomIndexWriter, IOException> buildIndex = iw -> {
            for (int i = 0; i < 10; i++) {
                BytesRef bytes = new BytesRef(Integer.toString(i % 3));
                iw.addDocument(List.of(new Field("f", bytes, KeywordFieldMapper.Defaults.FIELD_TYPE)));
            }
        };
        debugTestCase(
            builder,
            new TermQuery(new Term("f", "0")),
            buildIndex,
            (InternalFilters filters, Class<? extends Aggregator> impl, Map<String, Map<String, Object>> debug) -> {
                assertThat(filters.getBuckets(), hasSize(1));
                assertThat(filters.getBucketByKey("q1").getDocCount(), equalTo(4L));

                assertThat(impl, equalTo(FilterByFilterAggregator.class));
                assertMap(
                    debug,
                    matchesMap().entry(
                        "test",
                        matchesMap().entry("segments_with_doc_count_field", 0)
                            .entry("segments_with_deleted_docs", 0)
                            .entry("segments_collected", 0)
                            .entry("segments_counted", greaterThanOrEqualTo(1))
                            .entry(
                                "filters",
                                matchesList().item(
                                    matchesMap().entry("query", "f:0").entry("segments_counted_in_constant_time", greaterThan(0))
                                )
                            )
                    )
                );
            },
            ft
        );
    }

    public void testBoolThenDateTopLevel() throws IOException {
        MappedFieldType ft = new DateFieldMapper.DateFieldType("test");
        FieldNamesFieldMapper.FieldNamesFieldType fnft = FieldNamesFieldMapper.FieldNamesFieldType.get(false);

        String start = "2010-01-02T00:00:00.000Z";
        String middle = "2010-01-02T00:00:05.000Z";
        String mostly = "2010-01-02T00:00:09.000Z";
        String end = "2010-01-02T00:00:10.000Z";
        CheckedConsumer<RandomIndexWriter, IOException> buildIndex = iw -> {
            long date = DateFieldMapper.DEFAULT_DATE_TIME_FORMATTER.parseMillis(start);
            long endDate = DateFieldMapper.DEFAULT_DATE_TIME_FORMATTER.parseMillis(end);
            while (date < endDate) {
                iw.addDocument(List.of(new LongPoint("test", date), new SortedNumericDocValuesField("test", date)));
                date += 100;
            }
        };

        AggregationBuilder builder = new FiltersAggregationBuilder(
            "test",
            new KeyedFilter("q1", new RangeQueryBuilder("test").from(start).to(middle))
        );
        debugTestCase(
            builder,
            new BooleanQuery.Builder().add(
                LongPoint.newRangeQuery(
                    "test",
                    DateFieldMapper.DEFAULT_DATE_TIME_FORMATTER.parseMillis(start),
                    DateFieldMapper.DEFAULT_DATE_TIME_FORMATTER.parseMillis(mostly)
                ),
                Occur.FILTER
            ).build(),
            buildIndex,
            (InternalFilters filters, Class<? extends Aggregator> impl, Map<String, Map<String, Object>> debug) -> {
                assertThat(filters.getBuckets(), hasSize(1));
                assertThat(filters.getBucketByKey("q1").getDocCount(), equalTo(51L));

                assertThat(impl, equalTo(FilterByFilterAggregator.class));
                assertMap(
                    debug,
                    matchesMap().entry(
                        "test",
                        matchesMap().entry("segments_with_doc_count_field", 0)
                            .entry("segments_with_deleted_docs", 0)
                            .entry("segments_collected", 0)
                            .entry("segments_counted", greaterThanOrEqualTo(1))
                            .entry(
                                "filters",
                                matchesList().item(
                                    matchesMap().entry(
                                        "query",
                                        "MergedPointRange[+test:[1262390400000 TO 1262390405000] +test:[1262390400000 TO 1262390409000]]"
                                    ).entry("segments_counted_in_constant_time", 0)
                                )
                            )
                    )
                );
            },
            ft,
            fnft
        );
    }

    public void testBoolThenDateFilter() throws IOException {
        MappedFieldType ft = new DateFieldMapper.DateFieldType("test");
        FieldNamesFieldMapper.FieldNamesFieldType fnft = FieldNamesFieldMapper.FieldNamesFieldType.get(false);

        String start = "2010-01-02T00:00:00.000Z";
        String middle = "2010-01-02T00:00:05.000Z";
        String mostly = "2010-01-02T00:00:09.000Z";
        String end = "2010-01-02T00:00:10.000Z";
        CheckedConsumer<RandomIndexWriter, IOException> buildIndex = iw -> {
            long date = DateFieldMapper.DEFAULT_DATE_TIME_FORMATTER.parseMillis(start);
            long endDate = DateFieldMapper.DEFAULT_DATE_TIME_FORMATTER.parseMillis(end);
            while (date < endDate) {
                iw.addDocument(List.of(new LongPoint("test", date), new SortedNumericDocValuesField("test", date)));
                date += 100;
            }
        };

        AggregationBuilder builder = new FiltersAggregationBuilder(
            "test",
            new KeyedFilter("q1", new BoolQueryBuilder().filter(new RangeQueryBuilder("test").from(start).to(middle)))
        );
        debugTestCase(
            builder,
            LongPoint.newRangeQuery(
                "test",
                DateFieldMapper.DEFAULT_DATE_TIME_FORMATTER.parseMillis(start),
                DateFieldMapper.DEFAULT_DATE_TIME_FORMATTER.parseMillis(mostly)
            ),
            buildIndex,
            (InternalFilters filters, Class<? extends Aggregator> impl, Map<String, Map<String, Object>> debug) -> {
                assertThat(filters.getBuckets(), hasSize(1));
                assertThat(filters.getBucketByKey("q1").getDocCount(), equalTo(51L));

                assertThat(impl, equalTo(FilterByFilterAggregator.class));
                assertMap(
                    debug,
                    matchesMap().entry(
                        "test",
                        matchesMap().entry("segments_with_doc_count_field", 0)
                            .entry("segments_with_deleted_docs", 0)
                            .entry("segments_collected", 0)
                            .entry("segments_counted", greaterThanOrEqualTo(1))
                            .entry(
                                "filters",
                                matchesList().item(
                                    matchesMap().entry(
                                        "query",
                                        "MergedPointRange[+test:[1262390400000 TO 1262390405000] +test:[1262390400000 TO 1262390409000]]"
                                    ).entry("segments_counted_in_constant_time", 0)
                                )
                            )
                    )
                );
            },
            ft,
            fnft
        );
    }

    public void testBoolWithMatchAllThenDateFilter() throws IOException {
        MappedFieldType ft = new DateFieldMapper.DateFieldType("test");
        FieldNamesFieldMapper.FieldNamesFieldType fnft = FieldNamesFieldMapper.FieldNamesFieldType.get(false);

        String start = "2010-01-02T00:00:00.000Z";
        String middle = "2010-01-02T00:00:05.000Z";
        String mostly = "2010-01-02T00:00:09.000Z";
        String end = "2010-01-02T00:00:10.000Z";
        CheckedConsumer<RandomIndexWriter, IOException> buildIndex = iw -> {
            long date = DateFieldMapper.DEFAULT_DATE_TIME_FORMATTER.parseMillis(start);
            long endDate = DateFieldMapper.DEFAULT_DATE_TIME_FORMATTER.parseMillis(end);
            while (date < endDate) {
                iw.addDocument(List.of(new LongPoint("test", date), new SortedNumericDocValuesField("test", date)));
                date += 100;
            }
        };

        AggregationBuilder builder = new FiltersAggregationBuilder(
            "test",
            new KeyedFilter("q1", new RangeQueryBuilder("test").from(start).to(middle))
        );
        debugTestCase(
            builder,
            new BooleanQuery.Builder().add(
                LongPoint.newRangeQuery(
                    "test",
                    DateFieldMapper.DEFAULT_DATE_TIME_FORMATTER.parseMillis(start),
                    DateFieldMapper.DEFAULT_DATE_TIME_FORMATTER.parseMillis(mostly)
                ),
                Occur.FILTER
            ).add(new MatchAllDocsQuery(), Occur.FILTER).build(),
            buildIndex,
            (InternalFilters filters, Class<? extends Aggregator> impl, Map<String, Map<String, Object>> debug) -> {
                assertThat(filters.getBuckets(), hasSize(1));
                assertThat(filters.getBucketByKey("q1").getDocCount(), equalTo(51L));

                assertThat(impl, equalTo(FilterByFilterAggregator.class));
                assertMap(
                    debug,
                    matchesMap().entry(
                        "test",
                        matchesMap().entry("segments_with_doc_count_field", 0)
                            .entry("segments_with_deleted_docs", 0)
                            .entry("segments_collected", 0)
                            .entry("segments_counted", greaterThanOrEqualTo(1))
                            .entry(
                                "filters",
                                matchesList().item(
                                    matchesMap().entry(
                                        "query",
                                        "MergedPointRange[+test:[1262390400000 TO 1262390405000] +test:[1262390400000 TO 1262390409000]]"
                                    ).entry("segments_counted_in_constant_time", 0)
                                )
                            )
                    )
                );
            },
            ft,
            fnft
        );
    }

    public void testSubAggs() throws IOException {
        MappedFieldType dateFt = new DateFieldMapper.DateFieldType(
            "test",
            true,
            false,
            false,
            DateFieldMapper.DEFAULT_DATE_TIME_FORMATTER,
            Resolution.MILLISECONDS,
            null,
            null,
            Collections.emptyMap()
        );
        MappedFieldType intFt = new NumberFieldMapper.NumberFieldType("int", NumberType.INTEGER);
        AggregationBuilder builder = new FiltersAggregationBuilder(
            "test",
            new KeyedFilter("q1", new RangeQueryBuilder("test").from("2010-01-01").to("2010-03-01").includeUpper(false)),
            new KeyedFilter("q2", new RangeQueryBuilder("test").from("2020-01-01").to("2020-03-01").includeUpper(false))
        ).subAggregation(new MaxAggregationBuilder("m").field("int")).subAggregation(new SumAggregationBuilder("s").field("int"));
        List<List<IndexableField>> docs = new ArrayList<>();
        docs.add(
            List.of(
                new LongPoint("test", DateFieldMapper.DEFAULT_DATE_TIME_FORMATTER.parseMillis("2010-01-02")),
                new SortedNumericDocValuesField("int", 100)
            )
        );
        docs.add(
            List.of(
                new LongPoint("test", DateFieldMapper.DEFAULT_DATE_TIME_FORMATTER.parseMillis("2020-01-02")),
                new SortedNumericDocValuesField("int", 5)
            )
        );
        docs.add(
            List.of(
                new LongPoint("test", DateFieldMapper.DEFAULT_DATE_TIME_FORMATTER.parseMillis("2020-01-03")),
                new SortedNumericDocValuesField("int", 10)
            )
        );
        /*
         * Shuffle the docs so we collect them in a random order which causes
         * bad implementations of filter-by-filter aggregation to fail with
         * assertion errors while executing.
         */
        Collections.shuffle(docs, random());
        debugTestCase(
            builder,
            new MatchAllDocsQuery(),
            iw -> iw.addDocuments(docs),
            (InternalFilters filters, Class<? extends Aggregator> impl, Map<String, Map<String, Object>> debug) -> {
                assertThat(filters.getBuckets(), hasSize(2));

                InternalFilters.InternalBucket b = filters.getBucketByKey("q1");
                assertThat(b.getDocCount(), equalTo(1L));
                Max max = b.getAggregations().get("m");
                assertThat(max.value(), equalTo(100.0));
                Sum sum = b.getAggregations().get("s");
                assertThat(sum.value(), equalTo(100.0));

                b = filters.getBucketByKey("q2");
                assertThat(b.getDocCount(), equalTo(2L));
                max = b.getAggregations().get("m");
                assertThat(max.value(), equalTo(10.0));
                sum = b.getAggregations().get("s");
                assertThat(sum.value(), equalTo(15.0));

                assertThat(impl, equalTo(FilterByFilterAggregator.class));
                ListMatcher filtersMatcher = matchesList().item(
                    matchesMap().entry("query", "test:[1262304000000 TO 1267401599999]").entry("segments_counted_in_constant_time", 0)
                ).item(matchesMap().entry("query", "test:[1577836800000 TO 1583020799999]").entry("segments_counted_in_constant_time", 0));
                assertMap(
                    debug,
                    matchesMap().entry(
                        "test",
                        matchesMap().entry("segments_with_doc_count_field", 0)
                            .entry("segments_with_deleted_docs", 0)
                            .entry("segments_collected", greaterThanOrEqualTo(1))
                            .entry("segments_counted", 0)
                            .entry("filters", filtersMatcher)
                    ).entry("test.s", matchesMap()).entry("test.m", matchesMap())
                );
            },
            dateFt,
            intFt
        );
    }

    public void testSubAggsManyDocs() throws IOException {
        MappedFieldType dateFt = new DateFieldMapper.DateFieldType(
            "test",
            true,
            false,
            false,
            DateFieldMapper.DEFAULT_DATE_TIME_FORMATTER,
            Resolution.MILLISECONDS,
            null,
            null,
            Collections.emptyMap()
        );
        MappedFieldType intFt = new NumberFieldMapper.NumberFieldType("int", NumberType.INTEGER);
        AggregationBuilder builder = new FiltersAggregationBuilder(
            "test",
            new KeyedFilter("q1", new RangeQueryBuilder("test").from("2010-01-01").to("2010-03-01").includeUpper(false)),
            new KeyedFilter("q2", new RangeQueryBuilder("test").from("2020-01-01").to("2020-03-01").includeUpper(false))
        ).subAggregation(new MaxAggregationBuilder("m").field("int")).subAggregation(new SumAggregationBuilder("s").field("int"));
        List<List<IndexableField>> docs = new ArrayList<>();
        long[] times = new long[] {
            DateFieldMapper.DEFAULT_DATE_TIME_FORMATTER.parseMillis("2010-01-02"),
            DateFieldMapper.DEFAULT_DATE_TIME_FORMATTER.parseMillis("2020-01-02"),
            DateFieldMapper.DEFAULT_DATE_TIME_FORMATTER.parseMillis("2020-01-03"), };
        for (int i = 0; i < 10000; i++) {
            docs.add(List.of(new LongPoint("test", times[i % 3]), new SortedNumericDocValuesField("int", i)));
        }
        /*
         * Shuffle the docs so we collect them in a random order which causes
         * bad implementations of filter-by-filter aggregation to fail with
         * assertion errors while executing.
         */
        Collections.shuffle(docs, random());
        debugTestCase(
            builder,
            new MatchAllDocsQuery(),
            iw -> iw.addDocuments(docs),
            (InternalFilters filters, Class<? extends Aggregator> impl, Map<String, Map<String, Object>> debug) -> {
                assertThat(filters.getBuckets(), hasSize(2));

                InternalFilters.InternalBucket b = filters.getBucketByKey("q1");
                assertThat(b.getDocCount(), equalTo(3334L));
                Max max = b.getAggregations().get("m");
                assertThat(max.value(), equalTo(9999.0));
                Sum sum = b.getAggregations().get("s");
                assertThat(sum.value(), equalTo(16668333.0));

                b = filters.getBucketByKey("q2");
                assertThat(b.getDocCount(), equalTo(6666L));
                max = b.getAggregations().get("m");
                assertThat(max.value(), equalTo(9998.0));
                sum = b.getAggregations().get("s");
                assertThat(sum.value(), equalTo(33326667.0));

                assertThat(impl, equalTo(FilterByFilterAggregator.class));
                assertMap(
                    debug,
                    matchesMap().entry(
                        "test",
                        matchesMap().entry("segments_with_doc_count_field", 0)
                            .entry("segments_with_deleted_docs", 0)
                            .entry("segments_collected", greaterThanOrEqualTo(1))
                            .entry("segments_counted", 0)
                            .entry("filters", hasSize(2))
                    ).entry("test.s", matchesMap()).entry("test.m", matchesMap())
                );
            },
            dateFt,
            intFt
        );
    }

    public void testSubAggsManyFilters() throws IOException {
        MappedFieldType dateFt = new DateFieldMapper.DateFieldType(
            "test",
            true,
            false,
            false,
            DateFieldMapper.DEFAULT_DATE_TIME_FORMATTER,
            Resolution.MILLISECONDS,
            null,
            null,
            Collections.emptyMap()
        );
        MappedFieldType intFt = new NumberFieldMapper.NumberFieldType("int", NumberType.INTEGER);
        List<KeyedFilter> buckets = new ArrayList<>();
        DateFormatter formatter = DateFormatter.forPattern("strict_date");
        long start = formatter.parseMillis("2010-01-01");
        long lastRange = formatter.parseMillis("2020-03-01");
        while (start < lastRange) {
            long end = start + TimeUnit.DAYS.toMillis(30);
            String key = formatter.formatMillis(start) + " to " + formatter.formatMillis(end);
            buckets.add(new KeyedFilter(key, new RangeQueryBuilder("test").from(start).to(end).includeUpper(false)));
            start = end;
        }
        AggregationBuilder builder = new FiltersAggregationBuilder("test", buckets.toArray(KeyedFilter[]::new)).subAggregation(
            new MaxAggregationBuilder("m").field("int")
        ).subAggregation(new SumAggregationBuilder("s").field("int"));
        List<List<IndexableField>> docs = new ArrayList<>();
        long[] times = new long[] {
            formatter.parseMillis("2010-01-02"),
            formatter.parseMillis("2020-01-02"),
            formatter.parseMillis("2020-01-03"), };
        for (int i = 0; i < 10000; i++) {
            docs.add(List.of(new LongPoint("test", times[i % 3]), new SortedNumericDocValuesField("int", i)));
        }
        /*
         * Shuffle the docs so we collect them in a random order which causes
         * bad implementations of filter-by-filter aggregation to fail with
         * assertion errors while executing.
         */
        Collections.shuffle(docs, random());
        debugTestCase(
            builder,
            new MatchAllDocsQuery(),
            iw -> iw.addDocuments(docs),
            (InternalFilters filters, Class<? extends Aggregator> impl, Map<String, Map<String, Object>> debug) -> {
                assertThat(filters.getBuckets(), hasSize(buckets.size()));
                InternalFilters.InternalBucket b = filters.getBucketByKey("2010-01-01 to 2010-01-31");
                assertThat(b.getDocCount(), equalTo(3334L));
                Max max = b.getAggregations().get("m");
                assertThat(max.value(), equalTo(9999.0));
                Sum sum = b.getAggregations().get("s");
                assertThat(sum.value(), equalTo(16668333.0));

                b = filters.getBucketByKey("2019-12-10 to 2020-01-09");
                assertThat(b.getDocCount(), equalTo(6666L));
                max = b.getAggregations().get("m");
                assertThat(max.value(), equalTo(9998.0));
                sum = b.getAggregations().get("s");
                assertThat(sum.value(), equalTo(33326667.0));

                assertThat(impl, equalTo(FilterByFilterAggregator.class));
                assertMap(
                    debug,
                    matchesMap().entry(
                        "test",
                        matchesMap().entry("segments_with_doc_count_field", 0)
                            .entry("segments_with_deleted_docs", 0)
                            .entry("segments_collected", greaterThanOrEqualTo(1))
                            .entry("segments_counted", 0)
                            .entry("filters", hasSize(buckets.size()))
                    ).entry("test.s", matchesMap()).entry("test.m", matchesMap())
                );
            },
            dateFt,
            intFt
        );
    }

    public void testDocValuesFieldExistsForDate() throws IOException {
        DateFieldMapper.DateFieldType ft = new DateFieldMapper.DateFieldType("f");
        QueryBuilder exists;
        if (randomBoolean()) {
            exists = new ExistsQueryBuilder("f");
        } else {
            // Range query covering all values in the index is rewritten to exists
            exists = new RangeQueryBuilder("f").gte("2020-01-01").lt("2020-01-02");
        }
        long start = DateFieldMapper.DEFAULT_DATE_TIME_FORMATTER.parseMillis("2020-01-01T00:00:01");
        docValuesFieldExistsTestCase(exists, ft, true, i -> {
            long date = start + TimeUnit.HOURS.toMillis(i);
            return List.of(new LongPoint("f", date), new NumericDocValuesField("f", date));
        });
    }

    public void testDocValuesFieldExistsForDateWithMultiValuedFields() throws IOException {
        DateFieldMapper.DateFieldType ft = new DateFieldMapper.DateFieldType("f");
        long start = DateFieldMapper.DEFAULT_DATE_TIME_FORMATTER.parseMillis("2020-01-01T00:00:01");
        docValuesFieldExistsTestCase(new ExistsQueryBuilder("f"), ft, true, i -> {
            long date = start + TimeUnit.HOURS.toMillis(i);
            return List.of(
                new LongPoint("f", date),
                new LongPoint("f", date + 10),
                new SortedNumericDocValuesField("f", date),
                new SortedNumericDocValuesField("f", date + 10)
            );
        });
    }

    public void testDocValuesFieldExistsForDateWithoutData() throws IOException {
        docValuesFieldExistsNoDataTestCase(new DateFieldMapper.DateFieldType("f"));
    }

    public void testDocValuesFieldExistsForNumber() throws IOException {
        NumberFieldMapper.NumberType numberType = randomFrom(NumberFieldMapper.NumberType.values());
        NumberFieldMapper.NumberFieldType ft = new NumberFieldMapper.NumberFieldType(
            "f",
            numberType,
            true,
            false,
            true,
            true,
            null,
            Map.of(),
            null,
            false,
            null
        );
        docValuesFieldExistsTestCase(new ExistsQueryBuilder("f"), ft, true, i -> {
            final LuceneDocument document = new LuceneDocument();
            numberType.addFields(document, "f", i, true, true, false);
            return document;
        });
    }

    public void testDocValuesFieldExistsForNumberWithoutData() throws IOException {
        docValuesFieldExistsNoDataTestCase(
            new NumberFieldMapper.NumberFieldType(
                "f",
                randomFrom(NumberFieldMapper.NumberType.values()),
                true,
                false,
                true,
                true,
                null,
                Map.of(),
                null,
                false,
                null
            )
        );
    }

    public void testDocValuesFieldExistsForKeyword() throws IOException {
        KeywordFieldMapper.KeywordFieldType ft = new KeywordFieldMapper.KeywordFieldType("f", true, true, Map.of());
        docValuesFieldExistsTestCase(new ExistsQueryBuilder("f"), ft, true, i -> {
            BytesRef text = new BytesRef(randomAlphaOfLength(5));
            return List.of(new Field("f", text, KeywordFieldMapper.Defaults.FIELD_TYPE), new SortedSetDocValuesField("f", text));
        });
    }

    public void testDocValuesFieldExistsForKeywordWithoutData() throws IOException {
        docValuesFieldExistsNoDataTestCase(new KeywordFieldMapper.KeywordFieldType("f", true, true, Map.of()));
    }

    private void docValuesFieldExistsTestCase(
        QueryBuilder exists,
        MappedFieldType fieldType,
<<<<<<< HEAD
        boolean countsResultsInConstantTime,
        IntFunction<List<? extends IndexableField>> buildDocWithField
=======
        boolean canUseMetadata,
        IntFunction<Iterable<? extends IndexableField>> buildDocWithField
>>>>>>> 666e85be
    ) throws IOException {
        AggregationBuilder builder = new FiltersAggregationBuilder("test", new KeyedFilter("q1", exists));
        // Exists queries convert to MatchNone if this isn't defined
        FieldNamesFieldMapper.FieldNamesFieldType fnft = FieldNamesFieldMapper.FieldNamesFieldType.get(true);
        debugTestCase(builder, new MatchAllDocsQuery(), iw -> {
            for (int i = 0; i < 10; i++) {
                iw.addDocuments(
                    List.of(
                        buildDocWithField.apply(i),
                        // Create a document without the field to prevent DocValueFieldExists from being rewritten to MatchAll
                        List.of()
                    )
                );
            }
        }, (InternalFilters result, Class<? extends Aggregator> impl, Map<String, Map<String, Object>> debug) -> {
            assertThat(result.getBuckets(), hasSize(1));
            assertThat(result.getBucketByKey("q1").getDocCount(), equalTo(10L));

            assertThat(impl, equalTo(FilterByFilterAggregator.class));
            MapMatcher expectedFilterDebug = matchesMap().extraOk()
                .entry("segments_counted_in_constant_time", countsResultsInConstantTime ? greaterThan(0) : equalTo(0));
            assertMap(debug, matchesMap().entry("test", matchesMap().extraOk().entry("filters", matchesList().item(expectedFilterDebug))));
        }, fieldType, fnft);
    }

    private void docValuesFieldExistsNoDataTestCase(MappedFieldType fieldType) throws IOException {
        QueryBuilder exists = new ExistsQueryBuilder(fieldType.name());
        AggregationBuilder builder = new FiltersAggregationBuilder("test", new KeyedFilter("q1", exists));
        CheckedConsumer<RandomIndexWriter, IOException> buildIndex = iw -> {
            for (int i = 0; i < 10; i++) {
                iw.addDocument(List.of());
            }
        };
        // Exists queries convert to MatchNone if this isn't defined
        FieldNamesFieldMapper.FieldNamesFieldType fnft = FieldNamesFieldMapper.FieldNamesFieldType.get(true);
        withAggregator(builder, new MatchAllDocsQuery(), buildIndex, (searcher, aggregator) -> {
            assertThat(aggregator, instanceOf(FilterByFilterAggregator.class));

            Map<String, Object> debug = collectAndGetFilterDebugInfo(searcher, aggregator);
            assertMap(debug, matchesMap().extraOk().entry("segments_counted_in_constant_time", greaterThan(0)));
        }, fieldType, fnft);
        testCase(builder, new MatchAllDocsQuery(), buildIndex, (InternalFilters result) -> {
            assertThat(result.getBuckets(), hasSize(1));
            assertThat(result.getBucketByKey("q1").getDocCount(), equalTo(0L));
        }, fieldType, fnft);
    }

    @Override
    protected List<ObjectMapper> objectMappers() {
        return MOCK_OBJECT_MAPPERS;
    }

    private Map<String, Object> collectAndGetFilterDebugInfo(IndexSearcher searcher, Aggregator aggregator) throws IOException {
        aggregator.preCollection();
        for (LeafReaderContext ctx : searcher.getIndexReader().leaves()) {
            LeafBucketCollector leafCollector = aggregator.getLeafCollector(ctx);
            assertTrue(leafCollector.isNoop());
        }
        Map<String, Object> debug = new HashMap<>();
        ((FilterByFilterAggregator) aggregator).filters().get(0).collectDebugInfo(debug::put);
        return debug;
    }

    static final List<ObjectMapper> MOCK_OBJECT_MAPPERS = List.of(NestedAggregatorTests.nestedObject("nested_chapters"));
}<|MERGE_RESOLUTION|>--- conflicted
+++ resolved
@@ -1488,13 +1488,8 @@
     private void docValuesFieldExistsTestCase(
         QueryBuilder exists,
         MappedFieldType fieldType,
-<<<<<<< HEAD
         boolean countsResultsInConstantTime,
-        IntFunction<List<? extends IndexableField>> buildDocWithField
-=======
-        boolean canUseMetadata,
         IntFunction<Iterable<? extends IndexableField>> buildDocWithField
->>>>>>> 666e85be
     ) throws IOException {
         AggregationBuilder builder = new FiltersAggregationBuilder("test", new KeyedFilter("q1", exists));
         // Exists queries convert to MatchNone if this isn't defined
