/*
 * Licensed to Elasticsearch under one or more contributor
 * license agreements. See the NOTICE file distributed with
 * this work for additional information regarding copyright
 * ownership. Elasticsearch licenses this file to you under
 * the Apache License, Version 2.0 (the "License"); you may
 * not use this file except in compliance with the License.
 * You may obtain a copy of the License at
 *
 *    http://www.apache.org/licenses/LICENSE-2.0
 *
 * Unless required by applicable law or agreed to in writing,
 * software distributed under the License is distributed on an
 * "AS IS" BASIS, WITHOUT WARRANTIES OR CONDITIONS OF ANY
 * KIND, either express or implied.  See the License for the
 * specific language governing permissions and limitations
 * under the License.
 */

package org.elasticsearch.search.aggregations.bucket.terms;

import org.elasticsearch.common.io.stream.Writeable.Reader;
import org.elasticsearch.search.DocValueFormat;
import org.elasticsearch.search.aggregations.BucketOrder;
import org.elasticsearch.search.aggregations.InternalAggregations;
import org.elasticsearch.search.aggregations.ParsedMultiBucketAggregation;

import java.util.ArrayList;
import java.util.HashMap;
import java.util.HashSet;
import java.util.List;
import java.util.Map;
import java.util.Set;

public class DoubleTermsTests extends InternalTermsTestCase {

    @Override
    protected InternalTerms<?, ?> createTestInstance(String name,
<<<<<<< HEAD
                                                     Map<String, Object> metaData,
=======
                                                     List<PipelineAggregator> pipelineAggregators,
                                                     Map<String, Object> metadata,
>>>>>>> c9de5b11
                                                     InternalAggregations aggregations,
                                                     boolean showTermDocCountError,
                                                     long docCountError) {
        BucketOrder order = BucketOrder.count(false);
        long minDocCount = 1;
        int requiredSize = 3;
        int shardSize = requiredSize + 2;
        DocValueFormat format = randomNumericDocValueFormat();
        long otherDocCount = 0;
        List<DoubleTerms.Bucket> buckets = new ArrayList<>();
        final int numBuckets = randomNumberOfBuckets();
        Set<Double> terms = new HashSet<>();
        for (int i = 0; i < numBuckets; ++i) {
            double term = randomValueOtherThanMany(d -> terms.add(d) == false, random()::nextDouble);
            int docCount = randomIntBetween(1, 100);
            buckets.add(new DoubleTerms.Bucket(term, docCount, aggregations, showTermDocCountError, docCountError, format));
        }
<<<<<<< HEAD
        return new DoubleTerms(name, order, requiredSize, minDocCount,
                metaData, format, shardSize, showTermDocCountError, otherDocCount, buckets, docCountError);
=======
        return new DoubleTerms(name, order, requiredSize, minDocCount, pipelineAggregators,
                metadata, format, shardSize, showTermDocCountError, otherDocCount, buckets, docCountError);
>>>>>>> c9de5b11
    }

    @Override
    protected Reader<InternalTerms<?, ?>> instanceReader() {
        return DoubleTerms::new;
    }

    @Override
    protected Class<? extends ParsedMultiBucketAggregation> implementationClass() {
        return ParsedDoubleTerms.class;
    }

    @Override
    protected InternalTerms<?, ?> mutateInstance(InternalTerms<?, ?> instance) {
        if (instance instanceof DoubleTerms) {
            DoubleTerms doubleTerms = (DoubleTerms) instance;
            String name = doubleTerms.getName();
            BucketOrder order = doubleTerms.order;
            int requiredSize = doubleTerms.requiredSize;
            long minDocCount = doubleTerms.minDocCount;
            DocValueFormat format = doubleTerms.format;
            int shardSize = doubleTerms.getShardSize();
            boolean showTermDocCountError = doubleTerms.showTermDocCountError;
            long otherDocCount = doubleTerms.getSumOfOtherDocCounts();
            List<DoubleTerms.Bucket> buckets = doubleTerms.getBuckets();
            long docCountError = doubleTerms.getDocCountError();
<<<<<<< HEAD
            Map<String, Object> metaData = doubleTerms.getMetaData();
=======
            List<PipelineAggregator> pipelineAggregators = doubleTerms.pipelineAggregators();
            Map<String, Object> metadata = doubleTerms.getMetadata();
>>>>>>> c9de5b11
            switch (between(0, 8)) {
            case 0:
                name += randomAlphaOfLength(5);
                break;
            case 1:
                requiredSize += between(1, 100);
                break;
            case 2:
                minDocCount += between(1, 100);
                break;
            case 3:
                shardSize += between(1, 100);
                break;
            case 4:
                showTermDocCountError = showTermDocCountError == false;
                break;
            case 5:
                otherDocCount += between(1, 100);
                break;
            case 6:
                docCountError += between(1, 100);
                break;
            case 7:
                buckets = new ArrayList<>(buckets);
                buckets.add(new DoubleTerms.Bucket(randomDouble(), randomNonNegativeLong(), InternalAggregations.EMPTY,
                        showTermDocCountError, docCountError, format));
                break;
            case 8:
                if (metadata == null) {
                    metadata = new HashMap<>(1);
                } else {
                    metadata = new HashMap<>(instance.getMetadata());
                }
                metadata.put(randomAlphaOfLength(15), randomInt());
                break;
            default:
                throw new AssertionError("Illegal randomisation branch");
            }
<<<<<<< HEAD
            return new DoubleTerms(name, order, requiredSize, minDocCount, metaData, format, shardSize,
=======
            return new DoubleTerms(name, order, requiredSize, minDocCount, pipelineAggregators, metadata, format, shardSize,
>>>>>>> c9de5b11
                    showTermDocCountError, otherDocCount, buckets, docCountError);
        } else {
            String name = instance.getName();
            BucketOrder order = instance.order;
            int requiredSize = instance.requiredSize;
            long minDocCount = instance.minDocCount;
<<<<<<< HEAD
            Map<String, Object> metaData = instance.getMetaData();
=======
            List<PipelineAggregator> pipelineAggregators = instance.pipelineAggregators();
            Map<String, Object> metadata = instance.getMetadata();
>>>>>>> c9de5b11
            switch (between(0, 3)) {
            case 0:
                name += randomAlphaOfLength(5);
                break;
            case 1:
                requiredSize += between(1, 100);
                break;
            case 2:
                minDocCount += between(1, 100);
                break;
            case 3:
                if (metadata == null) {
                    metadata = new HashMap<>(1);
                } else {
                    metadata = new HashMap<>(instance.getMetadata());
                }
                metadata.put(randomAlphaOfLength(15), randomInt());
                break;
            default:
                throw new AssertionError("Illegal randomisation branch");
            }
<<<<<<< HEAD
            return new UnmappedTerms(name, order, requiredSize, minDocCount, metaData);
=======
            return new UnmappedTerms(name, order, requiredSize, minDocCount, pipelineAggregators, metadata);
>>>>>>> c9de5b11
        }
    }

}<|MERGE_RESOLUTION|>--- conflicted
+++ resolved
@@ -36,12 +36,7 @@
 
     @Override
     protected InternalTerms<?, ?> createTestInstance(String name,
-<<<<<<< HEAD
-                                                     Map<String, Object> metaData,
-=======
-                                                     List<PipelineAggregator> pipelineAggregators,
                                                      Map<String, Object> metadata,
->>>>>>> c9de5b11
                                                      InternalAggregations aggregations,
                                                      boolean showTermDocCountError,
                                                      long docCountError) {
@@ -59,13 +54,8 @@
             int docCount = randomIntBetween(1, 100);
             buckets.add(new DoubleTerms.Bucket(term, docCount, aggregations, showTermDocCountError, docCountError, format));
         }
-<<<<<<< HEAD
         return new DoubleTerms(name, order, requiredSize, minDocCount,
-                metaData, format, shardSize, showTermDocCountError, otherDocCount, buckets, docCountError);
-=======
-        return new DoubleTerms(name, order, requiredSize, minDocCount, pipelineAggregators,
                 metadata, format, shardSize, showTermDocCountError, otherDocCount, buckets, docCountError);
->>>>>>> c9de5b11
     }
 
     @Override
@@ -92,12 +82,7 @@
             long otherDocCount = doubleTerms.getSumOfOtherDocCounts();
             List<DoubleTerms.Bucket> buckets = doubleTerms.getBuckets();
             long docCountError = doubleTerms.getDocCountError();
-<<<<<<< HEAD
-            Map<String, Object> metaData = doubleTerms.getMetaData();
-=======
-            List<PipelineAggregator> pipelineAggregators = doubleTerms.pipelineAggregators();
             Map<String, Object> metadata = doubleTerms.getMetadata();
->>>>>>> c9de5b11
             switch (between(0, 8)) {
             case 0:
                 name += randomAlphaOfLength(5);
@@ -136,23 +121,14 @@
             default:
                 throw new AssertionError("Illegal randomisation branch");
             }
-<<<<<<< HEAD
-            return new DoubleTerms(name, order, requiredSize, minDocCount, metaData, format, shardSize,
-=======
-            return new DoubleTerms(name, order, requiredSize, minDocCount, pipelineAggregators, metadata, format, shardSize,
->>>>>>> c9de5b11
+            return new DoubleTerms(name, order, requiredSize, minDocCount, metadata, format, shardSize,
                     showTermDocCountError, otherDocCount, buckets, docCountError);
         } else {
             String name = instance.getName();
             BucketOrder order = instance.order;
             int requiredSize = instance.requiredSize;
             long minDocCount = instance.minDocCount;
-<<<<<<< HEAD
-            Map<String, Object> metaData = instance.getMetaData();
-=======
-            List<PipelineAggregator> pipelineAggregators = instance.pipelineAggregators();
             Map<String, Object> metadata = instance.getMetadata();
->>>>>>> c9de5b11
             switch (between(0, 3)) {
             case 0:
                 name += randomAlphaOfLength(5);
@@ -174,11 +150,7 @@
             default:
                 throw new AssertionError("Illegal randomisation branch");
             }
-<<<<<<< HEAD
-            return new UnmappedTerms(name, order, requiredSize, minDocCount, metaData);
-=======
-            return new UnmappedTerms(name, order, requiredSize, minDocCount, pipelineAggregators, metadata);
->>>>>>> c9de5b11
+            return new UnmappedTerms(name, order, requiredSize, minDocCount, metadata);
         }
     }
 
