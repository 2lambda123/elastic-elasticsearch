/*
 * Licensed to Elasticsearch under one or more contributor
 * license agreements. See the NOTICE file distributed with
 * this work for additional information regarding copyright
 * ownership. Elasticsearch licenses this file to you under
 * the Apache License, Version 2.0 (the "License"); you may
 * not use this file except in compliance with the License.
 * You may obtain a copy of the License at
 *
 *    http://www.apache.org/licenses/LICENSE-2.0
 *
 * Unless required by applicable law or agreed to in writing,
 * software distributed under the License is distributed on an
 * "AS IS" BASIS, WITHOUT WARRANTIES OR CONDITIONS OF ANY
 * KIND, either express or implied.  See the License for the
 * specific language governing permissions and limitations
 * under the License.
 */

package org.elasticsearch.search.aggregations.bucket.terms;

import org.elasticsearch.search.aggregations.InternalAggregations;
import org.elasticsearch.test.InternalMultiBucketAggregationTestCase;
import org.junit.Before;

import java.util.HashMap;
import java.util.List;
import java.util.Map;
import java.util.Map.Entry;
import java.util.Optional;
import java.util.stream.Collectors;
import java.util.stream.Stream;

public abstract class InternalTermsTestCase extends InternalMultiBucketAggregationTestCase<InternalTerms<?, ?>> {

    private boolean showDocCount;
    private long docCountError;

    @Before
    public void init() {
        showDocCount = randomBoolean();
        docCountError = showDocCount ? randomInt(1000) : -1;
    }

    @Override
<<<<<<< HEAD
    protected InternalTerms<?, ?> createTestInstance(String name, Map<String, Object> metaData, InternalAggregations aggregations) {
        return createTestInstance(name, metaData, aggregations, showDocCount, docCountError);
    }

    protected abstract InternalTerms<?, ?> createTestInstance(String name,
                                                              Map<String, Object> metaData,
=======
    protected InternalTerms<?, ?> createTestInstance(String name,
                                                     List<PipelineAggregator> pipelineAggregators,
                                                     Map<String, Object> metadata,
                                                     InternalAggregations aggregations) {
        return createTestInstance(name, pipelineAggregators, metadata, aggregations, showDocCount, docCountError);
    }

    protected abstract InternalTerms<?, ?> createTestInstance(String name,
                                                              List<PipelineAggregator> pipelineAggregators,
                                                              Map<String, Object> metadata,
>>>>>>> c9de5b11
                                                              InternalAggregations aggregations,
                                                              boolean showTermDocCountError,
                                                              long docCountError);

    @Override
<<<<<<< HEAD
    protected InternalTerms<?, ?> createUnmappedInstance(String name, Map<String, Object> metaData) {
        InternalTerms<?, ?> testInstance = createTestInstance(name, metaData);
        return new UnmappedTerms(name, testInstance.order, testInstance.requiredSize, testInstance.minDocCount, metaData);
=======
    protected InternalTerms<?, ?> createUnmappedInstance(
            String name,
            List<PipelineAggregator> pipelineAggregators,
            Map<String, Object> metadata) {
        InternalTerms<?, ?> testInstance = createTestInstance(name, pipelineAggregators, metadata);
        return new UnmappedTerms(name, testInstance.order, testInstance.requiredSize, testInstance.minDocCount,
                pipelineAggregators, metadata);
>>>>>>> c9de5b11
    }

    @Override
    protected void assertReduced(InternalTerms<?, ?> reduced, List<InternalTerms<?, ?>> inputs) {
        final int requiredSize = inputs.get(0).requiredSize;
        Map<Object, Long> reducedCounts = toCounts(reduced.getBuckets().stream());
        Map<Object, Long> totalCounts = toCounts(inputs.stream().map(Terms::getBuckets).flatMap(List::stream));

        assertEquals(reducedCounts.size() == requiredSize,
                totalCounts.size() >= requiredSize);

        Map<Object, Long> expectedReducedCounts = new HashMap<>(totalCounts);
        expectedReducedCounts.keySet().retainAll(reducedCounts.keySet());
        assertEquals(expectedReducedCounts, reducedCounts);

        final long minFinalcount = reduced.getBuckets().isEmpty()
                ? -1
                : reduced.getBuckets().get(reduced.getBuckets().size() - 1).getDocCount();
        Map<Object, Long> evictedTerms = new HashMap<>(totalCounts);
        evictedTerms.keySet().removeAll(reducedCounts.keySet());
        Optional<Entry<Object, Long>> missingTerm = evictedTerms.entrySet().stream()
                .filter(e -> e.getValue() > minFinalcount).findAny();
        if (missingTerm.isPresent()) {
            fail("Missed term: " + missingTerm + " from " + reducedCounts);
        }

        final long reducedTotalDocCount = reduced.getSumOfOtherDocCounts()
                + reduced.getBuckets().stream().mapToLong(Terms.Bucket::getDocCount).sum();
        final long expectedTotalDocCount = inputs.stream().map(Terms::getBuckets)
                .flatMap(List::stream).mapToLong(Terms.Bucket::getDocCount).sum();
        assertEquals(expectedTotalDocCount, reducedTotalDocCount);
    }

    private static Map<Object, Long> toCounts(Stream<? extends Terms.Bucket> buckets) {
        return buckets.collect(Collectors.toMap(
                Terms.Bucket::getKey,
                Terms.Bucket::getDocCount,
                Long::sum));
    }
}<|MERGE_RESOLUTION|>--- conflicted
+++ resolved
@@ -43,43 +43,20 @@
     }
 
     @Override
-<<<<<<< HEAD
-    protected InternalTerms<?, ?> createTestInstance(String name, Map<String, Object> metaData, InternalAggregations aggregations) {
-        return createTestInstance(name, metaData, aggregations, showDocCount, docCountError);
+    protected InternalTerms<?, ?> createTestInstance(String name, Map<String, Object> metadata, InternalAggregations aggregations) {
+        return createTestInstance(name, metadata, aggregations, showDocCount, docCountError);
     }
 
     protected abstract InternalTerms<?, ?> createTestInstance(String name,
-                                                              Map<String, Object> metaData,
-=======
-    protected InternalTerms<?, ?> createTestInstance(String name,
-                                                     List<PipelineAggregator> pipelineAggregators,
-                                                     Map<String, Object> metadata,
-                                                     InternalAggregations aggregations) {
-        return createTestInstance(name, pipelineAggregators, metadata, aggregations, showDocCount, docCountError);
-    }
-
-    protected abstract InternalTerms<?, ?> createTestInstance(String name,
-                                                              List<PipelineAggregator> pipelineAggregators,
                                                               Map<String, Object> metadata,
->>>>>>> c9de5b11
                                                               InternalAggregations aggregations,
                                                               boolean showTermDocCountError,
                                                               long docCountError);
 
     @Override
-<<<<<<< HEAD
-    protected InternalTerms<?, ?> createUnmappedInstance(String name, Map<String, Object> metaData) {
-        InternalTerms<?, ?> testInstance = createTestInstance(name, metaData);
-        return new UnmappedTerms(name, testInstance.order, testInstance.requiredSize, testInstance.minDocCount, metaData);
-=======
-    protected InternalTerms<?, ?> createUnmappedInstance(
-            String name,
-            List<PipelineAggregator> pipelineAggregators,
-            Map<String, Object> metadata) {
-        InternalTerms<?, ?> testInstance = createTestInstance(name, pipelineAggregators, metadata);
-        return new UnmappedTerms(name, testInstance.order, testInstance.requiredSize, testInstance.minDocCount,
-                pipelineAggregators, metadata);
->>>>>>> c9de5b11
+    protected InternalTerms<?, ?> createUnmappedInstance(String name, Map<String, Object> metadata) {
+        InternalTerms<?, ?> testInstance = createTestInstance(name, metadata);
+        return new UnmappedTerms(name, testInstance.order, testInstance.requiredSize, testInstance.minDocCount, metadata);
     }
 
     @Override
