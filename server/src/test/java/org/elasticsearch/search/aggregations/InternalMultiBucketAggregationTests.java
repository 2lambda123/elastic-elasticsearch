/*
 * Copyright Elasticsearch B.V. and/or licensed to Elasticsearch B.V. under one
 * or more contributor license agreements. Licensed under the Elastic License
 * 2.0 and the Server Side Public License, v 1; you may not use this file except
 * in compliance with, at your election, the Elastic License 2.0 or the Server
 * Side Public License, v 1.
 */

package org.elasticsearch.search.aggregations;

import org.apache.lucene.util.BytesRef;
import org.elasticsearch.search.DocValueFormat;
import org.elasticsearch.search.aggregations.bucket.terms.InternalTerms;
import org.elasticsearch.search.aggregations.bucket.terms.LongTerms;
import org.elasticsearch.search.aggregations.bucket.terms.StringTerms;
import org.elasticsearch.search.aggregations.metrics.InternalAvg;
import org.elasticsearch.search.aggregations.support.AggregationPath;
import org.elasticsearch.test.ESTestCase;

import java.nio.charset.StandardCharsets;
import java.util.ArrayList;
import java.util.Collections;
import java.util.List;

import static org.elasticsearch.search.aggregations.InternalMultiBucketAggregation.resolvePropertyFromPath;
import static org.hamcrest.Matchers.equalTo;

public class InternalMultiBucketAggregationTests extends ESTestCase {

    public void testResolveToAgg() {
        AggregationPath path = AggregationPath.parse("the_avg");
        List<LongTerms.Bucket> buckets = new ArrayList<>();
        InternalAggregation agg = new InternalAvg("the_avg", 2, 1, DocValueFormat.RAW, Collections.emptyMap());
        InternalAggregations internalAggregations = InternalAggregations.from(Collections.singletonList(agg));

        LongTerms.Bucket bucket = new LongTerms.Bucket(1, 1, internalAggregations, false, 0, DocValueFormat.RAW);
        buckets.add(bucket);

        Object[] value = (Object[]) resolvePropertyFromPath(path.getPathElementsAsStringList(), buckets, "the_long_terms");
        assertThat(value[0], equalTo(agg));
    }

    public void testResolveToAggValue() {
        AggregationPath path = AggregationPath.parse("the_avg.value");
        List<LongTerms.Bucket> buckets = new ArrayList<>();
        InternalAggregation agg = new InternalAvg("the_avg", 2, 1, DocValueFormat.RAW, Collections.emptyMap());
        InternalAggregations internalAggregations = InternalAggregations.from(Collections.singletonList(agg));

        LongTerms.Bucket bucket = new LongTerms.Bucket(1, 1, internalAggregations, false, 0, DocValueFormat.RAW);
        buckets.add(bucket);

        Object[] value = (Object[]) resolvePropertyFromPath(path.getPathElementsAsStringList(), buckets, "the_long_terms");
        assertThat(value[0], equalTo(2.0));
    }

    public void testResolveToNothing() {
        AggregationPath path = AggregationPath.parse("foo.value");
        List<LongTerms.Bucket> buckets = new ArrayList<>();
        InternalAggregation agg = new InternalAvg("the_avg", 2, 1, DocValueFormat.RAW, Collections.emptyMap());
        InternalAggregations internalAggregations = InternalAggregations.from(Collections.singletonList(agg));

        LongTerms.Bucket bucket = new LongTerms.Bucket(1, 1, internalAggregations, false, 0, DocValueFormat.RAW);
        buckets.add(bucket);

        InvalidAggregationPathException e = expectThrows(InvalidAggregationPathException.class,
            () -> resolvePropertyFromPath(path.getPathElementsAsStringList(), buckets, "the_long_terms"));
        assertThat(e.getMessage(), equalTo("Cannot find an aggregation named [foo] in [the_long_terms]"));
    }

    public void testResolveToUnknown() {
        AggregationPath path = AggregationPath.parse("the_avg.unknown");
        List<LongTerms.Bucket> buckets = new ArrayList<>();
        InternalAggregation agg = new InternalAvg("the_avg", 2, 1, DocValueFormat.RAW, Collections.emptyMap());
        InternalAggregations internalAggregations = InternalAggregations.from(Collections.singletonList(agg));

        LongTerms.Bucket bucket = new LongTerms.Bucket(1, 1, internalAggregations, false, 0, DocValueFormat.RAW);
        buckets.add(bucket);

        IllegalArgumentException e = expectThrows(IllegalArgumentException.class,
            () -> resolvePropertyFromPath(path.getPathElementsAsStringList(), buckets, "the_long_terms"));
        assertThat(e.getMessage(), equalTo("path not supported for [the_avg]: [unknown]"));
    }

    public void testResolveToBucketCount() {
        AggregationPath path = AggregationPath.parse("_bucket_count");
        List<LongTerms.Bucket> buckets = new ArrayList<>();
        InternalAggregation agg = new InternalAvg("the_avg", 2, 1, DocValueFormat.RAW, Collections.emptyMap());
        InternalAggregations internalAggregations = InternalAggregations.from(Collections.singletonList(agg));

        LongTerms.Bucket bucket = new LongTerms.Bucket(1, 1, internalAggregations, false, 0, DocValueFormat.RAW);
        buckets.add(bucket);

        Object value = resolvePropertyFromPath(path.getPathElementsAsStringList(), buckets, "the_long_terms");
        assertThat(value, equalTo(1));
    }

    public void testResolveToCount() {
        AggregationPath path = AggregationPath.parse("_count");
        List<LongTerms.Bucket> buckets = new ArrayList<>();
        InternalAggregation agg = new InternalAvg("the_avg", 2, 1, DocValueFormat.RAW, Collections.emptyMap());
        InternalAggregations internalAggregations = InternalAggregations.from(Collections.singletonList(agg));

        LongTerms.Bucket bucket = new LongTerms.Bucket(1, 1, internalAggregations, false, 0, DocValueFormat.RAW);
        buckets.add(bucket);

        Object[] value = (Object[]) resolvePropertyFromPath(path.getPathElementsAsStringList(), buckets, "the_long_terms");
        assertThat(value[0], equalTo(1L));
    }

    public void testResolveToKey() {
        AggregationPath path = AggregationPath.parse("_key");
        List<LongTerms.Bucket> buckets = new ArrayList<>();
        InternalAggregation agg = new InternalAvg("the_avg", 2, 1, DocValueFormat.RAW, Collections.emptyMap());
        InternalAggregations internalAggregations = InternalAggregations.from(Collections.singletonList(agg));

        LongTerms.Bucket bucket = new LongTerms.Bucket(19, 1, internalAggregations, false, 0, DocValueFormat.RAW);
        buckets.add(bucket);

        Object[] value = (Object[]) resolvePropertyFromPath(path.getPathElementsAsStringList(), buckets, "the_long_terms");
        assertThat(value[0], equalTo(19L));
    }

    public void testResolveToSpecificBucket() {
        AggregationPath path = AggregationPath.parse("string_terms['foo']>the_avg.value");

        List<LongTerms.Bucket> buckets = new ArrayList<>();
        InternalAggregation agg = new InternalAvg("the_avg", 2, 1, DocValueFormat.RAW, Collections.emptyMap());
        InternalAggregations internalStringAggs = InternalAggregations.from(Collections.singletonList(agg));
        List<StringTerms.Bucket> stringBuckets = Collections.singletonList(new StringTerms.Bucket(
            new BytesRef("foo".getBytes(StandardCharsets.UTF_8), 0, "foo".getBytes(StandardCharsets.UTF_8).length), 1,
            internalStringAggs, false, 0, DocValueFormat.RAW));

<<<<<<< HEAD
        InternalTerms<?, ?> termsAgg = new StringTerms("string_terms", BucketOrder.count(false), BucketOrder.count(false), 1, 0,
            Collections.emptyMap(), DocValueFormat.RAW, 1, false, 0, stringBuckets, 0);
=======
        InternalTerms termsAgg = new StringTerms("string_terms", BucketOrder.count(false), BucketOrder.count(false), 1, 0,
            Collections.emptyMap(), DocValueFormat.RAW, 1, false, 0, stringBuckets, 0L);
>>>>>>> 0f61ef45
        InternalAggregations internalAggregations = InternalAggregations.from(Collections.singletonList(termsAgg));
        LongTerms.Bucket bucket = new LongTerms.Bucket(19, 1, internalAggregations, false, 0, DocValueFormat.RAW);
        buckets.add(bucket);

        Object[] value = (Object[]) resolvePropertyFromPath(path.getPathElementsAsStringList(), buckets, "the_long_terms");
        assertThat(value[0], equalTo(2.0));
    }

    public void testResolveToMissingSpecificBucket() {
        AggregationPath path = AggregationPath.parse("string_terms['bar']>the_avg.value");

        List<LongTerms.Bucket> buckets = new ArrayList<>();
        InternalAggregation agg = new InternalAvg("the_avg", 2, 1, DocValueFormat.RAW, Collections.emptyMap());
        InternalAggregations internalStringAggs = InternalAggregations.from(Collections.singletonList(agg));
        List<StringTerms.Bucket> stringBuckets = Collections.singletonList(new StringTerms.Bucket(
            new BytesRef("foo".getBytes(StandardCharsets.UTF_8), 0, "foo".getBytes(StandardCharsets.UTF_8).length), 1,
            internalStringAggs, false, 0, DocValueFormat.RAW));

<<<<<<< HEAD
        InternalTerms<?, ?> termsAgg = new StringTerms("string_terms", BucketOrder.count(false), BucketOrder.count(false), 1, 0,
            Collections.emptyMap(), DocValueFormat.RAW, 1, false, 0, stringBuckets, 0);
=======
        InternalTerms termsAgg = new StringTerms("string_terms", BucketOrder.count(false), BucketOrder.count(false), 1, 0,
            Collections.emptyMap(), DocValueFormat.RAW, 1, false, 0, stringBuckets, 0L);
>>>>>>> 0f61ef45
        InternalAggregations internalAggregations = InternalAggregations.from(Collections.singletonList(termsAgg));
        LongTerms.Bucket bucket = new LongTerms.Bucket(19, 1, internalAggregations, false, 0, DocValueFormat.RAW);
        buckets.add(bucket);

        InvalidAggregationPathException e = expectThrows(InvalidAggregationPathException.class,
            () -> resolvePropertyFromPath(path.getPathElementsAsStringList(), buckets, "the_long_terms"));
        assertThat(e.getMessage(), equalTo("Cannot find an key ['bar'] in [string_terms]"));
    }
}<|MERGE_RESOLUTION|>--- conflicted
+++ resolved
@@ -129,14 +129,8 @@
         List<StringTerms.Bucket> stringBuckets = Collections.singletonList(new StringTerms.Bucket(
             new BytesRef("foo".getBytes(StandardCharsets.UTF_8), 0, "foo".getBytes(StandardCharsets.UTF_8).length), 1,
             internalStringAggs, false, 0, DocValueFormat.RAW));
-
-<<<<<<< HEAD
         InternalTerms<?, ?> termsAgg = new StringTerms("string_terms", BucketOrder.count(false), BucketOrder.count(false), 1, 0,
-            Collections.emptyMap(), DocValueFormat.RAW, 1, false, 0, stringBuckets, 0);
-=======
-        InternalTerms termsAgg = new StringTerms("string_terms", BucketOrder.count(false), BucketOrder.count(false), 1, 0,
             Collections.emptyMap(), DocValueFormat.RAW, 1, false, 0, stringBuckets, 0L);
->>>>>>> 0f61ef45
         InternalAggregations internalAggregations = InternalAggregations.from(Collections.singletonList(termsAgg));
         LongTerms.Bucket bucket = new LongTerms.Bucket(19, 1, internalAggregations, false, 0, DocValueFormat.RAW);
         buckets.add(bucket);
@@ -154,14 +148,9 @@
         List<StringTerms.Bucket> stringBuckets = Collections.singletonList(new StringTerms.Bucket(
             new BytesRef("foo".getBytes(StandardCharsets.UTF_8), 0, "foo".getBytes(StandardCharsets.UTF_8).length), 1,
             internalStringAggs, false, 0, DocValueFormat.RAW));
+        InternalTerms<?, ?> termsAgg = new StringTerms("string_terms", BucketOrder.count(false), BucketOrder.count(false), 1, 0,
+            Collections.emptyMap(), DocValueFormat.RAW, 1, false, 0, stringBuckets, 0L);
 
-<<<<<<< HEAD
-        InternalTerms<?, ?> termsAgg = new StringTerms("string_terms", BucketOrder.count(false), BucketOrder.count(false), 1, 0,
-            Collections.emptyMap(), DocValueFormat.RAW, 1, false, 0, stringBuckets, 0);
-=======
-        InternalTerms termsAgg = new StringTerms("string_terms", BucketOrder.count(false), BucketOrder.count(false), 1, 0,
-            Collections.emptyMap(), DocValueFormat.RAW, 1, false, 0, stringBuckets, 0L);
->>>>>>> 0f61ef45
         InternalAggregations internalAggregations = InternalAggregations.from(Collections.singletonList(termsAgg));
         LongTerms.Bucket bucket = new LongTerms.Bucket(19, 1, internalAggregations, false, 0, DocValueFormat.RAW);
         buckets.add(bucket);
