--- conflicted
+++ resolved
@@ -280,11 +280,7 @@
         // shard context will only need indicesQueriesRegistry for building Query objects nested in highlighter
         QueryShardContext mockShardContext = new QueryShardContext(0, idxSettings, BigArrays.NON_RECYCLING_INSTANCE,
                 null, null, null, null, null, xContentRegistry(), namedWriteableRegistry,
-<<<<<<< HEAD
-                null, null, System::currentTimeMillis, null, null, null) {
-=======
-                null, null, System::currentTimeMillis, null, null, () -> true) {
->>>>>>> 85fa2bdb
+                null, null, System::currentTimeMillis, null, null, () -> true, null) {
             @Override
             public MappedFieldType fieldMapper(String name) {
                 TextFieldMapper.Builder builder = new TextFieldMapper.Builder(name);
