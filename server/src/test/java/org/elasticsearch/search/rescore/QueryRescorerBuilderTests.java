/*
 * Licensed to Elasticsearch under one or more contributor
 * license agreements. See the NOTICE file distributed with
 * this work for additional information regarding copyright
 * ownership. Elasticsearch licenses this file to you under
 * the Apache License, Version 2.0 (the "License"); you may
 * not use this file except in compliance with the License.
 * You may obtain a copy of the License at
 *
 *    http://www.apache.org/licenses/LICENSE-2.0
 *
 * Unless required by applicable law or agreed to in writing,
 * software distributed under the License is distributed on an
 * "AS IS" BASIS, WITHOUT WARRANTIES OR CONDITIONS OF ANY
 * KIND, either express or implied.  See the License for the
 * specific language governing permissions and limitations
 * under the License.
 */

package org.elasticsearch.search.rescore;

import org.apache.lucene.search.Query;
import org.elasticsearch.ElasticsearchParseException;
import org.elasticsearch.Version;
import org.elasticsearch.cluster.metadata.IndexMetaData;
import org.elasticsearch.common.ParsingException;
import org.elasticsearch.common.io.stream.NamedWriteableRegistry;
import org.elasticsearch.common.settings.Settings;
import org.elasticsearch.common.util.BigArrays;
import org.elasticsearch.common.xcontent.NamedObjectNotFoundException;
import org.elasticsearch.common.xcontent.NamedXContentRegistry;
import org.elasticsearch.common.xcontent.ToXContent;
import org.elasticsearch.common.xcontent.XContentBuilder;
import org.elasticsearch.common.xcontent.XContentFactory;
import org.elasticsearch.common.xcontent.XContentParseException;
import org.elasticsearch.common.xcontent.XContentParser;
import org.elasticsearch.common.xcontent.XContentType;
import org.elasticsearch.common.xcontent.json.JsonXContent;
import org.elasticsearch.index.IndexSettings;
import org.elasticsearch.index.mapper.ContentPath;
import org.elasticsearch.index.mapper.MappedFieldType;
import org.elasticsearch.index.mapper.Mapper;
import org.elasticsearch.index.mapper.TextFieldMapper;
import org.elasticsearch.index.query.MatchAllQueryBuilder;
import org.elasticsearch.index.query.QueryBuilder;
import org.elasticsearch.index.query.QueryRewriteContext;
import org.elasticsearch.index.query.QueryShardContext;
import org.elasticsearch.index.query.Rewriteable;
import org.elasticsearch.search.SearchModule;
import org.elasticsearch.search.rescore.QueryRescorer.QueryRescoreContext;
import org.elasticsearch.test.ESTestCase;
import org.elasticsearch.test.IndexSettingsModule;
import org.junit.AfterClass;
import org.junit.BeforeClass;

import java.io.IOException;

import static java.util.Collections.emptyList;
import static org.elasticsearch.test.EqualsHashCodeTestUtils.checkEqualsAndHashCode;
import static org.hamcrest.Matchers.containsString;

public class QueryRescorerBuilderTests extends ESTestCase {

    private static final int NUMBER_OF_TESTBUILDERS = 20;
    private static NamedWriteableRegistry namedWriteableRegistry;
    private static NamedXContentRegistry xContentRegistry;

    /**
     * setup for the whole base test class
     */
    @BeforeClass
    public static void init() {
        SearchModule searchModule = new SearchModule(Settings.EMPTY, emptyList());
        namedWriteableRegistry = new NamedWriteableRegistry(searchModule.getNamedWriteables());
        xContentRegistry = new NamedXContentRegistry(searchModule.getNamedXContents());
    }

    @AfterClass
    public static void afterClass() throws Exception {
        namedWriteableRegistry = null;
        xContentRegistry = null;
    }

    /**
     * Test serialization and deserialization of the rescore builder
     */
    public void testSerialization() throws IOException {
        for (int runs = 0; runs < NUMBER_OF_TESTBUILDERS; runs++) {
            RescorerBuilder<?> original = randomRescoreBuilder();
            RescorerBuilder<?> deserialized = copy(original);
            assertEquals(deserialized, original);
            assertEquals(deserialized.hashCode(), original.hashCode());
            assertNotSame(deserialized, original);
        }
    }

    /**
     * Test equality and hashCode properties
     */
    public void testEqualsAndHashcode() throws IOException {
        for (int runs = 0; runs < NUMBER_OF_TESTBUILDERS; runs++) {
            checkEqualsAndHashCode(randomRescoreBuilder(), this::copy, QueryRescorerBuilderTests::mutate);
        }
    }

    private RescorerBuilder<?> copy(RescorerBuilder<?> original) throws IOException {
        return copyWriteable(original, namedWriteableRegistry,
                namedWriteableRegistry.getReader(RescorerBuilder.class, original.getWriteableName()));
    }

    /**
     *  creates random rescorer, renders it to xContent and back to new instance that should be equal to original
     */
    public void testFromXContent() throws IOException {
        for (int runs = 0; runs < NUMBER_OF_TESTBUILDERS; runs++) {
            RescorerBuilder<?> rescoreBuilder = randomRescoreBuilder();
            XContentBuilder builder = XContentFactory.contentBuilder(randomFrom(XContentType.values()));
            if (randomBoolean()) {
                builder.prettyPrint();
            }
            rescoreBuilder.toXContent(builder, ToXContent.EMPTY_PARAMS);
            XContentBuilder shuffled = shuffleXContent(builder);


            try (XContentParser parser = createParser(shuffled)) {
                parser.nextToken();
                RescorerBuilder<?> secondRescoreBuilder = RescorerBuilder.parseFromXContent(parser);
                assertNotSame(rescoreBuilder, secondRescoreBuilder);
                assertEquals(rescoreBuilder, secondRescoreBuilder);
                assertEquals(rescoreBuilder.hashCode(), secondRescoreBuilder.hashCode());
            }
        }
    }

    /**
     * test that build() outputs a {@link RescoreContext} that has the same properties
     * than the test builder
     */
    public void testBuildRescoreSearchContext() throws ElasticsearchParseException, IOException {
        final long nowInMillis = randomNonNegativeLong();
        Settings indexSettings = Settings.builder()
                .put(IndexMetaData.SETTING_VERSION_CREATED, Version.CURRENT).build();
        IndexSettings idxSettings = IndexSettingsModule.newIndexSettings(randomAlphaOfLengthBetween(1, 10), indexSettings);
        // shard context will only need indicesQueriesRegistry for building Query objects nested in query rescorer
        QueryShardContext mockShardContext = new QueryShardContext(0, idxSettings, BigArrays.NON_RECYCLING_INSTANCE,
<<<<<<< HEAD
                null, null, null, null, null,
                xContentRegistry(), namedWriteableRegistry, null, null, () -> nowInMillis, null) {
=======
            null, null, null, null, null,
            xContentRegistry(), namedWriteableRegistry, null, null, () -> nowInMillis, null) {
>>>>>>> c8cba51a
            @Override
            public MappedFieldType fieldMapper(String name) {
                TextFieldMapper.Builder builder = new TextFieldMapper.Builder(name);
                return builder.build(new Mapper.BuilderContext(idxSettings.getSettings(), new ContentPath(1))).fieldType();
            }
        };

        for (int runs = 0; runs < NUMBER_OF_TESTBUILDERS; runs++) {
            QueryRescorerBuilder rescoreBuilder = randomRescoreBuilder();
            QueryRescoreContext rescoreContext = (QueryRescoreContext) rescoreBuilder.buildContext(mockShardContext);
            int expectedWindowSize = rescoreBuilder.windowSize() == null ? RescorerBuilder.DEFAULT_WINDOW_SIZE :
                rescoreBuilder.windowSize().intValue();
            assertEquals(expectedWindowSize, rescoreContext.getWindowSize());
            Query expectedQuery = Rewriteable.rewrite(rescoreBuilder.getRescoreQuery(), mockShardContext).toQuery(mockShardContext);
            assertEquals(expectedQuery, rescoreContext.query());
            assertEquals(rescoreBuilder.getQueryWeight(), rescoreContext.queryWeight(), Float.MIN_VALUE);
            assertEquals(rescoreBuilder.getRescoreQueryWeight(), rescoreContext.rescoreQueryWeight(), Float.MIN_VALUE);
            assertEquals(rescoreBuilder.getScoreMode(), rescoreContext.scoreMode());
        }
    }

    public void testRescoreQueryNull() throws IOException {
        IllegalArgumentException e = expectThrows(IllegalArgumentException.class, () -> new QueryRescorerBuilder((QueryBuilder) null));
        assertEquals("rescore_query cannot be null", e.getMessage());
    }

    class AlwaysRewriteQueryBuilder extends MatchAllQueryBuilder {

        @Override
        protected QueryBuilder doRewrite(QueryRewriteContext queryShardContext) throws IOException {
            return new MatchAllQueryBuilder();
        }
    }

    public void testRewritingKeepsSettings() throws IOException {

        final long nowInMillis = randomNonNegativeLong();
        Settings indexSettings = Settings.builder()
            .put(IndexMetaData.SETTING_VERSION_CREATED, Version.CURRENT).build();
        IndexSettings idxSettings = IndexSettingsModule.newIndexSettings(randomAlphaOfLengthBetween(1, 10), indexSettings);
        // shard context will only need indicesQueriesRegistry for building Query objects nested in query rescorer
        QueryShardContext mockShardContext = new QueryShardContext(0, idxSettings, BigArrays.NON_RECYCLING_INSTANCE,
                null, null, null, null, null,
                xContentRegistry(), namedWriteableRegistry, null, null, () -> nowInMillis, null) {
            @Override
            public MappedFieldType fieldMapper(String name) {
                TextFieldMapper.Builder builder = new TextFieldMapper.Builder(name);
                return builder.build(new Mapper.BuilderContext(idxSettings.getSettings(), new ContentPath(1))).fieldType();
            }
        };

        QueryBuilder rewriteQb = new AlwaysRewriteQueryBuilder();
        org.elasticsearch.search.rescore.QueryRescorerBuilder rescoreBuilder = new
            org.elasticsearch.search.rescore.QueryRescorerBuilder(rewriteQb);

        rescoreBuilder.setQueryWeight(randomFloat());
        rescoreBuilder.setRescoreQueryWeight(randomFloat());
        rescoreBuilder.setScoreMode(QueryRescoreMode.Max);
        rescoreBuilder.windowSize(randomIntBetween(0, 100));

        QueryRescorerBuilder rescoreRewritten = rescoreBuilder.rewrite(mockShardContext);
        assertEquals(rescoreRewritten.getQueryWeight(), rescoreBuilder.getQueryWeight(), 0.01f);
        assertEquals(rescoreRewritten.getRescoreQueryWeight(), rescoreBuilder.getRescoreQueryWeight(), 0.01f);
        assertEquals(rescoreRewritten.getScoreMode(), rescoreBuilder.getScoreMode());
        assertEquals(rescoreRewritten.windowSize(), rescoreBuilder.windowSize());
    }

    /**
     * test parsing exceptions for incorrect rescorer syntax
     */
    public void testUnknownFieldsExpection() throws IOException {

        String rescoreElement = "{\n" +
            "    \"window_size\" : 20,\n" +
            "    \"bad_rescorer_name\" : { }\n" +
            "}\n";
        try (XContentParser parser = createParser(rescoreElement)) {
            Exception e = expectThrows(NamedObjectNotFoundException.class, () -> RescorerBuilder.parseFromXContent(parser));
            assertEquals("[3:27] unable to parse RescorerBuilder with name [bad_rescorer_name]: parser not found", e.getMessage());
        }
        rescoreElement = "{\n" +
            "    \"bad_fieldName\" : 20\n" +
            "}\n";
        try (XContentParser parser = createParser(rescoreElement)) {
            Exception e = expectThrows(ParsingException.class, () -> RescorerBuilder.parseFromXContent(parser));
            assertEquals("rescore doesn't support [bad_fieldName]", e.getMessage());
        }

        rescoreElement = "{\n" +
            "    \"window_size\" : 20,\n" +
            "    \"query\" : [ ]\n" +
            "}\n";
        try (XContentParser parser = createParser(rescoreElement)) {
            Exception e = expectThrows(ParsingException.class, () -> RescorerBuilder.parseFromXContent(parser));
            assertEquals("unexpected token [START_ARRAY] after [query]", e.getMessage());
        }

        rescoreElement = "{ }";
        try (XContentParser parser = createParser(rescoreElement)) {
            Exception e = expectThrows(ParsingException.class, () -> RescorerBuilder.parseFromXContent(parser));
            assertEquals("missing rescore type", e.getMessage());
        }

        rescoreElement = "{\n" +
            "    \"window_size\" : 20,\n" +
            "    \"query\" : { \"bad_fieldname\" : 1.0  } \n" +
            "}\n";
        try (XContentParser parser = createParser(rescoreElement)) {
            XContentParseException e = expectThrows(XContentParseException.class, () -> RescorerBuilder.parseFromXContent(parser));
            assertEquals("[3:17] [query] unknown field [bad_fieldname], parser not found", e.getMessage());
        }

        rescoreElement = "{\n" +
            "    \"window_size\" : 20,\n" +
            "    \"query\" : { \"rescore_query\" : { \"unknown_queryname\" : { } } } \n" +
            "}\n";
        try (XContentParser parser = createParser(rescoreElement)) {
            Exception e = expectThrows(XContentParseException.class, () -> RescorerBuilder.parseFromXContent(parser));
            assertThat(e.getMessage(), containsString("[query] failed to parse field [rescore_query]"));
        }

        rescoreElement = "{\n" +
            "    \"window_size\" : 20,\n" +
            "    \"query\" : { \"rescore_query\" : { \"match_all\" : { } } } \n"
            + "}\n";
        try (XContentParser parser = createParser(rescoreElement)) {
            RescorerBuilder.parseFromXContent(parser);
        }
    }

    /**
     * create a new parser from the rescorer string representation and reset context with it
     */
    private XContentParser createParser(String rescoreElement) throws IOException {
        XContentParser parser = createParser(JsonXContent.jsonXContent, rescoreElement);
        // move to first token, this is where the internal fromXContent
        assertTrue(parser.nextToken() == XContentParser.Token.START_OBJECT);
        return parser;
    }

    @Override
    protected NamedXContentRegistry xContentRegistry() {
        return xContentRegistry;
    }

    private static RescorerBuilder<?> mutate(RescorerBuilder<?> original) throws IOException {
        RescorerBuilder<?> mutation = ESTestCase.copyWriteable(original, namedWriteableRegistry, QueryRescorerBuilder::new);
        if (randomBoolean()) {
            Integer windowSize = original.windowSize();
            if (windowSize != null) {
                mutation.windowSize(windowSize + 1);
            } else {
                mutation.windowSize(randomIntBetween(0, 100));
            }
        } else {
            QueryRescorerBuilder queryRescorer = (QueryRescorerBuilder) mutation;
            switch (randomIntBetween(0, 3)) {
            case 0:
                queryRescorer.setQueryWeight(queryRescorer.getQueryWeight() + 0.1f);
                break;
            case 1:
                queryRescorer.setRescoreQueryWeight(queryRescorer.getRescoreQueryWeight() + 0.1f);
                break;
            case 2:
                QueryRescoreMode other;
                do {
                    other = randomFrom(QueryRescoreMode.values());
                } while (other == queryRescorer.getScoreMode());
                queryRescorer.setScoreMode(other);
                break;
            case 3:
                // only increase the boost to make it a slightly different query
                queryRescorer.getRescoreQuery().boost(queryRescorer.getRescoreQuery().boost() + 0.1f);
                break;
            default:
                throw new IllegalStateException("unexpected random mutation in test");
            }
        }
        return mutation;
    }

    /**
     * create random shape that is put under test
     */
    public static QueryRescorerBuilder randomRescoreBuilder() {
        QueryBuilder queryBuilder = new MatchAllQueryBuilder().boost(randomFloat())
                .queryName(randomAlphaOfLength(20));
        org.elasticsearch.search.rescore.QueryRescorerBuilder rescorer = new
                org.elasticsearch.search.rescore.QueryRescorerBuilder(queryBuilder);
        if (randomBoolean()) {
            rescorer.setQueryWeight(randomFloat());
        }
        if (randomBoolean()) {
            rescorer.setRescoreQueryWeight(randomFloat());
        }
        if (randomBoolean()) {
            rescorer.setScoreMode(randomFrom(QueryRescoreMode.values()));
        }
        if (randomBoolean()) {
            rescorer.windowSize(randomIntBetween(0, 100));
        }
        return rescorer;
    }
}<|MERGE_RESOLUTION|>--- conflicted
+++ resolved
@@ -143,13 +143,8 @@
         IndexSettings idxSettings = IndexSettingsModule.newIndexSettings(randomAlphaOfLengthBetween(1, 10), indexSettings);
         // shard context will only need indicesQueriesRegistry for building Query objects nested in query rescorer
         QueryShardContext mockShardContext = new QueryShardContext(0, idxSettings, BigArrays.NON_RECYCLING_INSTANCE,
-<<<<<<< HEAD
-                null, null, null, null, null,
-                xContentRegistry(), namedWriteableRegistry, null, null, () -> nowInMillis, null) {
-=======
             null, null, null, null, null,
             xContentRegistry(), namedWriteableRegistry, null, null, () -> nowInMillis, null) {
->>>>>>> c8cba51a
             @Override
             public MappedFieldType fieldMapper(String name) {
                 TextFieldMapper.Builder builder = new TextFieldMapper.Builder(name);
