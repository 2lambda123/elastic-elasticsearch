/*
 * Licensed to Elasticsearch under one or more contributor
 * license agreements. See the NOTICE file distributed with
 * this work for additional information regarding copyright
 * ownership. Elasticsearch licenses this file to you under
 * the Apache License, Version 2.0 (the "License"); you may
 * not use this file except in compliance with the License.
 * You may obtain a copy of the License at
 *
 *    http://www.apache.org/licenses/LICENSE-2.0
 *
 * Unless required by applicable law or agreed to in writing,
 * software distributed under the License is distributed on an
 * "AS IS" BASIS, WITHOUT WARRANTIES OR CONDITIONS OF ANY
 * KIND, either express or implied.  See the License for the
 * specific language governing permissions and limitations
 * under the License.
 */

package org.elasticsearch.search.query;

import org.apache.lucene.search.ScoreDoc;
import org.apache.lucene.search.TopDocs;
import org.apache.lucene.search.TotalHits;
import org.elasticsearch.Version;
import org.elasticsearch.action.OriginalIndices;
import org.elasticsearch.action.search.SearchRequest;
import org.elasticsearch.common.Strings;
import org.elasticsearch.common.UUIDs;
import org.elasticsearch.common.io.stream.NamedWriteableRegistry;
import org.elasticsearch.common.lucene.search.TopDocsAndMaxScore;
import org.elasticsearch.common.settings.Settings;
import org.elasticsearch.index.shard.ShardId;
import org.elasticsearch.search.DocValueFormat;
import org.elasticsearch.search.SearchModule;
import org.elasticsearch.search.SearchShardTarget;
import org.elasticsearch.search.aggregations.Aggregations;
import org.elasticsearch.search.aggregations.InternalAggregationsTests;
<<<<<<< HEAD
import org.elasticsearch.search.aggregations.pipeline.SiblingPipelineAggregator;
import org.elasticsearch.search.internal.AliasFilter;
=======
>>>>>>> 0a34b71f
import org.elasticsearch.search.internal.SearchContextId;
import org.elasticsearch.search.internal.ShardSearchRequest;
import org.elasticsearch.search.suggest.SuggestTests;
import org.elasticsearch.test.ESTestCase;
import org.elasticsearch.test.VersionUtils;

import static java.util.Collections.emptyList;

public class QuerySearchResultTests extends ESTestCase {

    private final NamedWriteableRegistry namedWriteableRegistry;

    public QuerySearchResultTests() {
        SearchModule searchModule = new SearchModule(Settings.EMPTY, emptyList());
        this.namedWriteableRegistry = new NamedWriteableRegistry(searchModule.getNamedWriteables());
    }

    private static QuerySearchResult createTestInstance() throws Exception {
        ShardId shardId = new ShardId("index", "uuid", randomInt());
        SearchRequest searchRequest = new SearchRequest().allowPartialSearchResults(randomBoolean());
        ShardSearchRequest shardSearchRequest = new ShardSearchRequest(OriginalIndices.NONE, searchRequest, shardId, 1,
            new AliasFilter(null, Strings.EMPTY_ARRAY), 1.0f, randomNonNegativeLong(), null, null);
        QuerySearchResult result = new QuerySearchResult(new SearchContextId(UUIDs.base64UUID(), randomLong()),
            new SearchShardTarget("node", shardId, null, OriginalIndices.NONE), shardSearchRequest);
        if (randomBoolean()) {
            result.terminatedEarly(randomBoolean());
        }
        TopDocs topDocs = new TopDocs(new TotalHits(randomLongBetween(0, Long.MAX_VALUE), TotalHits.Relation.EQUAL_TO), new ScoreDoc[0]);
        result.topDocs(new TopDocsAndMaxScore(topDocs, randomBoolean() ? Float.NaN : randomFloat()), new DocValueFormat[0]);
        result.size(randomInt());
        result.from(randomInt());
        if (randomBoolean()) {
            result.suggest(SuggestTests.createTestItem());
        }
        if (randomBoolean()) {
            result.aggregations(InternalAggregationsTests.createTestInstance());
        }
        return result;
    }

    public void testSerialization() throws Exception {
        QuerySearchResult querySearchResult = createTestInstance();
        Version version = VersionUtils.randomVersion(random());
        QuerySearchResult deserialized = copyWriteable(querySearchResult, namedWriteableRegistry, QuerySearchResult::new, version);
        assertEquals(querySearchResult.getContextId().getId(), deserialized.getContextId().getId());
        assertNull(deserialized.getSearchShardTarget());
        assertEquals(querySearchResult.topDocs().maxScore, deserialized.topDocs().maxScore, 0f);
        assertEquals(querySearchResult.topDocs().topDocs.totalHits, deserialized.topDocs().topDocs.totalHits);
        assertEquals(querySearchResult.from(), deserialized.from());
        assertEquals(querySearchResult.size(), deserialized.size());
        assertEquals(querySearchResult.hasAggs(), deserialized.hasAggs());
        if (deserialized.hasAggs()) {
            Aggregations aggs = querySearchResult.consumeAggs().get();
            Aggregations deserializedAggs = deserialized.consumeAggs().get();
            assertEquals(aggs.asList(), deserializedAggs.asList());
        }
        assertEquals(querySearchResult.terminatedEarly(), deserialized.terminatedEarly());
    }

    public void testNullResponse() throws Exception {
        QuerySearchResult querySearchResult = QuerySearchResult.nullInstance();
        QuerySearchResult deserialized =
            copyWriteable(querySearchResult, namedWriteableRegistry, QuerySearchResult::new, Version.CURRENT);
        assertEquals(querySearchResult.isNull(), deserialized.isNull());
    }
}<|MERGE_RESOLUTION|>--- conflicted
+++ resolved
@@ -36,11 +36,7 @@
 import org.elasticsearch.search.SearchShardTarget;
 import org.elasticsearch.search.aggregations.Aggregations;
 import org.elasticsearch.search.aggregations.InternalAggregationsTests;
-<<<<<<< HEAD
-import org.elasticsearch.search.aggregations.pipeline.SiblingPipelineAggregator;
 import org.elasticsearch.search.internal.AliasFilter;
-=======
->>>>>>> 0a34b71f
 import org.elasticsearch.search.internal.SearchContextId;
 import org.elasticsearch.search.internal.ShardSearchRequest;
 import org.elasticsearch.search.suggest.SuggestTests;
@@ -62,7 +58,7 @@
         ShardId shardId = new ShardId("index", "uuid", randomInt());
         SearchRequest searchRequest = new SearchRequest().allowPartialSearchResults(randomBoolean());
         ShardSearchRequest shardSearchRequest = new ShardSearchRequest(OriginalIndices.NONE, searchRequest, shardId, 1,
-            new AliasFilter(null, Strings.EMPTY_ARRAY), 1.0f, randomNonNegativeLong(), null, null);
+            new AliasFilter(null, Strings.EMPTY_ARRAY), 1.0f, randomNonNegativeLong(), null, new String[0]);
         QuerySearchResult result = new QuerySearchResult(new SearchContextId(UUIDs.base64UUID(), randomLong()),
             new SearchShardTarget("node", shardId, null, OriginalIndices.NONE), shardSearchRequest);
         if (randomBoolean()) {
