--- conflicted
+++ resolved
@@ -619,21 +619,15 @@
             .build();
 
         context.parsedQuery(new ParsedQuery(q));
-<<<<<<< HEAD
-        context.setSize(10);
-        TopDocsCollectorContext topDocsContext = TopDocsCollectorContext.createTopDocsCollectorContext(context, false);
-=======
         context.setSize(3);
         context.trackTotalHitsUpTo(3);
-
-        TopDocsCollectorContext topDocsContext =
-            TopDocsCollectorContext.createTopDocsCollectorContext(context, reader, false);
->>>>>>> e58fc03d
+        TopDocsCollectorContext topDocsContext = TopDocsCollectorContext.createTopDocsCollectorContext(context, false);
         assertEquals(topDocsContext.create(null).scoreMode(), org.apache.lucene.search.ScoreMode.COMPLETE);
         QueryPhase.executeInternal(context);
         assertEquals(5, context.queryResult().topDocs().topDocs.totalHits.value);
         assertEquals(context.queryResult().topDocs().topDocs.totalHits.relation, TotalHits.Relation.EQUAL_TO);
         assertThat(context.queryResult().topDocs().topDocs.scoreDocs.length, equalTo(3));
+
 
         context.sort(new SortAndFormats(new Sort(new SortField("other", SortField.Type.INT)),
             new DocValueFormat[] { DocValueFormat.RAW }));
@@ -891,7 +885,7 @@
 
     private static ContextIndexSearcher newEarlyTerminationContextSearcher(IndexReader reader, int size) {
         return new ContextIndexSearcher(reader, IndexSearcher.getDefaultSimilarity(),
-                IndexSearcher.getDefaultQueryCache(), IndexSearcher.getDefaultQueryCachingPolicy()) {
+            IndexSearcher.getDefaultQueryCache(), IndexSearcher.getDefaultQueryCachingPolicy()) {
 
             @Override
             public void search(List<LeafReaderContext> leaves, Weight weight, Collector collector) throws IOException {
