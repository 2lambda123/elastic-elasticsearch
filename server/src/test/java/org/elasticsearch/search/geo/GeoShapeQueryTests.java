/*
 * Licensed to Elasticsearch under one or more contributor
 * license agreements. See the NOTICE file distributed with
 * this work for additional information regarding copyright
 * ownership. Elasticsearch licenses this file to you under
 * the Apache License, Version 2.0 (the "License"); you may
 * not use this file except in compliance with the License.
 * You may obtain a copy of the License at
 *
 *    http://www.apache.org/licenses/LICENSE-2.0
 *
 * Unless required by applicable law or agreed to in writing,
 * software distributed under the License is distributed on an
 * "AS IS" BASIS, WITHOUT WARRANTIES OR CONDITIONS OF ANY
 * KIND, either express or implied.  See the License for the
 * specific language governing permissions and limitations
 * under the License.
 */

package org.elasticsearch.search.geo;

import com.carrotsearch.randomizedtesting.generators.RandomNumbers;
import org.apache.lucene.geo.GeoTestUtil;
import org.elasticsearch.action.index.IndexRequest;
import org.elasticsearch.action.search.SearchResponse;
import org.elasticsearch.common.CheckedSupplier;
import org.elasticsearch.common.Strings;
import org.elasticsearch.common.geo.ShapeRelation;
import org.elasticsearch.common.geo.SpatialStrategy;
import org.elasticsearch.common.geo.builders.CoordinatesBuilder;
import org.elasticsearch.common.geo.builders.EnvelopeBuilder;
import org.elasticsearch.common.geo.builders.GeometryCollectionBuilder;
import org.elasticsearch.common.geo.builders.LineStringBuilder;
import org.elasticsearch.common.geo.builders.MultiPointBuilder;
import org.elasticsearch.common.geo.builders.PointBuilder;
import org.elasticsearch.common.geo.builders.PolygonBuilder;
import org.elasticsearch.common.geo.builders.ShapeBuilder;
import org.elasticsearch.common.settings.Settings;
import org.elasticsearch.common.xcontent.XContentBuilder;
import org.elasticsearch.common.xcontent.XContentFactory;
import org.elasticsearch.common.xcontent.XContentParser;
import org.elasticsearch.common.xcontent.XContentType;
import org.elasticsearch.index.mapper.LegacyGeoShapeFieldMapper;
import org.elasticsearch.index.mapper.MapperParsingException;
import org.elasticsearch.index.query.ExistsQueryBuilder;
import org.elasticsearch.index.query.GeoShapeQueryBuilder;
import org.elasticsearch.index.query.QueryBuilders;
import org.elasticsearch.test.geo.RandomShapeGenerator;
import org.locationtech.jts.geom.Coordinate;
import org.locationtech.spatial4j.shape.Rectangle;

import java.io.IOException;
import java.util.Locale;

import static org.elasticsearch.action.support.WriteRequest.RefreshPolicy.IMMEDIATE;
import static org.elasticsearch.common.xcontent.XContentFactory.jsonBuilder;
import static org.elasticsearch.index.query.QueryBuilders.geoIntersectionQuery;
import static org.elasticsearch.index.query.QueryBuilders.geoShapeQuery;
import static org.elasticsearch.index.query.QueryBuilders.matchAllQuery;
import static org.elasticsearch.test.geo.RandomShapeGenerator.createGeometryCollectionWithin;
import static org.elasticsearch.test.geo.RandomShapeGenerator.xRandomPoint;
import static org.elasticsearch.test.geo.RandomShapeGenerator.xRandomRectangle;
import static org.elasticsearch.test.hamcrest.ElasticsearchAssertions.assertHitCount;
import static org.elasticsearch.test.hamcrest.ElasticsearchAssertions.assertSearchResponse;
import static org.hamcrest.Matchers.containsString;
import static org.hamcrest.Matchers.equalTo;
import static org.hamcrest.Matchers.greaterThan;

public class GeoShapeQueryTests extends GeoQueryTests {
    protected static final String[] PREFIX_TREES = new String[] {
        LegacyGeoShapeFieldMapper.DeprecatedParameters.PrefixTrees.GEOHASH,
        LegacyGeoShapeFieldMapper.DeprecatedParameters.PrefixTrees.QUADTREE
    };

    @Override
    protected XContentBuilder createTypedMapping() throws Exception {
        XContentBuilder xcb = XContentFactory.jsonBuilder().startObject().startObject("type1")
            .startObject("properties").startObject("geo")
            .field("type", "geo_shape");
        if (randomBoolean()) {
            xcb = xcb.field("tree", randomFrom(PREFIX_TREES))
                .field("strategy", randomFrom(SpatialStrategy.RECURSIVE, SpatialStrategy.TERM));
        }
        xcb = xcb.endObject().endObject().endObject().endObject();

        return xcb;
    }

    @Override
    protected XContentBuilder createDefaultMapping() throws Exception {
        XContentBuilder xcb = XContentFactory.jsonBuilder().startObject()
            .startObject("properties").startObject("geo")
            .field("type", "geo_shape")
            .endObject()
            .endObject()
            .endObject();
        return xcb;
    }

    protected XContentBuilder createPrefixTreeMapping(String tree) throws Exception {
        XContentBuilder xcb = XContentFactory.jsonBuilder().startObject()
            .startObject("properties").startObject("geo")
            .field("type", "geo_shape")
            .field("tree", tree)
            .endObject()
            .endObject()
            .endObject();
        return xcb;
    }

    protected XContentBuilder createRandomMapping() throws Exception {
        XContentBuilder xcb = XContentFactory.jsonBuilder().startObject()
            .startObject("properties").startObject("geo")
            .field("type", "geo_shape");
        if (randomBoolean()) {
            xcb = xcb.field("tree", randomFrom(PREFIX_TREES))
                .field("strategy", randomFrom(SpatialStrategy.RECURSIVE, SpatialStrategy.TERM));
        }
        xcb = xcb.endObject().endObject().endObject();

        return xcb;
    }

    public void testIndexPointsFilterRectangle() throws Exception {
        super.testIndexPointsFilterRectangle(Strings.toString(createTypedMapping()));
    }

    public void testShapeFetchingPath() throws Exception {
        createIndex("shapes");
        client().admin().indices().prepareCreate("test").addMapping("type", "geo", "type=geo_shape").get();

        String location = "\"geo\" : {\"type\":\"polygon\", \"coordinates\":[[[-10,-10],[10,-10],[10,10],[-10,10],[-10,-10]]]}";

        client().prepareIndex("shapes", "type", "1")
            .setSource(
                String.format(
                    Locale.ROOT, "{ %s, \"1\" : { %s, \"2\" : { %s, \"3\" : { %s } }} }", location, location, location, location
                ), XContentType.JSON)
            .setRefreshPolicy(IMMEDIATE).get();
        client().prepareIndex("test", "type", "1")
            .setSource(jsonBuilder().startObject().startObject("geo")
                .field("type", "polygon")
                .startArray("coordinates").startArray()
                .startArray().value(-20).value(-20).endArray()
                .startArray().value(20).value(-20).endArray()
                .startArray().value(20).value(20).endArray()
                .startArray().value(-20).value(20).endArray()
                .startArray().value(-20).value(-20).endArray()
                .endArray().endArray()
                .endObject().endObject()).setRefreshPolicy(IMMEDIATE).get();

        GeoShapeQueryBuilder filter = QueryBuilders.geoShapeQuery("geo", "1").relation(ShapeRelation.INTERSECTS)
            .indexedShapeIndex("shapes")
            .indexedShapePath("geo");
        SearchResponse result = client().prepareSearch("test").setQuery(QueryBuilders.matchAllQuery())
            .setPostFilter(filter).get();
        assertSearchResponse(result);
        assertHitCount(result, 1);
        filter = QueryBuilders.geoShapeQuery("geo", "1").relation(ShapeRelation.INTERSECTS)
            .indexedShapeIndex("shapes")
            .indexedShapePath("1.geo");
        result = client().prepareSearch("test").setQuery(QueryBuilders.matchAllQuery())
            .setPostFilter(filter).get();
        assertSearchResponse(result);
        assertHitCount(result, 1);
        filter = QueryBuilders.geoShapeQuery("geo", "1").relation(ShapeRelation.INTERSECTS)
            .indexedShapeIndex("shapes")
            .indexedShapePath("1.2.geo");
        result = client().prepareSearch("test").setQuery(QueryBuilders.matchAllQuery())
            .setPostFilter(filter).get();
        assertSearchResponse(result);
        assertHitCount(result, 1);
        filter = QueryBuilders.geoShapeQuery("geo", "1").relation(ShapeRelation.INTERSECTS)
            .indexedShapeIndex("shapes")
            .indexedShapePath("1.2.3.geo");
        result = client().prepareSearch("test").setQuery(QueryBuilders.matchAllQuery())
            .setPostFilter(filter).get();
        assertSearchResponse(result);
        assertHitCount(result, 1);

        // now test the query variant
        GeoShapeQueryBuilder query = QueryBuilders.geoShapeQuery("geo", "1")
            .indexedShapeIndex("shapes")
            .indexedShapePath("geo");
        result = client().prepareSearch("test").setQuery(query).get();
        assertSearchResponse(result);
        assertHitCount(result, 1);
        query = QueryBuilders.geoShapeQuery("geo", "1")
            .indexedShapeIndex("shapes")
            .indexedShapePath("1.geo");
        result = client().prepareSearch("test").setQuery(query).get();
        assertSearchResponse(result);
        assertHitCount(result, 1);
        query = QueryBuilders.geoShapeQuery("geo", "1")
            .indexedShapeIndex("shapes")
            .indexedShapePath("1.2.geo");
        result = client().prepareSearch("test").setQuery(query).get();
        assertSearchResponse(result);
        assertHitCount(result, 1);
        query = QueryBuilders.geoShapeQuery("geo", "1")
            .indexedShapeIndex("shapes")
            .indexedShapePath("1.2.3.geo");
        result = client().prepareSearch("test").setQuery(query).get();
        assertSearchResponse(result);
        assertHitCount(result, 1);
    }

    public void testRandomGeoCollectionQuery() throws Exception {
        boolean usePrefixTrees = randomBoolean();
        // Create a random geometry collection to index.
        GeometryCollectionBuilder gcb;
        if (usePrefixTrees) {
            gcb = RandomShapeGenerator.createGeometryCollection(random());
        } else {
            // vector strategy does not yet support multipoint queries
            gcb = new GeometryCollectionBuilder();
            int numShapes = RandomNumbers.randomIntBetween(random(), 1, 4);
            for (int i = 0; i < numShapes; ++i) {
                ShapeBuilder shape;
                do {
                    shape = RandomShapeGenerator.createShape(random());
                } while (shape instanceof MultiPointBuilder);
                gcb.shape(shape);
            }
        }
        org.apache.lucene.geo.Polygon randomPoly = GeoTestUtil.nextPolygon();

        assumeTrue("Skipping the check for the polygon with a degenerated dimension",
            randomPoly.maxLat - randomPoly.minLat > 8.4e-8 &&  randomPoly.maxLon - randomPoly.minLon > 8.4e-8);

        CoordinatesBuilder cb = new CoordinatesBuilder();
        for (int i = 0; i < randomPoly.numPoints(); ++i) {
            cb.coordinate(randomPoly.getPolyLon(i), randomPoly.getPolyLat(i));
        }
        gcb.shape(new PolygonBuilder(cb));

        logger.info("Created Random GeometryCollection containing {} shapes using {} tree", gcb.numShapes(),
            usePrefixTrees ? "geohash" : "quadtree");

        XContentBuilder mapping = createPrefixTreeMapping(usePrefixTrees ? "geohash" : "quadtree");
        Settings settings = Settings.builder().put("index.number_of_shards", 1).build();
        client().admin().indices().prepareCreate("test").addMapping("_doc",mapping).setSettings(settings).get();
        ensureGreen();

        XContentBuilder docSource = gcb.toXContent(jsonBuilder().startObject().field("geo"), null).endObject();
        client().prepareIndex("test","_doc").setId("1").setSource(docSource).setRefreshPolicy(IMMEDIATE).get();

        // Create a random geometry collection to query
        GeometryCollectionBuilder queryCollection = RandomShapeGenerator.createGeometryCollection(random());
        queryCollection.shape(new PolygonBuilder(cb));

        GeoShapeQueryBuilder geoShapeQueryBuilder = QueryBuilders.geoShapeQuery("geo", queryCollection);
        geoShapeQueryBuilder.relation(ShapeRelation.INTERSECTS);
        SearchResponse result = client().prepareSearch("test").setQuery(geoShapeQueryBuilder).get();
        assertSearchResponse(result);
        assertTrue("query: " + geoShapeQueryBuilder.toString() + " doc: " + Strings.toString(docSource),
            result.getHits().getTotalHits().value > 0);
    }

    // Test for issue #34418
    public void testEnvelopeSpanningDateline() throws Exception {
        XContentBuilder mapping = createDefaultMapping();
        client().admin().indices().prepareCreate("test").addMapping("_doc",mapping).get();
        ensureGreen();

        String doc1 = "{\"geo\": {\r\n" + "\"coordinates\": [\r\n" + "-33.918711,\r\n" + "18.847685\r\n" + "],\r\n" +
            "\"type\": \"Point\"\r\n" + "}}";
        client().index(new IndexRequest("test").id("1").source(doc1, XContentType.JSON).setRefreshPolicy(IMMEDIATE)).actionGet();

        String doc2 = "{\"geo\": {\r\n" + "\"coordinates\": [\r\n" + "-49.0,\r\n" + "18.847685\r\n" + "],\r\n" +
            "\"type\": \"Point\"\r\n" + "}}";
        client().index(new IndexRequest("test").id("2").source(doc2, XContentType.JSON).setRefreshPolicy(IMMEDIATE)).actionGet();

        String doc3 = "{\"geo\": {\r\n" + "\"coordinates\": [\r\n" + "49.0,\r\n" + "18.847685\r\n" + "],\r\n" +
            "\"type\": \"Point\"\r\n" + "}}";
        client().index(new IndexRequest("test").id("3").source(doc3, XContentType.JSON).setRefreshPolicy(IMMEDIATE)).actionGet();

        @SuppressWarnings("unchecked") CheckedSupplier<GeoShapeQueryBuilder, IOException> querySupplier = randomFrom(
            () -> QueryBuilders.geoShapeQuery(
                "geo",
                new EnvelopeBuilder(new Coordinate(-21, 44), new Coordinate(-39, 9))
            ).relation(ShapeRelation.WITHIN),
            () -> {
                XContentBuilder builder = XContentFactory.jsonBuilder().startObject()
                    .startObject("geo")
                    .startObject("shape")
                    .field("type", "envelope")
                    .startArray("coordinates")
                    .startArray().value(-21).value(44).endArray()
                    .startArray().value(-39).value(9).endArray()
                    .endArray()
                    .endObject()
                    .field("relation", "within")
                    .endObject()
                    .endObject();
                try (XContentParser parser = createParser(builder)){
                    parser.nextToken();
                    return GeoShapeQueryBuilder.fromXContent(parser);
                }
            },
            () -> {
                XContentBuilder builder = XContentFactory.jsonBuilder().startObject()
                    .startObject("geo")
                    .field("shape", "BBOX (-21, -39, 44, 9)")
                    .field("relation", "within")
                    .endObject()
                    .endObject();
                try (XContentParser parser = createParser(builder)){
                    parser.nextToken();
                    return GeoShapeQueryBuilder.fromXContent(parser);
                }
            }
        );

        SearchResponse response = client().prepareSearch("test")
            .setQuery(querySupplier.get())
            .get();
        assertEquals(2, response.getHits().getTotalHits().value);
        assertNotEquals("1", response.getHits().getAt(0).getId());
        assertNotEquals("1", response.getHits().getAt(1).getId());
    }

    public void testGeometryCollectionRelations() throws Exception {
        XContentBuilder mapping = createPrefixTreeMapping(LegacyGeoShapeFieldMapper.DeprecatedParameters.PrefixTrees.GEOHASH);

        createIndex("test", Settings.builder().put("index.number_of_shards", 1).build(), "doc", mapping);

        EnvelopeBuilder envelopeBuilder = new EnvelopeBuilder(new Coordinate(-10, 10), new Coordinate(10, -10));

        client().index(new IndexRequest("test")
            .source(jsonBuilder().startObject().field("geo", envelopeBuilder).endObject())
            .setRefreshPolicy(IMMEDIATE)).actionGet();

        {
            // A geometry collection that is fully within the indexed shape
            GeometryCollectionBuilder builder = new GeometryCollectionBuilder();
            builder.shape(new PointBuilder(1, 2));
            builder.shape(new PointBuilder(-2, -1));
            SearchResponse response = client().prepareSearch("test")
                .setQuery(geoShapeQuery("geo", builder.buildGeometry()).relation(ShapeRelation.CONTAINS))
                .get();
            assertEquals(1, response.getHits().getTotalHits().value);
            response = client().prepareSearch("test")
                .setQuery(geoShapeQuery("geo", builder.buildGeometry()).relation(ShapeRelation.INTERSECTS))
                .get();
            assertEquals(1, response.getHits().getTotalHits().value);
            response = client().prepareSearch("test")
                .setQuery(geoShapeQuery("geo", builder.buildGeometry()).relation(ShapeRelation.DISJOINT))
                .get();
            assertEquals(0, response.getHits().getTotalHits().value);
        }
        // A geometry collection that is partially within the indexed shape
        {
            GeometryCollectionBuilder builder = new GeometryCollectionBuilder();
            builder.shape(new PointBuilder(1, 2));
            builder.shape(new PointBuilder(20, 30));
            SearchResponse response = client().prepareSearch("test")
                .setQuery(geoShapeQuery("geo", builder.buildGeometry()).relation(ShapeRelation.CONTAINS))
                .get();
            assertEquals(0, response.getHits().getTotalHits().value);
            response = client().prepareSearch("test")
                .setQuery(geoShapeQuery("geo", builder.buildGeometry()).relation(ShapeRelation.INTERSECTS))
                .get();
            assertEquals(1, response.getHits().getTotalHits().value);
            response = client().prepareSearch("test")
                .setQuery(geoShapeQuery("geo", builder.buildGeometry()).relation(ShapeRelation.DISJOINT))
                .get();
            assertEquals(0, response.getHits().getTotalHits().value);
        }
        {
            // A geometry collection that is disjoint with the indexed shape
            GeometryCollectionBuilder builder = new GeometryCollectionBuilder();
            builder.shape(new PointBuilder(-20, -30));
            builder.shape(new PointBuilder(20, 30));
            SearchResponse response = client().prepareSearch("test")
                .setQuery(geoShapeQuery("geo", builder.buildGeometry()).relation(ShapeRelation.CONTAINS))
                .get();
            assertEquals(0, response.getHits().getTotalHits().value);
            response = client().prepareSearch("test")
                .setQuery(geoShapeQuery("geo", builder.buildGeometry()).relation(ShapeRelation.INTERSECTS))
                .get();
            assertEquals(0, response.getHits().getTotalHits().value);
            response = client().prepareSearch("test")
                .setQuery(geoShapeQuery("geo", builder.buildGeometry()).relation(ShapeRelation.DISJOINT))
                .get();
            assertEquals(1, response.getHits().getTotalHits().value);
        }
    }

    public void testEdgeCases() throws Exception {
        XContentBuilder xcb = XContentFactory.jsonBuilder().startObject().startObject("type1")
            .startObject("properties").startObject("geo")
            .field("type", "geo_shape")
            .endObject().endObject().endObject().endObject();
        String mapping = Strings.toString(xcb);
        client().admin().indices().prepareCreate("test").addMapping("type1", mapping, XContentType.JSON).get();
        ensureGreen();

        client().prepareIndex("test", "type1", "blakely").setSource(jsonBuilder().startObject()
            .field("name", "Blakely Island")
            .startObject("geo")
            .field("type", "polygon")
            .startArray("coordinates").startArray()
            .startArray().value(-122.83).value(48.57).endArray()
            .startArray().value(-122.77).value(48.56).endArray()
            .startArray().value(-122.79).value(48.53).endArray()
            .startArray().value(-122.83).value(48.57).endArray() // close the polygon
            .endArray().endArray()
            .endObject()
            .endObject()).setRefreshPolicy(IMMEDIATE).get();

        EnvelopeBuilder query = new EnvelopeBuilder(new Coordinate(-122.88, 48.62), new Coordinate(-122.82, 48.54));

        // This search would fail if both geoshape indexing and geoshape filtering
        // used the bottom-level optimization in SpatialPrefixTree#recursiveGetNodes.
        SearchResponse searchResponse = client().prepareSearch("test").setTypes("type1")
            .setQuery(geoIntersectionQuery("geo", query))
            .get();

        assertSearchResponse(searchResponse);
        assertThat(searchResponse.getHits().getTotalHits().value, equalTo(1L));
        assertThat(searchResponse.getHits().getHits().length, equalTo(1));
        assertThat(searchResponse.getHits().getAt(0).getId(), equalTo("blakely"));
    }

    public void testIndexedShapeReferenceSourceDisabled() throws Exception {
        XContentBuilder mapping = createTypedMapping();
        client().admin().indices().prepareCreate("test").addMapping("type1", mapping).get();
        createIndex("shapes", Settings.EMPTY, "shape_type", "_source", "enabled=false");
        ensureGreen();

        EnvelopeBuilder shape = new EnvelopeBuilder(new Coordinate(-45, 45), new Coordinate(45, -45));

        client().prepareIndex("shapes", "shape_type", "Big_Rectangle").setSource(jsonBuilder().startObject()
            .field("shape", shape).endObject()).setRefreshPolicy(IMMEDIATE).get();

        IllegalArgumentException e = expectThrows(IllegalArgumentException.class, () -> client().prepareSearch("test")
            .setQuery(geoIntersectionQuery("geo", "Big_Rectangle")).get());
        assertThat(e.getMessage(), containsString("source disabled"));
    }

    public void testReusableBuilder() throws IOException {
        PolygonBuilder polygon = new PolygonBuilder(new CoordinatesBuilder()
                .coordinate(170, -10).coordinate(190, -10).coordinate(190, 10).coordinate(170, 10).close())
                .hole(new LineStringBuilder(new CoordinatesBuilder().coordinate(175, -5).coordinate(185, -5).coordinate(185, 5)
                        .coordinate(175, 5).close()));
        assertUnmodified(polygon);

        LineStringBuilder linestring = new LineStringBuilder(new CoordinatesBuilder()
                .coordinate(170, -10).coordinate(190, -10).coordinate(190, 10).coordinate(170, 10).close());
        assertUnmodified(linestring);
    }

    private void assertUnmodified(ShapeBuilder builder) throws IOException {
        String before = Strings.toString(jsonBuilder().startObject().field("area", builder).endObject());
        builder.buildS4J();
        String after = Strings.toString(jsonBuilder().startObject().field("area", builder).endObject());
        assertThat(before, equalTo(after));
    }

    /** tests querying a random geometry collection with a point */
    public void testPointQuery() throws Exception {
        // Create a random geometry collection to index.
        GeometryCollectionBuilder gcb = RandomShapeGenerator.createGeometryCollection(random());
        double[] pt = new double[] {GeoTestUtil.nextLongitude(), GeoTestUtil.nextLatitude()};
        PointBuilder pb = new PointBuilder(pt[0], pt[1]);
        gcb.shape(pb);
        if (randomBoolean()) {
            client().admin().indices().prepareCreate("test").addMapping("type", "geo", "type=geo_shape")
                .execute().actionGet();
        } else {
            client().admin().indices().prepareCreate("test").addMapping("type", "geo", "type=geo_shape,tree=quadtree")
                .execute().actionGet();
        }
        XContentBuilder docSource = gcb.toXContent(jsonBuilder().startObject().field("geo"), null).endObject();
        client().prepareIndex("test", "type", "1").setSource(docSource).setRefreshPolicy(IMMEDIATE).get();

        GeoShapeQueryBuilder geoShapeQueryBuilder = QueryBuilders.geoShapeQuery("geo", pb);
        geoShapeQueryBuilder.relation(ShapeRelation.INTERSECTS);
        SearchResponse result = client().prepareSearch("test").setQuery(geoShapeQueryBuilder).get();
        assertSearchResponse(result);
        assertHitCount(result, 1);
    }

    public void testContainsShapeQuery() throws Exception {
        // Create a random geometry collection.
        Rectangle mbr = xRandomRectangle(random(), xRandomPoint(random()), true);
        boolean usePrefixTrees = randomBoolean();
        GeometryCollectionBuilder gcb;
        if (usePrefixTrees) {
            gcb = createGeometryCollectionWithin(random(), mbr);
        } else {
            // vector strategy does not yet support multipoint queries
            gcb = new GeometryCollectionBuilder();
            int numShapes = RandomNumbers.randomIntBetween(random(), 1, 4);
            for (int i = 0; i < numShapes; ++i) {
                ShapeBuilder shape;
                do {
                    shape = RandomShapeGenerator.createShapeWithin(random(), mbr);
                } while (shape instanceof MultiPointBuilder);
                gcb.shape(shape);
            }
        }

        if (usePrefixTrees) {
<<<<<<< HEAD
            client().admin().indices().prepareCreate("test").addMapping("type", "geo", "type=geo_shape,tree=quadtree")
                .execute().actionGet();
        } else {
            client().admin().indices().prepareCreate("test").addMapping("type", "geo", "type=geo_shape")
=======
            client().admin().indices().prepareCreate("test").addMapping("type", "location", "type=geo_shape,tree=quadtree")
                .execute().actionGet();
        } else {
            client().admin().indices().prepareCreate("test").addMapping("type", "location", "type=geo_shape")
>>>>>>> b5a2ee5b
                .execute().actionGet();
        }

        XContentBuilder docSource = gcb.toXContent(jsonBuilder().startObject().field("geo"), null).endObject();
        client().prepareIndex("test", "type", "1").setSource(docSource).setRefreshPolicy(IMMEDIATE).get();

        // index the mbr of the collection
        EnvelopeBuilder env = new EnvelopeBuilder(new Coordinate(mbr.getMinX(), mbr.getMaxY()),
            new Coordinate(mbr.getMaxX(), mbr.getMinY()));
        docSource = env.toXContent(jsonBuilder().startObject().field("geo"), null).endObject();
        client().prepareIndex("test", "type", "2").setSource(docSource).setRefreshPolicy(IMMEDIATE).get();

        ShapeBuilder filterShape = (gcb.getShapeAt(randomIntBetween(0, gcb.numShapes() - 1)));
        GeoShapeQueryBuilder filter = QueryBuilders.geoShapeQuery("geo", filterShape)
            .relation(ShapeRelation.CONTAINS);

        if (usePrefixTrees) {
            SearchResponse response = client().prepareSearch("test").setQuery(QueryBuilders.matchAllQuery())
                .setPostFilter(filter).get();
            assertSearchResponse(response);
            assertThat(response.getHits().getTotalHits().value, greaterThan(0L));
        } else {
            Exception e = expectThrows(Exception.class, () -> client().prepareSearch("test").setQuery(QueryBuilders.matchAllQuery())
                .setPostFilter(filter).get());
            assertThat(e.getCause().getMessage(), containsString("CONTAINS query relation not supported for Field"));
        }
    }

    public void testExistsQuery() throws Exception {
        // Create a random geometry collection.
        GeometryCollectionBuilder gcb = RandomShapeGenerator.createGeometryCollection(random());
        logger.info("Created Random GeometryCollection containing {} shapes", gcb.numShapes());

        if (randomBoolean()) {
            client().admin().indices().prepareCreate("test").addMapping("type", "geo", "type=geo_shape")
                .execute().actionGet();
        } else {
            client().admin().indices().prepareCreate("test").addMapping("type", "geo", "type=geo_shape,tree=quadtree")
                .execute().actionGet();
        }

        XContentBuilder docSource = gcb.toXContent(jsonBuilder().startObject().field("geo"), null).endObject();
        client().prepareIndex("test", "type", "1").setSource(docSource).setRefreshPolicy(IMMEDIATE).get();

        ExistsQueryBuilder eqb = QueryBuilders.existsQuery("geo");
        SearchResponse result = client().prepareSearch("test").setQuery(eqb).get();
        assertSearchResponse(result);
        assertHitCount(result, 1);
    }

    public void testPointsOnly() throws Exception {
        String mapping = Strings.toString(XContentFactory.jsonBuilder().startObject().startObject("type1")
            .startObject("properties").startObject("location")
            .field("type", "geo_shape")
            .field("tree", randomBoolean() ? "quadtree" : "geohash")
            .field("tree_levels", "6")
            .field("distance_error_pct", "0.01")
            .field("points_only", true)
            .endObject().endObject()
            .endObject().endObject());

        client().admin().indices().prepareCreate("geo_points_only").addMapping("type1", mapping, XContentType.JSON).get();
        ensureGreen();

        ShapeBuilder shape = RandomShapeGenerator.createShape(random());
        try {
            client().prepareIndex("geo_points_only", "type1", "1")
                .setSource(jsonBuilder().startObject().field("location", shape).endObject())
                .setRefreshPolicy(IMMEDIATE).get();
        } catch (MapperParsingException e) {
            // RandomShapeGenerator created something other than a POINT type, verify the correct exception is thrown
            assertThat(e.getCause().getMessage(), containsString("is configured for points only"));
            return;
        }

        // test that point was inserted
        SearchResponse response = client().prepareSearch("geo_points_only").setTypes("type1")
            .setQuery(geoIntersectionQuery("location", shape))
            .get();

        assertEquals(1, response.getHits().getTotalHits().value);
    }

    public void testPointsOnlyExplicit() throws Exception {
        String mapping = Strings.toString(XContentFactory.jsonBuilder().startObject().startObject("type1")
            .startObject("properties").startObject("geo")
            .field("type", "geo_shape")
            .field("tree", randomBoolean() ? "quadtree" : "geohash")
            .field("tree_levels", "6")
            .field("distance_error_pct", "0.01")
            .field("points_only", true)
            .endObject().endObject()
            .endObject().endObject());

        client().admin().indices().prepareCreate("geo_points_only").addMapping("type1", mapping, XContentType.JSON).get();
        ensureGreen();

        // MULTIPOINT
        ShapeBuilder shape = RandomShapeGenerator.createShape(random(), RandomShapeGenerator.ShapeType.MULTIPOINT);
        client().prepareIndex("geo_points_only", "type1", "1")
            .setSource(jsonBuilder().startObject().field("geo", shape).endObject())
            .setRefreshPolicy(IMMEDIATE).get();

        // POINT
        shape = RandomShapeGenerator.createShape(random(), RandomShapeGenerator.ShapeType.POINT);
        client().prepareIndex("geo_points_only", "type1", "2")
            .setSource(jsonBuilder().startObject().field("geo", shape).endObject())
            .setRefreshPolicy(IMMEDIATE).get();

        // test that point was inserted
        SearchResponse response = client().prepareSearch("geo_points_only").setTypes("type1")
            .setQuery(matchAllQuery())
            .get();

        assertEquals(2, response.getHits().getTotalHits().value);
    }

    public void testIndexedShapeReference() throws Exception {
        String mapping = Strings.toString(createTypedMapping());
        client().admin().indices().prepareCreate("test").addMapping("type1", mapping, XContentType.JSON).get();
        createIndex("shapes");
        ensureGreen();

        EnvelopeBuilder shape = new EnvelopeBuilder(new Coordinate(-45, 45), new Coordinate(45, -45));

        client().prepareIndex("shapes", "shape_type", "Big_Rectangle").setSource(jsonBuilder().startObject()
            .field("shape", shape).endObject()).setRefreshPolicy(IMMEDIATE).get();
        client().prepareIndex("test", "type1", "1").setSource(jsonBuilder().startObject()
            .field("name", "Document 1")
            .startObject("geo")
            .field("type", "point")
            .startArray("coordinates").value(-30).value(-30).endArray()
            .endObject()
            .endObject()).setRefreshPolicy(IMMEDIATE).get();

        SearchResponse searchResponse = client().prepareSearch("test")
            .setQuery(geoIntersectionQuery("geo", "Big_Rectangle"))
            .get();

        assertSearchResponse(searchResponse);
        assertThat(searchResponse.getHits().getTotalHits().value, equalTo(1L));
        assertThat(searchResponse.getHits().getHits().length, equalTo(1));
        assertThat(searchResponse.getHits().getAt(0).getId(), equalTo("1"));

        searchResponse = client().prepareSearch("test")
            .setQuery(geoShapeQuery("geo", "Big_Rectangle"))
            .get();

        assertSearchResponse(searchResponse);
        assertThat(searchResponse.getHits().getTotalHits().value, equalTo(1L));
        assertThat(searchResponse.getHits().getHits().length, equalTo(1));
        assertThat(searchResponse.getHits().getAt(0).getId(), equalTo("1"));
    }

    public void testFieldAlias() throws IOException {
        XContentBuilder mapping = XContentFactory.jsonBuilder().startObject()
            .startObject("type")
            .startObject("properties")
            .startObject("location")
            .field("type", "geo_shape")
            .field("tree", randomBoolean() ? "quadtree" : "geohash")
            .endObject()
            .startObject("alias")
            .field("type", "alias")
            .field("path", "location")
            .endObject()
            .endObject()
            .endObject()
            .endObject();

        createIndex("test", Settings.EMPTY, "type", mapping);

        ShapeBuilder shape = RandomShapeGenerator.createShape(random(), RandomShapeGenerator.ShapeType.MULTIPOINT);
        client().prepareIndex("test", "type", "1")
            .setSource(jsonBuilder().startObject().field("location", shape).endObject())
            .setRefreshPolicy(IMMEDIATE).get();

        SearchResponse response = client().prepareSearch("test")
            .setQuery(geoShapeQuery("alias", shape))
            .get();
        assertEquals(1, response.getHits().getTotalHits().value);
    }

    public void testQueryRandomGeoCollection() throws Exception {
        // Create a random geometry collection.
        GeometryCollectionBuilder gcb = RandomShapeGenerator.createGeometryCollection(random());
        org.apache.lucene.geo.Polygon randomPoly = GeoTestUtil.nextPolygon();
        CoordinatesBuilder cb = new CoordinatesBuilder();
        for (int i = 0; i < randomPoly.numPoints(); ++i) {
            cb.coordinate(randomPoly.getPolyLon(i), randomPoly.getPolyLat(i));
        }
        gcb.shape(new PolygonBuilder(cb));

        logger.info("Created Random GeometryCollection containing {} shapes", gcb.numShapes());

        if (randomBoolean()) {
            client().admin().indices().prepareCreate("test")
                .addMapping("type", "geo", "type=geo_shape").get();
        } else {
            client().admin().indices().prepareCreate("test")
                .addMapping("type", "geo", "type=geo_shape,tree=quadtree").get();
        }

        XContentBuilder docSource = gcb.toXContent(jsonBuilder().startObject().field("geo"), null).endObject();
        client().prepareIndex("test", "type", "1").setSource(docSource).setRefreshPolicy(IMMEDIATE).get();

        ShapeBuilder filterShape = (gcb.getShapeAt(gcb.numShapes() - 1));

        GeoShapeQueryBuilder geoShapeQueryBuilder = QueryBuilders.geoShapeQuery("geo", filterShape);
        geoShapeQueryBuilder.relation(ShapeRelation.INTERSECTS);
        SearchResponse result = client().prepareSearch("test").setQuery(geoShapeQueryBuilder).get();
        assertSearchResponse(result);
        assumeTrue("Skipping the check for the polygon with a degenerated dimension until "
                +" https://issues.apache.org/jira/browse/LUCENE-8634 is fixed",
            randomPoly.maxLat - randomPoly.minLat > 8.4e-8 &&  randomPoly.maxLon - randomPoly.minLon > 8.4e-8);
        assertHitCount(result, 1);
    }

    public void testShapeFilterWithDefinedGeoCollection() throws Exception {
        createIndex("shapes");
        client().admin().indices().prepareCreate("test").addMapping("type", "geo", "type=geo_shape,tree=quadtree")
            .get();

        XContentBuilder docSource = jsonBuilder().startObject().startObject("geo")
            .field("type", "geometrycollection")
            .startArray("geometries")
            .startObject()
            .field("type", "point")
            .startArray("coordinates")
            .value(100.0).value(0.0)
            .endArray()
            .endObject()
            .startObject()
            .field("type", "linestring")
            .startArray("coordinates")
            .startArray()
            .value(101.0).value(0.0)
            .endArray()
            .startArray()
            .value(102.0).value(1.0)
            .endArray()
            .endArray()
            .endObject()
            .endArray()
            .endObject().endObject();
        client().prepareIndex("test", "type", "1")
            .setSource(docSource).setRefreshPolicy(IMMEDIATE).get();

        GeoShapeQueryBuilder filter = QueryBuilders.geoShapeQuery(
            "geo",
            new GeometryCollectionBuilder()
                .polygon(
                    new PolygonBuilder(new CoordinatesBuilder().coordinate(99.0, -1.0).coordinate(99.0, 3.0)
                        .coordinate(103.0, 3.0).coordinate(103.0, -1.0)
                        .coordinate(99.0, -1.0)))).relation(ShapeRelation.INTERSECTS);
        SearchResponse result = client().prepareSearch("test").setQuery(QueryBuilders.matchAllQuery())
            .setPostFilter(filter).get();
        assertSearchResponse(result);
        assertHitCount(result, 1);
        filter = QueryBuilders.geoShapeQuery(
            "geo",
            new GeometryCollectionBuilder().polygon(
                new PolygonBuilder(new CoordinatesBuilder().coordinate(199.0, -11.0).coordinate(199.0, 13.0)
                    .coordinate(193.0, 13.0).coordinate(193.0, -11.0)
                    .coordinate(199.0, -11.0)))).relation(ShapeRelation.INTERSECTS);
        result = client().prepareSearch("test").setQuery(QueryBuilders.matchAllQuery())
            .setPostFilter(filter).get();
        assertSearchResponse(result);
        assertHitCount(result, 0);
        filter = QueryBuilders.geoShapeQuery("geo", new GeometryCollectionBuilder()
            .polygon(new PolygonBuilder(new CoordinatesBuilder().coordinate(99.0, -1.0).coordinate(99.0, 3.0).coordinate(103.0, 3.0)
                .coordinate(103.0, -1.0).coordinate(99.0, -1.0)))
            .polygon(
                new PolygonBuilder(new CoordinatesBuilder().coordinate(199.0, -11.0).coordinate(199.0, 13.0)
                    .coordinate(193.0, 13.0).coordinate(193.0, -11.0)
                    .coordinate(199.0, -11.0)))).relation(ShapeRelation.INTERSECTS);
        result = client().prepareSearch("test").setQuery(QueryBuilders.matchAllQuery())
            .setPostFilter(filter).get();
        assertSearchResponse(result);
        assertHitCount(result, 1);
        // no shape
        filter = QueryBuilders.geoShapeQuery("geo", new GeometryCollectionBuilder());
        result = client().prepareSearch("test").setQuery(QueryBuilders.matchAllQuery())
            .setPostFilter(filter).get();
        assertSearchResponse(result);
        assertHitCount(result, 0);
    }

    public void testGeometryCollectionRelations() throws IOException {
        XContentBuilder mapping = XContentFactory.jsonBuilder().startObject()
            .startObject("doc")
            .startObject("properties")
            .startObject("geo").field("type", "geo_shape").endObject()
            .endObject()
            .endObject()
            .endObject();

        createIndex("test", Settings.builder().put("index.number_of_shards", 1).build(), "doc", mapping);

        EnvelopeBuilder envelopeBuilder = new EnvelopeBuilder(new Coordinate(-10, 10), new Coordinate(10, -10));

        client().index(new IndexRequest("test")
            .source(jsonBuilder().startObject().field("geo", envelopeBuilder).endObject())
            .setRefreshPolicy(IMMEDIATE)).actionGet();

        {
            // A geometry collection that is fully within the indexed shape
            GeometryCollectionBuilder builder = new GeometryCollectionBuilder();
            builder.shape(new PointBuilder(1, 2));
            builder.shape(new PointBuilder(-2, -1));
            SearchResponse response = client().prepareSearch("test")
                .setQuery(geoShapeQuery("geo", builder.buildGeometry()).relation(ShapeRelation.CONTAINS))
                .get();
            assertEquals(1, response.getHits().getTotalHits().value);
            response = client().prepareSearch("test")
                .setQuery(geoShapeQuery("geo", builder.buildGeometry()).relation(ShapeRelation.INTERSECTS))
                .get();
            assertEquals(1, response.getHits().getTotalHits().value);
            response = client().prepareSearch("test")
                .setQuery(geoShapeQuery("geo", builder.buildGeometry()).relation(ShapeRelation.DISJOINT))
                .get();
            assertEquals(0, response.getHits().getTotalHits().value);
        }
        // A geometry collection that is partially within the indexed shape
        {
            GeometryCollectionBuilder builder = new GeometryCollectionBuilder();
            builder.shape(new PointBuilder(1, 2));
            builder.shape(new PointBuilder(20, 30));
            SearchResponse response = client().prepareSearch("test")
                .setQuery(geoShapeQuery("geo", builder.buildGeometry()).relation(ShapeRelation.CONTAINS))
                .get();
            assertEquals(0, response.getHits().getTotalHits().value);
            response = client().prepareSearch("test")
                .setQuery(geoShapeQuery("geo", builder.buildGeometry()).relation(ShapeRelation.INTERSECTS))
                .get();
            assertEquals(1, response.getHits().getTotalHits().value);
            response = client().prepareSearch("test")
                .setQuery(geoShapeQuery("geo", builder.buildGeometry()).relation(ShapeRelation.DISJOINT))
                .get();
            assertEquals(0, response.getHits().getTotalHits().value);
        }
        {
            // A geometry collection that is disjoint with the indexed shape
            GeometryCollectionBuilder builder = new GeometryCollectionBuilder();
            builder.shape(new PointBuilder(-20, -30));
            builder.shape(new PointBuilder(20, 30));
            SearchResponse response = client().prepareSearch("test")
                .setQuery(geoShapeQuery("geo", builder.buildGeometry()).relation(ShapeRelation.CONTAINS))
                .get();
            assertEquals(0, response.getHits().getTotalHits().value);
            response = client().prepareSearch("test")
                .setQuery(geoShapeQuery("geo", builder.buildGeometry()).relation(ShapeRelation.INTERSECTS))
                .get();
            assertEquals(0, response.getHits().getTotalHits().value);
            response = client().prepareSearch("test")
                .setQuery(geoShapeQuery("geo", builder.buildGeometry()).relation(ShapeRelation.DISJOINT))
                .get();
            assertEquals(1, response.getHits().getTotalHits().value);
        }
    }
}<|MERGE_RESOLUTION|>--- conflicted
+++ resolved
@@ -503,17 +503,10 @@
         }
 
         if (usePrefixTrees) {
-<<<<<<< HEAD
             client().admin().indices().prepareCreate("test").addMapping("type", "geo", "type=geo_shape,tree=quadtree")
                 .execute().actionGet();
         } else {
             client().admin().indices().prepareCreate("test").addMapping("type", "geo", "type=geo_shape")
-=======
-            client().admin().indices().prepareCreate("test").addMapping("type", "location", "type=geo_shape,tree=quadtree")
-                .execute().actionGet();
-        } else {
-            client().admin().indices().prepareCreate("test").addMapping("type", "location", "type=geo_shape")
->>>>>>> b5a2ee5b
                 .execute().actionGet();
         }
 
