/*
 * Copyright Elasticsearch B.V. and/or licensed to Elasticsearch B.V. under one
 * or more contributor license agreements. Licensed under the Elastic License
 * 2.0 and the Server Side Public License, v 1; you may not use this file except
 * in compliance with, at your election, the Elastic License 2.0 or the Server
 * Side Public License, v 1.
 */

package org.elasticsearch.search;

import org.apache.lucene.index.IndexReader;
import org.apache.lucene.search.IndexSearcher;
import org.apache.lucene.search.MatchNoDocsQuery;
import org.apache.lucene.search.Query;
import org.apache.lucene.search.Sort;
import org.apache.lucene.store.Directory;
import org.apache.lucene.tests.index.RandomIndexWriter;
import org.elasticsearch.Version;
import org.elasticsearch.action.search.SearchType;
import org.elasticsearch.cluster.metadata.IndexMetadata;
import org.elasticsearch.common.UUIDs;
import org.elasticsearch.common.settings.Settings;
import org.elasticsearch.core.TimeValue;
import org.elasticsearch.index.IndexService;
import org.elasticsearch.index.IndexSettings;
import org.elasticsearch.index.cache.IndexCache;
import org.elasticsearch.index.cache.query.QueryCache;
import org.elasticsearch.index.engine.Engine;
import org.elasticsearch.index.mapper.MappedFieldType;
import org.elasticsearch.index.mapper.MapperService;
import org.elasticsearch.index.query.AbstractQueryBuilder;
import org.elasticsearch.index.query.ParsedQuery;
import org.elasticsearch.index.query.SearchExecutionContext;
import org.elasticsearch.index.shard.IndexShard;
import org.elasticsearch.index.shard.ShardId;
import org.elasticsearch.search.internal.AliasFilter;
import org.elasticsearch.search.internal.LegacyReaderContext;
import org.elasticsearch.search.internal.ReaderContext;
import org.elasticsearch.search.internal.ScrollContext;
import org.elasticsearch.search.internal.ShardSearchContextId;
import org.elasticsearch.search.internal.ShardSearchRequest;
import org.elasticsearch.search.rescore.RescoreContext;
import org.elasticsearch.search.slice.SliceBuilder;
import org.elasticsearch.search.sort.SortAndFormats;
import org.elasticsearch.test.ESTestCase;
import org.elasticsearch.threadpool.TestThreadPool;
import org.elasticsearch.threadpool.ThreadPool;

import java.io.IOException;
import java.util.UUID;
import java.util.function.Function;
import java.util.function.Supplier;

import static org.hamcrest.Matchers.equalTo;
import static org.hamcrest.Matchers.is;
import static org.mockito.ArgumentMatchers.any;
import static org.mockito.ArgumentMatchers.anyString;
import static org.mockito.ArgumentMatchers.eq;
import static org.mockito.ArgumentMatchers.nullable;
import static org.mockito.Mockito.mock;
import static org.mockito.Mockito.when;

public class DefaultSearchContextTests extends ESTestCase {

    public void testPreProcess() throws Exception {
        TimeValue timeout = new TimeValue(randomIntBetween(1, 100));
        ShardSearchRequest shardSearchRequest = mock(ShardSearchRequest.class);
        when(shardSearchRequest.searchType()).thenReturn(SearchType.DEFAULT);
        ShardId shardId = new ShardId("index", UUID.randomUUID().toString(), 1);
        when(shardSearchRequest.shardId()).thenReturn(shardId);
        when(shardSearchRequest.shardRequestIndex()).thenReturn(shardId.id());
        when(shardSearchRequest.numberOfShards()).thenReturn(2);

        ThreadPool threadPool = new TestThreadPool(this.getClass().getName());
        IndexShard indexShard = mock(IndexShard.class);
        when(indexShard.getThreadPool()).thenReturn(threadPool);

        int maxResultWindow = randomIntBetween(50, 100);
        int maxRescoreWindow = randomIntBetween(50, 100);
        int maxSlicesPerScroll = randomIntBetween(50, 100);
        Settings settings = indexSettings(Version.CURRENT, 2, 1).put("index.max_result_window", maxResultWindow)
            .put("index.max_slices_per_scroll", maxSlicesPerScroll)
            .put("index.max_rescore_window", maxRescoreWindow)
            .build();

        IndexService indexService = mock(IndexService.class);
        IndexCache indexCache = mock(IndexCache.class);
        QueryCache queryCache = mock(QueryCache.class);
        when(indexCache.query()).thenReturn(queryCache);
        when(indexService.cache()).thenReturn(indexCache);
        SearchExecutionContext searchExecutionContext = mock(SearchExecutionContext.class);
        when(indexService.newSearchExecutionContext(eq(shardId.id()), eq(shardId.id()), any(), any(), nullable(String.class), any()))
            .thenReturn(searchExecutionContext);
        MapperService mapperService = mock(MapperService.class);
        when(mapperService.hasNested()).thenReturn(randomBoolean());
        when(indexService.mapperService()).thenReturn(mapperService);

        IndexMetadata indexMetadata = IndexMetadata.builder("index").settings(settings).build();
        IndexSettings indexSettings = new IndexSettings(indexMetadata, Settings.EMPTY);
        when(indexService.getIndexSettings()).thenReturn(indexSettings);
        when(mapperService.getIndexSettings()).thenReturn(indexSettings);
        when(searchExecutionContext.getIndexSettings()).thenReturn(indexSettings);
        when(searchExecutionContext.indexVersionCreated()).thenReturn(indexSettings.getIndexVersionCreated());

        try (Directory dir = newDirectory(); RandomIndexWriter w = new RandomIndexWriter(random(), dir)) {

            final Supplier<Engine.SearcherSupplier> searcherSupplier = () -> new Engine.SearcherSupplier(Function.identity()) {
                @Override
                protected void doClose() {}

                @Override
                protected Engine.Searcher acquireSearcherInternal(String source) {
                    try {
                        IndexReader reader = w.getReader();
                        return new Engine.Searcher(
                            "test",
                            reader,
                            IndexSearcher.getDefaultSimilarity(),
                            IndexSearcher.getDefaultQueryCache(),
                            IndexSearcher.getDefaultQueryCachingPolicy(),
                            reader
                        );
                    } catch (IOException exc) {
                        throw new AssertionError(exc);
                    }
                }
            };

            SearchShardTarget target = new SearchShardTarget("node", shardId, null);

            ReaderContext readerWithoutScroll = new ReaderContext(
                newContextId(),
                indexService,
                indexShard,
                searcherSupplier.get(),
                randomNonNegativeLong(),
                false
            );
            DefaultSearchContext contextWithoutScroll = new DefaultSearchContext(
                readerWithoutScroll,
                shardSearchRequest,
                target,
                null,
                timeout,
                randomIntBetween(1, Integer.MAX_VALUE),
                null,
                false,
                false
            );
            contextWithoutScroll.from(300);
            contextWithoutScroll.close();

            // resultWindow greater than maxResultWindow and scrollContext is null
            IllegalArgumentException exception = expectThrows(IllegalArgumentException.class, () -> contextWithoutScroll.preProcess());
            assertThat(
                exception.getMessage(),
                equalTo(
                    "Result window is too large, from + size must be less than or equal to:"
                        + " ["
                        + maxResultWindow
                        + "] but was [310]. See the scroll api for a more efficient way to request large data sets. "
                        + "This limit can be set by changing the ["
                        + IndexSettings.MAX_RESULT_WINDOW_SETTING.getKey()
                        + "] index level setting."
                )
            );

            // resultWindow greater than maxResultWindow and scrollContext isn't null
            when(shardSearchRequest.scroll()).thenReturn(new Scroll(TimeValue.timeValueMillis(randomInt(1000))));
            ReaderContext readerContext = new LegacyReaderContext(
                newContextId(),
                indexService,
                indexShard,
                searcherSupplier.get(),
                shardSearchRequest,
                randomNonNegativeLong()
            );
            DefaultSearchContext context1 = new DefaultSearchContext(
                readerContext,
                shardSearchRequest,
                target,
                null,
                timeout,
<<<<<<< HEAD
                null,
                false,
=======
                randomIntBetween(1, Integer.MAX_VALUE),
                null,
>>>>>>> 84698831
                false
            );
            context1.from(300);
            exception = expectThrows(IllegalArgumentException.class, () -> context1.preProcess());
            assertThat(
                exception.getMessage(),
                equalTo(
                    "Batch size is too large, size must be less than or equal to: ["
                        + maxResultWindow
                        + "] but was [310]. Scroll batch sizes cost as much memory as result windows so they are "
                        + "controlled by the ["
                        + IndexSettings.MAX_RESULT_WINDOW_SETTING.getKey()
                        + "] index level setting."
                )
            );

            // resultWindow not greater than maxResultWindow and both rescore and sort are not null
            context1.from(0);
            DocValueFormat docValueFormat = mock(DocValueFormat.class);
            SortAndFormats sortAndFormats = new SortAndFormats(new Sort(), new DocValueFormat[] { docValueFormat });
            context1.sort(sortAndFormats);

            RescoreContext rescoreContext = mock(RescoreContext.class);
            when(rescoreContext.getWindowSize()).thenReturn(500);
            context1.addRescore(rescoreContext);

            exception = expectThrows(IllegalArgumentException.class, () -> context1.preProcess());
            assertThat(exception.getMessage(), equalTo("Cannot use [sort] option in conjunction with [rescore]."));

            // rescore is null but sort is not null and rescoreContext.getWindowSize() exceeds maxResultWindow
            context1.sort(null);
            exception = expectThrows(IllegalArgumentException.class, () -> context1.preProcess());

            assertThat(
                exception.getMessage(),
                equalTo(
                    "Rescore window ["
                        + rescoreContext.getWindowSize()
                        + "] is too large. "
                        + "It must be less than ["
                        + maxRescoreWindow
                        + "]. This prevents allocating massive heaps for storing the results "
                        + "to be rescored. This limit can be set by changing the ["
                        + IndexSettings.MAX_RESCORE_WINDOW_SETTING.getKey()
                        + "] index level setting."
                )
            );

            readerContext.close();
            readerContext = new ReaderContext(
                newContextId(),
                indexService,
                indexShard,
                searcherSupplier.get(),
                randomNonNegativeLong(),
                false
            ) {
                @Override
                public ScrollContext scrollContext() {
                    ScrollContext scrollContext = new ScrollContext();
                    scrollContext.scroll = new Scroll(TimeValue.timeValueSeconds(5));
                    return scrollContext;
                }
            };
            // rescore is null but sliceBuilder is not null
            DefaultSearchContext context2 = new DefaultSearchContext(
                readerContext,
                shardSearchRequest,
                target,
                null,
                timeout,
<<<<<<< HEAD
                null,
                false,
=======
                randomIntBetween(1, Integer.MAX_VALUE),
                null,
>>>>>>> 84698831
                false
            );

            SliceBuilder sliceBuilder = mock(SliceBuilder.class);
            int numSlices = maxSlicesPerScroll + randomIntBetween(1, 100);
            when(sliceBuilder.getMax()).thenReturn(numSlices);
            context2.sliceBuilder(sliceBuilder);

            exception = expectThrows(IllegalArgumentException.class, () -> context2.preProcess());
            assertThat(
                exception.getMessage(),
                equalTo(
                    "The number of slices ["
                        + numSlices
                        + "] is too large. It must "
                        + "be less than ["
                        + maxSlicesPerScroll
                        + "]. This limit can be set by changing the ["
                        + IndexSettings.MAX_SLICES_PER_SCROLL.getKey()
                        + "] index level setting."
                )
            );

            // No exceptions should be thrown
            when(shardSearchRequest.getAliasFilter()).thenReturn(AliasFilter.EMPTY);
            when(shardSearchRequest.indexBoost()).thenReturn(AbstractQueryBuilder.DEFAULT_BOOST);

            DefaultSearchContext context3 = new DefaultSearchContext(
                readerContext,
                shardSearchRequest,
                target,
                null,
                timeout,
<<<<<<< HEAD
                null,
                false,
=======
                randomIntBetween(1, Integer.MAX_VALUE),
                null,
>>>>>>> 84698831
                false
            );
            ParsedQuery parsedQuery = ParsedQuery.parsedMatchAllQuery();
            context3.sliceBuilder(null).parsedQuery(parsedQuery).preProcess();
            assertEquals(context3.query(), context3.buildFilteredQuery(parsedQuery.query()));

            when(searchExecutionContext.getFieldType(anyString())).thenReturn(mock(MappedFieldType.class));

            readerContext.close();
            readerContext = new ReaderContext(
                newContextId(),
                indexService,
                indexShard,
                searcherSupplier.get(),
                randomNonNegativeLong(),
                false
            );
            DefaultSearchContext context4 = new DefaultSearchContext(
                readerContext,
                shardSearchRequest,
                target,
                null,
                timeout,
<<<<<<< HEAD
                null,
                false,
=======
                randomIntBetween(1, Integer.MAX_VALUE),
                null,
>>>>>>> 84698831
                false
            );
            context4.sliceBuilder(new SliceBuilder(1, 2)).parsedQuery(parsedQuery).preProcess();
            Query query1 = context4.query();
            context4.sliceBuilder(new SliceBuilder(0, 2)).parsedQuery(parsedQuery).preProcess();
            Query query2 = context4.query();
            assertTrue(query1 instanceof MatchNoDocsQuery || query2 instanceof MatchNoDocsQuery);

            readerContext.close();
            threadPool.shutdown();
        }
    }

    public void testClearQueryCancellationsOnClose() throws IOException {
        TimeValue timeout = new TimeValue(randomIntBetween(1, 100));
        ShardSearchRequest shardSearchRequest = mock(ShardSearchRequest.class);
        when(shardSearchRequest.searchType()).thenReturn(SearchType.DEFAULT);
        ShardId shardId = new ShardId("index", UUID.randomUUID().toString(), 1);
        when(shardSearchRequest.shardId()).thenReturn(shardId);

        ThreadPool threadPool = new TestThreadPool(this.getClass().getName());
        IndexShard indexShard = mock(IndexShard.class);
        when(indexShard.getThreadPool()).thenReturn(threadPool);

        IndexService indexService = mock(IndexService.class);

        try (Directory dir = newDirectory(); RandomIndexWriter w = new RandomIndexWriter(random(), dir)) {

            final Engine.SearcherSupplier searcherSupplier = new Engine.SearcherSupplier(Function.identity()) {
                @Override
                protected void doClose() {}

                @Override
                protected Engine.Searcher acquireSearcherInternal(String source) {
                    try {
                        IndexReader reader = w.getReader();
                        return new Engine.Searcher(
                            "test",
                            reader,
                            IndexSearcher.getDefaultSimilarity(),
                            IndexSearcher.getDefaultQueryCache(),
                            IndexSearcher.getDefaultQueryCachingPolicy(),
                            reader
                        );
                    } catch (IOException exc) {
                        throw new AssertionError(exc);
                    }
                }
            };
            SearchShardTarget target = new SearchShardTarget("node", shardId, null);
            ReaderContext readerContext = new ReaderContext(
                newContextId(),
                indexService,
                indexShard,
                searcherSupplier,
                randomNonNegativeLong(),
                false
            );
            DefaultSearchContext context = new DefaultSearchContext(
                readerContext,
                shardSearchRequest,
                target,
                null,
                timeout,
<<<<<<< HEAD
                null,
                false,
=======
                randomIntBetween(1, Integer.MAX_VALUE),
                null,
>>>>>>> 84698831
                false
            );

            assertThat(context.searcher().hasCancellations(), is(false));
            context.searcher().addQueryCancellation(() -> {});
            assertThat(context.searcher().hasCancellations(), is(true));

            context.close();
            assertThat(context.searcher().hasCancellations(), is(false));

            readerContext.close();
        } finally {
            threadPool.shutdown();
        }
    }

    private ShardSearchContextId newContextId() {
        return new ShardSearchContextId(UUIDs.randomBase64UUID(), randomNonNegativeLong());
    }
}<|MERGE_RESOLUTION|>--- conflicted
+++ resolved
@@ -181,13 +181,9 @@
                 target,
                 null,
                 timeout,
-<<<<<<< HEAD
-                null,
-                false,
-=======
-                randomIntBetween(1, Integer.MAX_VALUE),
-                null,
->>>>>>> 84698831
+                randomIntBetween(1, Integer.MAX_VALUE),
+                null,
+                false,
                 false
             );
             context1.from(300);
@@ -259,13 +255,9 @@
                 target,
                 null,
                 timeout,
-<<<<<<< HEAD
-                null,
-                false,
-=======
-                randomIntBetween(1, Integer.MAX_VALUE),
-                null,
->>>>>>> 84698831
+                randomIntBetween(1, Integer.MAX_VALUE),
+                null,
+                false,
                 false
             );
 
@@ -299,13 +291,9 @@
                 target,
                 null,
                 timeout,
-<<<<<<< HEAD
-                null,
-                false,
-=======
-                randomIntBetween(1, Integer.MAX_VALUE),
-                null,
->>>>>>> 84698831
+                randomIntBetween(1, Integer.MAX_VALUE),
+                null,
+                false,
                 false
             );
             ParsedQuery parsedQuery = ParsedQuery.parsedMatchAllQuery();
@@ -329,13 +317,9 @@
                 target,
                 null,
                 timeout,
-<<<<<<< HEAD
-                null,
-                false,
-=======
-                randomIntBetween(1, Integer.MAX_VALUE),
-                null,
->>>>>>> 84698831
+                randomIntBetween(1, Integer.MAX_VALUE),
+                null,
+                false,
                 false
             );
             context4.sliceBuilder(new SliceBuilder(1, 2)).parsedQuery(parsedQuery).preProcess();
@@ -400,13 +384,9 @@
                 target,
                 null,
                 timeout,
-<<<<<<< HEAD
-                null,
-                false,
-=======
-                randomIntBetween(1, Integer.MAX_VALUE),
-                null,
->>>>>>> 84698831
+                randomIntBetween(1, Integer.MAX_VALUE),
+                null,
+                false,
                 false
             );
 
