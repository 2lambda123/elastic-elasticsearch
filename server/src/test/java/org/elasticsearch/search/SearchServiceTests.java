/*
 * Copyright Elasticsearch B.V. and/or licensed to Elasticsearch B.V. under one
 * or more contributor license agreements. Licensed under the Elastic License
 * 2.0 and the Server Side Public License, v 1; you may not use this file except
 * in compliance with, at your election, the Elastic License 2.0 or the Server
 * Side Public License, v 1.
 */
package org.elasticsearch.search;

import org.apache.lucene.index.DirectoryReader;
import org.apache.lucene.index.FilterDirectoryReader;
import org.apache.lucene.index.LeafReader;
import org.apache.lucene.index.Term;
import org.apache.lucene.search.MatchAllDocsQuery;
import org.apache.lucene.search.Query;
import org.apache.lucene.search.TotalHitCountCollectorManager;
import org.apache.lucene.store.AlreadyClosedException;
import org.apache.lucene.util.SetOnce;
import org.elasticsearch.ElasticsearchException;
import org.elasticsearch.ElasticsearchTimeoutException;
import org.elasticsearch.TransportVersion;
import org.elasticsearch.TransportVersions;
import org.elasticsearch.action.ActionListener;
import org.elasticsearch.action.DocWriteResponse;
import org.elasticsearch.action.OriginalIndices;
import org.elasticsearch.action.admin.cluster.settings.ClusterUpdateSettingsResponse;
import org.elasticsearch.action.index.IndexRequestBuilder;
import org.elasticsearch.action.search.ClearScrollRequest;
import org.elasticsearch.action.search.ClosePointInTimeRequest;
import org.elasticsearch.action.search.OpenPointInTimeRequest;
import org.elasticsearch.action.search.SearchPhaseExecutionException;
import org.elasticsearch.action.search.SearchRequest;
import org.elasticsearch.action.search.SearchResponse;
import org.elasticsearch.action.search.SearchScrollRequest;
import org.elasticsearch.action.search.SearchShardTask;
import org.elasticsearch.action.search.SearchType;
import org.elasticsearch.action.search.TransportClosePointInTimeAction;
import org.elasticsearch.action.search.TransportOpenPointInTimeAction;
import org.elasticsearch.action.search.TransportSearchAction;
import org.elasticsearch.action.support.IndicesOptions;
import org.elasticsearch.action.support.PlainActionFuture;
import org.elasticsearch.action.support.WriteRequest;
import org.elasticsearch.cluster.metadata.IndexMetadata;
import org.elasticsearch.cluster.routing.ShardRouting;
import org.elasticsearch.cluster.routing.ShardRoutingState;
import org.elasticsearch.cluster.routing.TestShardRouting;
import org.elasticsearch.common.UUIDs;
import org.elasticsearch.common.io.stream.StreamInput;
import org.elasticsearch.common.io.stream.StreamOutput;
import org.elasticsearch.common.settings.Settings;
import org.elasticsearch.core.AbstractRefCounted;
import org.elasticsearch.core.TimeValue;
import org.elasticsearch.index.Index;
import org.elasticsearch.index.IndexModule;
import org.elasticsearch.index.IndexNotFoundException;
import org.elasticsearch.index.IndexService;
import org.elasticsearch.index.IndexSettings;
import org.elasticsearch.index.engine.Engine;
import org.elasticsearch.index.query.AbstractQueryBuilder;
import org.elasticsearch.index.query.MatchAllQueryBuilder;
import org.elasticsearch.index.query.MatchNoneQueryBuilder;
import org.elasticsearch.index.query.QueryBuilder;
import org.elasticsearch.index.query.QueryRewriteContext;
import org.elasticsearch.index.query.SearchExecutionContext;
import org.elasticsearch.index.query.TermQueryBuilder;
import org.elasticsearch.index.search.stats.SearchStats;
import org.elasticsearch.index.shard.IndexShard;
import org.elasticsearch.index.shard.SearchOperationListener;
import org.elasticsearch.index.shard.ShardId;
import org.elasticsearch.indices.IndicesService;
import org.elasticsearch.indices.settings.InternalOrPrivateSettingsPlugin;
import org.elasticsearch.plugins.Plugin;
import org.elasticsearch.plugins.SearchPlugin;
import org.elasticsearch.rest.RestStatus;
import org.elasticsearch.script.MockScriptEngine;
import org.elasticsearch.script.MockScriptPlugin;
import org.elasticsearch.script.Script;
import org.elasticsearch.script.ScriptType;
import org.elasticsearch.search.SearchService.ResultsType;
import org.elasticsearch.search.aggregations.AggregationBuilders;
import org.elasticsearch.search.aggregations.AggregationReduceContext;
import org.elasticsearch.search.aggregations.MultiBucketConsumerService;
import org.elasticsearch.search.aggregations.bucket.filter.FiltersAggregationBuilder;
import org.elasticsearch.search.aggregations.bucket.global.GlobalAggregationBuilder;
import org.elasticsearch.search.aggregations.bucket.terms.TermsAggregationBuilder;
import org.elasticsearch.search.aggregations.support.AggregationContext;
import org.elasticsearch.search.aggregations.support.ValueType;
import org.elasticsearch.search.builder.PointInTimeBuilder;
import org.elasticsearch.search.builder.SearchSourceBuilder;
import org.elasticsearch.search.dfs.AggregatedDfs;
import org.elasticsearch.search.fetch.FetchSearchResult;
import org.elasticsearch.search.fetch.ShardFetchRequest;
import org.elasticsearch.search.fetch.subphase.FieldAndFormat;
import org.elasticsearch.search.internal.AliasFilter;
import org.elasticsearch.search.internal.ContextIndexSearcher;
import org.elasticsearch.search.internal.ReaderContext;
import org.elasticsearch.search.internal.SearchContext;
import org.elasticsearch.search.internal.ShardSearchContextId;
import org.elasticsearch.search.internal.ShardSearchRequest;
import org.elasticsearch.search.query.NonCountingTermQuery;
import org.elasticsearch.search.query.QuerySearchRequest;
import org.elasticsearch.search.query.QuerySearchResult;
import org.elasticsearch.search.suggest.SuggestBuilder;
import org.elasticsearch.tasks.TaskCancelHelper;
import org.elasticsearch.tasks.TaskCancelledException;
import org.elasticsearch.tasks.TaskId;
import org.elasticsearch.test.ESSingleNodeTestCase;
import org.elasticsearch.threadpool.ThreadPool;
import org.elasticsearch.xcontent.XContentBuilder;
import org.elasticsearch.xcontent.json.JsonXContent;
import org.junit.Before;

import java.io.IOException;
import java.util.ArrayList;
import java.util.Collection;
import java.util.Collections;
import java.util.LinkedList;
import java.util.List;
import java.util.Locale;
import java.util.Map;
import java.util.concurrent.CopyOnWriteArrayList;
import java.util.concurrent.CountDownLatch;
import java.util.concurrent.ExecutionException;
import java.util.concurrent.Semaphore;
import java.util.concurrent.ThreadPoolExecutor;
import java.util.concurrent.atomic.AtomicBoolean;
import java.util.concurrent.atomic.AtomicInteger;
import java.util.function.Consumer;
import java.util.function.Function;
import java.util.function.Supplier;

import static java.util.Collections.emptyList;
import static java.util.Collections.emptyMap;
import static java.util.Collections.singletonList;
import static org.elasticsearch.action.support.WriteRequest.RefreshPolicy.IMMEDIATE;
import static org.elasticsearch.indices.cluster.IndicesClusterStateService.AllocatedIndices.IndexRemovalReason.DELETED;
import static org.elasticsearch.search.SearchService.QUERY_PHASE_PARALLEL_COLLECTION_ENABLED;
import static org.elasticsearch.search.SearchService.SEARCH_WORKER_THREADS_ENABLED;
import static org.elasticsearch.test.hamcrest.ElasticsearchAssertions.assertAcked;
import static org.elasticsearch.test.hamcrest.ElasticsearchAssertions.assertHitCount;
import static org.elasticsearch.test.hamcrest.ElasticsearchAssertions.assertResponse;
import static org.elasticsearch.test.hamcrest.ElasticsearchAssertions.assertSearchHits;
import static org.hamcrest.CoreMatchers.containsString;
import static org.hamcrest.CoreMatchers.equalTo;
import static org.hamcrest.CoreMatchers.instanceOf;
import static org.hamcrest.CoreMatchers.is;
import static org.hamcrest.CoreMatchers.notNullValue;
import static org.hamcrest.CoreMatchers.startsWith;
import static org.hamcrest.Matchers.containsInAnyOrder;
import static org.hamcrest.Matchers.not;
import static org.mockito.Mockito.mock;

public class SearchServiceTests extends ESSingleNodeTestCase {

    @Override
    protected boolean resetNodeAfterTest() {
        return true;
    }

    @Override
    protected Collection<Class<? extends Plugin>> getPlugins() {
        return pluginList(
            FailOnRewriteQueryPlugin.class,
            CustomScriptPlugin.class,
            ReaderWrapperCountPlugin.class,
            InternalOrPrivateSettingsPlugin.class,
            MockSearchService.TestPlugin.class
        );
    }

    public static class ReaderWrapperCountPlugin extends Plugin {
        @Override
        public void onIndexModule(IndexModule indexModule) {
            indexModule.setReaderWrapper(service -> SearchServiceTests::apply);
        }
    }

    @Before
    public void resetCount() {
        numWrapInvocations = new AtomicInteger(0);
    }

    private static AtomicInteger numWrapInvocations = new AtomicInteger(0);

    private static DirectoryReader apply(DirectoryReader directoryReader) throws IOException {
        numWrapInvocations.incrementAndGet();
        return new FilterDirectoryReader(directoryReader, new FilterDirectoryReader.SubReaderWrapper() {
            @Override
            public LeafReader wrap(LeafReader reader) {
                return reader;
            }
        }) {
            @Override
            protected DirectoryReader doWrapDirectoryReader(DirectoryReader in) throws IOException {
                return in;
            }

            @Override
            public CacheHelper getReaderCacheHelper() {
                return directoryReader.getReaderCacheHelper();
            }
        };
    }

    public static class CustomScriptPlugin extends MockScriptPlugin {

        static final String DUMMY_SCRIPT = "dummyScript";

        @Override
        protected Map<String, Function<Map<String, Object>, Object>> pluginScripts() {
            return Collections.singletonMap(DUMMY_SCRIPT, vars -> "dummy");
        }

        @Override
        public void onIndexModule(IndexModule indexModule) {
            indexModule.addSearchOperationListener(new SearchOperationListener() {
                @Override
                public void onFetchPhase(SearchContext context, long tookInNanos) {
                    if ("throttled_threadpool_index".equals(context.indexShard().shardId().getIndex().getName())) {
                        assertThat(Thread.currentThread().getName(), startsWith("elasticsearch[node_s_0][search_throttled]"));
                    } else {
                        assertThat(Thread.currentThread().getName(), startsWith("elasticsearch[node_s_0][search]"));
                    }
                }

                @Override
                public void onQueryPhase(SearchContext context, long tookInNanos) {
                    if ("throttled_threadpool_index".equals(context.indexShard().shardId().getIndex().getName())) {
                        assertThat(Thread.currentThread().getName(), startsWith("elasticsearch[node_s_0][search_throttled]"));
                    } else {
                        assertThat(Thread.currentThread().getName(), startsWith("elasticsearch[node_s_0][search]"));
                    }
                }
            });
        }
    }

    @Override
    protected Settings nodeSettings() {
        return Settings.builder().put("search.default_search_timeout", "5s").build();
    }

    public void testClearOnClose() {
        createIndex("index");
        IndexRequestBuilder indexRequestBuilder = prepareIndex("index").setId("1").setSource("field", "value").setRefreshPolicy(IMMEDIATE);
        try {
            indexRequestBuilder.get();
        } finally {
            indexRequestBuilder.request().decRef();
        }
        assertResponse(
            client().prepareSearch("index").setSize(1).setScroll("1m"),
            searchResponse -> assertThat(searchResponse.getScrollId(), is(notNullValue()))
        );
        SearchService service = getInstanceFromNode(SearchService.class);

        assertEquals(1, service.getActiveContexts());
        service.doClose(); // this kills the keep-alive reaper we have to reset the node after this test
        assertEquals(0, service.getActiveContexts());
    }

    public void testClearOnStop() {
        createIndex("index");
        IndexRequestBuilder indexRequestBuilder = prepareIndex("index").setId("1").setSource("field", "value").setRefreshPolicy(IMMEDIATE);
        try {
            indexRequestBuilder.get();
        } finally {
            indexRequestBuilder.request().decRef();
        }
        assertResponse(
            client().prepareSearch("index").setSize(1).setScroll("1m"),
            searchResponse -> assertThat(searchResponse.getScrollId(), is(notNullValue()))
        );
        SearchService service = getInstanceFromNode(SearchService.class);

        assertEquals(1, service.getActiveContexts());
        service.doStop();
        assertEquals(0, service.getActiveContexts());
    }

    public void testClearIndexDelete() {
        createIndex("index");
        IndexRequestBuilder indexRequestBuilder = prepareIndex("index").setId("1").setSource("field", "value").setRefreshPolicy(IMMEDIATE);
        try {
            indexRequestBuilder.get();
        } finally {
            indexRequestBuilder.request().decRef();
        }
        assertResponse(
            client().prepareSearch("index").setSize(1).setScroll("1m"),
            searchResponse -> assertThat(searchResponse.getScrollId(), is(notNullValue()))
        );
        SearchService service = getInstanceFromNode(SearchService.class);

        assertEquals(1, service.getActiveContexts());
        assertAcked(indicesAdmin().prepareDelete("index"));
        assertEquals(0, service.getActiveContexts());
    }

    public void testCloseSearchContextOnRewriteException() {
        // if refresh happens while checking the exception, the subsequent reference count might not match, so we switch it off
        createIndex("index", Settings.builder().put("index.refresh_interval", -1).build());
        IndexRequestBuilder indexRequestBuilder = prepareIndex("index").setId("1").setSource("field", "value").setRefreshPolicy(IMMEDIATE);
        try {
            indexRequestBuilder.get();
        } finally {
            indexRequestBuilder.request().decRef();
        }

        SearchService service = getInstanceFromNode(SearchService.class);
        IndicesService indicesService = getInstanceFromNode(IndicesService.class);
        IndexService indexService = indicesService.indexServiceSafe(resolveIndex("index"));
        IndexShard indexShard = indexService.getShard(0);

        final int activeContexts = service.getActiveContexts();
        final int activeRefs = indexShard.store().refCount();
        expectThrows(
            SearchPhaseExecutionException.class,
            () -> client().prepareSearch("index").setQuery(new FailOnRewriteQueryBuilder()).get()
        );
        assertEquals(activeContexts, service.getActiveContexts());
        assertEquals(activeRefs, indexShard.store().refCount());
    }

    public void testSearchWhileIndexDeleted() throws InterruptedException {
        createIndex("index");
        IndexRequestBuilder indexRequestBuilder = prepareIndex("index").setId("1").setSource("field", "value").setRefreshPolicy(IMMEDIATE);
        try {
            indexRequestBuilder.get();
        } finally {
            indexRequestBuilder.request().decRef();
        }

        SearchService service = getInstanceFromNode(SearchService.class);
        IndicesService indicesService = getInstanceFromNode(IndicesService.class);
        IndexService indexService = indicesService.indexServiceSafe(resolveIndex("index"));
        IndexShard indexShard = indexService.getShard(0);
        AtomicBoolean running = new AtomicBoolean(true);
        CountDownLatch startGun = new CountDownLatch(1);
        final int permitCount = 100;
        Semaphore semaphore = new Semaphore(permitCount);
        ShardRouting routing = TestShardRouting.newShardRouting(
            indexShard.shardId(),
            randomAlphaOfLength(5),
            randomBoolean(),
            ShardRoutingState.INITIALIZING
        );
<<<<<<< HEAD
        final Thread thread = new Thread() {
            @Override
            public void run() {
                startGun.countDown();
                while (running.get()) {
                    if (randomBoolean()) {
                        service.afterIndexRemoved(indexService.index(), indexService.getIndexSettings(), DELETED);
                    } else {
                        service.beforeIndexShardCreated(routing, indexService.getIndexSettings().getSettings());
                    }
                    if (randomBoolean()) {
                        // here we trigger some refreshes to ensure the IR go out of scope such that we hit ACE if we access a search
                        // context in a non-sane way.
                        try {
                            semaphore.acquire();
                        } catch (InterruptedException e) {
                            throw new AssertionError(e);
                        }
                        IndexRequestBuilder indexRequestBuilder = prepareIndex("index").setSource("field", "value")
                            .setRefreshPolicy(randomFrom(WriteRequest.RefreshPolicy.values()));
                        try {
                            indexRequestBuilder.execute(new ActionListener<DocWriteResponse>() {
                                @Override
                                public void onResponse(DocWriteResponse indexResponse) {
                                    semaphore.release();
                                }

                                @Override
                                public void onFailure(Exception e) {
                                    semaphore.release();
                                }
                            });
                        } finally {
                            indexRequestBuilder.request().decRef();
                        }
=======
        final Thread thread = new Thread(() -> {
            startGun.countDown();
            while (running.get()) {
                if (randomBoolean()) {
                    service.afterIndexRemoved(indexService.index(), indexService.getIndexSettings(), DELETED);
                } else {
                    service.beforeIndexShardCreated(routing, indexService.getIndexSettings().getSettings());
                }
                if (randomBoolean()) {
                    // here we trigger some refreshes to ensure the IR go out of scope such that we hit ACE if we access a search
                    // context in a non-sane way.
                    try {
                        semaphore.acquire();
                    } catch (InterruptedException e) {
                        throw new AssertionError(e);
>>>>>>> a190c7da
                    }
                    prepareIndex("index").setSource("field", "value")
                        .setRefreshPolicy(randomFrom(WriteRequest.RefreshPolicy.values()))
                        .execute(ActionListener.running(semaphore::release));
                }
            }
        });
        thread.start();
        startGun.await();
        try {
            final int rounds = scaledRandomIntBetween(100, 10000);
            SearchRequest searchRequest = new SearchRequest().allowPartialSearchResults(true);
            SearchRequest scrollSearchRequest = new SearchRequest().allowPartialSearchResults(true)
                .scroll(new Scroll(TimeValue.timeValueMinutes(1)));
            for (int i = 0; i < rounds; i++) {
                try {
                    try {
                        PlainActionFuture<SearchPhaseResult> result = new PlainActionFuture<>();
                        final boolean useScroll = randomBoolean();
                        service.executeQueryPhase(
                            new ShardSearchRequest(
                                OriginalIndices.NONE,
                                useScroll ? scrollSearchRequest : searchRequest,
                                indexShard.shardId(),
                                0,
                                1,
                                AliasFilter.EMPTY,
                                1.0f,
                                -1,
                                null
                            ),
                            new SearchShardTask(123L, "", "", "", null, Collections.emptyMap()),
                            result.delegateFailure((l, r) -> {
                                r.incRef();
                                l.onResponse(r);
                            })
                        );
                        final SearchPhaseResult searchPhaseResult = result.get();
                        try {
                            List<Integer> intCursors = new ArrayList<>(1);
                            intCursors.add(0);
                            ShardFetchRequest req = new ShardFetchRequest(
                                searchPhaseResult.getContextId(),
                                intCursors,
                                null/* not a scroll */
                            );
                            PlainActionFuture<FetchSearchResult> listener = new PlainActionFuture<>();
                            service.executeFetchPhase(req, new SearchShardTask(123L, "", "", "", null, Collections.emptyMap()), listener);
                            listener.get();
                            if (useScroll) {
                                // have to free context since this test does not remove the index from IndicesService.
                                service.freeReaderContext(searchPhaseResult.getContextId());
                            }
                        } finally {
                            searchPhaseResult.decRef();
                        }
                    } catch (ExecutionException ex) {
                        assertThat(ex.getCause(), instanceOf(RuntimeException.class));
                        throw ((RuntimeException) ex.getCause());
                    }
                } catch (AlreadyClosedException ex) {
                    throw ex;
                } catch (IllegalStateException ex) {
                    assertEquals(AbstractRefCounted.ALREADY_CLOSED_MESSAGE, ex.getMessage());
                } catch (SearchContextMissingException ex) {
                    // that's fine
                }
            }
        } finally {
            running.set(false);
            thread.join();
            semaphore.acquire(permitCount);
        }

        assertEquals(0, service.getActiveContexts());

        SearchStats.Stats totalStats = indexShard.searchStats().getTotal();
        assertEquals(0, totalStats.getQueryCurrent());
        assertEquals(0, totalStats.getScrollCurrent());
        assertEquals(0, totalStats.getFetchCurrent());
    }

    public void testSearchWhileIndexDeletedDoesNotLeakSearchContext() throws ExecutionException, InterruptedException {
        createIndex("index");
        IndexRequestBuilder indexRequestBuilder = prepareIndex("index").setId("1").setSource("field", "value").setRefreshPolicy(IMMEDIATE);
        try {
            indexRequestBuilder.get();
        } finally {
            indexRequestBuilder.request().decRef();
        }

        IndicesService indicesService = getInstanceFromNode(IndicesService.class);
        IndexService indexService = indicesService.indexServiceSafe(resolveIndex("index"));
        IndexShard indexShard = indexService.getShard(0);

        MockSearchService service = (MockSearchService) getInstanceFromNode(SearchService.class);
        service.setOnPutContext(context -> {
            if (context.indexShard() == indexShard) {
                assertAcked(indicesAdmin().prepareDelete("index"));
            }
        });

        SearchRequest searchRequest = new SearchRequest().allowPartialSearchResults(true);
        SearchRequest scrollSearchRequest = new SearchRequest().allowPartialSearchResults(true)
            .scroll(new Scroll(TimeValue.timeValueMinutes(1)));

        // the scrolls are not explicitly freed, but should all be gone when the test finished.
        // for completeness, we also randomly test the regular search path.
        final boolean useScroll = randomBoolean();
        PlainActionFuture<SearchPhaseResult> result = new PlainActionFuture<>();
        service.executeQueryPhase(
            new ShardSearchRequest(
                OriginalIndices.NONE,
                useScroll ? scrollSearchRequest : searchRequest,
                new ShardId(resolveIndex("index"), 0),
                0,
                1,
                AliasFilter.EMPTY,
                1.0f,
                -1,
                null
            ),
            new SearchShardTask(123L, "", "", "", null, Collections.emptyMap()),
            result
        );

        try {
            result.get();
        } catch (Exception e) {
            // ok
        }

        expectThrows(IndexNotFoundException.class, () -> indicesAdmin().prepareGetIndex().setIndices("index").get());

        assertEquals(0, service.getActiveContexts());

        SearchStats.Stats totalStats = indexShard.searchStats().getTotal();
        assertEquals(0, totalStats.getQueryCurrent());
        assertEquals(0, totalStats.getScrollCurrent());
        assertEquals(0, totalStats.getFetchCurrent());
    }

    public void testBeforeShardLockDuringShardCreate() {
        IndexService indexService = createIndex("index", Settings.builder().put(IndexMetadata.SETTING_NUMBER_OF_SHARDS, 1).build());
        IndexRequestBuilder indexRequestBuilder = prepareIndex("index").setId("1").setSource("field", "value").setRefreshPolicy(IMMEDIATE);
        try {
            indexRequestBuilder.get();
        } finally {
            indexRequestBuilder.request().decRef();
        }
        assertResponse(
            client().prepareSearch("index").setSize(1).setScroll("1m"),
            searchResponse -> assertThat(searchResponse.getScrollId(), is(notNullValue()))
        );
        SearchService service = getInstanceFromNode(SearchService.class);

        assertEquals(1, service.getActiveContexts());
        service.beforeIndexShardCreated(
            TestShardRouting.newShardRouting(
                "test",
                0,
                randomAlphaOfLength(5),
                randomAlphaOfLength(5),
                randomBoolean(),
                ShardRoutingState.INITIALIZING
            ),
            indexService.getIndexSettings().getSettings()
        );
        assertEquals(1, service.getActiveContexts());

        service.beforeIndexShardCreated(
            TestShardRouting.newShardRouting(
                new ShardId(indexService.index(), 0),
                randomAlphaOfLength(5),
                randomBoolean(),
                ShardRoutingState.INITIALIZING
            ),
            indexService.getIndexSettings().getSettings()
        );
        assertEquals(0, service.getActiveContexts());
    }

    public void testTimeout() throws IOException {
        createIndex("index");
        final SearchService service = getInstanceFromNode(SearchService.class);
        final IndicesService indicesService = getInstanceFromNode(IndicesService.class);
        final IndexService indexService = indicesService.indexServiceSafe(resolveIndex("index"));
        final IndexShard indexShard = indexService.getShard(0);
        SearchRequest searchRequest = new SearchRequest().allowPartialSearchResults(true);
        final ShardSearchRequest requestWithDefaultTimeout = new ShardSearchRequest(
            OriginalIndices.NONE,
            searchRequest,
            indexShard.shardId(),
            0,
            1,
            AliasFilter.EMPTY,
            1.0f,
            -1,
            null
        );

        try (
            ReaderContext reader = createReaderContext(indexService, indexShard);
            SearchContext contextWithDefaultTimeout = service.createContext(
                reader,
                requestWithDefaultTimeout,
                mock(SearchShardTask.class),
                ResultsType.NONE,
                randomBoolean()
            )
        ) {
            // the search context should inherit the default timeout
            assertThat(contextWithDefaultTimeout.timeout(), equalTo(TimeValue.timeValueSeconds(5)));
        }

        final long seconds = randomIntBetween(6, 10);
        searchRequest.source(new SearchSourceBuilder().timeout(TimeValue.timeValueSeconds(seconds)));
        final ShardSearchRequest requestWithCustomTimeout = new ShardSearchRequest(
            OriginalIndices.NONE,
            searchRequest,
            indexShard.shardId(),
            0,
            1,
            AliasFilter.EMPTY,
            1.0f,
            -1,
            null
        );
        try (
            ReaderContext reader = createReaderContext(indexService, indexShard);
            SearchContext context = service.createContext(
                reader,
                requestWithCustomTimeout,
                mock(SearchShardTask.class),
                ResultsType.NONE,
                randomBoolean()
            )
        ) {
            // the search context should inherit the query timeout
            assertThat(context.timeout(), equalTo(TimeValue.timeValueSeconds(seconds)));
        }
    }

    /**
     * test that getting more than the allowed number of docvalue_fields throws an exception
     */
    public void testMaxDocvalueFieldsSearch() throws IOException {
        final Settings settings = Settings.builder().put(IndexSettings.MAX_DOCVALUE_FIELDS_SEARCH_SETTING.getKey(), 1).build();
        createIndex("index", settings, null, "field1", "keyword", "field2", "keyword");
        IndexRequestBuilder indexRequestBuilder = prepareIndex("index").setId("1")
            .setSource("field1", "value1", "field2", "value2")
            .setRefreshPolicy(IMMEDIATE);
        try {
            indexRequestBuilder.get();
        } finally {
            indexRequestBuilder.request().decRef();
        }

        final SearchService service = getInstanceFromNode(SearchService.class);
        final IndicesService indicesService = getInstanceFromNode(IndicesService.class);
        final IndexService indexService = indicesService.indexServiceSafe(resolveIndex("index"));
        final IndexShard indexShard = indexService.getShard(0);

        SearchRequest searchRequest = new SearchRequest().allowPartialSearchResults(true);
        SearchSourceBuilder searchSourceBuilder = new SearchSourceBuilder();
        searchRequest.source(searchSourceBuilder);
        searchSourceBuilder.docValueField("field1");

        final ShardSearchRequest request = new ShardSearchRequest(
            OriginalIndices.NONE,
            searchRequest,
            indexShard.shardId(),
            0,
            1,
            AliasFilter.EMPTY,
            1.0f,
            -1,
            null
        );
        try (
            ReaderContext reader = createReaderContext(indexService, indexShard);
            SearchContext context = service.createContext(reader, request, mock(SearchShardTask.class), ResultsType.NONE, randomBoolean())
        ) {
            assertNotNull(context);
        }

        searchSourceBuilder.docValueField("unmapped_field");
        try (
            ReaderContext reader = createReaderContext(indexService, indexShard);
            SearchContext context = service.createContext(reader, request, mock(SearchShardTask.class), ResultsType.NONE, randomBoolean())
        ) {
            assertNotNull(context);
        }

        searchSourceBuilder.docValueField("field2");
        try (ReaderContext reader = createReaderContext(indexService, indexShard)) {
            IllegalArgumentException ex = expectThrows(
                IllegalArgumentException.class,
                () -> service.createContext(reader, request, mock(SearchShardTask.class), ResultsType.NONE, randomBoolean())
            );
            assertEquals(
                "Trying to retrieve too many docvalue_fields. Must be less than or equal to: [1] but was [2]. "
                    + "This limit can be set by changing the [index.max_docvalue_fields_search] index level setting.",
                ex.getMessage()
            );
        }
    }

    public void testDeduplicateDocValuesFields() throws Exception {
        createIndex("index", Settings.EMPTY, "_doc", "field1", "type=date", "field2", "type=date");
        IndexRequestBuilder indexRequestBuilder = prepareIndex("index").setId("1")
            .setSource("field1", "2022-08-03", "field2", "2022-08-04")
            .setRefreshPolicy(IMMEDIATE);
        try {
            indexRequestBuilder.get();
        } finally {
            indexRequestBuilder.request().decRef();
        }
        SearchService service = getInstanceFromNode(SearchService.class);
        IndicesService indicesService = getInstanceFromNode(IndicesService.class);
        IndexService indexService = indicesService.indexServiceSafe(resolveIndex("index"));
        IndexShard indexShard = indexService.getShard(0);

        try (ReaderContext reader = createReaderContext(indexService, indexShard)) {
            SearchRequest searchRequest = new SearchRequest().allowPartialSearchResults(true);
            SearchSourceBuilder searchSourceBuilder = new SearchSourceBuilder();
            searchRequest.source(searchSourceBuilder);
            searchSourceBuilder.docValueField("f*");
            if (randomBoolean()) {
                searchSourceBuilder.docValueField("field*");
            }
            if (randomBoolean()) {
                searchSourceBuilder.docValueField("*2");
            }
            ShardSearchRequest request = new ShardSearchRequest(
                OriginalIndices.NONE,
                searchRequest,
                indexShard.shardId(),
                0,
                1,
                AliasFilter.EMPTY,
                1.0f,
                -1,
                null
            );
            try (
                SearchContext context = service.createContext(
                    reader,
                    request,
                    mock(SearchShardTask.class),
                    ResultsType.NONE,
                    randomBoolean()
                )
            ) {
                Collection<FieldAndFormat> fields = context.docValuesContext().fields();
                assertThat(fields, containsInAnyOrder(new FieldAndFormat("field1", null), new FieldAndFormat("field2", null)));
            }
        }
    }

    /**
     * test that getting more than the allowed number of script_fields throws an exception
     */
    public void testMaxScriptFieldsSearch() throws IOException {
        createIndex("index");
        final SearchService service = getInstanceFromNode(SearchService.class);
        final IndicesService indicesService = getInstanceFromNode(IndicesService.class);
        final IndexService indexService = indicesService.indexServiceSafe(resolveIndex("index"));
        final IndexShard indexShard = indexService.getShard(0);

        SearchRequest searchRequest = new SearchRequest().allowPartialSearchResults(true);
        SearchSourceBuilder searchSourceBuilder = new SearchSourceBuilder();
        searchRequest.source(searchSourceBuilder);
        // adding the maximum allowed number of script_fields to retrieve
        int maxScriptFields = indexService.getIndexSettings().getMaxScriptFields();
        for (int i = 0; i < maxScriptFields; i++) {
            searchSourceBuilder.scriptField(
                "field" + i,
                new Script(ScriptType.INLINE, MockScriptEngine.NAME, CustomScriptPlugin.DUMMY_SCRIPT, Collections.emptyMap())
            );
        }
        final ShardSearchRequest request = new ShardSearchRequest(
            OriginalIndices.NONE,
            searchRequest,
            indexShard.shardId(),
            0,
            1,
            AliasFilter.EMPTY,
            1.0f,
            -1,
            null
        );

        try (ReaderContext reader = createReaderContext(indexService, indexShard)) {
            try (
                SearchContext context = service.createContext(
                    reader,
                    request,
                    mock(SearchShardTask.class),
                    ResultsType.NONE,
                    randomBoolean()
                )
            ) {
                assertNotNull(context);
            }
            searchSourceBuilder.scriptField(
                "anotherScriptField",
                new Script(ScriptType.INLINE, MockScriptEngine.NAME, CustomScriptPlugin.DUMMY_SCRIPT, Collections.emptyMap())
            );
            IllegalArgumentException ex = expectThrows(
                IllegalArgumentException.class,
                () -> service.createContext(reader, request, mock(SearchShardTask.class), ResultsType.NONE, randomBoolean())
            );
            assertEquals(
                "Trying to retrieve too many script_fields. Must be less than or equal to: ["
                    + maxScriptFields
                    + "] but was ["
                    + (maxScriptFields + 1)
                    + "]. This limit can be set by changing the [index.max_script_fields] index level setting.",
                ex.getMessage()
            );
        }
    }

    public void testIgnoreScriptfieldIfSizeZero() throws IOException {
        createIndex("index");
        final SearchService service = getInstanceFromNode(SearchService.class);
        final IndicesService indicesService = getInstanceFromNode(IndicesService.class);
        final IndexService indexService = indicesService.indexServiceSafe(resolveIndex("index"));
        final IndexShard indexShard = indexService.getShard(0);

        SearchRequest searchRequest = new SearchRequest().allowPartialSearchResults(true);
        SearchSourceBuilder searchSourceBuilder = new SearchSourceBuilder();
        searchRequest.source(searchSourceBuilder);
        searchSourceBuilder.scriptField(
            "field" + 0,
            new Script(ScriptType.INLINE, MockScriptEngine.NAME, CustomScriptPlugin.DUMMY_SCRIPT, Collections.emptyMap())
        );
        searchSourceBuilder.size(0);
        final ShardSearchRequest request = new ShardSearchRequest(
            OriginalIndices.NONE,
            searchRequest,
            indexShard.shardId(),
            0,
            1,
            AliasFilter.EMPTY,
            1.0f,
            -1,
            null
        );
        try (
            ReaderContext reader = createReaderContext(indexService, indexShard);
            SearchContext context = service.createContext(reader, request, mock(SearchShardTask.class), ResultsType.NONE, randomBoolean())
        ) {
            assertEquals(0, context.scriptFields().fields().size());
        }
    }

    /**
     * test that creating more than the allowed number of scroll contexts throws an exception
     */
    public void testMaxOpenScrollContexts() throws Exception {
        createIndex("index");
        IndexRequestBuilder indexRequestBuilder = prepareIndex("index").setId("1").setSource("field", "value").setRefreshPolicy(IMMEDIATE);
        try {
            indexRequestBuilder.get();
        } finally {
            indexRequestBuilder.request().decRef();
        }

        final SearchService service = getInstanceFromNode(SearchService.class);
        final IndicesService indicesService = getInstanceFromNode(IndicesService.class);
        final IndexService indexService = indicesService.indexServiceSafe(resolveIndex("index"));
        final IndexShard indexShard = indexService.getShard(0);

        // Open all possible scrolls, clear some of them, then open more until the limit is reached
        LinkedList<String> clearScrollIds = new LinkedList<>();

        for (int i = 0; i < SearchService.MAX_OPEN_SCROLL_CONTEXT.get(Settings.EMPTY); i++) {
            assertResponse(client().prepareSearch("index").setSize(1).setScroll("1m"), searchResponse -> {
                if (randomInt(4) == 0) clearScrollIds.addLast(searchResponse.getScrollId());
            });
        }

        ClearScrollRequest clearScrollRequest = new ClearScrollRequest();
        clearScrollRequest.setScrollIds(clearScrollIds);
        client().clearScroll(clearScrollRequest);

        for (int i = 0; i < clearScrollIds.size(); i++) {
            client().prepareSearch("index").setSize(1).setScroll("1m").get().decRef();
        }

        final ShardScrollRequestTest request = new ShardScrollRequestTest(indexShard.shardId());
        ElasticsearchException ex = expectThrows(
            ElasticsearchException.class,
            () -> service.createAndPutReaderContext(
                request,
                indexService,
                indexShard,
                indexShard.acquireSearcherSupplier(),
                SearchService.KEEPALIVE_INTERVAL_SETTING.get(Settings.EMPTY).millis()
            )
        );
        assertEquals(
            "Trying to create too many scroll contexts. Must be less than or equal to: ["
                + SearchService.MAX_OPEN_SCROLL_CONTEXT.get(Settings.EMPTY)
                + "]. "
                + "This limit can be set by changing the [search.max_open_scroll_context] setting.",
            ex.getMessage()
        );
        assertEquals(RestStatus.TOO_MANY_REQUESTS, ex.status());

        service.freeAllScrollContexts();
    }

    public void testOpenScrollContextsConcurrently() throws Exception {
        createIndex("index");
        final IndicesService indicesService = getInstanceFromNode(IndicesService.class);
        final IndexService indexService = indicesService.indexServiceSafe(resolveIndex("index"));
        final IndexShard indexShard = indexService.getShard(0);

        final int maxScrollContexts = SearchService.MAX_OPEN_SCROLL_CONTEXT.get(Settings.EMPTY);
        final SearchService searchService = getInstanceFromNode(SearchService.class);
        Thread[] threads = new Thread[randomIntBetween(2, 8)];
        CountDownLatch latch = new CountDownLatch(threads.length);
        for (int i = 0; i < threads.length; i++) {
            threads[i] = new Thread(() -> {
                latch.countDown();
                try {
                    latch.await();
                    for (;;) {
                        final Engine.SearcherSupplier reader = indexShard.acquireSearcherSupplier();
                        try {
                            final ShardScrollRequestTest request = new ShardScrollRequestTest(indexShard.shardId());
                            searchService.createAndPutReaderContext(
                                request,
                                indexService,
                                indexShard,
                                reader,
                                SearchService.KEEPALIVE_INTERVAL_SETTING.get(Settings.EMPTY).millis()
                            );
                        } catch (ElasticsearchException e) {
                            assertThat(
                                e.getMessage(),
                                equalTo(
                                    "Trying to create too many scroll contexts. Must be less than or equal to: "
                                        + "["
                                        + maxScrollContexts
                                        + "]. "
                                        + "This limit can be set by changing the [search.max_open_scroll_context] setting."
                                )
                            );
                            return;
                        }
                    }
                } catch (Exception e) {
                    throw new AssertionError(e);
                }
            });
            threads[i].setName("elasticsearch[node_s_0][search]");
            threads[i].start();
        }
        for (Thread thread : threads) {
            thread.join();
        }
        assertThat(searchService.getActiveContexts(), equalTo(maxScrollContexts));
        searchService.freeAllScrollContexts();
    }

    public static class FailOnRewriteQueryPlugin extends Plugin implements SearchPlugin {
        @Override
        public List<QuerySpec<?>> getQueries() {
            return singletonList(new QuerySpec<>("fail_on_rewrite_query", FailOnRewriteQueryBuilder::new, parseContext -> {
                throw new UnsupportedOperationException("No query parser for this plugin");
            }));
        }
    }

    public static class FailOnRewriteQueryBuilder extends DummyQueryBuilder {

        public FailOnRewriteQueryBuilder(StreamInput in) throws IOException {
            super(in);
        }

        public FailOnRewriteQueryBuilder() {}

        @Override
        protected QueryBuilder doRewrite(QueryRewriteContext queryRewriteContext) {
            if (queryRewriteContext.convertToSearchExecutionContext() != null) {
                throw new IllegalStateException("Fail on rewrite phase");
            }
            return this;
        }
    }

    private static class ShardScrollRequestTest extends ShardSearchRequest {
        private Scroll scroll;

        ShardScrollRequestTest(ShardId shardId) {
            super(
                OriginalIndices.NONE,
                new SearchRequest().allowPartialSearchResults(true),
                shardId,
                0,
                1,
                AliasFilter.EMPTY,
                1f,
                -1,
                null
            );
            this.scroll = new Scroll(TimeValue.timeValueMinutes(1));
        }

        @Override
        public Scroll scroll() {
            return this.scroll;
        }
    }

    public void testCanMatch() throws Exception {
        createIndex("index");
        final SearchService service = getInstanceFromNode(SearchService.class);
        final IndicesService indicesService = getInstanceFromNode(IndicesService.class);
        final IndexService indexService = indicesService.indexServiceSafe(resolveIndex("index"));
        final IndexShard indexShard = indexService.getShard(0);
        SearchRequest searchRequest = new SearchRequest().allowPartialSearchResults(true);
        assertTrue(
            service.canMatch(
                new ShardSearchRequest(OriginalIndices.NONE, searchRequest, indexShard.shardId(), 0, 1, AliasFilter.EMPTY, 1f, -1, null)
            ).canMatch()
        );

        searchRequest.source(new SearchSourceBuilder());
        assertTrue(
            service.canMatch(
                new ShardSearchRequest(OriginalIndices.NONE, searchRequest, indexShard.shardId(), 0, 1, AliasFilter.EMPTY, 1f, -1, null)
            ).canMatch()
        );

        searchRequest.source(new SearchSourceBuilder().query(new MatchAllQueryBuilder()));
        assertTrue(
            service.canMatch(
                new ShardSearchRequest(OriginalIndices.NONE, searchRequest, indexShard.shardId(), 0, 1, AliasFilter.EMPTY, 1f, -1, null)
            ).canMatch()
        );

        searchRequest.source(
            new SearchSourceBuilder().query(new MatchNoneQueryBuilder())
                .aggregation(new TermsAggregationBuilder("test").userValueTypeHint(ValueType.STRING).minDocCount(0))
        );
        assertTrue(
            service.canMatch(
                new ShardSearchRequest(OriginalIndices.NONE, searchRequest, indexShard.shardId(), 0, 1, AliasFilter.EMPTY, 1f, -1, null)
            ).canMatch()
        );
        searchRequest.source(
            new SearchSourceBuilder().query(new MatchNoneQueryBuilder()).aggregation(new GlobalAggregationBuilder("test"))
        );
        assertTrue(
            service.canMatch(
                new ShardSearchRequest(OriginalIndices.NONE, searchRequest, indexShard.shardId(), 0, 1, AliasFilter.EMPTY, 1f, -1, null)
            ).canMatch()
        );

        searchRequest.source(new SearchSourceBuilder().query(new MatchNoneQueryBuilder()));
        assertFalse(
            service.canMatch(
                new ShardSearchRequest(OriginalIndices.NONE, searchRequest, indexShard.shardId(), 0, 1, AliasFilter.EMPTY, 1f, -1, null)
            ).canMatch()
        );
        assertEquals(5, numWrapInvocations.get());

        ShardSearchRequest request = new ShardSearchRequest(
            OriginalIndices.NONE,
            searchRequest,
            indexShard.shardId(),
            0,
            1,
            AliasFilter.EMPTY,
            1.0f,
            -1,
            null
        );

        /*
         * Checks that canMatch takes into account the alias filter
         */
        // the source cannot be rewritten to a match_none
        searchRequest.indices("alias").source(new SearchSourceBuilder().query(new MatchAllQueryBuilder()));
        assertFalse(
            service.canMatch(
                new ShardSearchRequest(
                    OriginalIndices.NONE,
                    searchRequest,
                    indexShard.shardId(),
                    0,
                    1,
                    AliasFilter.of(new TermQueryBuilder("foo", "bar"), "alias"),
                    1f,
                    -1,
                    null
                )
            ).canMatch()
        );
        // the source can match and can be rewritten to a match_none, but not the alias filter
        IndexRequestBuilder indexRequestBuilder = prepareIndex("index").setSource("id", "1");
        try {
            final DocWriteResponse response = indexRequestBuilder.get();
            assertEquals(RestStatus.CREATED, response.status());
        } finally {
            indexRequestBuilder.request().decRef();
        }
        searchRequest.indices("alias").source(new SearchSourceBuilder().query(new TermQueryBuilder("id", "1")));
        assertFalse(
            service.canMatch(
                new ShardSearchRequest(
                    OriginalIndices.NONE,
                    searchRequest,
                    indexShard.shardId(),
                    0,
                    1,
                    AliasFilter.of(new TermQueryBuilder("foo", "bar"), "alias"),
                    1f,
                    -1,
                    null
                )
            ).canMatch()
        );

        CountDownLatch latch = new CountDownLatch(1);
        SearchShardTask task = new SearchShardTask(123L, "", "", "", null, Collections.emptyMap());
        // Because the foo field used in alias filter is unmapped the term query builder rewrite can resolve to a match no docs query,
        // without acquiring a searcher and that means the wrapper is not called
        assertEquals(5, numWrapInvocations.get());
        service.executeQueryPhase(request, task, new ActionListener<>() {
            @Override
            public void onResponse(SearchPhaseResult searchPhaseResult) {
                try {
                    // make sure that the wrapper is called when the query is actually executed
                    assertEquals(6, numWrapInvocations.get());
                } finally {
                    latch.countDown();
                }
            }

            @Override
            public void onFailure(Exception e) {
                try {
                    throw new AssertionError(e);
                } finally {
                    latch.countDown();
                }
            }
        });
        latch.await();
    }

    public void testCanRewriteToMatchNone() {
        assertFalse(
            SearchService.canRewriteToMatchNone(
                new SearchSourceBuilder().query(new MatchNoneQueryBuilder()).aggregation(new GlobalAggregationBuilder("test"))
            )
        );
        assertFalse(SearchService.canRewriteToMatchNone(new SearchSourceBuilder()));
        assertFalse(SearchService.canRewriteToMatchNone(null));
        assertFalse(
            SearchService.canRewriteToMatchNone(
                new SearchSourceBuilder().query(new MatchNoneQueryBuilder())
                    .aggregation(new TermsAggregationBuilder("test").userValueTypeHint(ValueType.STRING).minDocCount(0))
            )
        );
        assertTrue(SearchService.canRewriteToMatchNone(new SearchSourceBuilder().query(new TermQueryBuilder("foo", "bar"))));
        assertTrue(
            SearchService.canRewriteToMatchNone(
                new SearchSourceBuilder().query(new MatchNoneQueryBuilder())
                    .aggregation(new TermsAggregationBuilder("test").userValueTypeHint(ValueType.STRING).minDocCount(1))
            )
        );
        assertFalse(
            SearchService.canRewriteToMatchNone(
                new SearchSourceBuilder().query(new MatchNoneQueryBuilder())
                    .aggregation(new TermsAggregationBuilder("test").userValueTypeHint(ValueType.STRING).minDocCount(1))
                    .suggest(new SuggestBuilder())
            )
        );
        assertFalse(
            SearchService.canRewriteToMatchNone(
                new SearchSourceBuilder().query(new TermQueryBuilder("foo", "bar")).suggest(new SuggestBuilder())
            )
        );
    }

    public void testSetSearchThrottled() throws IOException {
        createIndex("throttled_threadpool_index");
        client().execute(
            InternalOrPrivateSettingsPlugin.UpdateInternalOrPrivateAction.INSTANCE,
            new InternalOrPrivateSettingsPlugin.UpdateInternalOrPrivateAction.Request(
                "throttled_threadpool_index",
                IndexSettings.INDEX_SEARCH_THROTTLED.getKey(),
                "true"
            )
        ).actionGet();
        final SearchService service = getInstanceFromNode(SearchService.class);
        Index index = resolveIndex("throttled_threadpool_index");
        assertTrue(service.getIndicesService().indexServiceSafe(index).getIndexSettings().isSearchThrottled());
        IndexRequestBuilder indexRequestBuilder = prepareIndex("throttled_threadpool_index").setId("1")
            .setSource("field", "value")
            .setRefreshPolicy(IMMEDIATE);
        try {
            indexRequestBuilder.get();
        } finally {
            indexRequestBuilder.request().decRef();
        }
        assertSearchHits(
            client().prepareSearch("throttled_threadpool_index")
                .setIndicesOptions(IndicesOptions.STRICT_EXPAND_OPEN_FORBID_CLOSED)
                .setSize(1),
            "1"
        );
        // we add a search action listener in a plugin above to assert that this is actually used
        client().execute(
            InternalOrPrivateSettingsPlugin.UpdateInternalOrPrivateAction.INSTANCE,
            new InternalOrPrivateSettingsPlugin.UpdateInternalOrPrivateAction.Request(
                "throttled_threadpool_index",
                IndexSettings.INDEX_SEARCH_THROTTLED.getKey(),
                "false"
            )
        ).actionGet();

        IllegalArgumentException iae = expectThrows(
            IllegalArgumentException.class,
            () -> indicesAdmin().prepareUpdateSettings("throttled_threadpool_index")
                .setSettings(Settings.builder().put(IndexSettings.INDEX_SEARCH_THROTTLED.getKey(), false))
                .get()
        );
        assertEquals("can not update private setting [index.search.throttled]; this setting is managed by Elasticsearch", iae.getMessage());
        assertFalse(service.getIndicesService().indexServiceSafe(index).getIndexSettings().isSearchThrottled());
    }

    public void testAggContextGetsMatchAll() throws IOException {
        createIndex("test");
        withAggregationContext("test", context -> assertThat(context.query(), equalTo(new MatchAllDocsQuery())));
    }

    public void testAggContextGetsNestedFilter() throws IOException {
        XContentBuilder mapping = JsonXContent.contentBuilder().startObject().startObject("properties");
        mapping.startObject("nested").field("type", "nested").endObject();
        mapping.endObject().endObject();

        createIndex("test", Settings.EMPTY, mapping);
        withAggregationContext("test", context -> assertThat(context.query(), equalTo(new MatchAllDocsQuery())));
    }

    /**
     * Build an {@link AggregationContext} with the named index.
     */
    private void withAggregationContext(String index, Consumer<AggregationContext> check) throws IOException {
        IndexService indexService = getInstanceFromNode(IndicesService.class).indexServiceSafe(resolveIndex(index));
        ShardId shardId = new ShardId(indexService.index(), 0);

        SearchRequest request = new SearchRequest().indices(index)
            .source(new SearchSourceBuilder().aggregation(new FiltersAggregationBuilder("test", new MatchAllQueryBuilder())))
            .allowPartialSearchResults(false);
        ShardSearchRequest shardRequest = new ShardSearchRequest(
            OriginalIndices.NONE,
            request,
            shardId,
            0,
            1,
            AliasFilter.EMPTY,
            1,
            0,
            null
        );

        try (ReaderContext readerContext = createReaderContext(indexService, indexService.getShard(0))) {
            try (
                SearchContext context = getInstanceFromNode(SearchService.class).createContext(
                    readerContext,
                    shardRequest,
                    mock(SearchShardTask.class),
                    ResultsType.QUERY,
                    true
                )
            ) {
                check.accept(context.aggregations().factories().context());
            }
        }
    }

    public void testExpandSearchThrottled() {
        createIndex("throttled_threadpool_index");
        client().execute(
            InternalOrPrivateSettingsPlugin.UpdateInternalOrPrivateAction.INSTANCE,
            new InternalOrPrivateSettingsPlugin.UpdateInternalOrPrivateAction.Request(
                "throttled_threadpool_index",
                IndexSettings.INDEX_SEARCH_THROTTLED.getKey(),
                "true"
            )
        ).actionGet();

        IndexRequestBuilder indexRequestBuilder = prepareIndex("throttled_threadpool_index").setId("1")
            .setSource("field", "value")
            .setRefreshPolicy(IMMEDIATE);
        try {
            indexRequestBuilder.get();
        } finally {
            indexRequestBuilder.request().decRef();
        }
        assertHitCount(client().prepareSearch(), 1L);
        assertHitCount(client().prepareSearch().setIndicesOptions(IndicesOptions.STRICT_EXPAND_OPEN_FORBID_CLOSED), 1L);
    }

    public void testExpandSearchFrozen() {
        String indexName = "frozen_index";
        createIndex(indexName);
        client().execute(
            InternalOrPrivateSettingsPlugin.UpdateInternalOrPrivateAction.INSTANCE,
            new InternalOrPrivateSettingsPlugin.UpdateInternalOrPrivateAction.Request(indexName, "index.frozen", "true")
        ).actionGet();

        IndexRequestBuilder indexRequestBuilder = prepareIndex(indexName).setId("1")
            .setSource("field", "value")
            .setRefreshPolicy(IMMEDIATE);
        try {
            indexRequestBuilder.get();
        } finally {
            indexRequestBuilder.request().decRef();
        }
        assertHitCount(client().prepareSearch(), 0L);
        assertHitCount(client().prepareSearch().setIndicesOptions(IndicesOptions.STRICT_EXPAND_OPEN_FORBID_CLOSED), 1L);
        assertWarnings(TransportSearchAction.FROZEN_INDICES_DEPRECATION_MESSAGE.replace("{}", indexName));
    }

    public void testCreateReduceContext() {
        SearchService service = getInstanceFromNode(SearchService.class);
        AggregationReduceContext.Builder reduceContextBuilder = service.aggReduceContextBuilder(
            () -> false,
            new SearchRequest().source(new SearchSourceBuilder()).source().aggregations()
        );
        {
            AggregationReduceContext reduceContext = reduceContextBuilder.forFinalReduction();
            expectThrows(
                MultiBucketConsumerService.TooManyBucketsException.class,
                () -> reduceContext.consumeBucketsAndMaybeBreak(MultiBucketConsumerService.DEFAULT_MAX_BUCKETS + 1)
            );
        }
        {
            AggregationReduceContext reduceContext = reduceContextBuilder.forPartialReduction();
            reduceContext.consumeBucketsAndMaybeBreak(MultiBucketConsumerService.DEFAULT_MAX_BUCKETS + 1);
        }
    }

    public void testCreateSearchContext() throws IOException {
        String index = randomAlphaOfLengthBetween(5, 10).toLowerCase(Locale.ROOT);
        IndexService indexService = createIndex(index);
        final SearchService service = getInstanceFromNode(SearchService.class);
        ShardId shardId = new ShardId(indexService.index(), 0);
        long nowInMillis = System.currentTimeMillis();
        String clusterAlias = randomBoolean() ? null : randomAlphaOfLengthBetween(3, 10);
        SearchRequest searchRequest = new SearchRequest();
        searchRequest.allowPartialSearchResults(randomBoolean());
        ShardSearchRequest request = new ShardSearchRequest(
            OriginalIndices.NONE,
            searchRequest,
            shardId,
            0,
            indexService.numberOfShards(),
            AliasFilter.EMPTY,
            1f,
            nowInMillis,
            clusterAlias
        );
        try (DefaultSearchContext searchContext = service.createSearchContext(request, new TimeValue(System.currentTimeMillis()))) {
            SearchShardTarget searchShardTarget = searchContext.shardTarget();
            SearchExecutionContext searchExecutionContext = searchContext.getSearchExecutionContext();
            String expectedIndexName = clusterAlias == null ? index : clusterAlias + ":" + index;
            assertEquals(expectedIndexName, searchExecutionContext.getFullyQualifiedIndex().getName());
            assertEquals(expectedIndexName, searchShardTarget.getFullyQualifiedIndexName());
            assertEquals(clusterAlias, searchShardTarget.getClusterAlias());
            assertEquals(shardId, searchShardTarget.getShardId());

            assertNull(searchContext.dfsResult());
            searchContext.addDfsResult();
            assertSame(searchShardTarget, searchContext.dfsResult().getSearchShardTarget());

            assertNull(searchContext.queryResult());
            searchContext.addQueryResult();
            assertSame(searchShardTarget, searchContext.queryResult().getSearchShardTarget());

            assertNull(searchContext.fetchResult());
            searchContext.addFetchResult();
            assertSame(searchShardTarget, searchContext.fetchResult().getSearchShardTarget());
        }
    }

    /**
     * While we have no NPE in DefaultContext constructor anymore, we still want to guard against it (or other failures) in the future to
     * avoid leaking searchers.
     */
    public void testCreateSearchContextFailure() throws Exception {
        final String index = randomAlphaOfLengthBetween(5, 10).toLowerCase(Locale.ROOT);
        final IndexService indexService = createIndex(index);
        final SearchService service = getInstanceFromNode(SearchService.class);
        final ShardId shardId = new ShardId(indexService.index(), 0);
        final ShardSearchRequest request = new ShardSearchRequest(shardId, 0, null) {
            @Override
            public SearchType searchType() {
                // induce an artificial NPE
                throw new NullPointerException("expected");
            }
        };
        try (ReaderContext reader = createReaderContext(indexService, indexService.getShard(shardId.id()))) {
            NullPointerException e = expectThrows(
                NullPointerException.class,
                () -> service.createContext(reader, request, mock(SearchShardTask.class), ResultsType.NONE, randomBoolean())
            );
            assertEquals("expected", e.getMessage());
        }
        // Needs to busily assert because Engine#refreshNeeded can increase the refCount.
        assertBusy(
            () -> assertEquals("should have 2 store refs (IndexService + InternalEngine)", 2, indexService.getShard(0).store().refCount())
        );
    }

    public void testMatchNoDocsEmptyResponse() throws InterruptedException {
        createIndex("index");
        Thread currentThread = Thread.currentThread();
        SearchService service = getInstanceFromNode(SearchService.class);
        IndicesService indicesService = getInstanceFromNode(IndicesService.class);
        IndexService indexService = indicesService.indexServiceSafe(resolveIndex("index"));
        IndexShard indexShard = indexService.getShard(0);
        SearchRequest searchRequest = new SearchRequest().allowPartialSearchResults(false)
            .source(new SearchSourceBuilder().aggregation(AggregationBuilders.count("count").field("value")));
        ShardSearchRequest shardRequest = new ShardSearchRequest(
            OriginalIndices.NONE,
            searchRequest,
            indexShard.shardId(),
            0,
            5,
            AliasFilter.EMPTY,
            1.0f,
            0,
            null
        );
        SearchShardTask task = new SearchShardTask(123L, "", "", "", null, Collections.emptyMap());

        {
            CountDownLatch latch = new CountDownLatch(1);
            shardRequest.source().query(new MatchAllQueryBuilder());
            service.executeQueryPhase(shardRequest, task, new ActionListener<>() {
                @Override
                public void onResponse(SearchPhaseResult result) {
                    try {
                        assertNotSame(Thread.currentThread(), currentThread);
                        assertThat(Thread.currentThread().getName(), startsWith("elasticsearch[node_s_0][search]"));
                        assertThat(result, instanceOf(QuerySearchResult.class));
                        assertFalse(result.queryResult().isNull());
                        assertNotNull(result.queryResult().topDocs());
                        assertNotNull(result.queryResult().aggregations());
                    } finally {
                        latch.countDown();
                    }
                }

                @Override
                public void onFailure(Exception exc) {
                    try {
                        throw new AssertionError(exc);
                    } finally {
                        latch.countDown();
                    }
                }
            });
            latch.await();
        }

        {
            CountDownLatch latch = new CountDownLatch(1);
            shardRequest.source().query(new MatchNoneQueryBuilder());
            service.executeQueryPhase(shardRequest, task, new ActionListener<>() {
                @Override
                public void onResponse(SearchPhaseResult result) {
                    try {
                        assertNotSame(Thread.currentThread(), currentThread);
                        assertThat(Thread.currentThread().getName(), startsWith("elasticsearch[node_s_0][search]"));
                        assertThat(result, instanceOf(QuerySearchResult.class));
                        assertFalse(result.queryResult().isNull());
                        assertNotNull(result.queryResult().topDocs());
                        assertNotNull(result.queryResult().aggregations());
                    } finally {
                        latch.countDown();
                    }
                }

                @Override
                public void onFailure(Exception exc) {
                    try {
                        throw new AssertionError(exc);
                    } finally {
                        latch.countDown();
                    }
                }
            });
            latch.await();
        }

        {
            CountDownLatch latch = new CountDownLatch(1);
            shardRequest.canReturnNullResponseIfMatchNoDocs(true);
            service.executeQueryPhase(shardRequest, task, new ActionListener<>() {
                @Override
                public void onResponse(SearchPhaseResult result) {
                    try {
                        // make sure we don't use the search threadpool
                        assertSame(Thread.currentThread(), currentThread);
                        assertThat(result, instanceOf(QuerySearchResult.class));
                        assertTrue(result.queryResult().isNull());
                    } finally {
                        latch.countDown();
                    }
                }

                @Override
                public void onFailure(Exception e) {
                    try {
                        throw new AssertionError(e);
                    } finally {
                        latch.countDown();
                    }
                }
            });
            latch.await();
        }
    }

    public void testDeleteIndexWhileSearch() throws Exception {
        createIndex("test");
        int numDocs = randomIntBetween(1, 20);
        for (int i = 0; i < numDocs; i++) {
            IndexRequestBuilder indexRequestBuilder = prepareIndex("test").setSource("f", "v");
            try {
                indexRequestBuilder.get();
            } finally {
                indexRequestBuilder.request().decRef();
            }
        }
        indicesAdmin().prepareRefresh("test").get();
        AtomicBoolean stopped = new AtomicBoolean(false);
        Thread[] searchers = new Thread[randomIntBetween(1, 4)];
        CountDownLatch latch = new CountDownLatch(searchers.length);
        for (int i = 0; i < searchers.length; i++) {
            searchers[i] = new Thread(() -> {
                latch.countDown();
                while (stopped.get() == false) {
                    try {
                        client().prepareSearch("test").setRequestCache(false).get().decRef();
                    } catch (Exception ignored) {
                        return;
                    }
                }
            });
            searchers[i].start();
        }
        latch.await();
        indicesAdmin().prepareDelete("test").get();
        stopped.set(true);
        for (Thread searcher : searchers) {
            searcher.join();
        }
    }

    public void testLookUpSearchContext() throws Exception {
        createIndex("index");
        SearchService searchService = getInstanceFromNode(SearchService.class);
        IndicesService indicesService = getInstanceFromNode(IndicesService.class);
        IndexService indexService = indicesService.indexServiceSafe(resolveIndex("index"));
        IndexShard indexShard = indexService.getShard(0);
        List<ShardSearchContextId> contextIds = new ArrayList<>();
        int numContexts = randomIntBetween(1, 10);
        CountDownLatch latch = new CountDownLatch(1);
        indexShard.getThreadPool().executor(ThreadPool.Names.SEARCH).execute(() -> {
            try {
                for (int i = 0; i < numContexts; i++) {
                    ShardSearchRequest request = new ShardSearchRequest(
                        OriginalIndices.NONE,
                        new SearchRequest().allowPartialSearchResults(true),
                        indexShard.shardId(),
                        0,
                        1,
                        AliasFilter.EMPTY,
                        1.0f,
                        -1,
                        null
                    );
                    final ReaderContext context = searchService.createAndPutReaderContext(
                        request,
                        indexService,
                        indexShard,
                        indexShard.acquireSearcherSupplier(),
                        SearchService.KEEPALIVE_INTERVAL_SETTING.get(Settings.EMPTY).millis()
                    );
                    assertThat(context.id().getId(), equalTo((long) (i + 1)));
                    contextIds.add(context.id());
                }
                assertThat(searchService.getActiveContexts(), equalTo(contextIds.size()));
                while (contextIds.isEmpty() == false) {
                    final ShardSearchContextId contextId = randomFrom(contextIds);
                    assertFalse(searchService.freeReaderContext(new ShardSearchContextId(UUIDs.randomBase64UUID(), contextId.getId())));
                    assertThat(searchService.getActiveContexts(), equalTo(contextIds.size()));
                    if (randomBoolean()) {
                        assertTrue(searchService.freeReaderContext(contextId));
                    } else {
                        assertTrue(
                            searchService.freeReaderContext((new ShardSearchContextId(contextId.getSessionId(), contextId.getId())))
                        );
                    }
                    contextIds.remove(contextId);
                    assertThat(searchService.getActiveContexts(), equalTo(contextIds.size()));
                    assertFalse(searchService.freeReaderContext(contextId));
                    assertThat(searchService.getActiveContexts(), equalTo(contextIds.size()));
                }
            } finally {
                latch.countDown();
            }
        });
        latch.await();
    }

    public void testOpenReaderContext() {
        createIndex("index");
        SearchService searchService = getInstanceFromNode(SearchService.class);
        PlainActionFuture<ShardSearchContextId> future = new PlainActionFuture<>();
        searchService.openReaderContext(new ShardId(resolveIndex("index"), 0), TimeValue.timeValueMinutes(between(1, 10)), future);
        future.actionGet();
        assertThat(searchService.getActiveContexts(), equalTo(1));
        assertTrue(searchService.freeReaderContext(future.actionGet()));
    }

    public void testCancelQueryPhaseEarly() throws Exception {
        createIndex("index");
        final MockSearchService service = (MockSearchService) getInstanceFromNode(SearchService.class);
        final IndicesService indicesService = getInstanceFromNode(IndicesService.class);
        final IndexService indexService = indicesService.indexServiceSafe(resolveIndex("index"));
        final IndexShard indexShard = indexService.getShard(0);
        SearchRequest searchRequest = new SearchRequest().allowPartialSearchResults(true);
        ShardSearchRequest request = new ShardSearchRequest(
            OriginalIndices.NONE,
            searchRequest,
            indexShard.shardId(),
            0,
            1,
            AliasFilter.EMPTY,
            1.0f,
            -1,
            null
        );

        CountDownLatch latch1 = new CountDownLatch(1);
        SearchShardTask task = new SearchShardTask(1, "", "", "", TaskId.EMPTY_TASK_ID, emptyMap());
        service.executeQueryPhase(request, task, new ActionListener<>() {
            @Override
            public void onResponse(SearchPhaseResult searchPhaseResult) {
                service.freeReaderContext(searchPhaseResult.getContextId());
                latch1.countDown();
            }

            @Override
            public void onFailure(Exception e) {
                try {
                    fail("Search should not be cancelled");
                } finally {
                    latch1.countDown();
                }
            }
        });
        latch1.await();

        CountDownLatch latch2 = new CountDownLatch(1);
        service.executeDfsPhase(request, task, new ActionListener<>() {
            @Override
            public void onResponse(SearchPhaseResult searchPhaseResult) {
                service.freeReaderContext(searchPhaseResult.getContextId());
                latch2.countDown();
            }

            @Override
            public void onFailure(Exception e) {
                try {
                    fail("Search should not be cancelled");
                } finally {
                    latch2.countDown();
                }
            }
        });
        latch2.await();

        AtomicBoolean searchContextCreated = new AtomicBoolean(false);
        service.setOnCreateSearchContext(c -> searchContextCreated.set(true));
        CountDownLatch latch3 = new CountDownLatch(1);
        TaskCancelHelper.cancel(task, "simulated");
        service.executeQueryPhase(request, task, new ActionListener<>() {
            @Override
            public void onResponse(SearchPhaseResult searchPhaseResult) {
                try {
                    fail("Search not cancelled early");
                } finally {
                    service.freeReaderContext(searchPhaseResult.getContextId());
                    searchPhaseResult.decRef();
                    latch3.countDown();
                }
            }

            @Override
            public void onFailure(Exception e) {
                assertThat(e, is(instanceOf(TaskCancelledException.class)));
                assertThat(e.getMessage(), is("task cancelled [simulated]"));
                assertThat(((TaskCancelledException) e).status(), is(RestStatus.BAD_REQUEST));
                assertThat(searchContextCreated.get(), is(false));
                latch3.countDown();
            }
        });
        latch3.await();

        searchContextCreated.set(false);
        CountDownLatch latch4 = new CountDownLatch(1);
        service.executeDfsPhase(request, task, new ActionListener<>() {
            @Override
            public void onResponse(SearchPhaseResult searchPhaseResult) {
                try {
                    fail("Search not cancelled early");
                } finally {
                    service.freeReaderContext(searchPhaseResult.getContextId());
                    latch4.countDown();
                }
            }

            @Override
            public void onFailure(Exception e) {
                assertThat(e, is(instanceOf(TaskCancelledException.class)));
                assertThat(e.getMessage(), is("task cancelled [simulated]"));
                assertThat(((TaskCancelledException) e).status(), is(RestStatus.BAD_REQUEST));
                assertThat(searchContextCreated.get(), is(false));
                latch4.countDown();
            }
        });
        latch4.await();
    }

    public void testCancelFetchPhaseEarly() throws Exception {
        createIndex("index");
        final MockSearchService service = (MockSearchService) getInstanceFromNode(SearchService.class);
        SearchRequest searchRequest = new SearchRequest().allowPartialSearchResults(true);

        AtomicBoolean searchContextCreated = new AtomicBoolean(false);
        service.setOnCreateSearchContext(c -> searchContextCreated.set(true));

        // Test fetch phase is cancelled early
        String scrollId;
        var searchResponse = client().search(searchRequest.allowPartialSearchResults(false).scroll(TimeValue.timeValueMinutes(10))).get();
        try {
            scrollId = searchResponse.getScrollId();
        } finally {
            searchResponse.decRef();
        }

        client().searchScroll(new SearchScrollRequest(scrollId)).get().decRef();
        assertThat(searchContextCreated.get(), is(true));

        ClearScrollRequest clearScrollRequest = new ClearScrollRequest();
        clearScrollRequest.addScrollId(scrollId);
        client().clearScroll(clearScrollRequest);

        searchResponse = client().search(searchRequest.allowPartialSearchResults(false).scroll(TimeValue.timeValueMinutes(10))).get();
        try {
            scrollId = searchResponse.getScrollId();
        } finally {
            searchResponse.decRef();
        }
        searchContextCreated.set(false);
        service.setOnCheckCancelled(t -> {
            SearchShardTask task = new SearchShardTask(randomLong(), "transport", "action", "", TaskId.EMPTY_TASK_ID, emptyMap());
            TaskCancelHelper.cancel(task, "simulated");
            return task;
        });
        CountDownLatch latch = new CountDownLatch(1);
        client().searchScroll(new SearchScrollRequest(scrollId), new ActionListener<>() {
            @Override
            public void onResponse(SearchResponse searchResponse) {
                try {
                    fail("Search not cancelled early");
                } finally {
                    latch.countDown();
                }
            }

            @Override
            public void onFailure(Exception e) {
                Throwable cancelledExc = e.getCause().getCause();
                assertThat(cancelledExc, is(instanceOf(TaskCancelledException.class)));
                assertThat(cancelledExc.getMessage(), is("task cancelled [simulated]"));
                assertThat(((TaskCancelledException) cancelledExc).status(), is(RestStatus.BAD_REQUEST));
                latch.countDown();
            }
        });
        latch.await();
        assertThat(searchContextCreated.get(), is(false));

        clearScrollRequest.setScrollIds(singletonList(scrollId));
        client().clearScroll(clearScrollRequest);
    }

    public void testWaitOnRefresh() throws ExecutionException, InterruptedException {
        createIndex("index");
        final SearchService service = getInstanceFromNode(SearchService.class);
        final IndicesService indicesService = getInstanceFromNode(IndicesService.class);
        final IndexService indexService = indicesService.indexServiceSafe(resolveIndex("index"));
        final IndexShard indexShard = indexService.getShard(0);
        SearchRequest searchRequest = new SearchRequest().allowPartialSearchResults(true);
        searchRequest.setWaitForCheckpointsTimeout(TimeValue.timeValueSeconds(30));
        searchRequest.setWaitForCheckpoints(Collections.singletonMap("index", new long[] { 0 }));

        IndexRequestBuilder indexRequestBuilder = prepareIndex("index").setSource("id", "1");
        try {
            final DocWriteResponse response = indexRequestBuilder.get();
            assertEquals(RestStatus.CREATED, response.status());
        } finally {
            indexRequestBuilder.request().decRef();
        }

        SearchShardTask task = new SearchShardTask(123L, "", "", "", null, Collections.emptyMap());
        ShardSearchRequest request = new ShardSearchRequest(
            OriginalIndices.NONE,
            searchRequest,
            indexShard.shardId(),
            0,
            1,
            AliasFilter.EMPTY,
            1.0f,
            -1,
            null,
            null,
            null
        );
        PlainActionFuture<Void> future = new PlainActionFuture<>();
        service.executeQueryPhase(request, task, future.delegateFailure((l, r) -> {
            assertEquals(1, r.queryResult().getTotalHits().value);
            l.onResponse(null);
        }));
        future.get();
    }

    public void testWaitOnRefreshFailsWithRefreshesDisabled() {
        createIndex("index", Settings.builder().put("index.refresh_interval", "-1").build());
        final SearchService service = getInstanceFromNode(SearchService.class);
        final IndicesService indicesService = getInstanceFromNode(IndicesService.class);
        final IndexService indexService = indicesService.indexServiceSafe(resolveIndex("index"));
        final IndexShard indexShard = indexService.getShard(0);
        SearchRequest searchRequest = new SearchRequest().allowPartialSearchResults(true);
        searchRequest.setWaitForCheckpointsTimeout(TimeValue.timeValueSeconds(30));
        searchRequest.setWaitForCheckpoints(Collections.singletonMap("index", new long[] { 0 }));

        IndexRequestBuilder indexRequestBuilder = prepareIndex("index").setSource("id", "1");
        try {
            final DocWriteResponse response = indexRequestBuilder.get();
            assertEquals(RestStatus.CREATED, response.status());
        } finally {
            indexRequestBuilder.request().decRef();
        }

        SearchShardTask task = new SearchShardTask(123L, "", "", "", null, Collections.emptyMap());
        PlainActionFuture<SearchPhaseResult> future = new PlainActionFuture<>();
        ShardSearchRequest request = new ShardSearchRequest(
            OriginalIndices.NONE,
            searchRequest,
            indexShard.shardId(),
            0,
            1,
            AliasFilter.EMPTY,
            1.0f,
            -1,
            null,
            null,
            null
        );
        service.executeQueryPhase(request, task, future);
        IllegalArgumentException illegalArgumentException = expectThrows(IllegalArgumentException.class, future::actionGet);
        assertThat(
            illegalArgumentException.getMessage(),
            containsString("Cannot use wait_for_checkpoints with [index.refresh_interval=-1]")
        );
    }

    public void testWaitOnRefreshFailsIfCheckpointNotIndexed() {
        createIndex("index");
        final SearchService service = getInstanceFromNode(SearchService.class);
        final IndicesService indicesService = getInstanceFromNode(IndicesService.class);
        final IndexService indexService = indicesService.indexServiceSafe(resolveIndex("index"));
        final IndexShard indexShard = indexService.getShard(0);
        SearchRequest searchRequest = new SearchRequest().allowPartialSearchResults(true);
        searchRequest.setWaitForCheckpointsTimeout(TimeValue.timeValueMillis(randomIntBetween(10, 100)));
        searchRequest.setWaitForCheckpoints(Collections.singletonMap("index", new long[] { 1 }));

        IndexRequestBuilder indexRequestBuilder = prepareIndex("index").setSource("id", "1");
        try {
            final DocWriteResponse response = indexRequestBuilder.get();
            assertEquals(RestStatus.CREATED, response.status());
        } finally {
            indexRequestBuilder.request().decRef();
        }

        SearchShardTask task = new SearchShardTask(123L, "", "", "", null, Collections.emptyMap());
        PlainActionFuture<SearchPhaseResult> future = new PlainActionFuture<>();
        ShardSearchRequest request = new ShardSearchRequest(
            OriginalIndices.NONE,
            searchRequest,
            indexShard.shardId(),
            0,
            1,
            AliasFilter.EMPTY,
            1.0f,
            -1,
            null,
            null,
            null
        );
        service.executeQueryPhase(request, task, future);

        IllegalArgumentException ex = expectThrows(IllegalArgumentException.class, future::actionGet);
        assertThat(
            ex.getMessage(),
            containsString("Cannot wait for unissued seqNo checkpoint [wait_for_checkpoint=1, max_issued_seqNo=0]")
        );
    }

    public void testWaitOnRefreshTimeout() {
        createIndex("index", Settings.builder().put("index.refresh_interval", "60s").build());
        final SearchService service = getInstanceFromNode(SearchService.class);
        final IndicesService indicesService = getInstanceFromNode(IndicesService.class);
        final IndexService indexService = indicesService.indexServiceSafe(resolveIndex("index"));
        final IndexShard indexShard = indexService.getShard(0);
        SearchRequest searchRequest = new SearchRequest().allowPartialSearchResults(true);
        searchRequest.setWaitForCheckpointsTimeout(TimeValue.timeValueMillis(randomIntBetween(10, 100)));
        searchRequest.setWaitForCheckpoints(Collections.singletonMap("index", new long[] { 0 }));

        IndexRequestBuilder indexRequestBuilder = prepareIndex("index").setSource("id", "1");
        try {
            final DocWriteResponse response = indexRequestBuilder.get();
            assertEquals(RestStatus.CREATED, response.status());
        } finally {
            indexRequestBuilder.request().decRef();
        }

        SearchShardTask task = new SearchShardTask(123L, "", "", "", null, Collections.emptyMap());
        PlainActionFuture<SearchPhaseResult> future = new PlainActionFuture<>();
        ShardSearchRequest request = new ShardSearchRequest(
            OriginalIndices.NONE,
            searchRequest,
            indexShard.shardId(),
            0,
            1,
            AliasFilter.EMPTY,
            1.0f,
            -1,
            null,
            null,
            null
        );
        service.executeQueryPhase(request, task, future);

        ElasticsearchTimeoutException ex = expectThrows(ElasticsearchTimeoutException.class, future::actionGet);
        assertThat(ex.getMessage(), containsString("Wait for seq_no [0] refreshed timed out ["));
    }

    public void testMinimalSearchSourceInShardRequests() {
        createIndex("test");
        int numDocs = between(0, 10);
        for (int i = 0; i < numDocs; i++) {
            IndexRequestBuilder indexRequestBuilder = prepareIndex("test").setSource("id", Integer.toString(i));
            try {
                indexRequestBuilder.get();
            } finally {
                indexRequestBuilder.request().decRef();
            }
        }
        indicesAdmin().prepareRefresh("test").get();

        String pitId = client().execute(
            TransportOpenPointInTimeAction.TYPE,
            new OpenPointInTimeRequest("test").keepAlive(TimeValue.timeValueMinutes(10))
        ).actionGet().getPointInTimeId();
        final MockSearchService searchService = (MockSearchService) getInstanceFromNode(SearchService.class);
        final List<ShardSearchRequest> shardRequests = new CopyOnWriteArrayList<>();
        searchService.setOnCreateSearchContext(ctx -> shardRequests.add(ctx.request()));
        try {
            assertHitCount(
                client().prepareSearch()
                    .setSource(
                        new SearchSourceBuilder().size(between(numDocs, numDocs * 2)).pointInTimeBuilder(new PointInTimeBuilder(pitId))
                    ),
                numDocs
            );
        } finally {
            client().execute(TransportClosePointInTimeAction.TYPE, new ClosePointInTimeRequest(pitId)).actionGet();
        }
        assertThat(shardRequests, not(emptyList()));
        for (ShardSearchRequest shardRequest : shardRequests) {
            assertNotNull(shardRequest.source());
            assertNotNull(shardRequest.source().pointInTimeBuilder());
            assertThat(shardRequest.source().pointInTimeBuilder().getEncodedId(), equalTo(""));
        }
    }

    public void testDfsQueryPhaseRewrite() {
        createIndex("index");
        IndexRequestBuilder indexRequestBuilder = prepareIndex("index").setId("1").setSource("field", "value").setRefreshPolicy(IMMEDIATE);
        try {
            indexRequestBuilder.get();
        } finally {
            indexRequestBuilder.request().decRef();
        }
        final SearchService service = getInstanceFromNode(SearchService.class);
        final IndicesService indicesService = getInstanceFromNode(IndicesService.class);
        final IndexService indexService = indicesService.indexServiceSafe(resolveIndex("index"));
        final IndexShard indexShard = indexService.getShard(0);
        SearchRequest searchRequest = new SearchRequest().allowPartialSearchResults(true);
        searchRequest.source(SearchSourceBuilder.searchSource().query(new TestRewriteCounterQueryBuilder()));
        ShardSearchRequest request = new ShardSearchRequest(
            OriginalIndices.NONE,
            searchRequest,
            indexShard.shardId(),
            0,
            1,
            AliasFilter.EMPTY,
            1.0f,
            -1,
            null
        );
        final Engine.SearcherSupplier reader = indexShard.acquireSearcherSupplier();
        ReaderContext context = service.createAndPutReaderContext(
            request,
            indexService,
            indexShard,
            reader,
            SearchService.KEEPALIVE_INTERVAL_SETTING.get(Settings.EMPTY).millis()
        );
        PlainActionFuture<QuerySearchResult> plainActionFuture = new PlainActionFuture<>();
        service.executeQueryPhase(
            new QuerySearchRequest(null, context.id(), request, new AggregatedDfs(Map.of(), Map.of(), 10)),
            new SearchShardTask(42L, "", "", "", null, Collections.emptyMap()),
            plainActionFuture
        );

        plainActionFuture.actionGet();
        assertThat(((TestRewriteCounterQueryBuilder) request.source().query()).asyncRewriteCount, equalTo(1));
        final ShardSearchContextId contextId = context.id();
        assertTrue(service.freeReaderContext(contextId));
    }

    public void testEnableSearchWorkerThreads() throws IOException {
        IndexService indexService = createIndex("index", Settings.EMPTY);
        IndexShard indexShard = indexService.getShard(0);
        ShardSearchRequest request = new ShardSearchRequest(
            OriginalIndices.NONE,
            new SearchRequest().allowPartialSearchResults(randomBoolean()),
            indexShard.shardId(),
            0,
            indexService.numberOfShards(),
            AliasFilter.EMPTY,
            1f,
            System.currentTimeMillis(),
            null
        );
        try (ReaderContext readerContext = createReaderContext(indexService, indexShard)) {
            SearchService service = getInstanceFromNode(SearchService.class);
            SearchShardTask task = new SearchShardTask(0, "type", "action", "description", null, emptyMap());

            try (SearchContext searchContext = service.createContext(readerContext, request, task, ResultsType.DFS, randomBoolean())) {
                assertNotNull(searchContext.searcher().getExecutor());
            }

            try {
                ClusterUpdateSettingsResponse response = client().admin()
                    .cluster()
                    .prepareUpdateSettings()
                    .setPersistentSettings(Settings.builder().put(SEARCH_WORKER_THREADS_ENABLED.getKey(), false).build())
                    .get();
                assertTrue(response.isAcknowledged());
                try (SearchContext searchContext = service.createContext(readerContext, request, task, ResultsType.DFS, randomBoolean())) {
                    assertNull(searchContext.searcher().getExecutor());
                }
            } finally {
                // reset original default setting
                client().admin()
                    .cluster()
                    .prepareUpdateSettings()
                    .setPersistentSettings(Settings.builder().putNull(SEARCH_WORKER_THREADS_ENABLED.getKey()).build())
                    .get();
                try (SearchContext searchContext = service.createContext(readerContext, request, task, ResultsType.DFS, randomBoolean())) {
                    assertNotNull(searchContext.searcher().getExecutor());
                }
            }
        }
    }

    /**
     * Verify that a single slice is created for requests that don't support parallel collection, while computation
     * is still offloaded to the worker threads. Also ensure multiple slices are created for requests that do support
     * parallel collection.
     */
    public void testSlicingBehaviourForParallelCollection() throws Exception {
        IndexService indexService = createIndex("index", Settings.EMPTY);
        ThreadPoolExecutor executor = (ThreadPoolExecutor) indexService.getThreadPool().executor(ThreadPool.Names.SEARCH_WORKER);
        final int configuredMaxPoolSize = 10;
        executor.setMaximumPoolSize(configuredMaxPoolSize); // We set this explicitly to be independent of CPU cores.
        int numDocs = randomIntBetween(50, 100);
        for (int i = 0; i < numDocs; i++) {
            IndexRequestBuilder indexRequestBuilder = prepareIndex("index").setId(String.valueOf(i)).setSource("field", "value");
            try {
                indexRequestBuilder.get();
            } finally {
                indexRequestBuilder.request().decRef();
            }
            if (i % 5 == 0) {
                indicesAdmin().prepareRefresh("index").get();
            }
        }
        final IndexShard indexShard = indexService.getShard(0);
        ShardSearchRequest request = new ShardSearchRequest(
            OriginalIndices.NONE,
            new SearchRequest().allowPartialSearchResults(randomBoolean()),
            indexShard.shardId(),
            0,
            indexService.numberOfShards(),
            AliasFilter.EMPTY,
            1f,
            System.currentTimeMillis(),
            null
        );
        SearchService service = getInstanceFromNode(SearchService.class);
        NonCountingTermQuery termQuery = new NonCountingTermQuery(new Term("field", "value"));
        assertEquals(0, executor.getCompletedTaskCount());
        try (ReaderContext readerContext = createReaderContext(indexService, indexShard)) {
            SearchShardTask task = new SearchShardTask(0, "type", "action", "description", null, emptyMap());
            {
                try (SearchContext searchContext = service.createContext(readerContext, request, task, ResultsType.DFS, true)) {
                    ContextIndexSearcher searcher = searchContext.searcher();
                    assertNotNull(searcher.getExecutor());

                    final int maxPoolSize = executor.getMaximumPoolSize();
                    assertEquals(
                        "Sanity check to ensure this isn't the default of 1 when pool size is unset",
                        configuredMaxPoolSize,
                        maxPoolSize
                    );

                    final int expectedSlices = ContextIndexSearcher.computeSlices(
                        searcher.getIndexReader().leaves(),
                        maxPoolSize,
                        1
                    ).length;
                    assertNotEquals("Sanity check to ensure this isn't the default of 1 when pool size is unset", 1, expectedSlices);

                    final long priorExecutorTaskCount = executor.getCompletedTaskCount();
                    searcher.search(termQuery, new TotalHitCountCollectorManager());
                    assertBusy(
                        () -> assertEquals(
                            "DFS supports parallel collection, so the number of slices should be > 1.",
                            expectedSlices,
                            executor.getCompletedTaskCount() - priorExecutorTaskCount
                        )
                    );
                }
            }
            {
                try (SearchContext searchContext = service.createContext(readerContext, request, task, ResultsType.QUERY, true)) {
                    ContextIndexSearcher searcher = searchContext.searcher();
                    assertNotNull(searcher.getExecutor());

                    final int maxPoolSize = executor.getMaximumPoolSize();
                    assertEquals(
                        "Sanity check to ensure this isn't the default of 1 when pool size is unset",
                        configuredMaxPoolSize,
                        maxPoolSize
                    );

                    final int expectedSlices = ContextIndexSearcher.computeSlices(
                        searcher.getIndexReader().leaves(),
                        maxPoolSize,
                        1
                    ).length;
                    assertNotEquals("Sanity check to ensure this isn't the default of 1 when pool size is unset", 1, expectedSlices);

                    final long priorExecutorTaskCount = executor.getCompletedTaskCount();
                    searcher.search(termQuery, new TotalHitCountCollectorManager());
                    assertBusy(
                        () -> assertEquals(
                            "QUERY supports parallel collection when enabled, so the number of slices should be > 1.",
                            expectedSlices,
                            executor.getCompletedTaskCount() - priorExecutorTaskCount
                        )
                    );
                }
            }
            {
                try (SearchContext searchContext = service.createContext(readerContext, request, task, ResultsType.FETCH, true)) {
                    ContextIndexSearcher searcher = searchContext.searcher();
                    assertNotNull(searcher.getExecutor());
                    final long priorExecutorTaskCount = executor.getCompletedTaskCount();
                    searcher.search(termQuery, new TotalHitCountCollectorManager());
                    assertBusy(
                        () -> assertEquals(
                            "The number of slices should be 1 as FETCH does not support parallel collection.",
                            1,
                            executor.getCompletedTaskCount() - priorExecutorTaskCount
                        )
                    );
                }
            }
            {
                try (SearchContext searchContext = service.createContext(readerContext, request, task, ResultsType.NONE, true)) {
                    ContextIndexSearcher searcher = searchContext.searcher();
                    assertNotNull(searcher.getExecutor());
                    final long priorExecutorTaskCount = executor.getCompletedTaskCount();
                    searcher.search(termQuery, new TotalHitCountCollectorManager());
                    assertBusy(
                        () -> assertEquals(
                            "The number of slices should be 1 as NONE does not support parallel collection.",
                            1,
                            executor.getCompletedTaskCount() - priorExecutorTaskCount
                        )
                    );
                }
            }

            try {
                ClusterUpdateSettingsResponse response = client().admin()
                    .cluster()
                    .prepareUpdateSettings()
                    .setPersistentSettings(Settings.builder().put(QUERY_PHASE_PARALLEL_COLLECTION_ENABLED.getKey(), false).build())
                    .get();
                assertTrue(response.isAcknowledged());
                {
                    try (SearchContext searchContext = service.createContext(readerContext, request, task, ResultsType.QUERY, true)) {
                        ContextIndexSearcher searcher = searchContext.searcher();
                        assertNotNull(searcher.getExecutor());
                        final long priorExecutorTaskCount = executor.getCompletedTaskCount();
                        searcher.search(termQuery, new TotalHitCountCollectorManager());
                        assertBusy(
                            () -> assertEquals(
                                "The number of slices should be 1 when QUERY parallel collection is disabled.",
                                1,
                                executor.getCompletedTaskCount() - priorExecutorTaskCount
                            )
                        );
                    }
                }
            } finally {
                // Reset to the original default setting and check to ensure it takes effect.
                client().admin()
                    .cluster()
                    .prepareUpdateSettings()
                    .setPersistentSettings(Settings.builder().putNull(QUERY_PHASE_PARALLEL_COLLECTION_ENABLED.getKey()).build())
                    .get();
                {
                    try (SearchContext searchContext = service.createContext(readerContext, request, task, ResultsType.QUERY, true)) {
                        ContextIndexSearcher searcher = searchContext.searcher();
                        assertNotNull(searcher.getExecutor());

                        final int maxPoolSize = executor.getMaximumPoolSize();
                        assertEquals(
                            "Sanity check to ensure this isn't the default of 1 when pool size is unset",
                            configuredMaxPoolSize,
                            maxPoolSize
                        );

                        final int expectedSlices = ContextIndexSearcher.computeSlices(
                            searcher.getIndexReader().leaves(),
                            maxPoolSize,
                            1
                        ).length;
                        assertNotEquals("Sanity check to ensure this isn't the default of 1 when pool size is unset", 1, expectedSlices);

                        final long priorExecutorTaskCount = executor.getCompletedTaskCount();
                        searcher.search(termQuery, new TotalHitCountCollectorManager());
                        assertBusy(
                            () -> assertEquals(
                                "QUERY supports parallel collection when enabled, so the number of slices should be > 1.",
                                expectedSlices,
                                executor.getCompletedTaskCount() - priorExecutorTaskCount
                            )
                        );
                    }
                }
            }
        }
    }

    private static ReaderContext createReaderContext(IndexService indexService, IndexShard indexShard) {
        return new ReaderContext(
            new ShardSearchContextId(UUIDs.randomBase64UUID(), randomNonNegativeLong()),
            indexService,
            indexShard,
            indexShard.acquireSearcherSupplier(),
            randomNonNegativeLong(),
            false
        );
    }

    private static class TestRewriteCounterQueryBuilder extends AbstractQueryBuilder<TestRewriteCounterQueryBuilder> {

        final int asyncRewriteCount;
        final Supplier<Boolean> fetched;

        TestRewriteCounterQueryBuilder() {
            asyncRewriteCount = 0;
            fetched = null;
        }

        private TestRewriteCounterQueryBuilder(int asyncRewriteCount, Supplier<Boolean> fetched) {
            this.asyncRewriteCount = asyncRewriteCount;
            this.fetched = fetched;
        }

        @Override
        public String getWriteableName() {
            return "test_query";
        }

        @Override
        public TransportVersion getMinimalSupportedVersion() {
            return TransportVersions.ZERO;
        }

        @Override
        protected void doWriteTo(StreamOutput out) throws IOException {}

        @Override
        protected void doXContent(XContentBuilder builder, Params params) throws IOException {}

        @Override
        protected Query doToQuery(SearchExecutionContext context) throws IOException {
            return new MatchAllDocsQuery();
        }

        @Override
        protected boolean doEquals(TestRewriteCounterQueryBuilder other) {
            return true;
        }

        @Override
        protected int doHashCode() {
            return 42;
        }

        @Override
        protected QueryBuilder doRewrite(QueryRewriteContext queryRewriteContext) throws IOException {
            if (asyncRewriteCount > 0) {
                return this;
            }
            if (fetched != null) {
                if (fetched.get() == null) {
                    return this;
                }
                assert fetched.get();
                return new TestRewriteCounterQueryBuilder(1, null);
            }
            if (queryRewriteContext.convertToDataRewriteContext() != null) {
                SetOnce<Boolean> awaitingFetch = new SetOnce<>();
                queryRewriteContext.registerAsyncAction((c, l) -> {
                    awaitingFetch.set(true);
                    l.onResponse(null);
                });
                return new TestRewriteCounterQueryBuilder(0, awaitingFetch::get);
            }
            return this;
        }
    }
}<|MERGE_RESOLUTION|>--- conflicted
+++ resolved
@@ -345,7 +345,6 @@
             randomBoolean(),
             ShardRoutingState.INITIALIZING
         );
-<<<<<<< HEAD
         final Thread thread = new Thread() {
             @Override
             public void run() {
@@ -367,44 +366,23 @@
                         IndexRequestBuilder indexRequestBuilder = prepareIndex("index").setSource("field", "value")
                             .setRefreshPolicy(randomFrom(WriteRequest.RefreshPolicy.values()));
                         try {
-                            indexRequestBuilder.execute(new ActionListener<DocWriteResponse>() {
-                                @Override
-                                public void onResponse(DocWriteResponse indexResponse) {
-                                    semaphore.release();
-                                }
-
-                                @Override
-                                public void onFailure(Exception e) {
-                                    semaphore.release();
-                                }
-                            });
-                        } finally {
+                            indexRequestBuilder.execute(
+                                ActionListener.runBefore(
+                                    ActionListener.running(semaphore::release),
+                                    () -> indexRequestBuilder.request().decRef()
+                                )
+                            );
+                        } catch (Exception e) {
                             indexRequestBuilder.request().decRef();
+                            throw e;
                         }
-=======
-        final Thread thread = new Thread(() -> {
-            startGun.countDown();
-            while (running.get()) {
-                if (randomBoolean()) {
-                    service.afterIndexRemoved(indexService.index(), indexService.getIndexSettings(), DELETED);
-                } else {
-                    service.beforeIndexShardCreated(routing, indexService.getIndexSettings().getSettings());
-                }
-                if (randomBoolean()) {
-                    // here we trigger some refreshes to ensure the IR go out of scope such that we hit ACE if we access a search
-                    // context in a non-sane way.
-                    try {
-                        semaphore.acquire();
-                    } catch (InterruptedException e) {
-                        throw new AssertionError(e);
->>>>>>> a190c7da
                     }
                     prepareIndex("index").setSource("field", "value")
                         .setRefreshPolicy(randomFrom(WriteRequest.RefreshPolicy.values()))
                         .execute(ActionListener.running(semaphore::release));
                 }
             }
-        });
+        };
         thread.start();
         startGun.await();
         try {
