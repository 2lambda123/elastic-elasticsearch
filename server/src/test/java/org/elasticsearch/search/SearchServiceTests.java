/*
 * Licensed to Elasticsearch under one or more contributor
 * license agreements. See the NOTICE file distributed with
 * this work for additional information regarding copyright
 * ownership. Elasticsearch licenses this file to you under
 * the Apache License, Version 2.0 (the "License"); you may
 * not use this file except in compliance with the License.
 * You may obtain a copy of the License at
 *
 *    http://www.apache.org/licenses/LICENSE-2.0
 *
 * Unless required by applicable law or agreed to in writing,
 * software distributed under the License is distributed on an
 * "AS IS" BASIS, WITHOUT WARRANTIES OR CONDITIONS OF ANY
 * KIND, either express or implied.  See the License for the
 * specific language governing permissions and limitations
 * under the License.
 */
package org.elasticsearch.search;

import com.carrotsearch.hppc.IntArrayList;
import org.apache.lucene.index.DirectoryReader;
import org.apache.lucene.index.FilterDirectoryReader;
import org.apache.lucene.index.LeafReader;
import org.apache.lucene.search.Query;
import org.apache.lucene.store.AlreadyClosedException;
import org.elasticsearch.ElasticsearchException;
import org.elasticsearch.action.ActionListener;
import org.elasticsearch.action.OriginalIndices;
import org.elasticsearch.action.index.IndexResponse;
import org.elasticsearch.action.search.ClearScrollRequest;
import org.elasticsearch.action.search.SearchPhaseExecutionException;
import org.elasticsearch.action.search.SearchRequest;
import org.elasticsearch.action.search.SearchResponse;
import org.elasticsearch.action.search.SearchShardTask;
import org.elasticsearch.action.search.SearchType;
import org.elasticsearch.action.support.IndicesOptions;
import org.elasticsearch.action.support.PlainActionFuture;
import org.elasticsearch.action.support.WriteRequest;
import org.elasticsearch.common.Strings;
import org.elasticsearch.common.UUIDs;
import org.elasticsearch.common.io.stream.StreamInput;
import org.elasticsearch.common.io.stream.StreamOutput;
import org.elasticsearch.common.settings.Settings;
import org.elasticsearch.common.unit.TimeValue;
import org.elasticsearch.common.xcontent.XContentBuilder;
import org.elasticsearch.core.internal.io.IOUtils;
import org.elasticsearch.index.Index;
import org.elasticsearch.index.IndexModule;
import org.elasticsearch.index.IndexService;
import org.elasticsearch.index.IndexSettings;
import org.elasticsearch.index.engine.Engine;
import org.elasticsearch.index.query.AbstractQueryBuilder;
import org.elasticsearch.index.query.MatchAllQueryBuilder;
import org.elasticsearch.index.query.MatchNoneQueryBuilder;
import org.elasticsearch.index.query.QueryBuilder;
import org.elasticsearch.index.query.QueryRewriteContext;
import org.elasticsearch.index.query.QueryShardContext;
import org.elasticsearch.index.query.TermQueryBuilder;
import org.elasticsearch.index.search.stats.SearchStats;
import org.elasticsearch.index.shard.IndexShard;
import org.elasticsearch.index.shard.SearchOperationListener;
import org.elasticsearch.index.shard.ShardId;
import org.elasticsearch.indices.IndicesService;
import org.elasticsearch.indices.settings.InternalOrPrivateSettingsPlugin;
import org.elasticsearch.plugins.Plugin;
import org.elasticsearch.plugins.SearchPlugin;
import org.elasticsearch.script.MockScriptEngine;
import org.elasticsearch.script.MockScriptPlugin;
import org.elasticsearch.script.Script;
import org.elasticsearch.script.ScriptType;
import org.elasticsearch.search.aggregations.AggregationBuilders;
import org.elasticsearch.search.aggregations.InternalAggregation;
import org.elasticsearch.search.aggregations.MultiBucketConsumerService;
import org.elasticsearch.search.aggregations.bucket.global.GlobalAggregationBuilder;
import org.elasticsearch.search.aggregations.bucket.terms.TermsAggregationBuilder;
import org.elasticsearch.search.aggregations.support.ValueType;
import org.elasticsearch.search.builder.SearchSourceBuilder;
import org.elasticsearch.search.fetch.FetchSearchResult;
import org.elasticsearch.search.fetch.ShardFetchRequest;
import org.elasticsearch.search.internal.AliasFilter;
import org.elasticsearch.search.internal.ReaderContext;
import org.elasticsearch.search.internal.SearchContext;
import org.elasticsearch.search.internal.SearchContextId;
import org.elasticsearch.search.internal.ShardSearchRequest;
import org.elasticsearch.search.query.QuerySearchResult;
import org.elasticsearch.search.suggest.SuggestBuilder;
import org.elasticsearch.test.ESSingleNodeTestCase;
import org.elasticsearch.threadpool.ThreadPool;
import org.junit.Before;

import java.io.IOException;
import java.util.ArrayList;
import java.util.Collection;
import java.util.Collections;
import java.util.LinkedList;
import java.util.List;
import java.util.Locale;
import java.util.Map;
import java.util.concurrent.CountDownLatch;
import java.util.concurrent.ExecutionException;
import java.util.concurrent.Semaphore;
import java.util.concurrent.atomic.AtomicBoolean;
import java.util.concurrent.atomic.AtomicInteger;
import java.util.function.Function;

import static java.util.Collections.singletonList;
import static org.elasticsearch.action.support.WriteRequest.RefreshPolicy.IMMEDIATE;
import static org.elasticsearch.indices.cluster.IndicesClusterStateService.AllocatedIndices.IndexRemovalReason.DELETED;
import static org.elasticsearch.test.hamcrest.ElasticsearchAssertions.assertAcked;
import static org.elasticsearch.test.hamcrest.ElasticsearchAssertions.assertHitCount;
import static org.elasticsearch.test.hamcrest.ElasticsearchAssertions.assertSearchHits;
import static org.hamcrest.CoreMatchers.equalTo;
import static org.hamcrest.CoreMatchers.instanceOf;
import static org.hamcrest.CoreMatchers.is;
import static org.hamcrest.CoreMatchers.notNullValue;
import static org.hamcrest.CoreMatchers.startsWith;

public class SearchServiceTests extends ESSingleNodeTestCase {

    @Override
    protected boolean resetNodeAfterTest() {
        return true;
    }

    @Override
    protected Collection<Class<? extends Plugin>> getPlugins() {
        return pluginList(FailOnRewriteQueryPlugin.class, CustomScriptPlugin.class,
            ReaderWrapperCountPlugin.class, InternalOrPrivateSettingsPlugin.class);
    }

    public static class ReaderWrapperCountPlugin extends Plugin {
        @Override
        public void onIndexModule(IndexModule indexModule) {
            indexModule.setReaderWrapper(service -> SearchServiceTests::apply);
        }
    }

    @Before
    private void resetCount() {
        numWrapInvocations = new AtomicInteger(0);
    }

    private static AtomicInteger numWrapInvocations = new AtomicInteger(0);
    private static DirectoryReader apply(DirectoryReader directoryReader) throws IOException {
        numWrapInvocations.incrementAndGet();
        return new FilterDirectoryReader(directoryReader,
            new FilterDirectoryReader.SubReaderWrapper() {
            @Override
            public LeafReader wrap(LeafReader reader) {
                return reader;
            }
        }) {
            @Override
            protected DirectoryReader doWrapDirectoryReader(DirectoryReader in) throws IOException {
                return in;
            }

            @Override
            public CacheHelper getReaderCacheHelper() {
                return directoryReader.getReaderCacheHelper();
            }
        };
    }

    public static class CustomScriptPlugin extends MockScriptPlugin {

        static final String DUMMY_SCRIPT = "dummyScript";

        @Override
        protected Map<String, Function<Map<String, Object>, Object>> pluginScripts() {
            return Collections.singletonMap(DUMMY_SCRIPT, vars -> "dummy");
        }

        @Override
        public void onIndexModule(IndexModule indexModule) {
            indexModule.addSearchOperationListener(new SearchOperationListener() {
                @Override
                public void onNewReaderContext(ReaderContext readerContext) {
                    if ("throttled_threadpool_index".equals(readerContext.indexShard().shardId().getIndex().getName())) {
                        assertThat(Thread.currentThread().getName(), startsWith("elasticsearch[node_s_0][search_throttled]"));
                    } else {
                        assertThat(Thread.currentThread().getName(), startsWith("elasticsearch[node_s_0][search]"));
                    }
                }

                @Override
                public void onFetchPhase(SearchContext context, long tookInNanos) {
                    if ("throttled_threadpool_index".equals(context.indexShard().shardId().getIndex().getName())) {
                        assertThat(Thread.currentThread().getName(), startsWith("elasticsearch[node_s_0][search_throttled]"));
                    } else {
                        assertThat(Thread.currentThread().getName(), startsWith("elasticsearch[node_s_0][search]"));
                    }
                }

                @Override
                public void onQueryPhase(SearchContext context, long tookInNanos) {
                    if ("throttled_threadpool_index".equals(context.indexShard().shardId().getIndex().getName())) {
                        assertThat(Thread.currentThread().getName(), startsWith("elasticsearch[node_s_0][search_throttled]"));
                    } else {
                        assertThat(Thread.currentThread().getName(), startsWith("elasticsearch[node_s_0][search]"));
                    }
                }
            });
        }
    }

    @Override
    protected Settings nodeSettings() {
        return Settings.builder().put("search.default_search_timeout", "5s").build();
    }

    public void testClearOnClose() {
        createIndex("index");
        client().prepareIndex("index").setId("1").setSource("field", "value").setRefreshPolicy(IMMEDIATE).get();
        SearchResponse searchResponse = client().prepareSearch("index").setSize(1).setScroll("1m").get();
        assertThat(searchResponse.getScrollId(), is(notNullValue()));
        SearchService service = getInstanceFromNode(SearchService.class);

        assertEquals(1, service.getActiveContexts());
        service.doClose(); // this kills the keep-alive reaper we have to reset the node after this test
        assertEquals(0, service.getActiveContexts());
    }

    public void testClearOnStop() {
        createIndex("index");
        client().prepareIndex("index").setId("1").setSource("field", "value").setRefreshPolicy(IMMEDIATE).get();
        SearchResponse searchResponse = client().prepareSearch("index").setSize(1).setScroll("1m").get();
        assertThat(searchResponse.getScrollId(), is(notNullValue()));
        SearchService service = getInstanceFromNode(SearchService.class);

        assertEquals(1, service.getActiveContexts());
        service.doStop();
        assertEquals(0, service.getActiveContexts());
    }

    public void testClearIndexDelete() {
        createIndex("index");
        client().prepareIndex("index").setId("1").setSource("field", "value").setRefreshPolicy(IMMEDIATE).get();
        SearchResponse searchResponse = client().prepareSearch("index").setSize(1).setScroll("1m").get();
        assertThat(searchResponse.getScrollId(), is(notNullValue()));
        SearchService service = getInstanceFromNode(SearchService.class);

        assertEquals(1, service.getActiveContexts());
        assertAcked(client().admin().indices().prepareDelete("index"));
        assertEquals(0, service.getActiveContexts());
    }

    public void testCloseSearchContextOnRewriteException() {
        // if refresh happens while checking the exception, the subsequent reference count might not match, so we switch it off
        createIndex("index", Settings.builder().put("index.refresh_interval", -1).build());
        client().prepareIndex("index").setId("1").setSource("field", "value").setRefreshPolicy(IMMEDIATE).get();

        SearchService service = getInstanceFromNode(SearchService.class);
        IndicesService indicesService = getInstanceFromNode(IndicesService.class);
        IndexService indexService = indicesService.indexServiceSafe(resolveIndex("index"));
        IndexShard indexShard = indexService.getShard(0);

        final int activeContexts = service.getActiveContexts();
        final int activeRefs = indexShard.store().refCount();
        expectThrows(SearchPhaseExecutionException.class, () ->
                client().prepareSearch("index").setQuery(new FailOnRewriteQueryBuilder()).get());
        assertEquals(activeContexts, service.getActiveContexts());
        assertEquals(activeRefs, indexShard.store().refCount());
    }

    public void testSearchWhileIndexDeleted() throws InterruptedException {
        createIndex("index");
        client().prepareIndex("index").setId("1").setSource("field", "value").setRefreshPolicy(IMMEDIATE).get();

        SearchService service = getInstanceFromNode(SearchService.class);
        IndicesService indicesService = getInstanceFromNode(IndicesService.class);
        IndexService indexService = indicesService.indexServiceSafe(resolveIndex("index"));
        IndexShard indexShard = indexService.getShard(0);
        AtomicBoolean running = new AtomicBoolean(true);
        CountDownLatch startGun = new CountDownLatch(1);
        Semaphore semaphore = new Semaphore(Integer.MAX_VALUE);

        final Thread thread = new Thread() {
            @Override
            public void run() {
                startGun.countDown();
                while(running.get()) {
                    service.afterIndexRemoved(indexService.index(), indexService.getIndexSettings(), DELETED);
                    if (randomBoolean()) {
                        // here we trigger some refreshes to ensure the IR go out of scope such that we hit ACE if we access a search
                        // context in a non-sane way.
                        try {
                            semaphore.acquire();
                        } catch (InterruptedException e) {
                            throw new AssertionError(e);
                        }
                        client().prepareIndex("index").setSource("field", "value")
                            .setRefreshPolicy(randomFrom(WriteRequest.RefreshPolicy.values())).execute(new ActionListener<IndexResponse>() {
                            @Override
                            public void onResponse(IndexResponse indexResponse) {
                                semaphore.release();
                            }

                            @Override
                            public void onFailure(Exception e) {
                                semaphore.release();
                            }
                        });
                    }
                }
            }
        };
        thread.start();
        startGun.await();
        try {
            final int rounds = scaledRandomIntBetween(100, 10000);
            SearchRequest searchRequest = new SearchRequest().allowPartialSearchResults(true);
            SearchRequest scrollSearchRequest = new SearchRequest().allowPartialSearchResults(true)
                .scroll(new Scroll(TimeValue.timeValueMinutes(1)));
            for (int i = 0; i < rounds; i++) {
                try {
                    try {
                        PlainActionFuture<SearchPhaseResult> result = new PlainActionFuture<>();
                        final boolean useScroll = randomBoolean();
                        service.executeQueryPhase(
                            new ShardSearchRequest(OriginalIndices.NONE, useScroll ? scrollSearchRequest : searchRequest,
                                indexShard.shardId(), 1,
                                new AliasFilter(null, Strings.EMPTY_ARRAY), 1.0f, -1, null, null),
                            true,
                            new SearchShardTask(123L, "", "", "", null, Collections.emptyMap()), result);
                        SearchPhaseResult searchPhaseResult = result.get();
                        IntArrayList intCursors = new IntArrayList(1);
                        intCursors.add(0);
                        ShardFetchRequest req = new ShardFetchRequest(searchPhaseResult.getContextId(), intCursors, null/* not a scroll */);
                        PlainActionFuture<FetchSearchResult> listener = new PlainActionFuture<>();
                        service.executeFetchPhase(req, new SearchShardTask(123L, "", "", "", null, Collections.emptyMap()), listener);
                        listener.get();
                        if (useScroll) {
                            service.freeReaderContext(searchPhaseResult.getContextId());
                        }
                    } catch (ExecutionException ex) {
                        assertThat(ex.getCause(), instanceOf(RuntimeException.class));
                        throw ((RuntimeException)ex.getCause());
                    }
                } catch (AlreadyClosedException ex) {
                    throw ex;
                } catch (IllegalStateException ex) {
                    assertEquals("reader_context is already closed can't increment refCount current count [0]", ex.getMessage());
                } catch (SearchContextMissingException ex) {
                    // that's fine
                }
            }
        } finally {
            running.set(false);
            thread.join();
            semaphore.acquire(Integer.MAX_VALUE);
        }

        assertEquals(0, service.getActiveContexts());

        SearchStats.Stats totalStats = indexShard.searchStats().getTotal();
        assertEquals(0, totalStats.getQueryCurrent());
        assertEquals(0, totalStats.getScrollCurrent());
        assertEquals(0, totalStats.getFetchCurrent());
    }

    public void testTimeout() throws IOException {
        createIndex("index");
        final SearchService service = getInstanceFromNode(SearchService.class);
        final IndicesService indicesService = getInstanceFromNode(IndicesService.class);
        final IndexService indexService = indicesService.indexServiceSafe(resolveIndex("index"));
        final IndexShard indexShard = indexService.getShard(0);
        SearchRequest searchRequest = new SearchRequest().allowPartialSearchResults(true);
<<<<<<< HEAD
        final ShardSearchRequest requestWithDefaultTimeout = new ShardSearchRequest(
            OriginalIndices.NONE,
            searchRequest,
            indexShard.shardId(),
            1,
            new AliasFilter(null, Strings.EMPTY_ARRAY),
            1.0f, -1, null, null);

        try (ReaderContext reader = createReaderContext(indexShard);
             SearchContext contextWithDefaultTimeout = service.createContext(reader, requestWithDefaultTimeout, null, randomBoolean())) {
=======
        final SearchContext contextWithDefaultTimeout = service.createContext(
                new ShardSearchRequest(
                        OriginalIndices.NONE,
                        searchRequest,
                        indexShard.shardId(),
                        1,
                        new AliasFilter(null, Strings.EMPTY_ARRAY),
                        1.0f, -1, null, null
                ), null);
        try {
>>>>>>> 0a34b71f
            // the search context should inherit the default timeout
            assertThat(contextWithDefaultTimeout.timeout(), equalTo(TimeValue.timeValueSeconds(5)));
        }

        final long seconds = randomIntBetween(6, 10);
        searchRequest.source(new SearchSourceBuilder().timeout(TimeValue.timeValueSeconds(seconds)));
<<<<<<< HEAD
        final ShardSearchRequest requestWithCustomTimeout = new ShardSearchRequest(
            OriginalIndices.NONE,
            searchRequest,
            indexShard.shardId(),
            1,
            new AliasFilter(null, Strings.EMPTY_ARRAY),
            1.0f, -1, null, null);
        try (ReaderContext reader = createReaderContext(indexShard);
             SearchContext context = service.createContext(reader, requestWithCustomTimeout, null, randomBoolean())) {
=======
        final SearchContext context = service.createContext(
                new ShardSearchRequest(
                        OriginalIndices.NONE,
                        searchRequest,
                        indexShard.shardId(),
                        1,
                        new AliasFilter(null, Strings.EMPTY_ARRAY),
                        1.0f, -1, null, null
                ), null);
        try {
>>>>>>> 0a34b71f
            // the search context should inherit the query timeout
            assertThat(context.timeout(), equalTo(TimeValue.timeValueSeconds(seconds)));
        }
    }

    /**
     * test that getting more than the allowed number of docvalue_fields throws an exception
     */
    public void testMaxDocvalueFieldsSearch() throws IOException {
        createIndex("index");
        final SearchService service = getInstanceFromNode(SearchService.class);
        final IndicesService indicesService = getInstanceFromNode(IndicesService.class);
        final IndexService indexService = indicesService.indexServiceSafe(resolveIndex("index"));
        final IndexShard indexShard = indexService.getShard(0);

        SearchRequest searchRequest = new SearchRequest().allowPartialSearchResults(true);
        SearchSourceBuilder searchSourceBuilder = new SearchSourceBuilder();
        searchRequest.source(searchSourceBuilder);
        // adding the maximum allowed number of docvalue_fields to retrieve
        for (int i = 0; i < indexService.getIndexSettings().getMaxDocvalueFields(); i++) {
            searchSourceBuilder.docValueField("field" + i);
        }
<<<<<<< HEAD
        final ShardSearchRequest request = new ShardSearchRequest(OriginalIndices.NONE, searchRequest, indexShard.shardId(), 1,
            new AliasFilter(null, Strings.EMPTY_ARRAY), 1.0f, -1, null, null);
        try (ReaderContext reader = createReaderContext(indexShard);
             SearchContext context = service.createContext(reader, request, null, randomBoolean())) {
            assertNotNull(context);
        }
        searchSourceBuilder.docValueField("one_field_too_much");
        try (ReaderContext reader = createReaderContext(indexShard)) {
            IllegalArgumentException ex = expectThrows(IllegalArgumentException.class,
                () -> service.createContext(reader, request, null, randomBoolean()));
=======
        try (SearchContext context = service.createContext(
            new ShardSearchRequest(OriginalIndices.NONE,
                searchRequest, indexShard.shardId(), 1,
                new AliasFilter(null, Strings.EMPTY_ARRAY), 1.0f, -1, null, null
            ), null)) {
            assertNotNull(context);
            searchSourceBuilder.docValueField("one_field_too_much");
            IllegalArgumentException ex = expectThrows(IllegalArgumentException.class,
                    () -> service.createContext(new ShardSearchRequest(OriginalIndices.NONE, searchRequest, indexShard.shardId(), 1,
                        new AliasFilter(null, Strings.EMPTY_ARRAY), 1.0f, -1, null, null), null));
>>>>>>> 0a34b71f
            assertEquals(
                "Trying to retrieve too many docvalue_fields. Must be less than or equal to: [100] but was [101]. "
                    + "This limit can be set by changing the [index.max_docvalue_fields_search] index level setting.",
                ex.getMessage());
        }
    }

    /**
     * test that getting more than the allowed number of script_fields throws an exception
     */
    public void testMaxScriptFieldsSearch() throws IOException {
        createIndex("index");
        final SearchService service = getInstanceFromNode(SearchService.class);
        final IndicesService indicesService = getInstanceFromNode(IndicesService.class);
        final IndexService indexService = indicesService.indexServiceSafe(resolveIndex("index"));
        final IndexShard indexShard = indexService.getShard(0);

        SearchRequest searchRequest = new SearchRequest().allowPartialSearchResults(true);
        SearchSourceBuilder searchSourceBuilder = new SearchSourceBuilder();
        searchRequest.source(searchSourceBuilder);
        // adding the maximum allowed number of script_fields to retrieve
        int maxScriptFields = indexService.getIndexSettings().getMaxScriptFields();
        for (int i = 0; i < maxScriptFields; i++) {
            searchSourceBuilder.scriptField("field" + i,
                    new Script(ScriptType.INLINE, MockScriptEngine.NAME, CustomScriptPlugin.DUMMY_SCRIPT, Collections.emptyMap()));
        }
<<<<<<< HEAD
        final ShardSearchRequest request = new ShardSearchRequest(OriginalIndices.NONE, searchRequest,
            indexShard.shardId(), 1, new AliasFilter(null, Strings.EMPTY_ARRAY), 1.0f, -1, null, null);

        try(ReaderContext reader = createReaderContext(indexShard)) {
            try (SearchContext context = service.createContext(reader, request, null, randomBoolean())) {
                assertNotNull(context);
            }
            searchSourceBuilder.scriptField("anotherScriptField",
                new Script(ScriptType.INLINE, MockScriptEngine.NAME, CustomScriptPlugin.DUMMY_SCRIPT, Collections.emptyMap()));
            IllegalArgumentException ex = expectThrows(IllegalArgumentException.class,
                () -> service.createContext(reader, request, null, randomBoolean()));
=======
        try (SearchContext context = service.createContext(new ShardSearchRequest(OriginalIndices.NONE, searchRequest,
                indexShard.shardId(), 1, new AliasFilter(null, Strings.EMPTY_ARRAY),
                1.0f, -1, null, null), null)) {
            assertNotNull(context);
            searchSourceBuilder.scriptField("anotherScriptField",
                new Script(ScriptType.INLINE, MockScriptEngine.NAME, CustomScriptPlugin.DUMMY_SCRIPT, Collections.emptyMap()));
            IllegalArgumentException ex = expectThrows(IllegalArgumentException.class,
                    () -> service.createContext(new ShardSearchRequest(OriginalIndices.NONE, searchRequest, indexShard.shardId(), 1,
                        new AliasFilter(null, Strings.EMPTY_ARRAY), 1.0f, -1, null, null),  null));
>>>>>>> 0a34b71f
            assertEquals(
                    "Trying to retrieve too many script_fields. Must be less than or equal to: [" + maxScriptFields + "] but was ["
                            + (maxScriptFields + 1)
                            + "]. This limit can be set by changing the [index.max_script_fields] index level setting.",
                    ex.getMessage());
        }
    }

    public void testIgnoreScriptfieldIfSizeZero() throws IOException {
        createIndex("index");
        final SearchService service = getInstanceFromNode(SearchService.class);
        final IndicesService indicesService = getInstanceFromNode(IndicesService.class);
        final IndexService indexService = indicesService.indexServiceSafe(resolveIndex("index"));
        final IndexShard indexShard = indexService.getShard(0);

        SearchRequest searchRequest = new SearchRequest().allowPartialSearchResults(true);
        SearchSourceBuilder searchSourceBuilder = new SearchSourceBuilder();
        searchRequest.source(searchSourceBuilder);
        searchSourceBuilder.scriptField("field" + 0,
                new Script(ScriptType.INLINE, MockScriptEngine.NAME, CustomScriptPlugin.DUMMY_SCRIPT, Collections.emptyMap()));
        searchSourceBuilder.size(0);
<<<<<<< HEAD
        final ShardSearchRequest request = new ShardSearchRequest(OriginalIndices.NONE,
            searchRequest, indexShard.shardId(), 1, new AliasFilter(null, Strings.EMPTY_ARRAY),
            1.0f, -1, null, null);
        try (ReaderContext reader = createReaderContext(indexShard);
             SearchContext context = service.createContext(reader, request, null, randomBoolean())) {
            assertEquals(0, context.scriptFields().fields().size());
=======
        try (SearchContext context = service.createContext(new ShardSearchRequest(OriginalIndices.NONE,
            searchRequest, indexShard.shardId(), 1, new AliasFilter(null, Strings.EMPTY_ARRAY),
                1.0f, -1, null, null),  null)) {
                assertEquals(0, context.scriptFields().fields().size());
>>>>>>> 0a34b71f
        }
    }

    /**
     * test that creating more than the allowed number of scroll contexts throws an exception
     */
<<<<<<< HEAD
    public void testMaxOpenScrollContexts() throws Exception {
=======
    public void testMaxOpenScrollContexts() throws RuntimeException {
>>>>>>> 0a34b71f
        createIndex("index");
        client().prepareIndex("index").setId("1").setSource("field", "value").setRefreshPolicy(IMMEDIATE).get();

        final SearchService service = getInstanceFromNode(SearchService.class);
        final IndicesService indicesService = getInstanceFromNode(IndicesService.class);
        final IndexService indexService = indicesService.indexServiceSafe(resolveIndex("index"));
        final IndexShard indexShard = indexService.getShard(0);

        // Open all possible scrolls, clear some of them, then open more until the limit is reached
        LinkedList<String> clearScrollIds = new LinkedList<>();

        for (int i = 0; i < SearchService.MAX_OPEN_SCROLL_CONTEXT.get(Settings.EMPTY); i++) {
            SearchResponse searchResponse = client().prepareSearch("index").setSize(1).setScroll("1m").get();

            if (randomInt(4) == 0) clearScrollIds.addLast(searchResponse.getScrollId());
        }

        ClearScrollRequest clearScrollRequest = new ClearScrollRequest();
        clearScrollRequest.setScrollIds(clearScrollIds);
        client().clearScroll(clearScrollRequest);

        for (int i = 0; i < clearScrollIds.size(); i++) {
            client().prepareSearch("index").setSize(1).setScroll("1m").get();
        }

<<<<<<< HEAD
        final ShardScrollRequestTest request = new ShardScrollRequestTest(indexShard.shardId());
        ElasticsearchException ex = expectThrows(ElasticsearchException.class,
            () -> service.createAndPutReaderContext(request, indexShard, indexShard.acquireSearcher("test"), randomBoolean()));
=======
        ElasticsearchException ex = expectThrows(ElasticsearchException.class,
            () -> service.createAndPutContext(new ShardScrollRequestTest(indexShard.shardId()), null));
>>>>>>> 0a34b71f
        assertEquals(
            "Trying to create too many scroll contexts. Must be less than or equal to: [" +
                SearchService.MAX_OPEN_SCROLL_CONTEXT.get(Settings.EMPTY) + "]. " +
                "This limit can be set by changing the [search.max_open_scroll_context] setting.",
            ex.getMessage());
    }

    public void testOpenScrollContextsConcurrently() throws Exception {
        createIndex("index");
        final IndicesService indicesService = getInstanceFromNode(IndicesService.class);
        final IndexShard indexShard = indicesService.indexServiceSafe(resolveIndex("index")).getShard(0);

        final int maxScrollContexts = SearchService.MAX_OPEN_SCROLL_CONTEXT.get(Settings.EMPTY);
        final SearchService searchService = getInstanceFromNode(SearchService.class);
        Thread[] threads = new Thread[randomIntBetween(2, 8)];
        CountDownLatch latch = new CountDownLatch(threads.length);
        for (int i = 0; i < threads.length; i++) {
            threads[i] = new Thread(() -> {
                latch.countDown();
                try {
                    latch.await();
                    for (; ; ) {
<<<<<<< HEAD
                        Engine.Searcher searcher = indexShard.acquireSearcher("test");
                        try {
                            searchService.createAndPutReaderContext(
                                new ShardScrollRequestTest(indexShard.shardId()), indexShard, searcher, true);
                            searcher = null;
=======
                        try {
                            searchService.createAndPutContext(new ShardScrollRequestTest(indexShard.shardId()), null);
>>>>>>> 0a34b71f
                        } catch (ElasticsearchException e) {
                            assertThat(e.getMessage(), equalTo(
                                "Trying to create too many scroll contexts. Must be less than or equal to: " +
                                    "[" + maxScrollContexts + "]. " +
                                    "This limit can be set by changing the [search.max_open_scroll_context] setting."));
                            return;
                        } finally {
                            IOUtils.close(searcher);
                        }
                    }
                } catch (Exception e) {
                    throw new AssertionError(e);
                }
            });
            threads[i].setName("elasticsearch[node_s_0][search]");
            threads[i].start();
        }
        for (Thread thread : threads) {
            thread.join();
        }
        assertThat(searchService.getActiveContexts(), equalTo(maxScrollContexts));
        searchService.freeAllScrollContexts();
    }

    public static class FailOnRewriteQueryPlugin extends Plugin implements SearchPlugin {
        @Override
        public List<QuerySpec<?>> getQueries() {
            return singletonList(new QuerySpec<>("fail_on_rewrite_query", FailOnRewriteQueryBuilder::new, parseContext -> {
                throw new UnsupportedOperationException("No query parser for this plugin");
            }));
        }
    }

    public static class FailOnRewriteQueryBuilder extends AbstractQueryBuilder<FailOnRewriteQueryBuilder> {

        public FailOnRewriteQueryBuilder(StreamInput in) throws IOException {
            super(in);
        }

        public FailOnRewriteQueryBuilder() {
        }

        @Override
        protected QueryBuilder doRewrite(QueryRewriteContext queryRewriteContext) {
            if (queryRewriteContext.convertToShardContext() != null) {
                throw new IllegalStateException("Fail on rewrite phase");
            }
            return this;
        }

        @Override
        protected void doWriteTo(StreamOutput out) {
        }

        @Override
        protected void doXContent(XContentBuilder builder, Params params) {
        }

        @Override
        protected Query doToQuery(QueryShardContext context) {
            return null;
        }

        @Override
        protected boolean doEquals(FailOnRewriteQueryBuilder other) {
            return false;
        }

        @Override
        protected int doHashCode() {
            return 0;
        }

        @Override
        public String getWriteableName() {
            return null;
        }
    }

    private static class ShardScrollRequestTest extends ShardSearchRequest {
        private Scroll scroll;

        ShardScrollRequestTest(ShardId shardId) {
            super(OriginalIndices.NONE, new SearchRequest().allowPartialSearchResults(true),
                shardId, 1, new AliasFilter(null, Strings.EMPTY_ARRAY), 1f, -1, null, null);
            this.scroll = new Scroll(TimeValue.timeValueMinutes(1));
        }

        @Override
        public Scroll scroll() {
            return this.scroll;
        }
    }

    public void testCanMatch() throws Exception {
        createIndex("index");
        final SearchService service = getInstanceFromNode(SearchService.class);
        final IndicesService indicesService = getInstanceFromNode(IndicesService.class);
        final IndexService indexService = indicesService.indexServiceSafe(resolveIndex("index"));
        final IndexShard indexShard = indexService.getShard(0);
        SearchRequest searchRequest = new SearchRequest().allowPartialSearchResults(true);
        assertTrue(service.canMatch(new ShardSearchRequest(OriginalIndices.NONE, searchRequest, indexShard.shardId(), 1,
            new AliasFilter(null, Strings.EMPTY_ARRAY), 1f, -1, null, null)).canMatch());

        searchRequest.source(new SearchSourceBuilder());
        assertTrue(service.canMatch(new ShardSearchRequest(OriginalIndices.NONE, searchRequest, indexShard.shardId(), 1,
            new AliasFilter(null, Strings.EMPTY_ARRAY), 1f, -1, null, null)).canMatch());

        searchRequest.source(new SearchSourceBuilder().query(new MatchAllQueryBuilder()));
        assertTrue(service.canMatch(new ShardSearchRequest(OriginalIndices.NONE, searchRequest, indexShard.shardId(), 1,
            new AliasFilter(null, Strings.EMPTY_ARRAY), 1f, -1, null, null)).canMatch());

        searchRequest.source(new SearchSourceBuilder().query(new MatchNoneQueryBuilder())
            .aggregation(new TermsAggregationBuilder("test", ValueType.STRING).minDocCount(0)));
        assertTrue(service.canMatch(new ShardSearchRequest(OriginalIndices.NONE, searchRequest, indexShard.shardId(), 1,
            new AliasFilter(null, Strings.EMPTY_ARRAY), 1f, -1,  null, null)).canMatch());
        searchRequest.source(new SearchSourceBuilder().query(new MatchNoneQueryBuilder())
            .aggregation(new GlobalAggregationBuilder("test")));
        assertTrue(service.canMatch(new ShardSearchRequest(OriginalIndices.NONE, searchRequest, indexShard.shardId(), 1,
            new AliasFilter(null, Strings.EMPTY_ARRAY), 1f, -1, null, null)).canMatch());

        searchRequest.source(new SearchSourceBuilder().query(new MatchNoneQueryBuilder()));
        assertFalse(service.canMatch(new ShardSearchRequest(OriginalIndices.NONE, searchRequest, indexShard.shardId(), 1,
            new AliasFilter(null, Strings.EMPTY_ARRAY), 1f, -1, null, null)).canMatch());
        assertEquals(0, numWrapInvocations.get());

        ShardSearchRequest request = new ShardSearchRequest(OriginalIndices.NONE, searchRequest, indexShard.shardId(), 1,
            new AliasFilter(null, Strings.EMPTY_ARRAY), 1.0f, -1, null, null);

        CountDownLatch latch = new CountDownLatch(1);
        SearchShardTask task = new SearchShardTask(123L, "", "", "", null, Collections.emptyMap());
        service.executeQueryPhase(request, randomBoolean(), task, new ActionListener<SearchPhaseResult>() {
            @Override
            public void onResponse(SearchPhaseResult searchPhaseResult) {
                try {
                    // make sure that the wrapper is called when the query is actually executed
<<<<<<< HEAD
                    assertEquals(numWrapReader + 1, numWrapInvocations.get());
=======
                    assertEquals(1, numWrapInvocations.get());
>>>>>>> 0a34b71f
                } finally {
                    latch.countDown();
                }
            }

            @Override
            public void onFailure(Exception e) {
                try {
                    throw new AssertionError(e);
                } finally {
                    latch.countDown();
                }
            }
        });
        latch.await();
    }

    public void testCanRewriteToMatchNone() {
        assertFalse(SearchService.canRewriteToMatchNone(new SearchSourceBuilder().query(new MatchNoneQueryBuilder())
            .aggregation(new GlobalAggregationBuilder("test"))));
        assertFalse(SearchService.canRewriteToMatchNone(new SearchSourceBuilder()));
        assertFalse(SearchService.canRewriteToMatchNone(null));
        assertFalse(SearchService.canRewriteToMatchNone(new SearchSourceBuilder().query(new MatchNoneQueryBuilder())
            .aggregation(new TermsAggregationBuilder("test", ValueType.STRING).minDocCount(0))));
        assertTrue(SearchService.canRewriteToMatchNone(new SearchSourceBuilder().query(new TermQueryBuilder("foo", "bar"))));
        assertTrue(SearchService.canRewriteToMatchNone(new SearchSourceBuilder().query(new MatchNoneQueryBuilder())
            .aggregation(new TermsAggregationBuilder("test", ValueType.STRING).minDocCount(1))));
        assertFalse(SearchService.canRewriteToMatchNone(new SearchSourceBuilder().query(new MatchNoneQueryBuilder())
            .aggregation(new TermsAggregationBuilder("test", ValueType.STRING).minDocCount(1))
            .suggest(new SuggestBuilder())));
        assertFalse(SearchService.canRewriteToMatchNone(new SearchSourceBuilder().query(new TermQueryBuilder("foo", "bar"))
            .suggest(new SuggestBuilder())));
    }

    public void testSetSearchThrottled() {
        createIndex("throttled_threadpool_index");
        client().execute(
            InternalOrPrivateSettingsPlugin.UpdateInternalOrPrivateAction.INSTANCE,
            new InternalOrPrivateSettingsPlugin.UpdateInternalOrPrivateAction.Request("throttled_threadpool_index",
                IndexSettings.INDEX_SEARCH_THROTTLED.getKey(), "true"))
            .actionGet();
        final SearchService service = getInstanceFromNode(SearchService.class);
        Index index = resolveIndex("throttled_threadpool_index");
        assertTrue(service.getIndicesService().indexServiceSafe(index).getIndexSettings().isSearchThrottled());
        client().prepareIndex("throttled_threadpool_index").setId("1").setSource("field", "value").setRefreshPolicy(IMMEDIATE).get();
        SearchResponse searchResponse = client().prepareSearch("throttled_threadpool_index")
            .setIndicesOptions(IndicesOptions.STRICT_EXPAND_OPEN_FORBID_CLOSED).setSize(1).get();
        assertSearchHits(searchResponse, "1");
        // we add a search action listener in a plugin above to assert that this is actually used
        client().execute(
            InternalOrPrivateSettingsPlugin.UpdateInternalOrPrivateAction.INSTANCE,
            new InternalOrPrivateSettingsPlugin.UpdateInternalOrPrivateAction.Request("throttled_threadpool_index",
                IndexSettings.INDEX_SEARCH_THROTTLED.getKey(), "false"))
            .actionGet();

        IllegalArgumentException iae = expectThrows(IllegalArgumentException.class, () ->
            client().admin().indices().prepareUpdateSettings("throttled_threadpool_index").setSettings(Settings.builder().put(IndexSettings
                .INDEX_SEARCH_THROTTLED.getKey(), false)).get());
        assertEquals("can not update private setting [index.search.throttled]; this setting is managed by Elasticsearch",
            iae.getMessage());
        assertFalse(service.getIndicesService().indexServiceSafe(index).getIndexSettings().isSearchThrottled());
        SearchRequest searchRequest = new SearchRequest().allowPartialSearchResults(false);
        ShardSearchRequest req = new ShardSearchRequest(OriginalIndices.NONE, searchRequest, new ShardId(index, 0), 1,
            new AliasFilter(null, Strings.EMPTY_ARRAY), 1f, -1, null, null);
        Thread currentThread = Thread.currentThread();
        // we still make sure can match is executed on the network thread
        service.canMatch(req, ActionListener.wrap(r -> assertSame(Thread.currentThread(), currentThread), e -> fail("unexpected")));
    }

    public void testExpandSearchThrottled() {
        createIndex("throttled_threadpool_index");
        client().execute(
            InternalOrPrivateSettingsPlugin.UpdateInternalOrPrivateAction.INSTANCE,
            new InternalOrPrivateSettingsPlugin.UpdateInternalOrPrivateAction.Request("throttled_threadpool_index",
                IndexSettings.INDEX_SEARCH_THROTTLED.getKey(), "true"))
            .actionGet();

        client().prepareIndex("throttled_threadpool_index").setId("1").setSource("field", "value").setRefreshPolicy(IMMEDIATE).get();
        assertHitCount(client().prepareSearch().get(), 0L);
        assertHitCount(client().prepareSearch().setIndicesOptions(IndicesOptions.STRICT_EXPAND_OPEN_FORBID_CLOSED).get(), 1L);
    }

    public void testCreateReduceContext() {
        SearchService service = getInstanceFromNode(SearchService.class);
        InternalAggregation.ReduceContextBuilder reduceContextBuilder = service.aggReduceContextBuilder(new SearchRequest());
        {
            InternalAggregation.ReduceContext reduceContext = reduceContextBuilder.forFinalReduction();
            expectThrows(MultiBucketConsumerService.TooManyBucketsException.class,
                () -> reduceContext.consumeBucketsAndMaybeBreak(MultiBucketConsumerService.DEFAULT_MAX_BUCKETS + 1));
        }
        {
            InternalAggregation.ReduceContext reduceContext = reduceContextBuilder.forPartialReduction();
            reduceContext.consumeBucketsAndMaybeBreak(MultiBucketConsumerService.DEFAULT_MAX_BUCKETS + 1);
        }
    }

    public void testCreateSearchContext() throws IOException {
        String index = randomAlphaOfLengthBetween(5, 10).toLowerCase(Locale.ROOT);
        IndexService indexService = createIndex(index);
        final SearchService service = getInstanceFromNode(SearchService.class);
        ShardId shardId = new ShardId(indexService.index(), 0);
        long nowInMillis = System.currentTimeMillis();
        String clusterAlias = randomBoolean() ? null : randomAlphaOfLengthBetween(3, 10);
        SearchRequest searchRequest = new SearchRequest();
        searchRequest.allowPartialSearchResults(randomBoolean());
        ShardSearchRequest request = new ShardSearchRequest(OriginalIndices.NONE, searchRequest, shardId,
            indexService.numberOfShards(), AliasFilter.EMPTY, 1f, nowInMillis, clusterAlias, Strings.EMPTY_ARRAY);
        try (DefaultSearchContext searchContext = service.createSearchContext(request, new TimeValue(System.currentTimeMillis()))) {
            SearchShardTarget searchShardTarget = searchContext.shardTarget();
            QueryShardContext queryShardContext = searchContext.getQueryShardContext();
            String expectedIndexName = clusterAlias == null ? index : clusterAlias + ":" + index;
            assertEquals(expectedIndexName, queryShardContext.getFullyQualifiedIndex().getName());
            assertEquals(expectedIndexName, searchShardTarget.getFullyQualifiedIndexName());
            assertEquals(clusterAlias, searchShardTarget.getClusterAlias());
            assertEquals(shardId, searchShardTarget.getShardId());
            assertSame(searchShardTarget, searchContext.dfsResult().getSearchShardTarget());
            assertSame(searchShardTarget, searchContext.queryResult().getSearchShardTarget());
            assertSame(searchShardTarget, searchContext.fetchResult().getSearchShardTarget());
        }
    }

    /**
     * While we have no NPE in DefaultContext constructor anymore, we still want to guard against it (or other failures) in the future to
     * avoid leaking searchers.
     */
    public void testCreateSearchContextFailure() throws IOException {
        final String index = randomAlphaOfLengthBetween(5, 10).toLowerCase(Locale.ROOT);
        final IndexService indexService = createIndex(index);
        final SearchService service = getInstanceFromNode(SearchService.class);
        final ShardId shardId = new ShardId(indexService.index(), 0);
<<<<<<< HEAD
        final ShardSearchRequest request = new ShardSearchRequest(shardId, 0, null) {
            @Override
            public SearchType searchType() {
                // induce an artificial NPE
                throw new NullPointerException("expected");
            }
        };
        try (ReaderContext reader = createReaderContext(indexService.getShard(shardId.id()))) {
            NullPointerException e = expectThrows(NullPointerException.class,
                () -> service.createContext(reader, request, null, randomBoolean()));
            assertEquals("expected", e.getMessage());
        }
=======
        IndexShard indexShard = indexService.getShard(0);

        NullPointerException e = expectThrows(NullPointerException.class,
            () -> service.createContext(
                new ShardSearchRequest(shardId, 0, AliasFilter.EMPTY) {
                    @Override
                    public SearchType searchType() {
                        // induce an artificial NPE
                        throw new NullPointerException("expected");
                    }
                }, null));
        assertEquals("expected", e.getMessage());
>>>>>>> 0a34b71f
        assertEquals("should have 2 store refs (IndexService + InternalEngine)", 2, indexService.getShard(0).store().refCount());
    }

    public void testMatchNoDocsEmptyResponse() throws InterruptedException {
        createIndex("index");
        Thread currentThread = Thread.currentThread();
        SearchService service = getInstanceFromNode(SearchService.class);
        IndicesService indicesService = getInstanceFromNode(IndicesService.class);
        IndexService indexService = indicesService.indexServiceSafe(resolveIndex("index"));
        IndexShard indexShard = indexService.getShard(0);
        SearchRequest searchRequest = new SearchRequest()
            .allowPartialSearchResults(false)
            .source(new SearchSourceBuilder()
                .aggregation(AggregationBuilders.count("count").field("value")));
        ShardSearchRequest shardRequest = new ShardSearchRequest(OriginalIndices.NONE, searchRequest, indexShard.shardId(),
            5, AliasFilter.EMPTY, 1.0f, 0, null, null);
        SearchShardTask task = new SearchShardTask(123L, "", "", "", null, Collections.emptyMap());

        {
            CountDownLatch latch = new CountDownLatch(1);
            shardRequest.source().query(new MatchAllQueryBuilder());
            service.executeQueryPhase(shardRequest, randomBoolean(), task, new ActionListener<>() {
                @Override
                public void onResponse(SearchPhaseResult result) {
                    try {
                        assertNotSame(Thread.currentThread(), currentThread);
                        assertThat(Thread.currentThread().getName(), startsWith("elasticsearch[node_s_0][search]"));
                        assertThat(result, instanceOf(QuerySearchResult.class));
                        assertFalse(result.queryResult().isNull());
                        assertNotNull(result.queryResult().topDocs());
                        assertNotNull(result.queryResult().aggregations());
                    } finally {
                        latch.countDown();
                    }
                }

                @Override
                public void onFailure(Exception exc) {
                    try {
                        throw new AssertionError(exc);
                    } finally {
                        latch.countDown();
                    }
                }
            });
            latch.await();
        }

        {
            CountDownLatch latch = new CountDownLatch(1);
            shardRequest.source().query(new MatchNoneQueryBuilder());
            service.executeQueryPhase(shardRequest, randomBoolean(), task, new ActionListener<>() {
                @Override
                public void onResponse(SearchPhaseResult result) {
                    try {
                        assertNotSame(Thread.currentThread(), currentThread);
                        assertThat(Thread.currentThread().getName(), startsWith("elasticsearch[node_s_0][search]"));
                        assertThat(result, instanceOf(QuerySearchResult.class));
                        assertFalse(result.queryResult().isNull());
                        assertNotNull(result.queryResult().topDocs());
                        assertNotNull(result.queryResult().aggregations());
                    } finally {
                        latch.countDown();
                    }
                }

                @Override
                public void onFailure(Exception exc) {
                    try {
                        throw new AssertionError(exc);
                    } finally {
                        latch.countDown();
                    }
                }
            });
            latch.await();
        }

        {
            CountDownLatch latch = new CountDownLatch(1);
            shardRequest.canReturnNullResponseIfMatchNoDocs(true);
            service.executeQueryPhase(shardRequest, randomBoolean(), task, new ActionListener<>() {
                @Override
                public void onResponse(SearchPhaseResult result) {
                    try {
                        // make sure we don't use the search threadpool
                        assertSame(Thread.currentThread(), currentThread);
                        assertThat(result, instanceOf(QuerySearchResult.class));
                        assertTrue(result.queryResult().isNull());
                    } finally {
                        latch.countDown();
                    }
                }

                @Override
                public void onFailure(Exception e) {
                    try {
                        throw new AssertionError(e);
                    } finally {
                        latch.countDown();
                    }
                }
            });
            latch.await();
        }
    }

    public void testDeleteIndexWhileSearch() throws Exception {
        createIndex("test");
        int numDocs = randomIntBetween(1, 20);
        for (int i = 0; i < numDocs; i++) {
            client().prepareIndex("test").setSource("f", "v").get();
        }
        client().admin().indices().prepareRefresh("test").get();
        AtomicBoolean stopped = new AtomicBoolean(false);
        Thread[] searchers = new Thread[randomIntBetween(1, 4)];
        CountDownLatch latch = new CountDownLatch(searchers.length);
        for (int i = 0; i < searchers.length; i++) {
            searchers[i] = new Thread(() -> {
                latch.countDown();
                while (stopped.get() == false) {
                    try {
                        client().prepareSearch("test").setRequestCache(false).get();
                    } catch (Exception ignored) {
                        return;
                    }
                }
            });
            searchers[i].start();
        }
        latch.await();
        client().admin().indices().prepareDelete("test").get();
        stopped.set(true);
        for (Thread searcher : searchers) {
            searcher.join();
        }
    }

    public void testLookUpSearchContext() throws Exception {
        createIndex("index");
        SearchService searchService = getInstanceFromNode(SearchService.class);
        IndicesService indicesService = getInstanceFromNode(IndicesService.class);
        IndexService indexService = indicesService.indexServiceSafe(resolveIndex("index"));
        IndexShard indexShard = indexService.getShard(0);
        List<SearchContextId> contextIds = new ArrayList<>();
        int numContexts = randomIntBetween(1, 10);
<<<<<<< HEAD
        CountDownLatch latch = new CountDownLatch(1);
        indexShard.getThreadPool().executor(ThreadPool.Names.SEARCH).execute(() -> {
            try {
                for (int i = 0; i < numContexts; i++) {
                    ShardSearchRequest request = new ShardSearchRequest(
                        OriginalIndices.NONE, new SearchRequest().allowPartialSearchResults(true),
                        indexShard.shardId(), 1, new AliasFilter(null, Strings.EMPTY_ARRAY), 1.0f, -1, null, null);
                    final Engine.Searcher searcher = indexShard.acquireSearcher("test");
                    final ReaderContext reader = searchService.createAndPutReaderContext(request, indexShard, searcher, randomBoolean());
                    assertThat(reader.id().getId(), equalTo((long) (i + 1)));
                    contextIds.add(reader.id());
                }
                assertThat(searchService.getActiveContexts(), equalTo(contextIds.size()));
                while (contextIds.isEmpty() == false) {
                    final SearchContextId contextId = randomFrom(contextIds);
                    assertFalse(searchService.freeReaderContext(new SearchContextId(UUIDs.randomBase64UUID(), contextId.getId())));
                    assertThat(searchService.getActiveContexts(), equalTo(contextIds.size()));
                    if (randomBoolean()) {
                        assertTrue(searchService.freeReaderContext(contextId));
                    } else {
                        assertTrue(searchService.freeReaderContext((new SearchContextId("", contextId.getId()))));
                    }
                    contextIds.remove(contextId);
                    assertThat(searchService.getActiveContexts(), equalTo(contextIds.size()));
                    assertFalse(searchService.freeReaderContext(new SearchContextId("", contextId.getId())));
                    assertFalse(searchService.freeReaderContext(contextId));
                    assertThat(searchService.getActiveContexts(), equalTo(contextIds.size()));
                }
            } finally {
                latch.countDown();
=======
        for (int i = 0; i < numContexts; i++) {
            final SearchContext searchContext = searchService.createContext(shardSearchRequest, null);
            assertThat(searchContext.id().getId(), equalTo((long) (i + 1)));
            searchService.putContext(searchContext);
            contextIds.add(searchContext.id());
        }
        assertThat(searchService.getActiveContexts(), equalTo(contextIds.size()));
        while (contextIds.isEmpty() == false) {
            final SearchContextId contextId = randomFrom(contextIds);
            assertFalse(searchService.freeContext(new SearchContextId(UUIDs.randomBase64UUID(), contextId.getId())));
            assertThat(searchService.getActiveContexts(), equalTo(contextIds.size()));
            if (randomBoolean()) {
                assertTrue(searchService.freeContext(contextId));
            } else {
                assertTrue(searchService.freeContext((new SearchContextId("", contextId.getId()))));
>>>>>>> 0a34b71f
            }
        });
        latch.await();
    }

    private ReaderContext createReaderContext(IndexShard shard) {
        Engine.Searcher searcher = shard.acquireSearcher("test");
        return new ReaderContext(randomNonNegativeLong(), shard, searcher, randomNonNegativeLong(), false);
    }
}<|MERGE_RESOLUTION|>--- conflicted
+++ resolved
@@ -367,7 +367,6 @@
         final IndexService indexService = indicesService.indexServiceSafe(resolveIndex("index"));
         final IndexShard indexShard = indexService.getShard(0);
         SearchRequest searchRequest = new SearchRequest().allowPartialSearchResults(true);
-<<<<<<< HEAD
         final ShardSearchRequest requestWithDefaultTimeout = new ShardSearchRequest(
             OriginalIndices.NONE,
             searchRequest,
@@ -378,25 +377,12 @@
 
         try (ReaderContext reader = createReaderContext(indexShard);
              SearchContext contextWithDefaultTimeout = service.createContext(reader, requestWithDefaultTimeout, null, randomBoolean())) {
-=======
-        final SearchContext contextWithDefaultTimeout = service.createContext(
-                new ShardSearchRequest(
-                        OriginalIndices.NONE,
-                        searchRequest,
-                        indexShard.shardId(),
-                        1,
-                        new AliasFilter(null, Strings.EMPTY_ARRAY),
-                        1.0f, -1, null, null
-                ), null);
-        try {
->>>>>>> 0a34b71f
             // the search context should inherit the default timeout
             assertThat(contextWithDefaultTimeout.timeout(), equalTo(TimeValue.timeValueSeconds(5)));
         }
 
         final long seconds = randomIntBetween(6, 10);
         searchRequest.source(new SearchSourceBuilder().timeout(TimeValue.timeValueSeconds(seconds)));
-<<<<<<< HEAD
         final ShardSearchRequest requestWithCustomTimeout = new ShardSearchRequest(
             OriginalIndices.NONE,
             searchRequest,
@@ -406,18 +392,6 @@
             1.0f, -1, null, null);
         try (ReaderContext reader = createReaderContext(indexShard);
              SearchContext context = service.createContext(reader, requestWithCustomTimeout, null, randomBoolean())) {
-=======
-        final SearchContext context = service.createContext(
-                new ShardSearchRequest(
-                        OriginalIndices.NONE,
-                        searchRequest,
-                        indexShard.shardId(),
-                        1,
-                        new AliasFilter(null, Strings.EMPTY_ARRAY),
-                        1.0f, -1, null, null
-                ), null);
-        try {
->>>>>>> 0a34b71f
             // the search context should inherit the query timeout
             assertThat(context.timeout(), equalTo(TimeValue.timeValueSeconds(seconds)));
         }
@@ -440,7 +414,6 @@
         for (int i = 0; i < indexService.getIndexSettings().getMaxDocvalueFields(); i++) {
             searchSourceBuilder.docValueField("field" + i);
         }
-<<<<<<< HEAD
         final ShardSearchRequest request = new ShardSearchRequest(OriginalIndices.NONE, searchRequest, indexShard.shardId(), 1,
             new AliasFilter(null, Strings.EMPTY_ARRAY), 1.0f, -1, null, null);
         try (ReaderContext reader = createReaderContext(indexShard);
@@ -451,18 +424,6 @@
         try (ReaderContext reader = createReaderContext(indexShard)) {
             IllegalArgumentException ex = expectThrows(IllegalArgumentException.class,
                 () -> service.createContext(reader, request, null, randomBoolean()));
-=======
-        try (SearchContext context = service.createContext(
-            new ShardSearchRequest(OriginalIndices.NONE,
-                searchRequest, indexShard.shardId(), 1,
-                new AliasFilter(null, Strings.EMPTY_ARRAY), 1.0f, -1, null, null
-            ), null)) {
-            assertNotNull(context);
-            searchSourceBuilder.docValueField("one_field_too_much");
-            IllegalArgumentException ex = expectThrows(IllegalArgumentException.class,
-                    () -> service.createContext(new ShardSearchRequest(OriginalIndices.NONE, searchRequest, indexShard.shardId(), 1,
-                        new AliasFilter(null, Strings.EMPTY_ARRAY), 1.0f, -1, null, null), null));
->>>>>>> 0a34b71f
             assertEquals(
                 "Trying to retrieve too many docvalue_fields. Must be less than or equal to: [100] but was [101]. "
                     + "This limit can be set by changing the [index.max_docvalue_fields_search] index level setting.",
@@ -489,7 +450,6 @@
             searchSourceBuilder.scriptField("field" + i,
                     new Script(ScriptType.INLINE, MockScriptEngine.NAME, CustomScriptPlugin.DUMMY_SCRIPT, Collections.emptyMap()));
         }
-<<<<<<< HEAD
         final ShardSearchRequest request = new ShardSearchRequest(OriginalIndices.NONE, searchRequest,
             indexShard.shardId(), 1, new AliasFilter(null, Strings.EMPTY_ARRAY), 1.0f, -1, null, null);
 
@@ -501,17 +461,6 @@
                 new Script(ScriptType.INLINE, MockScriptEngine.NAME, CustomScriptPlugin.DUMMY_SCRIPT, Collections.emptyMap()));
             IllegalArgumentException ex = expectThrows(IllegalArgumentException.class,
                 () -> service.createContext(reader, request, null, randomBoolean()));
-=======
-        try (SearchContext context = service.createContext(new ShardSearchRequest(OriginalIndices.NONE, searchRequest,
-                indexShard.shardId(), 1, new AliasFilter(null, Strings.EMPTY_ARRAY),
-                1.0f, -1, null, null), null)) {
-            assertNotNull(context);
-            searchSourceBuilder.scriptField("anotherScriptField",
-                new Script(ScriptType.INLINE, MockScriptEngine.NAME, CustomScriptPlugin.DUMMY_SCRIPT, Collections.emptyMap()));
-            IllegalArgumentException ex = expectThrows(IllegalArgumentException.class,
-                    () -> service.createContext(new ShardSearchRequest(OriginalIndices.NONE, searchRequest, indexShard.shardId(), 1,
-                        new AliasFilter(null, Strings.EMPTY_ARRAY), 1.0f, -1, null, null),  null));
->>>>>>> 0a34b71f
             assertEquals(
                     "Trying to retrieve too many script_fields. Must be less than or equal to: [" + maxScriptFields + "] but was ["
                             + (maxScriptFields + 1)
@@ -533,30 +482,19 @@
         searchSourceBuilder.scriptField("field" + 0,
                 new Script(ScriptType.INLINE, MockScriptEngine.NAME, CustomScriptPlugin.DUMMY_SCRIPT, Collections.emptyMap()));
         searchSourceBuilder.size(0);
-<<<<<<< HEAD
         final ShardSearchRequest request = new ShardSearchRequest(OriginalIndices.NONE,
             searchRequest, indexShard.shardId(), 1, new AliasFilter(null, Strings.EMPTY_ARRAY),
             1.0f, -1, null, null);
         try (ReaderContext reader = createReaderContext(indexShard);
              SearchContext context = service.createContext(reader, request, null, randomBoolean())) {
             assertEquals(0, context.scriptFields().fields().size());
-=======
-        try (SearchContext context = service.createContext(new ShardSearchRequest(OriginalIndices.NONE,
-            searchRequest, indexShard.shardId(), 1, new AliasFilter(null, Strings.EMPTY_ARRAY),
-                1.0f, -1, null, null),  null)) {
-                assertEquals(0, context.scriptFields().fields().size());
->>>>>>> 0a34b71f
         }
     }
 
     /**
      * test that creating more than the allowed number of scroll contexts throws an exception
      */
-<<<<<<< HEAD
     public void testMaxOpenScrollContexts() throws Exception {
-=======
-    public void testMaxOpenScrollContexts() throws RuntimeException {
->>>>>>> 0a34b71f
         createIndex("index");
         client().prepareIndex("index").setId("1").setSource("field", "value").setRefreshPolicy(IMMEDIATE).get();
 
@@ -582,14 +520,9 @@
             client().prepareSearch("index").setSize(1).setScroll("1m").get();
         }
 
-<<<<<<< HEAD
         final ShardScrollRequestTest request = new ShardScrollRequestTest(indexShard.shardId());
         ElasticsearchException ex = expectThrows(ElasticsearchException.class,
             () -> service.createAndPutReaderContext(request, indexShard, indexShard.acquireSearcher("test"), randomBoolean()));
-=======
-        ElasticsearchException ex = expectThrows(ElasticsearchException.class,
-            () -> service.createAndPutContext(new ShardScrollRequestTest(indexShard.shardId()), null));
->>>>>>> 0a34b71f
         assertEquals(
             "Trying to create too many scroll contexts. Must be less than or equal to: [" +
                 SearchService.MAX_OPEN_SCROLL_CONTEXT.get(Settings.EMPTY) + "]. " +
@@ -612,16 +545,11 @@
                 try {
                     latch.await();
                     for (; ; ) {
-<<<<<<< HEAD
                         Engine.Searcher searcher = indexShard.acquireSearcher("test");
                         try {
                             searchService.createAndPutReaderContext(
                                 new ShardScrollRequestTest(indexShard.shardId()), indexShard, searcher, true);
                             searcher = null;
-=======
-                        try {
-                            searchService.createAndPutContext(new ShardScrollRequestTest(indexShard.shardId()), null);
->>>>>>> 0a34b71f
                         } catch (ElasticsearchException e) {
                             assertThat(e.getMessage(), equalTo(
                                 "Trying to create too many scroll contexts. Must be less than or equal to: " +
@@ -758,11 +686,7 @@
             public void onResponse(SearchPhaseResult searchPhaseResult) {
                 try {
                     // make sure that the wrapper is called when the query is actually executed
-<<<<<<< HEAD
-                    assertEquals(numWrapReader + 1, numWrapInvocations.get());
-=======
                     assertEquals(1, numWrapInvocations.get());
->>>>>>> 0a34b71f
                 } finally {
                     latch.countDown();
                 }
@@ -893,7 +817,6 @@
         final IndexService indexService = createIndex(index);
         final SearchService service = getInstanceFromNode(SearchService.class);
         final ShardId shardId = new ShardId(indexService.index(), 0);
-<<<<<<< HEAD
         final ShardSearchRequest request = new ShardSearchRequest(shardId, 0, null) {
             @Override
             public SearchType searchType() {
@@ -906,20 +829,6 @@
                 () -> service.createContext(reader, request, null, randomBoolean()));
             assertEquals("expected", e.getMessage());
         }
-=======
-        IndexShard indexShard = indexService.getShard(0);
-
-        NullPointerException e = expectThrows(NullPointerException.class,
-            () -> service.createContext(
-                new ShardSearchRequest(shardId, 0, AliasFilter.EMPTY) {
-                    @Override
-                    public SearchType searchType() {
-                        // induce an artificial NPE
-                        throw new NullPointerException("expected");
-                    }
-                }, null));
-        assertEquals("expected", e.getMessage());
->>>>>>> 0a34b71f
         assertEquals("should have 2 store refs (IndexService + InternalEngine)", 2, indexService.getShard(0).store().refCount());
     }
 
@@ -1066,7 +975,6 @@
         IndexShard indexShard = indexService.getShard(0);
         List<SearchContextId> contextIds = new ArrayList<>();
         int numContexts = randomIntBetween(1, 10);
-<<<<<<< HEAD
         CountDownLatch latch = new CountDownLatch(1);
         indexShard.getThreadPool().executor(ThreadPool.Names.SEARCH).execute(() -> {
             try {
@@ -1097,23 +1005,6 @@
                 }
             } finally {
                 latch.countDown();
-=======
-        for (int i = 0; i < numContexts; i++) {
-            final SearchContext searchContext = searchService.createContext(shardSearchRequest, null);
-            assertThat(searchContext.id().getId(), equalTo((long) (i + 1)));
-            searchService.putContext(searchContext);
-            contextIds.add(searchContext.id());
-        }
-        assertThat(searchService.getActiveContexts(), equalTo(contextIds.size()));
-        while (contextIds.isEmpty() == false) {
-            final SearchContextId contextId = randomFrom(contextIds);
-            assertFalse(searchService.freeContext(new SearchContextId(UUIDs.randomBase64UUID(), contextId.getId())));
-            assertThat(searchService.getActiveContexts(), equalTo(contextIds.size()));
-            if (randomBoolean()) {
-                assertTrue(searchService.freeContext(contextId));
-            } else {
-                assertTrue(searchService.freeContext((new SearchContextId("", contextId.getId()))));
->>>>>>> 0a34b71f
             }
         });
         latch.await();
