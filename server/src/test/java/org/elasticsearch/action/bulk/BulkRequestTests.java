/*
 * Copyright Elasticsearch B.V. and/or licensed to Elasticsearch B.V. under one
 * or more contributor license agreements. Licensed under the Elastic License
 * 2.0 and the Server Side Public License, v 1; you may not use this file except
 * in compliance with, at your election, the Elastic License 2.0 or the Server
 * Side Public License, v 1.
 */

package org.elasticsearch.action.bulk;

import org.elasticsearch.action.ActionRequestValidationException;
import org.elasticsearch.action.DocWriteRequest;
import org.elasticsearch.action.delete.DeleteRequest;
import org.elasticsearch.action.index.IndexRequest;
import org.elasticsearch.action.support.WriteRequest.RefreshPolicy;
import org.elasticsearch.action.update.UpdateRequest;
import org.elasticsearch.client.Requests;
import org.elasticsearch.common.ParsingException;
import org.elasticsearch.common.bytes.BytesArray;
import org.elasticsearch.common.bytes.BytesReference;
import org.elasticsearch.common.io.stream.BytesStreamOutput;
import org.elasticsearch.common.xcontent.XContentHelper;
import org.elasticsearch.script.Script;
import org.elasticsearch.test.ESTestCase;
import org.elasticsearch.xcontent.XContentBuilder;
import org.elasticsearch.xcontent.XContentFactory;
import org.elasticsearch.xcontent.XContentType;

import java.io.IOException;
import java.nio.charset.StandardCharsets;
import java.util.ArrayList;
import java.util.HashMap;
import java.util.List;
import java.util.Map;

import static org.elasticsearch.test.StreamsUtils.copyToStringFromClasspath;
import static org.hamcrest.Matchers.contains;
import static org.hamcrest.Matchers.containsString;
import static org.hamcrest.Matchers.empty;
import static org.hamcrest.Matchers.equalTo;
import static org.hamcrest.Matchers.hasSize;
import static org.hamcrest.Matchers.instanceOf;
import static org.hamcrest.Matchers.not;
import static org.hamcrest.Matchers.notNullValue;

public class BulkRequestTests extends ESTestCase {
    public void testSimpleBulk1() throws Exception {
        String bulkAction = copyToStringFromClasspath("/org/elasticsearch/action/bulk/simple-bulk.json");
        BulkRequest bulkRequest = new BulkRequest();
        bulkRequest.add(bulkAction.getBytes(StandardCharsets.UTF_8), 0, bulkAction.length(), null, XContentType.JSON);
        assertThat(bulkRequest.numberOfActions(), equalTo(3));
        assertThat(((IndexRequest) bulkRequest.requests().get(0)).source(), equalTo(new BytesArray("{ \"field1\" : \"value1\" }")));
        assertThat(bulkRequest.requests().get(1), instanceOf(DeleteRequest.class));
        assertThat(((IndexRequest) bulkRequest.requests().get(2)).source(), equalTo(new BytesArray("{ \"field1\" : \"value3\" }")));
    }

    public void testSimpleBulkWithCarriageReturn() throws Exception {
        String bulkAction = "{ \"index\":{\"_index\":\"test\",\"_id\":\"1\"} }\r\n{ \"field1\" : \"value1\" }\r\n";
        BulkRequest bulkRequest = new BulkRequest();
        bulkRequest.add(bulkAction.getBytes(StandardCharsets.UTF_8), 0, bulkAction.length(), null, XContentType.JSON);
        assertThat(bulkRequest.numberOfActions(), equalTo(1));
        assertThat(((IndexRequest) bulkRequest.requests().get(0)).source(), equalTo(new BytesArray("{ \"field1\" : \"value1\" }")));
        Map<String, Object> sourceMap = XContentHelper.convertToMap(
            ((IndexRequest) bulkRequest.requests().get(0)).source(),
            false,
            XContentType.JSON
        ).v2();
        assertEquals("value1", sourceMap.get("field1"));
    }

    public void testSimpleBulk2() throws Exception {
        String bulkAction = copyToStringFromClasspath("/org/elasticsearch/action/bulk/simple-bulk2.json");
        BulkRequest bulkRequest = new BulkRequest();
        bulkRequest.add(bulkAction.getBytes(StandardCharsets.UTF_8), 0, bulkAction.length(), null, XContentType.JSON);
        assertThat(bulkRequest.numberOfActions(), equalTo(3));
    }

    public void testSimpleBulk3() throws Exception {
        String bulkAction = copyToStringFromClasspath("/org/elasticsearch/action/bulk/simple-bulk3.json");
        BulkRequest bulkRequest = new BulkRequest();
        bulkRequest.add(bulkAction.getBytes(StandardCharsets.UTF_8), 0, bulkAction.length(), null, XContentType.JSON);
        assertThat(bulkRequest.numberOfActions(), equalTo(3));
    }

    public void testSimpleBulk4() throws Exception {
        String bulkAction = copyToStringFromClasspath("/org/elasticsearch/action/bulk/simple-bulk4.json");
        BulkRequest bulkRequest = new BulkRequest();
        bulkRequest.add(bulkAction.getBytes(StandardCharsets.UTF_8), 0, bulkAction.length(), null, XContentType.JSON);
        assertThat(bulkRequest.numberOfActions(), equalTo(4));
        assertThat(bulkRequest.requests().get(0).id(), equalTo("1"));
        assertThat(((UpdateRequest) bulkRequest.requests().get(0)).retryOnConflict(), equalTo(2));
        assertThat(((UpdateRequest) bulkRequest.requests().get(0)).doc().source().utf8ToString(), equalTo("{\"field\":\"value\"}"));
        assertThat(bulkRequest.requests().get(1).id(), equalTo("0"));
        assertThat(bulkRequest.requests().get(1).index(), equalTo("index1"));
        Script script = ((UpdateRequest) bulkRequest.requests().get(1)).script();
        assertThat(script, notNullValue());
        assertThat(script.getIdOrCode(), equalTo("counter += param1"));
        assertThat(script.getLang(), equalTo("javascript"));
        Map<String, Object> scriptParams = script.getParams();
        assertThat(scriptParams, notNullValue());
        assertThat(scriptParams.size(), equalTo(1));
        assertThat(scriptParams.get("param1"), equalTo(1));
        assertThat(((UpdateRequest) bulkRequest.requests().get(1)).upsertRequest().source().utf8ToString(), equalTo("{\"counter\":1}"));
    }

    public void testBulkAllowExplicitIndex() throws Exception {
        String bulkAction1 = copyToStringFromClasspath("/org/elasticsearch/action/bulk/simple-bulk.json");
        Exception ex = expectThrows(
            Exception.class,
            () -> new BulkRequest().add(new BytesArray(bulkAction1.getBytes(StandardCharsets.UTF_8)), null, false, XContentType.JSON)
        );
        assertEquals("explicit index in bulk is not allowed", ex.getMessage());

        String bulkAction = copyToStringFromClasspath("/org/elasticsearch/action/bulk/simple-bulk5.json");
        new BulkRequest().add(new BytesArray(bulkAction.getBytes(StandardCharsets.UTF_8)), "test", false, XContentType.JSON);
    }

    public void testBulkAddIterable() {
        BulkRequest bulkRequest = Requests.bulkRequest();
        List<DocWriteRequest<?>> requests = new ArrayList<>();
        requests.add(new IndexRequest("test").id("id").source(Requests.INDEX_CONTENT_TYPE, "field", "value"));
        requests.add(new UpdateRequest("test", "id").doc(Requests.INDEX_CONTENT_TYPE, "field", "value"));
        requests.add(new DeleteRequest("test", "id"));
        bulkRequest.add(requests);
        assertThat(bulkRequest.requests().size(), equalTo(3));
        assertThat(bulkRequest.requests().get(0), instanceOf(IndexRequest.class));
        assertThat(bulkRequest.requests().get(1), instanceOf(UpdateRequest.class));
        assertThat(bulkRequest.requests().get(2), instanceOf(DeleteRequest.class));
    }

    public void testSimpleBulk6() throws Exception {
        String bulkAction = copyToStringFromClasspath("/org/elasticsearch/action/bulk/simple-bulk6.json");
        BulkRequest bulkRequest = new BulkRequest();
        ParsingException exc = expectThrows(
            ParsingException.class,
            () -> bulkRequest.add(bulkAction.getBytes(StandardCharsets.UTF_8), 0, bulkAction.length(), null, XContentType.JSON)
        );
        assertThat(exc.getMessage(), containsString("Unknown key for a VALUE_STRING in [hello]"));
    }

    public void testSimpleBulk7() throws Exception {
        String bulkAction = copyToStringFromClasspath("/org/elasticsearch/action/bulk/simple-bulk7.json");
        BulkRequest bulkRequest = new BulkRequest();
        IllegalArgumentException exc = expectThrows(
            IllegalArgumentException.class,
            () -> bulkRequest.add(bulkAction.getBytes(StandardCharsets.UTF_8), 0, bulkAction.length(), null, XContentType.JSON)
        );
        assertThat(
            exc.getMessage(),
            containsString("Malformed action/metadata line [5], expected a simple value for field [_unknown] but found [START_ARRAY]")
        );
    }

    public void testSimpleBulk8() throws Exception {
        String bulkAction = copyToStringFromClasspath("/org/elasticsearch/action/bulk/simple-bulk8.json");
        BulkRequest bulkRequest = new BulkRequest();
        IllegalArgumentException exc = expectThrows(
            IllegalArgumentException.class,
            () -> bulkRequest.add(bulkAction.getBytes(StandardCharsets.UTF_8), 0, bulkAction.length(), null, XContentType.JSON)
        );
        assertThat(exc.getMessage(), containsString("Action/metadata line [3] contains an unknown parameter [_foo]"));
    }

    public void testSimpleBulk9() throws Exception {
        String bulkAction = copyToStringFromClasspath("/org/elasticsearch/action/bulk/simple-bulk9.json");
        BulkRequest bulkRequest = new BulkRequest();
        IllegalArgumentException exc = expectThrows(
            IllegalArgumentException.class,
            () -> bulkRequest.add(bulkAction.getBytes(StandardCharsets.UTF_8), 0, bulkAction.length(), null, XContentType.JSON)
        );
        assertThat(
            exc.getMessage(),
            containsString("Malformed action/metadata line [3], expected START_OBJECT or END_OBJECT but found [START_ARRAY]")
        );
    }

    public void testSimpleBulk10() throws Exception {
        String bulkAction = copyToStringFromClasspath("/org/elasticsearch/action/bulk/simple-bulk10.json");
        BulkRequest bulkRequest = new BulkRequest();
        bulkRequest.add(bulkAction.getBytes(StandardCharsets.UTF_8), 0, bulkAction.length(), null, XContentType.JSON);
        assertThat(bulkRequest.numberOfActions(), equalTo(9));
    }

    public void testBulkActionShouldNotContainArray() throws Exception {
        String bulkAction = "{ \"index\":{\"_index\":[\"index1\", \"index2\"],\"_id\":\"1\"} }\r\n" + "{ \"field1\" : \"value1\" }\r\n";
        BulkRequest bulkRequest = new BulkRequest();
        IllegalArgumentException exc = expectThrows(
            IllegalArgumentException.class,
            () -> bulkRequest.add(bulkAction.getBytes(StandardCharsets.UTF_8), 0, bulkAction.length(), null, XContentType.JSON)
        );
        assertEquals(
            exc.getMessage(),
            "Malformed action/metadata line [1]" + ", expected a simple value for field [_index] but found [START_ARRAY]"
        );
    }

    public void testBulkEmptyObject() throws Exception {
        String bulkIndexAction = "{ \"index\":{\"_index\":\"test\",\"_id\":\"1\"} }\r\n";
        String bulkIndexSource = "{ \"field1\" : \"value1\" }\r\n";
        String emptyObject = "{}\r\n";
        StringBuilder bulk = new StringBuilder();
        int emptyLine;
        if (randomBoolean()) {
            bulk.append(emptyObject);
            emptyLine = 1;
        } else {
            int actions = randomIntBetween(1, 10);
            int emptyAction = randomIntBetween(1, actions);
            emptyLine = emptyAction * 2 - 1;
            for (int i = 1; i <= actions; i++) {
                bulk.append(i == emptyAction ? emptyObject : bulkIndexAction);
                bulk.append(randomBoolean() ? emptyObject : bulkIndexSource);
            }
        }
        String bulkAction = bulk.toString();
        BulkRequest bulkRequest = new BulkRequest();
        IllegalArgumentException exc = expectThrows(
            IllegalArgumentException.class,
            () -> bulkRequest.add(bulkAction.getBytes(StandardCharsets.UTF_8), 0, bulkAction.length(), null, XContentType.JSON)
        );
        assertThat(
            exc.getMessage(),
            containsString("Malformed action/metadata line [" + emptyLine + "], expected FIELD_NAME but found [END_OBJECT]")
        );
    }

    // issue 7361
    public void testBulkRequestWithRefresh() throws Exception {
        BulkRequest bulkRequest = new BulkRequest();
        // We force here a "id is missing" validation error
        bulkRequest.add(new DeleteRequest("index", null).setRefreshPolicy(RefreshPolicy.IMMEDIATE));
        bulkRequest.add(new DeleteRequest("index", "id").setRefreshPolicy(RefreshPolicy.IMMEDIATE));
        bulkRequest.add(new UpdateRequest("index", "id").doc("{}", XContentType.JSON).setRefreshPolicy(RefreshPolicy.IMMEDIATE));
        bulkRequest.add(new IndexRequest("index").id("id").source("{}", XContentType.JSON).setRefreshPolicy(RefreshPolicy.IMMEDIATE));
        ActionRequestValidationException validate = bulkRequest.validate();
        assertThat(validate, notNullValue());
        assertThat(validate.validationErrors(), not(empty()));
        assertThat(
            validate.validationErrors(),
            contains(
                "RefreshPolicy is not supported on an item request. Set it on the BulkRequest instead.",
                "id is missing",
                "RefreshPolicy is not supported on an item request. Set it on the BulkRequest instead.",
                "RefreshPolicy is not supported on an item request. Set it on the BulkRequest instead.",
                "RefreshPolicy is not supported on an item request. Set it on the BulkRequest instead."
            )
        );
    }

    // issue 15120
    public void testBulkNoSource() throws Exception {
        BulkRequest bulkRequest = new BulkRequest();
        bulkRequest.add(new UpdateRequest("index", "id"));
        bulkRequest.add(new IndexRequest("index").id("id"));
        ActionRequestValidationException validate = bulkRequest.validate();
        assertThat(validate, notNullValue());
        assertThat(validate.validationErrors(), not(empty()));
        assertThat(validate.validationErrors(), contains("script or doc is missing", "source is missing", "content type is missing"));
    }

    public void testCannotAddNullRequests() throws Exception {
        BulkRequest bulkRequest = new BulkRequest();
        expectThrows(NullPointerException.class, () -> bulkRequest.add((IndexRequest) null));
        expectThrows(NullPointerException.class, () -> bulkRequest.add((UpdateRequest) null));
        expectThrows(NullPointerException.class, () -> bulkRequest.add((DeleteRequest) null));
    }

    public void testSmileIsSupported() throws IOException {
        XContentType xContentType = XContentType.SMILE;
        BytesReference data;
        try (BytesStreamOutput out = new BytesStreamOutput()) {
            try (XContentBuilder builder = XContentFactory.contentBuilder(xContentType, out)) {
                builder.startObject();
                builder.startObject("index");
                builder.field("_index", "index");
                builder.field("_id", "test");
                builder.endObject();
                builder.endObject();
            }
            out.write(xContentType.xContent().streamSeparator());
            try (XContentBuilder builder = XContentFactory.contentBuilder(xContentType, out)) {
                builder.startObject();
                builder.field("field", "value");
                builder.endObject();
            }
            out.write(xContentType.xContent().streamSeparator());
            data = out.bytes();
        }

        BulkRequest bulkRequest = new BulkRequest();
        bulkRequest.add(data, null, xContentType);
        assertEquals(1, bulkRequest.requests().size());
        DocWriteRequest<?> docWriteRequest = bulkRequest.requests().get(0);
        assertEquals(DocWriteRequest.OpType.INDEX, docWriteRequest.opType());
        assertEquals("index", docWriteRequest.index());
        assertEquals("test", docWriteRequest.id());
        assertThat(docWriteRequest, instanceOf(IndexRequest.class));
        IndexRequest request = (IndexRequest) docWriteRequest;
        assertEquals(1, request.sourceAsMap().size());
        assertEquals("value", request.sourceAsMap().get("field"));
    }

    public void testToValidateUpsertRequestAndCASInBulkRequest() throws IOException {
        XContentType xContentType = XContentType.SMILE;
        BytesReference data;
        try (BytesStreamOutput out = new BytesStreamOutput()) {
            try (XContentBuilder builder = XContentFactory.contentBuilder(xContentType, out)) {
                builder.startObject();
                builder.startObject("update");
                builder.field("_index", "index");
                builder.field("_id", "id");
                builder.field("if_seq_no", 1L);
                builder.field("if_primary_term", 100L);
                builder.endObject();
                builder.endObject();
            }
            out.write(xContentType.xContent().streamSeparator());
            try (XContentBuilder builder = XContentFactory.contentBuilder(xContentType, out)) {
                builder.startObject();
                builder.startObject("doc").endObject();
                Map<String, Object> values = new HashMap<>();
                values.put("if_seq_no", 1L);
                values.put("if_primary_term", 100L);
                values.put("_index", "index");
                builder.field("upsert", values);
                builder.endObject();
            }
            out.write(xContentType.xContent().streamSeparator());
            data = out.bytes();
        }
        BulkRequest bulkRequest = new BulkRequest();
        bulkRequest.add(data, null, xContentType);
        assertThat(bulkRequest.validate().validationErrors(), contains("upsert requests don't support `if_seq_no` and `if_primary_term`"));
    }

    public void testBulkTerminatedByNewline() throws Exception {
        String bulkAction = copyToStringFromClasspath("/org/elasticsearch/action/bulk/simple-bulk11.json");
        IllegalArgumentException expectThrows = expectThrows(
            IllegalArgumentException.class,
            () -> new BulkRequest().add(bulkAction.getBytes(StandardCharsets.UTF_8), 0, bulkAction.length(), null, XContentType.JSON)
        );
        assertEquals("The bulk request must be terminated by a newline [\\n]", expectThrows.getMessage());

        String bulkActionWithNewLine = bulkAction + "\n";
        BulkRequest bulkRequestWithNewLine = new BulkRequest();
        bulkRequestWithNewLine.add(
            bulkActionWithNewLine.getBytes(StandardCharsets.UTF_8),
            0,
            bulkActionWithNewLine.length(),
            null,
            XContentType.JSON
        );
        assertEquals(3, bulkRequestWithNewLine.numberOfActions());
    }

    public void testDynamicTemplates() throws Exception {
        BytesArray data = new BytesArray(
            "{ \"index\":{\"_index\":\"test\",\"dynamic_templates\":{\"baz\":\"t1\", \"foo.bar\":\"t2\"}}}\n"
                + "{ \"field1\" : \"value1\" }\n"
                +

                "{ \"delete\" : { \"_index\" : \"test\", \"_id\" : \"2\" } }\n"
                +

                "{ \"create\" : {\"_index\":\"test\",\"dynamic_templates\":{\"bar\":\"t1\"}}}\n"
                + "{ \"field1\" : \"value3\" }\n"
                +

                "{ \"create\" : {\"dynamic_templates\":{\"foo.bar\":\"xyz\"}}}\n"
                + "{ \"field1\" : \"value3\" }\n"
                +

<<<<<<< HEAD
            "{ \"index\" : {\"dynamic_templates\":{}}}\n" +
            "{ \"field1\" : \"value3\" }\n"
=======
                "{ \"index\" : {\"dynamic_templates\":{}}\n"
                + "{ \"field1\" : \"value3\" }\n"
>>>>>>> 9c791127
        );
        BulkRequest bulkRequest = new BulkRequest().add(data, null, XContentType.JSON);
        assertThat(bulkRequest.requests, hasSize(5));
        assertThat(((IndexRequest) bulkRequest.requests.get(0)).getDynamicTemplates(), equalTo(Map.of("baz", "t1", "foo.bar", "t2")));
        assertThat(((IndexRequest) bulkRequest.requests.get(2)).getDynamicTemplates(), equalTo(Map.of("bar", "t1")));
        assertThat(((IndexRequest) bulkRequest.requests.get(3)).getDynamicTemplates(), equalTo(Map.of("foo.bar", "xyz")));
        assertThat(((IndexRequest) bulkRequest.requests.get(4)).getDynamicTemplates(), equalTo(Map.of()));
    }

    public void testInvalidDynamicTemplates() {
        BytesArray deleteWithDynamicTemplates = new BytesArray(
            "{ \"delete\" : { \"_index\" : \"test\", \"_id\" : \"2\", \"dynamic_templates\":{\"baz\":\"t1\"}} }\n"
        );
        IllegalArgumentException error = expectThrows(
            IllegalArgumentException.class,
            () -> new BulkRequest().add(deleteWithDynamicTemplates, null, XContentType.JSON)
        );
        assertThat(error.getMessage(), equalTo("Delete request in line [1] does not accept dynamic_templates"));

        BytesArray updateWithDynamicTemplates = new BytesArray(
            "{ \"update\" : {\"dynamic_templates\":{\"foo.bar\":\"xyz\"}}}\n" + "{ \"field1\" : \"value3\" }\n"
        );
        error = expectThrows(
            IllegalArgumentException.class,
            () -> new BulkRequest().add(updateWithDynamicTemplates, null, XContentType.JSON)
        );
        assertThat(error.getMessage(), equalTo("Update request in line [2] does not accept dynamic_templates"));

        BytesArray invalidDynamicTemplates = new BytesArray(
            "{ \"index\":{\"_index\":\"test\",\"dynamic_templates\":[]}\n" + "{ \"field1\" : \"value1\" }\n"
        );
        error = expectThrows(IllegalArgumentException.class, () -> new BulkRequest().add(invalidDynamicTemplates, null, XContentType.JSON));
        assertThat(
            error.getMessage(),
            equalTo(
                "Malformed action/metadata line [1], " + "expected a simple value for field [dynamic_templates] but found [START_ARRAY]"
            )
        );
    }
}<|MERGE_RESOLUTION|>--- conflicted
+++ resolved
@@ -370,13 +370,8 @@
                 + "{ \"field1\" : \"value3\" }\n"
                 +
 
-<<<<<<< HEAD
             "{ \"index\" : {\"dynamic_templates\":{}}}\n" +
             "{ \"field1\" : \"value3\" }\n"
-=======
-                "{ \"index\" : {\"dynamic_templates\":{}}\n"
-                + "{ \"field1\" : \"value3\" }\n"
->>>>>>> 9c791127
         );
         BulkRequest bulkRequest = new BulkRequest().add(data, null, XContentType.JSON);
         assertThat(bulkRequest.requests, hasSize(5));
