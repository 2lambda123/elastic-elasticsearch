/*
 * Copyright Elasticsearch B.V. and/or licensed to Elasticsearch B.V. under one
 * or more contributor license agreements. Licensed under the Elastic License
 * 2.0 and the Server Side Public License, v 1; you may not use this file except
 * in compliance with, at your election, the Elastic License 2.0 or the Server
 * Side Public License, v 1.
 */

package org.elasticsearch.action.bulk;

import org.elasticsearch.ResourceAlreadyExistsException;
import org.elasticsearch.Version;
import org.elasticsearch.action.ActionListener;
import org.elasticsearch.action.admin.indices.create.CreateIndexResponse;
import org.elasticsearch.action.index.IndexRequest;
import org.elasticsearch.action.ingest.SimulateIndexResponse;
import org.elasticsearch.action.support.ActionFilters;
import org.elasticsearch.cluster.node.DiscoveryNode;
import org.elasticsearch.cluster.node.DiscoveryNodeUtils;
import org.elasticsearch.cluster.service.ClusterService;
import org.elasticsearch.common.Strings;
import org.elasticsearch.common.settings.Settings;
import org.elasticsearch.common.xcontent.XContentHelper;
import org.elasticsearch.core.TimeValue;
import org.elasticsearch.index.IndexNotFoundException;
import org.elasticsearch.index.IndexVersions;
import org.elasticsearch.index.IndexingPressure;
import org.elasticsearch.indices.EmptySystemIndices;
import org.elasticsearch.tasks.Task;
import org.elasticsearch.test.ESTestCase;
import org.elasticsearch.test.VersionUtils;
import org.elasticsearch.test.index.IndexVersionUtils;
import org.elasticsearch.test.transport.CapturingTransport;
import org.elasticsearch.threadpool.TestThreadPool;
import org.elasticsearch.threadpool.ThreadPool;
import org.elasticsearch.transport.TransportService;
import org.junit.After;
import org.junit.Before;

import java.io.IOException;
import java.util.Collections;
import java.util.Map;
import java.util.Set;
import java.util.concurrent.TimeUnit;
import java.util.concurrent.atomic.AtomicBoolean;
import java.util.stream.Collectors;

import static org.elasticsearch.test.ClusterServiceUtils.createClusterService;
import static org.hamcrest.Matchers.equalTo;
import static org.hamcrest.Matchers.instanceOf;
import static org.mockito.Mockito.mock;

public class TransportSimulateBulkActionTests extends ESTestCase {

    /**
     * Services needed by bulk action
     */
    private TransportService transportService;
    private ClusterService clusterService;
    private TestThreadPool threadPool;

    private TestTransportSimulateBulkAction bulkAction;

    class TestTransportSimulateBulkAction extends TransportSimulateBulkAction {

        volatile boolean failIndexCreation = false;
        boolean indexCreated = false; // set when the "real" index is created
        Runnable beforeIndexCreation = null;

        TestTransportSimulateBulkAction() {
            super(
                TransportSimulateBulkActionTests.this.threadPool,
                transportService,
                clusterService,
                null,
                null,
                new ActionFilters(Collections.emptySet()),
                new TransportBulkActionTookTests.Resolver(),
                new IndexingPressure(Settings.EMPTY),
                EmptySystemIndices.INSTANCE
            );
        }

        @Override
        void createIndex(String index, boolean requireDataStream, TimeValue timeout, ActionListener<CreateIndexResponse> listener) {
            indexCreated = true;
            if (beforeIndexCreation != null) {
                beforeIndexCreation.run();
            }
            if (failIndexCreation) {
                listener.onFailure(new ResourceAlreadyExistsException("index already exists"));
            } else {
                listener.onResponse(null);
            }
        }
    }

    @Before
    public void setUp() throws Exception {
        super.setUp();
        threadPool = new TestThreadPool(getClass().getName());
        DiscoveryNode discoveryNode = DiscoveryNodeUtils.builder("node")
            .version(
                VersionUtils.randomCompatibleVersion(random(), Version.CURRENT),
                IndexVersions.MINIMUM_COMPATIBLE,
                IndexVersionUtils.randomCompatibleVersion(random())
            )
            .build();
        clusterService = createClusterService(threadPool, discoveryNode);
        CapturingTransport capturingTransport = new CapturingTransport();
        transportService = capturingTransport.createTransportService(
            clusterService.getSettings(),
            threadPool,
            TransportService.NOOP_TRANSPORT_INTERCEPTOR,
            boundAddress -> clusterService.localNode(),
            null,
            Collections.emptySet()
        );
        transportService.start();
        transportService.acceptIncomingRequests();
        bulkAction = new TestTransportSimulateBulkAction();
    }

    @After
    public void tearDown() throws Exception {
        ThreadPool.terminate(threadPool, 30, TimeUnit.SECONDS);
        threadPool = null;
        clusterService.close();
        super.tearDown();
    }

    public void testIndexData() {
        Task task = mock(Task.class); // unused
        BulkRequest bulkRequest = new SimulateBulkRequest((Map<String, Map<String, Object>>) null);
        try {
            int bulkItemCount = randomIntBetween(0, 200);
            for (int i = 0; i < bulkItemCount; i++) {
                Map<String, ?> source = Map.of(randomAlphaOfLength(10), randomAlphaOfLength(5));
                IndexRequest indexRequest = new IndexRequest(randomAlphaOfLength(10)).id(randomAlphaOfLength(10)).source(source);
                for (int j = 0; j < randomIntBetween(0, 10); j++) {
                    indexRequest.addPipeline(randomAlphaOfLength(12));
                }
                bulkRequest.add();
            }
            AtomicBoolean onResponseCalled = new AtomicBoolean(false);
            ActionListener<BulkResponse> listener = new ActionListener<>() {
                @Override
                public void onResponse(BulkResponse response) {
                    onResponseCalled.set(true);
                    BulkItemResponse[] responseItems = response.getItems();
                    assertThat(responseItems.length, equalTo(bulkRequest.requests().size()));
                    for (int i = 0; i < responseItems.length; i++) {
                        BulkItemResponse responseItem = responseItems[i];
                        IndexRequest indexRequest = (IndexRequest) bulkRequest.requests().get(i);
                        assertNull(responseItem.getFailure());
                        assertThat(responseItem.getResponse(), instanceOf(SimulateIndexResponse.class));
                        SimulateIndexResponse simulateIndexResponse = responseItem.getResponse();
                        assertThat(simulateIndexResponse.getIndex(), equalTo(indexRequest.index()));
                        /*
                         * SimulateIndexResponse doesn't have an equals() method, and most of its state is private. So we check that
                         * its toXContent method produces the expected output.
                         */
                        String output = Strings.toString(simulateIndexResponse);
                        try {
                            assertEquals(
                                XContentHelper.stripWhitespace(
                                    Strings.format(
                                        """
                                            {
                                              "_index": "%s",
                                              "_source": %s,
                                              "executed_pipelines": [%s]
                                            }""",
                                        indexRequest.index(),
                                        indexRequest.source(),
                                        indexRequest.getExecutedPipelines()
                                            .stream()
                                            .map(pipeline -> "\"" + pipeline + "\"")
                                            .collect(Collectors.joining(","))
                                    )
                                ),
                                output
                            );
                        } catch (IOException e) {
                            fail(e);
                        }
                    }
                }

<<<<<<< HEAD
                @Override
                public void onFailure(Exception e) {
                    fail(e, "Unexpected error");
                }
            };
            Set<String> autoCreateIndices = Set.of(); // unused
            Set<String> dataStreamsToRollover = Set.of(); // unused
            Map<String, IndexNotFoundException> indicesThatCannotBeCreated = Map.of(); // unused
            long startTime = 0;
            bulkAction.createMissingIndicesAndIndexData(
                task,
                bulkRequest,
                randomAlphaOfLength(10),
                listener,
                autoCreateIndices,
                dataStreamsToRollover,
                indicesThatCannotBeCreated,
                startTime
            );
            assertThat(onResponseCalled.get(), equalTo(true));
        } finally {
            bulkRequest.decRef();
        }
=======
            @Override
            public void onFailure(Exception e) {
                fail(e, "Unexpected error");
            }
        };
        Map<String, Boolean> indicesToAutoCreate = Map.of(); // unused
        Set<String> dataStreamsToRollover = Set.of(); // unused
        Map<String, IndexNotFoundException> indicesThatCannotBeCreated = Map.of(); // unused
        long startTime = 0;
        bulkAction.createMissingIndicesAndIndexData(
            task,
            bulkRequest,
            randomAlphaOfLength(10),
            listener,
            indicesToAutoCreate,
            dataStreamsToRollover,
            indicesThatCannotBeCreated,
            startTime
        );
        assertThat(onResponseCalled.get(), equalTo(true));
>>>>>>> 077d8be5
    }
}<|MERGE_RESOLUTION|>--- conflicted
+++ resolved
@@ -187,13 +187,12 @@
                     }
                 }
 
-<<<<<<< HEAD
                 @Override
                 public void onFailure(Exception e) {
                     fail(e, "Unexpected error");
                 }
             };
-            Set<String> autoCreateIndices = Set.of(); // unused
+            Map<String, Boolean> indicesToAutoCreate = Map.of(); // unused
             Set<String> dataStreamsToRollover = Set.of(); // unused
             Map<String, IndexNotFoundException> indicesThatCannotBeCreated = Map.of(); // unused
             long startTime = 0;
@@ -202,7 +201,7 @@
                 bulkRequest,
                 randomAlphaOfLength(10),
                 listener,
-                autoCreateIndices,
+                indicesToAutoCreate,
                 dataStreamsToRollover,
                 indicesThatCannotBeCreated,
                 startTime
@@ -211,27 +210,5 @@
         } finally {
             bulkRequest.decRef();
         }
-=======
-            @Override
-            public void onFailure(Exception e) {
-                fail(e, "Unexpected error");
-            }
-        };
-        Map<String, Boolean> indicesToAutoCreate = Map.of(); // unused
-        Set<String> dataStreamsToRollover = Set.of(); // unused
-        Map<String, IndexNotFoundException> indicesThatCannotBeCreated = Map.of(); // unused
-        long startTime = 0;
-        bulkAction.createMissingIndicesAndIndexData(
-            task,
-            bulkRequest,
-            randomAlphaOfLength(10),
-            listener,
-            indicesToAutoCreate,
-            dataStreamsToRollover,
-            indicesThatCannotBeCreated,
-            startTime
-        );
-        assertThat(onResponseCalled.get(), equalTo(true));
->>>>>>> 077d8be5
     }
 }