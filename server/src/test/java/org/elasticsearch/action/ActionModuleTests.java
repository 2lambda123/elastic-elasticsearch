/*
 * Copyright Elasticsearch B.V. and/or licensed to Elasticsearch B.V. under one
 * or more contributor license agreements. Licensed under the Elastic License
 * 2.0 and the Server Side Public License, v 1; you may not use this file except
 * in compliance with, at your election, the Elastic License 2.0 or the Server
 * Side Public License, v 1.
 */

package org.elasticsearch.action;

import org.elasticsearch.action.main.MainAction;
import org.elasticsearch.action.main.TransportMainAction;
import org.elasticsearch.action.support.ActionFilters;
import org.elasticsearch.action.support.TransportAction;
import org.elasticsearch.client.internal.node.NodeClient;
import org.elasticsearch.cluster.metadata.IndexNameExpressionResolver;
import org.elasticsearch.cluster.node.DiscoveryNodes;
import org.elasticsearch.cluster.service.ClusterService;
import org.elasticsearch.common.settings.ClusterSettings;
import org.elasticsearch.common.settings.IndexScopedSettings;
import org.elasticsearch.common.settings.Settings;
import org.elasticsearch.common.settings.SettingsFilter;
import org.elasticsearch.common.settings.SettingsModule;
import org.elasticsearch.common.util.concurrent.ThreadContext;
import org.elasticsearch.indices.TestIndexNameExpressionResolver;
import org.elasticsearch.plugins.ActionPlugin;
import org.elasticsearch.plugins.ActionPlugin.ActionHandler;
import org.elasticsearch.plugins.interceptor.RestInterceptorActionPlugin;
import org.elasticsearch.rest.RestChannel;
import org.elasticsearch.rest.RestController;
import org.elasticsearch.rest.RestHandler;
import org.elasticsearch.rest.RestRequest;
import org.elasticsearch.rest.action.RestMainAction;
import org.elasticsearch.tasks.Task;
import org.elasticsearch.tasks.TaskManager;
import org.elasticsearch.test.ESTestCase;
import org.elasticsearch.threadpool.TestThreadPool;
import org.elasticsearch.threadpool.ThreadPool;
import org.elasticsearch.usage.UsageService;
import org.hamcrest.Matchers;

import java.io.IOException;
import java.util.Arrays;
import java.util.List;
import java.util.function.Supplier;
import java.util.function.UnaryOperator;

import static java.util.Collections.emptyList;
import static java.util.Collections.singletonList;
import static org.elasticsearch.rest.RestRequest.Method.GET;
import static org.hamcrest.Matchers.hasEntry;
import static org.hamcrest.Matchers.startsWith;
import static org.mockito.Mockito.mock;

public class ActionModuleTests extends ESTestCase {
    public void testSetupActionsContainsKnownBuiltin() {
        assertThat(
            ActionModule.setupActions(emptyList()),
            hasEntry(MainAction.INSTANCE.name(), new ActionHandler<>(MainAction.INSTANCE, TransportMainAction.class))
        );
    }

    public void testPluginCantOverwriteBuiltinAction() {
        ActionPlugin dupsMainAction = new ActionPlugin() {
            @Override
            public List<ActionHandler<? extends ActionRequest, ? extends ActionResponse>> getActions() {
                return singletonList(new ActionHandler<>(MainAction.INSTANCE, TransportMainAction.class));
            }
        };
        Exception e = expectThrows(IllegalArgumentException.class, () -> ActionModule.setupActions(singletonList(dupsMainAction)));
        assertEquals("action for name [" + MainAction.NAME + "] already registered", e.getMessage());
    }

    public void testPluginCanRegisterAction() {
        class FakeRequest extends ActionRequest {
            @Override
            public ActionRequestValidationException validate() {
                return null;
            }
        }
        class FakeTransportAction extends TransportAction<FakeRequest, ActionResponse> {
            protected FakeTransportAction(String actionName, ActionFilters actionFilters, TaskManager taskManager) {
                super(actionName, actionFilters, taskManager);
            }

            @Override
            protected void doExecute(Task task, FakeRequest request, ActionListener<ActionResponse> listener) {}
        }
        class FakeAction extends ActionType<ActionResponse> {
            protected FakeAction() {
                super("fake", null);
            }
        }
        FakeAction action = new FakeAction();
        ActionPlugin registersFakeAction = new ActionPlugin() {
            @Override
            public List<ActionHandler<? extends ActionRequest, ? extends ActionResponse>> getActions() {
                return singletonList(new ActionHandler<>(action, FakeTransportAction.class));
            }
        };
        assertThat(
            ActionModule.setupActions(singletonList(registersFakeAction)),
            hasEntry("fake", new ActionHandler<>(action, FakeTransportAction.class))
        );
    }

    public void testSetupRestHandlerContainsKnownBuiltin() {
        SettingsModule settings = new SettingsModule(Settings.EMPTY);
        UsageService usageService = new UsageService();
        ActionModule actionModule = new ActionModule(
            settings.getSettings(),
            TestIndexNameExpressionResolver.newInstance(),
            settings.getIndexScopedSettings(),
            settings.getClusterSettings(),
            settings.getSettingsFilter(),
            null,
            emptyList(),
            null,
            null,
            usageService,
            null,
<<<<<<< HEAD
            mock(ClusterService.class),
            List.of()
=======
            null
>>>>>>> 7af25f2d
        );
        actionModule.initRestHandlers(null);
        // At this point the easiest way to confirm that a handler is loaded is to try to register another one on top of it and to fail
        Exception e = expectThrows(
            IllegalArgumentException.class,
            () -> actionModule.getRestController().registerHandler(new RestHandler() {
                @Override
                public void handleRequest(RestRequest request, RestChannel channel, NodeClient client) throws Exception {}

                @Override
                public List<Route> routes() {
                    return List.of(new Route(GET, "/"));
                }
            })
        );
        assertThat(e.getMessage(), startsWith("Cannot replace existing handler for [/] for method: GET"));
    }

    public void testPluginCantOverwriteBuiltinRestHandler() throws IOException {
        ActionPlugin dupsMainAction = new ActionPlugin() {
            @Override
            public List<RestHandler> getRestHandlers(
                Settings settings,
                RestController restController,
                ClusterSettings clusterSettings,
                IndexScopedSettings indexScopedSettings,
                SettingsFilter settingsFilter,
                IndexNameExpressionResolver indexNameExpressionResolver,
                Supplier<DiscoveryNodes> nodesInCluster
            ) {
                return singletonList(new RestMainAction() {

                    @Override
                    public String getName() {
                        return "duplicated_" + super.getName();
                    }

                });
            }
        };
        SettingsModule settings = new SettingsModule(Settings.EMPTY);
        ThreadPool threadPool = new TestThreadPool(getTestName());
        try {
            UsageService usageService = new UsageService();
            ActionModule actionModule = new ActionModule(
                settings.getSettings(),
                TestIndexNameExpressionResolver.newInstance(threadPool.getThreadContext()),
                settings.getIndexScopedSettings(),
                settings.getClusterSettings(),
                settings.getSettingsFilter(),
                threadPool,
                singletonList(dupsMainAction),
                null,
                null,
                usageService,
                null,
<<<<<<< HEAD
                mock(ClusterService.class),
                List.of()
=======
                null
>>>>>>> 7af25f2d
            );
            Exception e = expectThrows(IllegalArgumentException.class, () -> actionModule.initRestHandlers(null));
            assertThat(e.getMessage(), startsWith("Cannot replace existing handler for [/] for method: GET"));
        } finally {
            threadPool.shutdown();
        }
    }

    public void testPluginCanRegisterRestHandler() {
        class FakeHandler implements RestHandler {
            @Override
            public List<Route> routes() {
                return List.of(new Route(GET, "/_dummy"));
            }

            @Override
            public void handleRequest(RestRequest request, RestChannel channel, NodeClient client) throws Exception {}
        }
        ActionPlugin registersFakeHandler = new ActionPlugin() {
            @Override
            public List<RestHandler> getRestHandlers(
                Settings settings,
                RestController restController,
                ClusterSettings clusterSettings,
                IndexScopedSettings indexScopedSettings,
                SettingsFilter settingsFilter,
                IndexNameExpressionResolver indexNameExpressionResolver,
                Supplier<DiscoveryNodes> nodesInCluster
            ) {
                return singletonList(new FakeHandler());
            }
        };

        SettingsModule settings = new SettingsModule(Settings.EMPTY);
        ThreadPool threadPool = new TestThreadPool(getTestName());
        try {
            UsageService usageService = new UsageService();
            ActionModule actionModule = new ActionModule(
                settings.getSettings(),
                TestIndexNameExpressionResolver.newInstance(threadPool.getThreadContext()),
                settings.getIndexScopedSettings(),
                settings.getClusterSettings(),
                settings.getSettingsFilter(),
                threadPool,
                singletonList(registersFakeHandler),
                null,
                null,
                usageService,
                null,
<<<<<<< HEAD
                mock(ClusterService.class),
                List.of()
=======
                null
>>>>>>> 7af25f2d
            );
            actionModule.initRestHandlers(null);
            // At this point the easiest way to confirm that a handler is loaded is to try to register another one on top of it and to fail
            Exception e = expectThrows(
                IllegalArgumentException.class,
                () -> actionModule.getRestController().registerHandler(new RestHandler() {
                    @Override
                    public void handleRequest(RestRequest request, RestChannel channel, NodeClient client) throws Exception {}

                    @Override
                    public List<Route> routes() {
                        return List.of(new Route(GET, "/_dummy"));
                    }
                })
            );
            assertThat(e.getMessage(), startsWith("Cannot replace existing handler for [/_dummy] for method: GET"));
        } finally {
            threadPool.shutdown();
        }
    }

    public void test3rdPartyHandlerIsNotInstalled() {
        Settings settings = Settings.builder().put("xpack.security.enabled", false).put("path.home", createTempDir()).build();

        SettingsModule settingsModule = new SettingsModule(Settings.EMPTY);
        ThreadPool threadPool = new TestThreadPool(getTestName());
        ActionPlugin secPlugin = new SecPlugin();
        try {
            UsageService usageService = new UsageService();

            Exception e = expectThrows(
                IllegalArgumentException.class,
                () -> new ActionModule(
                    settingsModule.getSettings(),
                    TestIndexNameExpressionResolver.newInstance(threadPool.getThreadContext()),
                    settingsModule.getIndexScopedSettings(),
                    settingsModule.getClusterSettings(),
                    settingsModule.getSettingsFilter(),
                    threadPool,
                    Arrays.asList(secPlugin),
                    null,
                    null,
                    usageService,
                    null,
<<<<<<< HEAD
                    mock(ClusterService.class),
                    List.of()
=======
                    null
>>>>>>> 7af25f2d
                )
            );
            assertThat(
                e.getMessage(),
                Matchers.equalTo(
                    "The org.elasticsearch.action.ActionModuleTests$SecPlugin plugin tried to "
                        + "install a custom REST interceptor. This functionality is not available anymore."
                )
            );
        } finally {
            threadPool.shutdown();
        }
    }

    class FakeHandler implements RestHandler {
        @Override
        public List<Route> routes() {
            return singletonList(new Route(GET, "/_dummy"));
        }

        @Override
        public void handleRequest(RestRequest request, RestChannel channel, NodeClient client) throws Exception {}
    }

    class SecPlugin implements ActionPlugin, RestInterceptorActionPlugin {
        @Override
        public UnaryOperator<RestHandler> getRestHandlerInterceptor(ThreadContext threadContext) {
            return UnaryOperator.identity();
        }
    };
}<|MERGE_RESOLUTION|>--- conflicted
+++ resolved
@@ -119,12 +119,9 @@
             null,
             usageService,
             null,
-<<<<<<< HEAD
+            null,
             mock(ClusterService.class),
             List.of()
-=======
-            null
->>>>>>> 7af25f2d
         );
         actionModule.initRestHandlers(null);
         // At this point the easiest way to confirm that a handler is loaded is to try to register another one on top of it and to fail
@@ -181,12 +178,9 @@
                 null,
                 usageService,
                 null,
-<<<<<<< HEAD
+                null,
                 mock(ClusterService.class),
                 List.of()
-=======
-                null
->>>>>>> 7af25f2d
             );
             Exception e = expectThrows(IllegalArgumentException.class, () -> actionModule.initRestHandlers(null));
             assertThat(e.getMessage(), startsWith("Cannot replace existing handler for [/] for method: GET"));
@@ -236,12 +230,9 @@
                 null,
                 usageService,
                 null,
-<<<<<<< HEAD
+                null,
                 mock(ClusterService.class),
                 List.of()
-=======
-                null
->>>>>>> 7af25f2d
             );
             actionModule.initRestHandlers(null);
             // At this point the easiest way to confirm that a handler is loaded is to try to register another one on top of it and to fail
@@ -286,12 +277,9 @@
                     null,
                     usageService,
                     null,
-<<<<<<< HEAD
+                    null,
                     mock(ClusterService.class),
                     List.of()
-=======
-                    null
->>>>>>> 7af25f2d
                 )
             );
             assertThat(
