/*
 * Copyright Elasticsearch B.V. and/or licensed to Elasticsearch B.V. under one
 * or more contributor license agreements. Licensed under the Elastic License
 * 2.0 and the Server Side Public License, v 1; you may not use this file except
 * in compliance with, at your election, the Elastic License 2.0 or the Server
 * Side Public License, v 1.
 */

package org.elasticsearch.action.search;

import org.apache.lucene.search.TotalHits;
import org.elasticsearch.action.ActionListener;
import org.elasticsearch.common.document.DocumentField;
import org.elasticsearch.index.query.BoolQueryBuilder;
import org.elasticsearch.index.query.InnerHitBuilder;
import org.elasticsearch.index.query.QueryBuilder;
import org.elasticsearch.index.query.QueryBuilders;
import org.elasticsearch.search.AbstractSearchTestCase;
import org.elasticsearch.search.SearchHit;
import org.elasticsearch.search.SearchHits;
import org.elasticsearch.search.builder.SearchSourceBuilder;
import org.elasticsearch.search.collapse.CollapseBuilder;
import org.elasticsearch.search.internal.InternalSearchResponse;
import org.elasticsearch.test.ESTestCase;
import org.hamcrest.Matchers;

import java.io.IOException;
import java.util.ArrayList;
import java.util.Collections;
import java.util.List;
import java.util.Map;
import java.util.concurrent.atomic.AtomicBoolean;
import java.util.stream.IntStream;

import static java.util.Collections.emptyMap;
import static org.hamcrest.Matchers.equalTo;

public class ExpandSearchPhaseTests extends ESTestCase {

    public void testCollapseSingleHit() throws IOException {
        final int iters = randomIntBetween(5, 10);
        for (int i = 0; i < iters; i++) {
            final int numInnerHits = randomIntBetween(1, 5);
            List<SearchHits> collapsedHits = new ArrayList<>(numInnerHits);
            for (int innerHitNum = 0; innerHitNum < numInnerHits; innerHitNum++) {
                SearchHits hits = new SearchHits(
                    new SearchHit[] { new SearchHit(innerHitNum, "ID"), new SearchHit(innerHitNum + 1, "ID") },
                    new TotalHits(2, TotalHits.Relation.EQUAL_TO),
                    1.0F
                );
                collapsedHits.add(hits);
            }

            AtomicBoolean executedMultiSearch = new AtomicBoolean(false);
            QueryBuilder originalQuery = randomBoolean() ? null : QueryBuilders.termQuery("foo", "bar");
            Map<String, Object> runtimeMappings = randomBoolean() ? emptyMap() : AbstractSearchTestCase.randomRuntimeMappings();

            final MockSearchPhaseContext mockSearchPhaseContext = new MockSearchPhaseContext(1);
            try {
                String collapseValue = randomBoolean() ? null : "boom";

                mockSearchPhaseContext.getRequest()
                    .source(
                        new SearchSourceBuilder().collapse(
                            new CollapseBuilder("someField").setInnerHits(
                                IntStream.range(0, numInnerHits)
                                    .mapToObj(hitNum -> new InnerHitBuilder().setName("innerHit" + hitNum))
                                    .toList()
                            )
                        )
                    );
                mockSearchPhaseContext.getRequest().source().query(originalQuery).runtimeMappings(runtimeMappings);
                mockSearchPhaseContext.searchTransport = new SearchTransportService(null, null, null) {
                    @Override
                    void sendExecuteMultiSearch(MultiSearchRequest request, SearchTask task, ActionListener<MultiSearchResponse> listener) {
                        assertTrue(executedMultiSearch.compareAndSet(false, true));
                        assertEquals(numInnerHits, request.requests().size());
                        SearchRequest searchRequest = request.requests().get(0);
                        assertTrue(searchRequest.source().query() instanceof BoolQueryBuilder);

                        BoolQueryBuilder groupBuilder = (BoolQueryBuilder) searchRequest.source().query();
                        if (collapseValue == null) {
                            assertThat(groupBuilder.mustNot(), Matchers.contains(QueryBuilders.existsQuery("someField")));
                        } else {
                            assertThat(groupBuilder.filter(), Matchers.contains(QueryBuilders.matchQuery("someField", "boom")));
                        }
                        if (originalQuery != null) {
                            assertThat(groupBuilder.must(), Matchers.contains(QueryBuilders.termQuery("foo", "bar")));
                        }
                        assertArrayEquals(mockSearchPhaseContext.getRequest().indices(), searchRequest.indices());
                        assertThat(searchRequest.source().runtimeMappings(), equalTo(runtimeMappings));

                        List<MultiSearchResponse.Item> mSearchResponses = new ArrayList<>(numInnerHits);
                        for (int innerHitNum = 0; innerHitNum < numInnerHits; innerHitNum++) {
                            InternalSearchResponse internalSearchResponse = new InternalSearchResponse(
                                collapsedHits.get(innerHitNum),
                                null,
                                null,
                                null,
                                false,
                                null,
                                1
                            );
                            mockSearchPhaseContext.sendSearchResponse(internalSearchResponse, null);
                            mSearchResponses.add(new MultiSearchResponse.Item(mockSearchPhaseContext.searchResponse.get(), null));
                            // transferring ownership to the multi-search response so no need to release here
                            mockSearchPhaseContext.searchResponse.set(null);
                        }

                        var response = new MultiSearchResponse(
                            mSearchResponses.toArray(new MultiSearchResponse.Item[0]),
                            randomIntBetween(1, 10000)
                        );
                        try {
                            listener.onResponse(response);
                        } finally {
                            response.decRef();
                        }
                    }
                };

<<<<<<< HEAD
                SearchHit hit = new SearchHit(1, "ID");
                hit.setDocumentField("someField", new DocumentField("someField", Collections.singletonList(collapseValue)));
                SearchHits hits = new SearchHits(new SearchHit[] { hit }, new TotalHits(1, TotalHits.Relation.EQUAL_TO), 1.0F);
                InternalSearchResponse internalSearchResponse = new InternalSearchResponse(hits, null, null, null, false, null, 1);
                ExpandSearchPhase phase = new ExpandSearchPhase(
                    mockSearchPhaseContext,
                    internalSearchResponse,
                    () -> new SearchPhase("test") {
                        @Override
                        public void run() {
                            mockSearchPhaseContext.sendSearchResponse(internalSearchResponse, null);
                        }
                    }
                );
=======
                    ActionListener.respondAndRelease(
                        listener,
                        new MultiSearchResponse(mSearchResponses.toArray(new MultiSearchResponse.Item[0]), randomIntBetween(1, 10000))
                    );
                }
            };
>>>>>>> 9018f589

                phase.run();
                mockSearchPhaseContext.assertNoFailure();
                SearchResponse theResponse = mockSearchPhaseContext.searchResponse.get();
                assertNotNull(theResponse);
                assertEquals(numInnerHits, theResponse.getHits().getHits()[0].getInnerHits().size());

                for (int innerHitNum = 0; innerHitNum < numInnerHits; innerHitNum++) {
                    assertSame(
                        theResponse.getHits().getHits()[0].getInnerHits().get("innerHit" + innerHitNum),
                        collapsedHits.get(innerHitNum)
                    );
                }

                assertTrue(executedMultiSearch.get());
            } finally {
                var resp = mockSearchPhaseContext.searchResponse.get();
                if (resp != null) {
                    resp.decRef();
                }
            }
        }
    }

    public void testFailOneItemFailsEntirePhase() throws IOException {
        AtomicBoolean executedMultiSearch = new AtomicBoolean(false);

        SearchHits collapsedHits = new SearchHits(
            new SearchHit[] { new SearchHit(2, "ID"), new SearchHit(3, "ID") },
            new TotalHits(1, TotalHits.Relation.EQUAL_TO),
            1.0F
        );
        MockSearchPhaseContext mockSearchPhaseContext = new MockSearchPhaseContext(1);
        String collapseValue = randomBoolean() ? null : "boom";
        mockSearchPhaseContext.getRequest()
            .source(
                new SearchSourceBuilder().collapse(
                    new CollapseBuilder("someField").setInnerHits(new InnerHitBuilder().setName("foobarbaz"))
                )
            );
        mockSearchPhaseContext.searchTransport = new SearchTransportService(null, null, null) {
            @Override
            void sendExecuteMultiSearch(MultiSearchRequest request, SearchTask task, ActionListener<MultiSearchResponse> listener) {
                assertTrue(executedMultiSearch.compareAndSet(false, true));
                InternalSearchResponse internalSearchResponse = new InternalSearchResponse(collapsedHits, null, null, null, false, null, 1);
<<<<<<< HEAD
                var response = new MultiSearchResponse(
                    new MultiSearchResponse.Item[] {
                        new MultiSearchResponse.Item(null, new RuntimeException("boom")),
                        new MultiSearchResponse.Item(
                            new SearchResponse(
                                internalSearchResponse,
                                null,
                                1,
                                1,
                                0,
                                0,
                                ShardSearchFailure.EMPTY_ARRAY,
                                SearchResponse.Clusters.EMPTY
                            ),
                            null
                        ) },
                    randomIntBetween(1, 10000)
=======
                SearchResponse searchResponse = new SearchResponse(
                    internalSearchResponse,
                    null,
                    1,
                    1,
                    0,
                    0,
                    ShardSearchFailure.EMPTY_ARRAY,
                    SearchResponse.Clusters.EMPTY
                );
                ActionListener.respondAndRelease(
                    listener,
                    new MultiSearchResponse(
                        new MultiSearchResponse.Item[] {
                            new MultiSearchResponse.Item(null, new RuntimeException("boom")),
                            new MultiSearchResponse.Item(searchResponse, null) },
                        randomIntBetween(1, 10000)
                    )
>>>>>>> 9018f589
                );
            }
        };

        SearchHit hit1 = new SearchHit(1, "ID");
        hit1.setDocumentField("someField", new DocumentField("someField", Collections.singletonList(collapseValue)));
        SearchHit hit2 = new SearchHit(2, "ID2");
        hit2.setDocumentField("someField", new DocumentField("someField", Collections.singletonList(collapseValue)));
        SearchHits hits = new SearchHits(new SearchHit[] { hit1, hit2 }, new TotalHits(1, TotalHits.Relation.EQUAL_TO), 1.0F);
        InternalSearchResponse internalSearchResponse = new InternalSearchResponse(hits, null, null, null, false, null, 1);
        ExpandSearchPhase phase = new ExpandSearchPhase(mockSearchPhaseContext, internalSearchResponse, () -> new SearchPhase("test") {
            @Override
            public void run() {
                mockSearchPhaseContext.sendSearchResponse(internalSearchResponse, null);
            }
        });
        phase.run();
        assertThat(mockSearchPhaseContext.phaseFailure.get(), Matchers.instanceOf(RuntimeException.class));
        assertEquals("boom", mockSearchPhaseContext.phaseFailure.get().getMessage());
        assertNotNull(mockSearchPhaseContext.phaseFailure.get());
        assertNull(mockSearchPhaseContext.searchResponse.get());
    }

    public void testSkipPhase() throws IOException {
        MockSearchPhaseContext mockSearchPhaseContext = new MockSearchPhaseContext(1);
        try {
            mockSearchPhaseContext.searchTransport = new SearchTransportService(null, null, null) {
                @Override
                void sendExecuteMultiSearch(MultiSearchRequest request, SearchTask task, ActionListener<MultiSearchResponse> listener) {
                    fail("no collapsing here");
                }
            };

            SearchHit hit1 = new SearchHit(1, "ID");
            hit1.setDocumentField("someField", new DocumentField("someField", Collections.singletonList(null)));
            SearchHit hit2 = new SearchHit(2, "ID2");
            hit2.setDocumentField("someField", new DocumentField("someField", Collections.singletonList(null)));
            SearchHits hits = new SearchHits(new SearchHit[] { hit1, hit2 }, new TotalHits(1, TotalHits.Relation.EQUAL_TO), 1.0F);
            InternalSearchResponse internalSearchResponse = new InternalSearchResponse(hits, null, null, null, false, null, 1);
            ExpandSearchPhase phase = new ExpandSearchPhase(mockSearchPhaseContext, internalSearchResponse, () -> new SearchPhase("test") {
                @Override
                public void run() {
                    mockSearchPhaseContext.sendSearchResponse(internalSearchResponse, null);
                }
            });
            phase.run();
            mockSearchPhaseContext.assertNoFailure();
            assertNotNull(mockSearchPhaseContext.searchResponse.get());
        } finally {
            var resp = mockSearchPhaseContext.searchResponse.get();
            if (resp != null) {
                resp.decRef();
            }
        }
    }

    public void testSkipExpandCollapseNoHits() throws IOException {
        MockSearchPhaseContext mockSearchPhaseContext = new MockSearchPhaseContext(1);
        try {
            mockSearchPhaseContext.searchTransport = new SearchTransportService(null, null, null) {
                @Override
                void sendExecuteMultiSearch(MultiSearchRequest request, SearchTask task, ActionListener<MultiSearchResponse> listener) {
                    fail("expand should not try to send empty multi search request");
                }
            };
            mockSearchPhaseContext.getRequest()
                .source(
                    new SearchSourceBuilder().collapse(
                        new CollapseBuilder("someField").setInnerHits(new InnerHitBuilder().setName("foobarbaz"))
                    )
                );

            SearchHits hits = new SearchHits(new SearchHit[0], new TotalHits(1, TotalHits.Relation.EQUAL_TO), 1.0f);
            InternalSearchResponse internalSearchResponse = new InternalSearchResponse(hits, null, null, null, false, null, 1);
            ExpandSearchPhase phase = new ExpandSearchPhase(mockSearchPhaseContext, internalSearchResponse, () -> new SearchPhase("test") {
                @Override
                public void run() {
                    mockSearchPhaseContext.sendSearchResponse(internalSearchResponse, null);
                }
            });
            phase.run();
            mockSearchPhaseContext.assertNoFailure();
            assertNotNull(mockSearchPhaseContext.searchResponse.get());
        } finally {
            var resp = mockSearchPhaseContext.searchResponse.get();
            if (resp != null) {
                resp.decRef();
            }
        }
    }

    public void testExpandRequestOptions() throws IOException {
        MockSearchPhaseContext mockSearchPhaseContext = new MockSearchPhaseContext(1);
        try {
            boolean version = randomBoolean();
            final boolean seqNoAndTerm = randomBoolean();

            mockSearchPhaseContext.searchTransport = new SearchTransportService(null, null, null) {
                @Override
                void sendExecuteMultiSearch(MultiSearchRequest request, SearchTask task, ActionListener<MultiSearchResponse> listener) {
                    final QueryBuilder postFilter = QueryBuilders.existsQuery("foo");
                    assertTrue(request.requests().stream().allMatch((r) -> "foo".equals(r.preference())));
                    assertTrue(request.requests().stream().allMatch((r) -> "baz".equals(r.routing())));
                    assertTrue(request.requests().stream().allMatch((r) -> version == r.source().version()));
                    assertTrue(request.requests().stream().allMatch((r) -> seqNoAndTerm == r.source().seqNoAndPrimaryTerm()));
                    assertTrue(request.requests().stream().allMatch((r) -> postFilter.equals(r.source().postFilter())));
                    assertTrue(request.requests().stream().allMatch((r) -> r.source().fetchSource().fetchSource() == false));
                    assertTrue(request.requests().stream().allMatch((r) -> r.source().fetchSource().includes().length == 0));
                    assertTrue(request.requests().stream().allMatch((r) -> r.source().fetchSource().excludes().length == 0));
                }
            };
            mockSearchPhaseContext.getRequest()
                .source(
                    new SearchSourceBuilder().collapse(
                        new CollapseBuilder("someField").setInnerHits(
                            new InnerHitBuilder().setName("foobarbaz").setVersion(version).setSeqNoAndPrimaryTerm(seqNoAndTerm)
                        )
                    ).fetchSource(false).postFilter(QueryBuilders.existsQuery("foo"))
                )
                .preference("foobar")
                .routing("baz");

            SearchHits hits = new SearchHits(new SearchHit[0], new TotalHits(1, TotalHits.Relation.EQUAL_TO), 1.0f);
            InternalSearchResponse internalSearchResponse = new InternalSearchResponse(hits, null, null, null, false, null, 1);
            ExpandSearchPhase phase = new ExpandSearchPhase(mockSearchPhaseContext, internalSearchResponse, () -> new SearchPhase("test") {
                @Override
                public void run() throws IOException {
                    mockSearchPhaseContext.sendSearchResponse(internalSearchResponse, null);
                }
            });
            phase.run();
            mockSearchPhaseContext.assertNoFailure();
            assertNotNull(mockSearchPhaseContext.searchResponse.get());
        } finally {
            var resp = mockSearchPhaseContext.searchResponse.get();
            if (resp != null) {
                resp.decRef();
            }
        }
    }
}<|MERGE_RESOLUTION|>--- conflicted
+++ resolved
@@ -107,19 +107,13 @@
                             mockSearchPhaseContext.searchResponse.set(null);
                         }
 
-                        var response = new MultiSearchResponse(
-                            mSearchResponses.toArray(new MultiSearchResponse.Item[0]),
-                            randomIntBetween(1, 10000)
+                        ActionListener.respondAndRelease(
+                            listener,
+                            new MultiSearchResponse(mSearchResponses.toArray(new MultiSearchResponse.Item[0]), randomIntBetween(1, 10000))
                         );
-                        try {
-                            listener.onResponse(response);
-                        } finally {
-                            response.decRef();
-                        }
                     }
                 };
 
-<<<<<<< HEAD
                 SearchHit hit = new SearchHit(1, "ID");
                 hit.setDocumentField("someField", new DocumentField("someField", Collections.singletonList(collapseValue)));
                 SearchHits hits = new SearchHits(new SearchHit[] { hit }, new TotalHits(1, TotalHits.Relation.EQUAL_TO), 1.0F);
@@ -134,14 +128,6 @@
                         }
                     }
                 );
-=======
-                    ActionListener.respondAndRelease(
-                        listener,
-                        new MultiSearchResponse(mSearchResponses.toArray(new MultiSearchResponse.Item[0]), randomIntBetween(1, 10000))
-                    );
-                }
-            };
->>>>>>> 9018f589
 
                 phase.run();
                 mockSearchPhaseContext.assertNoFailure();
@@ -187,25 +173,6 @@
             void sendExecuteMultiSearch(MultiSearchRequest request, SearchTask task, ActionListener<MultiSearchResponse> listener) {
                 assertTrue(executedMultiSearch.compareAndSet(false, true));
                 InternalSearchResponse internalSearchResponse = new InternalSearchResponse(collapsedHits, null, null, null, false, null, 1);
-<<<<<<< HEAD
-                var response = new MultiSearchResponse(
-                    new MultiSearchResponse.Item[] {
-                        new MultiSearchResponse.Item(null, new RuntimeException("boom")),
-                        new MultiSearchResponse.Item(
-                            new SearchResponse(
-                                internalSearchResponse,
-                                null,
-                                1,
-                                1,
-                                0,
-                                0,
-                                ShardSearchFailure.EMPTY_ARRAY,
-                                SearchResponse.Clusters.EMPTY
-                            ),
-                            null
-                        ) },
-                    randomIntBetween(1, 10000)
-=======
                 SearchResponse searchResponse = new SearchResponse(
                     internalSearchResponse,
                     null,
@@ -224,7 +191,6 @@
                             new MultiSearchResponse.Item(searchResponse, null) },
                         randomIntBetween(1, 10000)
                     )
->>>>>>> 9018f589
                 );
             }
         };
