/*
 * Copyright Elasticsearch B.V. and/or licensed to Elasticsearch B.V. under one
 * or more contributor license agreements. Licensed under the Elastic License
 * 2.0 and the Server Side Public License, v 1; you may not use this file except
 * in compliance with, at your election, the Elastic License 2.0 or the Server
 * Side Public License, v 1.
 */

package org.elasticsearch.action.search;

import org.apache.lucene.search.ScoreDoc;
import org.apache.lucene.search.TopDocs;
import org.apache.lucene.search.TotalHits;
import org.elasticsearch.action.OriginalIndices;
import org.elasticsearch.common.breaker.CircuitBreaker;
import org.elasticsearch.common.breaker.NoopCircuitBreaker;
import org.elasticsearch.common.lucene.search.TopDocsAndMaxScore;
import org.elasticsearch.common.util.BigArrays;
import org.elasticsearch.common.util.concurrent.EsExecutors;
import org.elasticsearch.common.util.concurrent.EsThreadPoolExecutor;
import org.elasticsearch.index.shard.ShardId;
import org.elasticsearch.search.DocValueFormat;
import org.elasticsearch.search.SearchShardTarget;
import org.elasticsearch.search.aggregations.InternalAggregation;
import org.elasticsearch.search.aggregations.InternalAggregations;
import org.elasticsearch.search.aggregations.pipeline.PipelineAggregator;
import org.elasticsearch.search.query.QuerySearchResult;
import org.elasticsearch.test.ESTestCase;
import org.elasticsearch.threadpool.TestThreadPool;
import org.elasticsearch.threadpool.ThreadPool;
import org.junit.After;
import org.junit.Before;

import java.util.ArrayList;
import java.util.Collections;
import java.util.List;
import java.util.concurrent.CountDownLatch;
import java.util.concurrent.TimeUnit;
import java.util.concurrent.atomic.AtomicInteger;
import java.util.concurrent.atomic.AtomicReference;

public class QueryPhaseResultConsumerTests extends ESTestCase {

    private SearchPhaseController searchPhaseController;
    private ThreadPool threadPool;
    private EsThreadPoolExecutor executor;

    @Before
    public void setup() {
<<<<<<< HEAD
        searchPhaseController = new SearchPhaseController(writableRegistry(),
            (t, s) -> new InternalAggregation.ReduceContextBuilder() {
=======
        searchPhaseController = new SearchPhaseController(
            s -> new InternalAggregation.ReduceContextBuilder() {
>>>>>>> a9ae3136
                @Override
                public InternalAggregation.ReduceContext forPartialReduction() {
                    return InternalAggregation.ReduceContext.forPartialReduction(
                        BigArrays.NON_RECYCLING_INSTANCE, null, () -> PipelineAggregator.PipelineTree.EMPTY, t);
                }

                public InternalAggregation.ReduceContext forFinalReduction() {
                    return InternalAggregation.ReduceContext.forFinalReduction(
                        BigArrays.NON_RECYCLING_INSTANCE, null, b -> {}, PipelineAggregator.PipelineTree.EMPTY, t);
                };
            });
        threadPool = new TestThreadPool(SearchPhaseControllerTests.class.getName());
        executor = EsExecutors.newFixed("test", 1, 10,
            EsExecutors.daemonThreadFactory("test"), threadPool.getThreadContext(), randomBoolean());
    }

    @After
    public void cleanup() {
        executor.shutdownNow();
        terminate(threadPool);
    }

    public void testProgressListenerExceptionsAreCaught() throws Exception {

        ThrowingSearchProgressListener searchProgressListener = new ThrowingSearchProgressListener();

        List<SearchShard> searchShards = new ArrayList<>();
        for (int i = 0; i < 10; i++) {
            searchShards.add(new SearchShard(null, new ShardId("index", "uuid", i)));
        }
        searchProgressListener.notifyListShards(searchShards, Collections.emptyList(), SearchResponse.Clusters.EMPTY, false);

        SearchRequest searchRequest = new SearchRequest("index");
        searchRequest.setBatchedReduceSize(2);
        AtomicReference<Exception> onPartialMergeFailure = new AtomicReference<>();
        QueryPhaseResultConsumer queryPhaseResultConsumer = new QueryPhaseResultConsumer(searchRequest, executor,
<<<<<<< HEAD
            new NoopCircuitBreaker(CircuitBreaker.REQUEST), searchPhaseController, () -> false, searchProgressListener,
            writableRegistry(), 10, e -> onPartialMergeFailure.accumulateAndGet(e, (prev, curr) -> {
=======
            new NoopCircuitBreaker(CircuitBreaker.REQUEST), searchPhaseController, searchProgressListener,
            10, e -> onPartialMergeFailure.accumulateAndGet(e, (prev, curr) -> {
>>>>>>> a9ae3136
                curr.addSuppressed(prev);
                return curr;
            }));

        CountDownLatch partialReduceLatch = new CountDownLatch(10);

        for (int i = 0; i < 10; i++) {
            SearchShardTarget searchShardTarget = new SearchShardTarget("node", new ShardId("index", "uuid", i),
                null, OriginalIndices.NONE);
            QuerySearchResult querySearchResult = new QuerySearchResult();
            TopDocs topDocs = new TopDocs(new TotalHits(0, TotalHits.Relation.EQUAL_TO), new ScoreDoc[0]);
            querySearchResult.topDocs(new TopDocsAndMaxScore(topDocs, Float.NaN), new DocValueFormat[0]);
            querySearchResult.setSearchShardTarget(searchShardTarget);
            querySearchResult.setShardIndex(i);
            queryPhaseResultConsumer.consumeResult(querySearchResult, partialReduceLatch::countDown);
        }

        assertEquals(10, searchProgressListener.onQueryResult.get());
        assertTrue(partialReduceLatch.await(10, TimeUnit.SECONDS));
        assertNull(onPartialMergeFailure.get());
        assertEquals(8, searchProgressListener.onPartialReduce.get());

        queryPhaseResultConsumer.reduce();
        assertEquals(1, searchProgressListener.onFinalReduce.get());
    }

    private static class ThrowingSearchProgressListener extends SearchProgressListener {
        private final AtomicInteger onQueryResult = new AtomicInteger(0);
        private final AtomicInteger onPartialReduce = new AtomicInteger(0);
        private final AtomicInteger onFinalReduce = new AtomicInteger(0);

        @Override
        protected void onListShards(List<SearchShard> shards, List<SearchShard> skippedShards, SearchResponse.Clusters clusters,
                                    boolean fetchPhase) {
            throw new UnsupportedOperationException();
        }

        @Override
        protected void onQueryResult(int shardIndex) {
            onQueryResult.incrementAndGet();
            throw new UnsupportedOperationException();
        }

        @Override
        protected void onPartialReduce(List<SearchShard> shards, TotalHits totalHits,
                                       InternalAggregations aggs, int reducePhase) {
            onPartialReduce.incrementAndGet();
            throw new UnsupportedOperationException();
        }

        @Override
        protected void onFinalReduce(List<SearchShard> shards, TotalHits totalHits, InternalAggregations aggs, int reducePhase) {
            onFinalReduce.incrementAndGet();
            throw new UnsupportedOperationException();
        }
    }
}<|MERGE_RESOLUTION|>--- conflicted
+++ resolved
@@ -47,13 +47,8 @@
 
     @Before
     public void setup() {
-<<<<<<< HEAD
-        searchPhaseController = new SearchPhaseController(writableRegistry(),
+        searchPhaseController = new SearchPhaseController(
             (t, s) -> new InternalAggregation.ReduceContextBuilder() {
-=======
-        searchPhaseController = new SearchPhaseController(
-            s -> new InternalAggregation.ReduceContextBuilder() {
->>>>>>> a9ae3136
                 @Override
                 public InternalAggregation.ReduceContext forPartialReduction() {
                     return InternalAggregation.ReduceContext.forPartialReduction(
@@ -90,13 +85,8 @@
         searchRequest.setBatchedReduceSize(2);
         AtomicReference<Exception> onPartialMergeFailure = new AtomicReference<>();
         QueryPhaseResultConsumer queryPhaseResultConsumer = new QueryPhaseResultConsumer(searchRequest, executor,
-<<<<<<< HEAD
             new NoopCircuitBreaker(CircuitBreaker.REQUEST), searchPhaseController, () -> false, searchProgressListener,
-            writableRegistry(), 10, e -> onPartialMergeFailure.accumulateAndGet(e, (prev, curr) -> {
-=======
-            new NoopCircuitBreaker(CircuitBreaker.REQUEST), searchPhaseController, searchProgressListener,
             10, e -> onPartialMergeFailure.accumulateAndGet(e, (prev, curr) -> {
->>>>>>> a9ae3136
                 curr.addSuppressed(prev);
                 return curr;
             }));
