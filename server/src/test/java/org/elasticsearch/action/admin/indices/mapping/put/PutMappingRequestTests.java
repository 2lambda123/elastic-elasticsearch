/*
 * Licensed to Elasticsearch under one or more contributor
 * license agreements. See the NOTICE file distributed with
 * this work for additional information regarding copyright
 * ownership. Elasticsearch licenses this file to you under
 * the Apache License, Version 2.0 (the "License"); you may
 * not use this file except in compliance with the License.
 * You may obtain a copy of the License at
 *
 *    http://www.apache.org/licenses/LICENSE-2.0
 *
 * Unless required by applicable law or agreed to in writing,
 * software distributed under the License is distributed on an
 * "AS IS" BASIS, WITHOUT WARRANTIES OR CONDITIONS OF ANY
 * KIND, either express or implied.  See the License for the
 * specific language governing permissions and limitations
 * under the License.
 */

package org.elasticsearch.action.admin.indices.mapping.put;

import org.elasticsearch.action.ActionRequestValidationException;
import org.elasticsearch.common.Strings;
import org.elasticsearch.common.bytes.BytesReference;
import org.elasticsearch.common.xcontent.XContentBuilder;
import org.elasticsearch.common.xcontent.XContentParser;
import org.elasticsearch.common.xcontent.XContentType;
import org.elasticsearch.common.xcontent.json.JsonXContent;
import org.elasticsearch.index.Index;
import org.elasticsearch.index.RandomCreateIndexGenerator;
import org.elasticsearch.test.ESTestCase;

import java.io.IOException;

import static org.elasticsearch.common.xcontent.ToXContent.EMPTY_PARAMS;

public class PutMappingRequestTests extends ESTestCase {

    public void testValidation() {
        PutMappingRequest r = new PutMappingRequest("myindex").type("");
        ActionRequestValidationException ex = r.validate();
        assertNotNull("type validation should fail", ex);
        assertTrue(ex.getMessage().contains("type is empty"));

        r.type("mytype");
        ex = r.validate();
        assertNotNull("source validation should fail", ex);
        assertTrue(ex.getMessage().contains("source is missing"));

        r.source("", XContentType.JSON);
        ex = r.validate();
        assertNotNull("source validation should fail", ex);
        assertTrue(ex.getMessage().contains("source is empty"));

        r.source("somevalidmapping", XContentType.JSON);
        ex = r.validate();
        assertNull("validation should succeed", ex);

        r.setConcreteIndex(new Index("foo", "bar"));
        ex = r.validate();
        assertNotNull("source validation should fail", ex);
        assertEquals(ex.getMessage(),
            "Validation Failed: 1: either concrete index or unresolved indices can be set," +
                " concrete index: [[foo/bar]] and indices: [myindex];");
    }

    /**
     * Test that {@link PutMappingRequest#buildFromSimplifiedDef(String, Object...)}
     * rejects inputs where the {@code Object...} varargs of field name and properties are not
     * paired correctly
     */
    public void testBuildFromSimplifiedDef() {
        IllegalArgumentException e = expectThrows(IllegalArgumentException.class,
                () -> PutMappingRequest.buildFromSimplifiedDef("type", "only_field"));
        assertEquals("mapping source must be pairs of fieldnames and properties definition.", e.getMessage());
    }

    public void testToXContent() throws IOException {
        PutMappingRequest request = new PutMappingRequest("foo");
        request.type("my_type");

        XContentBuilder mapping = JsonXContent.contentBuilder().startObject();
        mapping.startObject("properties");
        mapping.startObject("email");
        mapping.field("type", "text");
        mapping.endObject();
        mapping.endObject();
        mapping.endObject();
        request.source(mapping);

        String actualRequestBody = Strings.toString(request);
        String expectedRequestBody = "{\"properties\":{\"email\":{\"type\":\"text\"}}}";
        assertEquals(expectedRequestBody, actualRequestBody);
    }

    public void testToXContentWithEmptySource() throws IOException {
        PutMappingRequest request = new PutMappingRequest("foo");
        request.type("my_type");

        String actualRequestBody = Strings.toString(request);
        String expectedRequestBody = "{}";
        assertEquals(expectedRequestBody, actualRequestBody);
    }

    public void testToAndFromXContent() throws IOException {

        final PutMappingRequest putMappingRequest = createTestItem();

        boolean humanReadable = randomBoolean();
        final XContentType xContentType = randomFrom(XContentType.values());
        BytesReference originalBytes = toShuffledXContent(putMappingRequest, xContentType, EMPTY_PARAMS, humanReadable);

        PutMappingRequest parsedPutMappingRequest = new PutMappingRequest();
        parsedPutMappingRequest.source(originalBytes, xContentType);

        assertMappingsEqual(putMappingRequest.source(), parsedPutMappingRequest.source());
    }

    private void assertMappingsEqual(String expected, String actual) throws IOException {

        try (XContentParser expectedJson = createParser(XContentType.JSON.xContent(), expected);
            XContentParser actualJson = createParser(XContentType.JSON.xContent(), actual)) {
            assertEquals(expectedJson.mapOrdered(), actualJson.mapOrdered());
        }
    }

    /**
     * Returns a random {@link PutMappingRequest}.
     */
    private static PutMappingRequest createTestItem() throws IOException {
        String index = randomAlphaOfLength(5);

        PutMappingRequest request = new PutMappingRequest(index);

        String type = randomAlphaOfLength(5);
        request.type(type);
<<<<<<< HEAD
        request.source(RandomCreateIndexGenerator.randomMapping());
=======
        request.source(RandomCreateIndexGenerator.randomMapping(type));
>>>>>>> 4795575a

        return request;
    }
}<|MERGE_RESOLUTION|>--- conflicted
+++ resolved
@@ -134,11 +134,7 @@
 
         String type = randomAlphaOfLength(5);
         request.type(type);
-<<<<<<< HEAD
-        request.source(RandomCreateIndexGenerator.randomMapping());
-=======
         request.source(RandomCreateIndexGenerator.randomMapping(type));
->>>>>>> 4795575a
 
         return request;
     }
