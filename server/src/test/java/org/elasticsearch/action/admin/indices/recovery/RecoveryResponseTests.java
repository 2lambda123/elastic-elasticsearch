--- conflicted
+++ resolved
@@ -59,16 +59,7 @@
                 ),
             List.of()
         );
-<<<<<<< HEAD
-        final int chunks = Iterators.size(recoveryResponse.toXContentChunked());
-=======
-        final var iterator = recoveryResponse.toXContentChunked(EMPTY_PARAMS);
-        int chunks = 0;
-        while (iterator.hasNext()) {
-            iterator.next();
-            chunks++;
-        }
->>>>>>> 8ae6359c
+        final int chunks = Iterators.size(recoveryResponse.toXContentChunked(EMPTY_PARAMS));
         assertEquals(shards + 2, chunks);
     }
 }