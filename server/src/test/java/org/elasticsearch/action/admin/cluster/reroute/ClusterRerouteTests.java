--- conflicted
+++ resolved
@@ -31,7 +31,6 @@
 import org.elasticsearch.common.io.stream.StreamInput;
 import org.elasticsearch.common.network.NetworkModule;
 import org.elasticsearch.common.settings.Settings;
-import org.elasticsearch.common.util.concurrent.ThreadContext;
 import org.elasticsearch.core.TimeValue;
 import org.elasticsearch.snapshots.EmptySnapshotsInfoService;
 import org.elasticsearch.test.gateway.TestGatewayAllocator;
@@ -77,7 +76,6 @@
             EmptyClusterInfoService.INSTANCE,
             EmptySnapshotsInfoService.INSTANCE
         );
-
         ClusterState clusterState = createInitialClusterState(allocationService);
 
         var responseRef = new AtomicReference<ClusterRerouteResponse>();
@@ -90,20 +88,12 @@
         var task = new TransportClusterRerouteAction.ClusterRerouteResponseAckedClusterStateUpdateTask(
             logger,
             allocationService,
-<<<<<<< HEAD
-            new ThreadContext(Settings.EMPTY),
-=======
->>>>>>> 237e7d2f
             request,
             responseActionListener
         );
 
         ClusterState execute = task.execute(clusterState);
-<<<<<<< HEAD
-        assertSame(execute, clusterState); // dry-run should return current cluster state
-=======
         assertSame(execute, clusterState); // dry-run should keep the current cluster state
->>>>>>> 237e7d2f
         task.onAllNodesAcked();
         assertNotSame(responseRef.get().getState(), execute);
     }
@@ -122,10 +112,6 @@
         var task = new TransportClusterRerouteAction.ClusterRerouteResponseAckedClusterStateUpdateTask(
             logger,
             allocationService,
-<<<<<<< HEAD
-            new ThreadContext(Settings.EMPTY),
-=======
->>>>>>> 237e7d2f
             req,
             ActionListener.noop()
         );
@@ -135,19 +121,11 @@
         for (int i = 0; i < retries; i++) {
             // execute task
             ClusterState newState = task.execute(clusterState);
-<<<<<<< HEAD
-
-            assertNotSame(newState, clusterState);
-            clusterState = newState;
-            assertStateAndFailedAllocations(clusterState.routingTable().index("idx"), INITIALIZING, i);
-
-=======
             assertNotSame(newState, clusterState);
             assertStateAndFailedAllocations(newState.routingTable().index("idx"), INITIALIZING, i);
             clusterState = newState;
 
             // apply failed shards
->>>>>>> 237e7d2f
             newState = allocationService.applyFailedShards(
                 clusterState,
                 List.of(
@@ -161,14 +139,8 @@
                 List.of()
             );
             assertThat(newState, not(equalTo(clusterState)));
-<<<<<<< HEAD
-
-            clusterState = newState;
-            assertStateAndFailedAllocations(clusterState.routingTable().index("idx"), i == retries - 1 ? UNASSIGNED : INITIALIZING, i + 1);
-=======
             assertStateAndFailedAllocations(newState.routingTable().index("idx"), i == retries - 1 ? UNASSIGNED : INITIALIZING, i + 1);
             clusterState = newState;
->>>>>>> 237e7d2f
         }
 
         // without retry_failed we won't allocate that shard
@@ -179,12 +151,7 @@
         req.setRetryFailed(true); // now we manually retry and get the shard back into initializing
         newState = task.execute(clusterState);
         assertNotSame(newState, clusterState); // dry-run=false
-<<<<<<< HEAD
-        clusterState = newState;
-        assertStateAndFailedAllocations(clusterState.routingTable().index("idx"), INITIALIZING, 0);
-=======
         assertStateAndFailedAllocations(newState.routingTable().index("idx"), INITIALIZING, 0);
->>>>>>> 237e7d2f
     }
 
     private void assertStateAndFailedAllocations(IndexRoutingTable indexRoutingTable, ShardRoutingState state, int failedAllocations) {
@@ -208,7 +175,7 @@
             .nodes(DiscoveryNodes.builder().add(newNode("node1")).add(newNode("node2")))
             .build();
         RoutingTable prevRoutingTable = routingTable;
-        routingTable = service.reroute(clusterState, "reroute", ActionListener.noop()).routingTable();
+        routingTable = service.reroute(clusterState, "reroute").routingTable();
         clusterState = ClusterState.builder(clusterState).routingTable(routingTable).build();
 
         assertEquals(prevRoutingTable.index("idx").size(), 1);
