/*
 * Licensed to Elasticsearch under one or more contributor
 * license agreements. See the NOTICE file distributed with
 * this work for additional information regarding copyright
 * ownership. Elasticsearch licenses this file to you under
 * the Apache License, Version 2.0 (the "License"); you may
 * not use this file except in compliance with the License.
 * You may obtain a copy of the License at
 *
 *    http://www.apache.org/licenses/LICENSE-2.0
 *
 * Unless required by applicable law or agreed to in writing,
 * software distributed under the License is distributed on an
 * "AS IS" BASIS, WITHOUT WARRANTIES OR CONDITIONS OF ANY
 * KIND, either express or implied.  See the License for the
 * specific language governing permissions and limitations
 * under the License.
 */

package org.elasticsearch.action.admin.indices.rollover;

import org.elasticsearch.Version;
import org.elasticsearch.action.admin.indices.alias.Alias;
import org.elasticsearch.action.admin.indices.create.CreateIndexClusterStateUpdateRequest;
import org.elasticsearch.action.admin.indices.create.CreateIndexRequest;
import org.elasticsearch.action.support.ActiveShardCount;
import org.elasticsearch.cluster.ClusterName;
import org.elasticsearch.cluster.ClusterState;
import org.elasticsearch.cluster.DataStreamTestHelper;
import org.elasticsearch.cluster.metadata.AliasAction;
import org.elasticsearch.cluster.metadata.AliasMetadata;
import org.elasticsearch.cluster.metadata.AliasValidator;
import org.elasticsearch.cluster.metadata.ComponentTemplate;
import org.elasticsearch.cluster.metadata.ComposableIndexTemplate;
import org.elasticsearch.cluster.metadata.DataStream;
import org.elasticsearch.cluster.metadata.DataStreamTests;
import org.elasticsearch.cluster.metadata.IndexAbstraction;
import org.elasticsearch.cluster.metadata.IndexMetadata;
import org.elasticsearch.cluster.metadata.IndexNameExpressionResolver;
import org.elasticsearch.cluster.metadata.IndexTemplateMetadata;
import org.elasticsearch.cluster.metadata.Metadata;
import org.elasticsearch.cluster.metadata.MetadataCreateIndexService;
import org.elasticsearch.cluster.metadata.MetadataIndexAliasesService;
import org.elasticsearch.cluster.metadata.Template;
import org.elasticsearch.cluster.routing.allocation.AllocationService;
import org.elasticsearch.cluster.service.ClusterService;
import org.elasticsearch.common.CheckedFunction;
import org.elasticsearch.common.Strings;
import org.elasticsearch.common.UUIDs;
import org.elasticsearch.common.settings.IndexScopedSettings;
import org.elasticsearch.common.settings.Settings;
import org.elasticsearch.common.unit.TimeValue;
import org.elasticsearch.common.xcontent.json.JsonXContent;
import org.elasticsearch.env.Environment;
import org.elasticsearch.index.Index;
import org.elasticsearch.index.IndexService;
import org.elasticsearch.index.mapper.MapperService;
import org.elasticsearch.index.shard.IndexEventListener;
import org.elasticsearch.indices.IndicesService;
import org.elasticsearch.indices.InvalidIndexNameException;
import org.elasticsearch.indices.ShardLimitValidator;
import org.elasticsearch.test.ClusterServiceUtils;
import org.elasticsearch.test.ESTestCase;
import org.elasticsearch.threadpool.TestThreadPool;
import org.elasticsearch.threadpool.ThreadPool;

import java.io.IOException;
import java.util.Arrays;
import java.util.Collections;
import java.util.HashMap;
import java.util.List;
import java.util.Locale;
import java.util.Map;

import static org.hamcrest.Matchers.containsString;
import static org.hamcrest.Matchers.equalTo;
import static org.hamcrest.Matchers.greaterThanOrEqualTo;
import static org.hamcrest.Matchers.hasItem;
import static org.hamcrest.Matchers.hasSize;
import static org.hamcrest.Matchers.instanceOf;
import static org.hamcrest.Matchers.lessThanOrEqualTo;
import static org.hamcrest.Matchers.nullValue;
import static org.mockito.AdditionalAnswers.returnsFirstArg;
import static org.mockito.Matchers.any;
import static org.mockito.Matchers.same;
import static org.mockito.Mockito.doThrow;
import static org.mockito.Mockito.mock;
import static org.mockito.Mockito.reset;
import static org.mockito.Mockito.verify;
import static org.mockito.Mockito.verifyZeroInteractions;
import static org.mockito.Mockito.when;

public class MetadataRolloverServiceTests extends ESTestCase {

    public void testRolloverAliasActions() {
        String sourceAlias = randomAlphaOfLength(10);
        String sourceIndex = randomAlphaOfLength(10);
        String targetIndex = randomAlphaOfLength(10);

        List<AliasAction> actions = MetadataRolloverService.rolloverAliasToNewIndex(sourceIndex, targetIndex, false, null, sourceAlias);
        assertThat(actions, hasSize(2));
        boolean foundAdd = false;
        boolean foundRemove = false;
        for (AliasAction action : actions) {
            if (action.getIndex().equals(targetIndex)) {
                assertEquals(sourceAlias, ((AliasAction.Add) action).getAlias());
                foundAdd = true;
            } else if (action.getIndex().equals(sourceIndex)) {
                assertEquals(sourceAlias, ((AliasAction.Remove) action).getAlias());
                foundRemove = true;
            } else {
                throw new AssertionError("Unknown index [" + action.getIndex() + "]");
            }
        }
        assertTrue(foundAdd);
        assertTrue(foundRemove);
    }

    public void testRolloverAliasActionsWithExplicitWriteIndex() {
        String sourceAlias = randomAlphaOfLength(10);
        String sourceIndex = randomAlphaOfLength(10);
        String targetIndex = randomAlphaOfLength(10);
        List<AliasAction> actions = MetadataRolloverService.rolloverAliasToNewIndex(sourceIndex, targetIndex, true, null, sourceAlias);

        assertThat(actions, hasSize(2));
        boolean foundAddWrite = false;
        boolean foundRemoveWrite = false;
        for (AliasAction action : actions) {
            AliasAction.Add addAction = (AliasAction.Add) action;
            if (action.getIndex().equals(targetIndex)) {
                assertEquals(sourceAlias, addAction.getAlias());
                assertTrue(addAction.writeIndex());
                foundAddWrite = true;
            } else if (action.getIndex().equals(sourceIndex)) {
                assertEquals(sourceAlias, addAction.getAlias());
                assertFalse(addAction.writeIndex());
                foundRemoveWrite = true;
            } else {
                throw new AssertionError("Unknown index [" + action.getIndex() + "]");
            }
        }
        assertTrue(foundAddWrite);
        assertTrue(foundRemoveWrite);
    }

    public void testRolloverAliasActionsWithHiddenAliasAndExplicitWriteIndex() {
        String sourceAlias = randomAlphaOfLength(10);
        String sourceIndex = randomAlphaOfLength(10);
        String targetIndex = randomAlphaOfLength(10);
        List<AliasAction> actions = MetadataRolloverService.rolloverAliasToNewIndex(sourceIndex, targetIndex, true, true, sourceAlias);

        assertThat(actions, hasSize(2));
        boolean foundAddWrite = false;
        boolean foundRemoveWrite = false;
        for (AliasAction action : actions) {
            assertThat(action, instanceOf(AliasAction.Add.class));
            AliasAction.Add addAction = (AliasAction.Add) action;
            if (action.getIndex().equals(targetIndex)) {
                assertEquals(sourceAlias, addAction.getAlias());
                assertTrue(addAction.writeIndex());
                assertTrue(addAction.isHidden());
                foundAddWrite = true;
            } else if (action.getIndex().equals(sourceIndex)) {
                assertEquals(sourceAlias, addAction.getAlias());
                assertFalse(addAction.writeIndex());
                assertTrue(addAction.isHidden());
                foundRemoveWrite = true;
            } else {
                throw new AssertionError("Unknown index [" + action.getIndex() + "]");
            }
        }
        assertTrue(foundAddWrite);
        assertTrue(foundRemoveWrite);
    }

    public void testRolloverAliasActionsWithHiddenAliasAndImplicitWriteIndex() {
        String sourceAlias = randomAlphaOfLength(10);
        String sourceIndex = randomAlphaOfLength(10);
        String targetIndex = randomAlphaOfLength(10);
        List<AliasAction> actions = MetadataRolloverService.rolloverAliasToNewIndex(sourceIndex, targetIndex, false, true, sourceAlias);

        assertThat(actions, hasSize(2));
        boolean foundAddWrite = false;
        boolean foundRemoveWrite = false;
        for (AliasAction action : actions) {
            if (action.getIndex().equals(targetIndex)) {
                assertThat(action, instanceOf(AliasAction.Add.class));
                AliasAction.Add addAction = (AliasAction.Add) action;
                assertEquals(sourceAlias, addAction.getAlias());
                assertThat(addAction.writeIndex(), nullValue());
                assertTrue(addAction.isHidden());
                foundAddWrite = true;
            } else if (action.getIndex().equals(sourceIndex)) {
                assertThat(action, instanceOf(AliasAction.Remove.class));
                AliasAction.Remove removeAction = (AliasAction.Remove) action;
                assertEquals(sourceAlias, removeAction.getAlias());
                foundRemoveWrite = true;
            } else {
                throw new AssertionError("Unknown index [" + action.getIndex() + "]");
            }
        }
        assertTrue(foundAddWrite);
        assertTrue(foundRemoveWrite);
    }

    public void testAliasValidation() {
        String index1 = randomAlphaOfLength(10);
        String aliasWithWriteIndex = randomAlphaOfLength(10);
        String index2 = randomAlphaOfLength(10);
        String aliasWithNoWriteIndex = randomAlphaOfLength(10);
        Boolean firstIsWriteIndex = randomFrom(false, null);
        final Settings settings = Settings.builder()
            .put(IndexMetadata.SETTING_VERSION_CREATED, Version.CURRENT)
            .put(IndexMetadata.SETTING_INDEX_UUID, UUIDs.randomBase64UUID())
            .put(IndexMetadata.SETTING_NUMBER_OF_SHARDS, 1)
            .put(IndexMetadata.SETTING_NUMBER_OF_REPLICAS, 0)
            .build();
        Metadata.Builder metadataBuilder = Metadata.builder()
            .put(IndexMetadata.builder(index1)
                .settings(settings)
                .putAlias(AliasMetadata.builder(aliasWithWriteIndex))
                .putAlias(AliasMetadata.builder(aliasWithNoWriteIndex).writeIndex(firstIsWriteIndex))
            );
        IndexMetadata.Builder indexTwoBuilder = IndexMetadata.builder(index2).settings(settings);
        if (firstIsWriteIndex == null) {
            indexTwoBuilder.putAlias(AliasMetadata.builder(aliasWithNoWriteIndex).writeIndex(randomFrom(false, null)));
        }
        metadataBuilder.put(indexTwoBuilder);
        Metadata metadata = metadataBuilder.build();
        CreateIndexRequest req = new CreateIndexRequest();

        IllegalArgumentException exception = expectThrows(IllegalArgumentException.class, () ->
            MetadataRolloverService.validate(metadata, aliasWithNoWriteIndex, randomAlphaOfLength(5), req));
        assertThat(exception.getMessage(),
            equalTo("rollover target [" + aliasWithNoWriteIndex + "] does not point to a write index"));
        exception = expectThrows(IllegalArgumentException.class, () ->
            MetadataRolloverService.validate(metadata, randomFrom(index1, index2), randomAlphaOfLength(5), req));
        assertThat(exception.getMessage(),
            equalTo("rollover target is a [concrete index] but one of [alias,data_stream] was expected"));
        final String aliasName = randomAlphaOfLength(5);
        exception = expectThrows(IllegalArgumentException.class, () ->
            MetadataRolloverService.validate(metadata, aliasName, randomAlphaOfLength(5), req)
        );
        assertThat(exception.getMessage(), equalTo("rollover target [" + aliasName + "] does not exist"));
        MetadataRolloverService.validate(metadata, aliasWithWriteIndex, randomAlphaOfLength(5), req);
    }

    public void testDataStreamValidation() throws IOException {
        Metadata.Builder md = Metadata.builder();
        DataStream randomDataStream = DataStreamTests.randomInstance();
        for (Index index : randomDataStream.getIndices()) {
            md.put(DataStreamTestHelper.getIndexMetadataBuilderForIndex(index));
        }
        md.put(randomDataStream);
        Metadata metadata = md.build();
        CreateIndexRequest req = new CreateIndexRequest();

        MetadataRolloverService.validate(metadata, randomDataStream.getName(), null, req);

        IllegalArgumentException exception = expectThrows(IllegalArgumentException.class, () ->
            MetadataRolloverService.validate(metadata, randomDataStream.getName(), randomAlphaOfLength(5), req));
        assertThat(exception.getMessage(),
            equalTo("new index name may not be specified when rolling over a data stream"));

        CreateIndexRequest aliasReq = new CreateIndexRequest().alias(new Alias("no_aliases_permitted"));
        exception = expectThrows(IllegalArgumentException.class, () ->
            MetadataRolloverService.validate(metadata, randomDataStream.getName(), null, aliasReq));
        assertThat(exception.getMessage(),
            equalTo("aliases, mappings, and index settings may not be specified when rolling over a data stream"));

        String mapping = Strings.toString(JsonXContent.contentBuilder().startObject().startObject("_doc").endObject().endObject());
        CreateIndexRequest mappingReq = new CreateIndexRequest().mapping(mapping);
        exception = expectThrows(IllegalArgumentException.class, () ->
            MetadataRolloverService.validate(metadata, randomDataStream.getName(), null, mappingReq));
        assertThat(exception.getMessage(),
            equalTo("aliases, mappings, and index settings may not be specified when rolling over a data stream"));

        CreateIndexRequest settingReq = new CreateIndexRequest().settings(Settings.builder().put("foo", "bar"));
        exception = expectThrows(IllegalArgumentException.class, () ->
            MetadataRolloverService.validate(metadata, randomDataStream.getName(), null, settingReq));
        assertThat(exception.getMessage(),
            equalTo("aliases, mappings, and index settings may not be specified when rolling over a data stream"));
    }

    public void testGenerateRolloverIndexName() {
        String invalidIndexName = randomAlphaOfLength(10) + "A";
        IndexNameExpressionResolver indexNameExpressionResolver = new IndexNameExpressionResolver();
        expectThrows(IllegalArgumentException.class, () ->
            MetadataRolloverService.generateRolloverIndexName(invalidIndexName, indexNameExpressionResolver));
        int num = randomIntBetween(0, 100);
        final String indexPrefix = randomAlphaOfLength(10);
        String indexEndingInNumbers = indexPrefix + "-" + num;
        assertThat(MetadataRolloverService.generateRolloverIndexName(indexEndingInNumbers, indexNameExpressionResolver),
            equalTo(indexPrefix + "-" + String.format(Locale.ROOT, "%06d", num + 1)));
        assertThat(MetadataRolloverService.generateRolloverIndexName("index-name-1", indexNameExpressionResolver),
            equalTo("index-name-000002"));
        assertThat(MetadataRolloverService.generateRolloverIndexName("index-name-2", indexNameExpressionResolver),
            equalTo("index-name-000003"));
        assertEquals( "<index-name-{now/d}-000002>", MetadataRolloverService.generateRolloverIndexName("<index-name-{now/d}-1>",
            indexNameExpressionResolver));
    }

    public void testCreateIndexRequest() {
        String alias = randomAlphaOfLength(10);
        String rolloverIndex = randomAlphaOfLength(10);
        final RolloverRequest rolloverRequest = new RolloverRequest(alias, randomAlphaOfLength(10));
        final ActiveShardCount activeShardCount = randomBoolean() ? ActiveShardCount.ALL : ActiveShardCount.ONE;
        rolloverRequest.getCreateIndexRequest().waitForActiveShards(activeShardCount);
        final Settings settings = Settings.builder()
            .put(IndexMetadata.SETTING_VERSION_CREATED, Version.CURRENT)
            .put(IndexMetadata.SETTING_INDEX_UUID, UUIDs.randomBase64UUID())
            .put(IndexMetadata.SETTING_NUMBER_OF_SHARDS, 1)
            .put(IndexMetadata.SETTING_NUMBER_OF_REPLICAS, 0)
            .build();
        rolloverRequest.getCreateIndexRequest().settings(settings);
        final CreateIndexClusterStateUpdateRequest createIndexRequest =
            MetadataRolloverService.prepareCreateIndexRequest(rolloverIndex, rolloverIndex, rolloverRequest.getCreateIndexRequest());
        assertThat(createIndexRequest.settings(), equalTo(settings));
        assertThat(createIndexRequest.index(), equalTo(rolloverIndex));
        assertThat(createIndexRequest.cause(), equalTo("rollover_index"));
    }

    public void testCreateIndexRequestForDataStream() {
        DataStream dataStream = DataStreamTests.randomInstance();
        final String newWriteIndexName = DataStream.getDefaultBackingIndexName(dataStream.getName(), dataStream.getGeneration() + 1);
        final RolloverRequest rolloverRequest = new RolloverRequest(dataStream.getName(), randomAlphaOfLength(10));
        final ActiveShardCount activeShardCount = randomBoolean() ? ActiveShardCount.ALL : ActiveShardCount.ONE;
        rolloverRequest.getCreateIndexRequest().waitForActiveShards(activeShardCount);
        final Settings settings = Settings.builder()
            .put(IndexMetadata.SETTING_VERSION_CREATED, Version.CURRENT)
            .put(IndexMetadata.SETTING_INDEX_UUID, UUIDs.randomBase64UUID())
            .put(IndexMetadata.SETTING_NUMBER_OF_SHARDS, 1)
            .put(IndexMetadata.SETTING_NUMBER_OF_REPLICAS, 0)
            .build();
        rolloverRequest.getCreateIndexRequest().settings(settings);
        final CreateIndexClusterStateUpdateRequest createIndexRequest = MetadataRolloverService.prepareDataStreamCreateIndexRequest(
            dataStream.getName(), newWriteIndexName, rolloverRequest.getCreateIndexRequest());
        for (String settingKey : settings.keySet()) {
            assertThat(settings.get(settingKey), equalTo(createIndexRequest.settings().get(settingKey)));
        }
        assertThat(createIndexRequest.settings().get("index.hidden"), equalTo("true"));
        assertThat(createIndexRequest.index(), equalTo(newWriteIndexName));
        assertThat(createIndexRequest.cause(), equalTo("rollover_data_stream"));
    }

    public void testRejectDuplicateAlias() {
        final IndexTemplateMetadata template = IndexTemplateMetadata.builder("test-template")
            .patterns(Arrays.asList("foo-*", "bar-*"))
            .putAlias(AliasMetadata.builder("foo-write")).putAlias(AliasMetadata.builder("bar-write").writeIndex(randomBoolean()))
            .build();
        final Metadata metadata = Metadata.builder().put(createMetadata(randomAlphaOfLengthBetween(5, 7)), false).put(template).build();
        String indexName = randomFrom("foo-123", "bar-xyz");
        String aliasName = randomFrom("foo-write", "bar-write");
        final IllegalArgumentException ex = expectThrows(IllegalArgumentException.class,
            () -> MetadataRolloverService.checkNoDuplicatedAliasInIndexTemplate(metadata, indexName, aliasName, randomBoolean()));
        assertThat(ex.getMessage(), containsString("index template [test-template]"));
    }

    public void testRejectDuplicateAliasV2() {
        Map<String, AliasMetadata> aliases = new HashMap<>();
        aliases.put("foo-write", AliasMetadata.builder("foo-write").build());
        aliases.put("bar-write", AliasMetadata.builder("bar-write").writeIndex(randomBoolean()).build());
        final ComposableIndexTemplate template = new ComposableIndexTemplate(Arrays.asList("foo-*", "bar-*"),
            new Template(null, null, aliases),
            null, null, null, null, null);

        final Metadata metadata = Metadata.builder().put(createMetadata(randomAlphaOfLengthBetween(5, 7)), false)
            .put("test-template", template).build();
        String indexName = randomFrom("foo-123", "bar-xyz");
        String aliasName = randomFrom("foo-write", "bar-write");
        final IllegalArgumentException ex = expectThrows(IllegalArgumentException.class,
            () -> MetadataRolloverService.checkNoDuplicatedAliasInIndexTemplate(metadata, indexName, aliasName, randomBoolean()));
        assertThat(ex.getMessage(), containsString("index template [test-template]"));
    }

    public void testRejectDuplicateAliasV2UsingComponentTemplates() {
        Map<String, AliasMetadata> aliases = new HashMap<>();
        aliases.put("foo-write", AliasMetadata.builder("foo-write").build());
        aliases.put("bar-write", AliasMetadata.builder("bar-write").writeIndex(randomBoolean()).build());
        final ComponentTemplate ct = new ComponentTemplate(new Template(null, null, aliases), null, null);
        final ComposableIndexTemplate template = new ComposableIndexTemplate(Arrays.asList("foo-*", "bar-*"), null,
            Collections.singletonList("ct"), null, null, null, null);

        final Metadata metadata = Metadata.builder().put(createMetadata(randomAlphaOfLengthBetween(5, 7)), false)
            .put("ct", ct)
            .put("test-template", template)
            .build();
        String indexName = randomFrom("foo-123", "bar-xyz");
        String aliasName = randomFrom("foo-write", "bar-write");
        final IllegalArgumentException ex = expectThrows(IllegalArgumentException.class,
            () -> MetadataRolloverService.checkNoDuplicatedAliasInIndexTemplate(metadata, indexName, aliasName, randomBoolean()));
        assertThat(ex.getMessage(), containsString("index template [test-template]"));
    }

    public void testHiddenAffectsResolvedTemplates() {
        final IndexTemplateMetadata template = IndexTemplateMetadata.builder("test-template")
            .patterns(Collections.singletonList("*"))
            .putAlias(AliasMetadata.builder("foo-write")).putAlias(AliasMetadata.builder("bar-write").writeIndex(randomBoolean()))
            .build();
        final Metadata metadata = Metadata.builder().put(createMetadata(randomAlphaOfLengthBetween(5, 7)), false).put(template).build();
        String indexName = randomFrom("foo-123", "bar-xyz");
        String aliasName = randomFrom("foo-write", "bar-write");

        // hidden shouldn't throw
        MetadataRolloverService.checkNoDuplicatedAliasInIndexTemplate(metadata, indexName, aliasName, Boolean.TRUE);
        // not hidden will throw
        final IllegalArgumentException ex = expectThrows(IllegalArgumentException.class, () ->
            MetadataRolloverService.checkNoDuplicatedAliasInIndexTemplate(metadata, indexName, aliasName, randomFrom(Boolean.FALSE, null)));
        assertThat(ex.getMessage(), containsString("index template [test-template]"));
    }

    public void testHiddenAffectsResolvedV2Templates() {
        Map<String, AliasMetadata> aliases = new HashMap<>();
        aliases.put("foo-write", AliasMetadata.builder("foo-write").build());
        aliases.put("bar-write", AliasMetadata.builder("bar-write").writeIndex(randomBoolean()).build());
        final ComposableIndexTemplate template = new ComposableIndexTemplate(Collections.singletonList("*"),
            new Template(null, null, aliases),
            null, null, null, null, null);

        final Metadata metadata = Metadata.builder().put(createMetadata(randomAlphaOfLengthBetween(5, 7)), false)
            .put("test-template", template).build();
        String indexName = randomFrom("foo-123", "bar-xyz");
        String aliasName = randomFrom("foo-write", "bar-write");

        // hidden shouldn't throw
        MetadataRolloverService.checkNoDuplicatedAliasInIndexTemplate(metadata, indexName, aliasName, Boolean.TRUE);
        // not hidden will throw
        final IllegalArgumentException ex = expectThrows(IllegalArgumentException.class, () ->
            MetadataRolloverService.checkNoDuplicatedAliasInIndexTemplate(metadata, indexName, aliasName, randomFrom(Boolean.FALSE, null)));
        assertThat(ex.getMessage(), containsString("index template [test-template]"));
    }

    public void testHiddenAffectsResolvedV2ComponentTemplates() {
        Map<String, AliasMetadata> aliases = new HashMap<>();
        aliases.put("foo-write", AliasMetadata.builder("foo-write").build());
        aliases.put("bar-write", AliasMetadata.builder("bar-write").writeIndex(randomBoolean()).build());
        final ComponentTemplate ct = new ComponentTemplate(new Template(null, null, aliases), null, null);
        final ComposableIndexTemplate template = new ComposableIndexTemplate(Collections.singletonList("*"), null,
            Collections.singletonList("ct"), null, null, null, null);

        final Metadata metadata = Metadata.builder().put(createMetadata(randomAlphaOfLengthBetween(5, 7)), false)
            .put("ct", ct)
            .put("test-template", template)
            .build();
        String indexName = randomFrom("foo-123", "bar-xyz");
        String aliasName = randomFrom("foo-write", "bar-write");

        // hidden shouldn't throw
        MetadataRolloverService.checkNoDuplicatedAliasInIndexTemplate(metadata, indexName, aliasName, Boolean.TRUE);
        // not hidden will throw
        final IllegalArgumentException ex = expectThrows(IllegalArgumentException.class, () ->
            MetadataRolloverService.checkNoDuplicatedAliasInIndexTemplate(metadata, indexName, aliasName, randomFrom(Boolean.FALSE, null)));
        assertThat(ex.getMessage(), containsString("index template [test-template]"));
    }

    /**
     * Test the main rolloverClusterState method. This does not validate every detail to depth, rather focuses on observing that each
     * parameter is used for the purpose intended.
     */
    public void testRolloverClusterState() throws Exception {
        final String aliasName = "logs-alias";
        final String indexPrefix = "logs-index-00000";
        String sourceIndexName = indexPrefix + "1";
        final IndexMetadata.Builder indexMetadata = IndexMetadata.builder(sourceIndexName)
            .putAlias(AliasMetadata.builder(aliasName).writeIndex(true).build()).settings(settings(Version.CURRENT))
            .numberOfShards(1).numberOfReplicas(1);
        final ClusterState clusterState =
            ClusterState.builder(new ClusterName("test")).metadata(Metadata.builder().put(indexMetadata)).build();

        ThreadPool testThreadPool = new TestThreadPool(getTestName());
        try {
            ClusterService clusterService = ClusterServiceUtils.createClusterService(testThreadPool);
            Environment env = mock(Environment.class);
            when(env.sharedDataFile()).thenReturn(null);
            AllocationService allocationService = mock(AllocationService.class);
            when(allocationService.reroute(any(ClusterState.class), any(String.class))).then(i -> i.getArguments()[0]);
            IndicesService indicesService = mockIndicesServices();
            IndexNameExpressionResolver mockIndexNameExpressionResolver = mock(IndexNameExpressionResolver.class);
            when(mockIndexNameExpressionResolver.resolveDateMathExpression(any())).then(returnsFirstArg());

            ShardLimitValidator shardLimitValidator = new ShardLimitValidator(Settings.EMPTY, clusterService);
            MetadataCreateIndexService createIndexService = new MetadataCreateIndexService(Settings.EMPTY,
<<<<<<< HEAD
                clusterService, indicesService, allocationService, null, env, IndexScopedSettings.DEFAULT_SCOPED_SETTINGS, testThreadPool, null, Collections.emptyList(), false);
=======
                clusterService, indicesService, allocationService, null, shardLimitValidator, env, null,
                testThreadPool, null, Collections.emptyList(), false);
>>>>>>> 96a6de22
            MetadataIndexAliasesService indexAliasesService = new MetadataIndexAliasesService(clusterService, indicesService,
                new AliasValidator(), null, xContentRegistry());
            MetadataRolloverService rolloverService = new MetadataRolloverService(testThreadPool, createIndexService, indexAliasesService,
                mockIndexNameExpressionResolver);

            MaxDocsCondition condition = new MaxDocsCondition(randomNonNegativeLong());
            List<Condition<?>> metConditions = Collections.singletonList(condition);
            String newIndexName = randomBoolean() ? "logs-index-9" : null;
            int numberOfShards = randomIntBetween(1, 5);
            CreateIndexRequest createIndexRequest = new CreateIndexRequest("_na_");
            createIndexRequest.settings(Settings.builder().put(IndexMetadata.SETTING_NUMBER_OF_SHARDS, numberOfShards));

            long before = testThreadPool.absoluteTimeInMillis();
            MetadataRolloverService.RolloverResult rolloverResult =
                rolloverService.rolloverClusterState(clusterState, aliasName, newIndexName, createIndexRequest, metConditions,
                    randomBoolean(), false);
            long after = testThreadPool.absoluteTimeInMillis();

            newIndexName = newIndexName == null ? indexPrefix + "2" : newIndexName;
            assertEquals(sourceIndexName, rolloverResult.sourceIndexName);
            assertEquals(newIndexName, rolloverResult.rolloverIndexName);
            Metadata rolloverMetadata = rolloverResult.clusterState.metadata();
            assertEquals(2, rolloverMetadata.indices().size());
            IndexMetadata rolloverIndexMetadata = rolloverMetadata.index(newIndexName);
            assertThat(rolloverIndexMetadata.getNumberOfShards(), equalTo(numberOfShards));

            IndexAbstraction alias = rolloverMetadata.getIndicesLookup().get(aliasName);
            assertThat(alias.getType(), equalTo(IndexAbstraction.Type.ALIAS));
            assertThat(alias.getIndices(), hasSize(2));
            assertThat(alias.getIndices(), hasItem(rolloverMetadata.index(sourceIndexName)));
            assertThat(alias.getIndices(), hasItem(rolloverIndexMetadata));
            assertThat(alias.getWriteIndex(), equalTo(rolloverIndexMetadata));

            RolloverInfo info = rolloverMetadata.index(sourceIndexName).getRolloverInfos().get(aliasName);
            assertThat(info.getTime(), lessThanOrEqualTo(after));
            assertThat(info.getTime(), greaterThanOrEqualTo(before));
            assertThat(info.getMetConditions(), hasSize(1));
            assertThat(info.getMetConditions().get(0).value(), equalTo(condition.value()));
        } finally {
            testThreadPool.shutdown();
        }
    }

    public void testRolloverClusterStateForDataStream() throws Exception {
        final DataStream dataStream = DataStreamTests.randomInstance();
        ComposableIndexTemplate template = new ComposableIndexTemplate(List.of(dataStream.getName() + "*"), null, null, null, null, null,
            new ComposableIndexTemplate.DataStreamTemplate("@timestamp"));
        Metadata.Builder builder = Metadata.builder();
        builder.put("template", template);
        for (Index index : dataStream.getIndices()) {
            builder.put(DataStreamTestHelper.getIndexMetadataBuilderForIndex(index));
        }
        builder.put(dataStream);
        final ClusterState clusterState = ClusterState.builder(new ClusterName("test")).metadata(builder).build();

        ThreadPool testThreadPool = new TestThreadPool(getTestName());
        try {
            ClusterService clusterService = ClusterServiceUtils.createClusterService(testThreadPool);
            Environment env = mock(Environment.class);
            when(env.sharedDataFile()).thenReturn(null);
            AllocationService allocationService = mock(AllocationService.class);
            when(allocationService.reroute(any(ClusterState.class), any(String.class))).then(i -> i.getArguments()[0]);
            IndicesService indicesService = mockIndicesServices();
            IndexNameExpressionResolver mockIndexNameExpressionResolver = mock(IndexNameExpressionResolver.class);
            when(mockIndexNameExpressionResolver.resolveDateMathExpression(any())).then(returnsFirstArg());

            ShardLimitValidator shardLimitValidator = new ShardLimitValidator(Settings.EMPTY, clusterService);
            MetadataCreateIndexService createIndexService = new MetadataCreateIndexService(Settings.EMPTY,
<<<<<<< HEAD
                clusterService, indicesService, allocationService, null, env, IndexScopedSettings.DEFAULT_SCOPED_SETTINGS, testThreadPool, null, Collections.emptyList(), false);
=======
                clusterService, indicesService, allocationService, null, shardLimitValidator, env, null,
                testThreadPool, null, Collections.emptyList(), false);
>>>>>>> 96a6de22
            MetadataIndexAliasesService indexAliasesService = new MetadataIndexAliasesService(clusterService, indicesService,
                new AliasValidator(), null, xContentRegistry());
            MetadataRolloverService rolloverService = new MetadataRolloverService(testThreadPool, createIndexService, indexAliasesService,
                mockIndexNameExpressionResolver);

            MaxDocsCondition condition = new MaxDocsCondition(randomNonNegativeLong());
            List<Condition<?>> metConditions = Collections.singletonList(condition);
            CreateIndexRequest createIndexRequest = new CreateIndexRequest("_na_");

            long before = testThreadPool.absoluteTimeInMillis();
            MetadataRolloverService.RolloverResult rolloverResult =
                rolloverService.rolloverClusterState(clusterState, dataStream.getName(), null, createIndexRequest, metConditions,
                    randomBoolean(), false);
            long after = testThreadPool.absoluteTimeInMillis();

            String sourceIndexName = DataStream.getDefaultBackingIndexName(dataStream.getName(), dataStream.getGeneration());
            String newIndexName = DataStream.getDefaultBackingIndexName(dataStream.getName(), dataStream.getGeneration() + 1);
            assertEquals(sourceIndexName, rolloverResult.sourceIndexName);
            assertEquals(newIndexName, rolloverResult.rolloverIndexName);
            Metadata rolloverMetadata = rolloverResult.clusterState.metadata();
            assertEquals(dataStream.getIndices().size() + 1, rolloverMetadata.indices().size());
            IndexMetadata rolloverIndexMetadata = rolloverMetadata.index(newIndexName);

            IndexAbstraction ds = rolloverMetadata.getIndicesLookup().get(dataStream.getName());
            assertThat(ds.getType(), equalTo(IndexAbstraction.Type.DATA_STREAM));
            assertThat(ds.getIndices(), hasSize(dataStream.getIndices().size() + 1));
            assertThat(ds.getIndices(), hasItem(rolloverMetadata.index(sourceIndexName)));
            assertThat(ds.getIndices(), hasItem(rolloverIndexMetadata));
            assertThat(ds.getWriteIndex(), equalTo(rolloverIndexMetadata));

            RolloverInfo info = rolloverMetadata.index(sourceIndexName).getRolloverInfos().get(dataStream.getName());
            assertThat(info.getTime(), lessThanOrEqualTo(after));
            assertThat(info.getTime(), greaterThanOrEqualTo(before));
            assertThat(info.getMetConditions(), hasSize(1));
            assertThat(info.getMetConditions().get(0).value(), equalTo(condition.value()));
        } finally {
            testThreadPool.shutdown();
        }
    }

    public void testValidation() throws Exception {
        final String rolloverTarget;
        final String sourceIndexName;
        final String defaultRolloverIndexName;
        final boolean useDataStream = randomBoolean();
        final Metadata.Builder builder = Metadata.builder();
        if (useDataStream) {
            DataStream dataStream = DataStreamTests.randomInstance();
            rolloverTarget = dataStream.getName();
            sourceIndexName = dataStream.getIndices().get(dataStream.getIndices().size() - 1).getName();
            defaultRolloverIndexName = DataStream.getDefaultBackingIndexName(dataStream.getName(), dataStream.getGeneration() + 1);
            ComposableIndexTemplate template = new ComposableIndexTemplate(List.of(dataStream.getName() + "*"), null, null, null, null,
                null, new ComposableIndexTemplate.DataStreamTemplate("@timestamp"));
            builder.put("template", template);
            for (Index index : dataStream.getIndices()) {
                builder.put(DataStreamTestHelper.getIndexMetadataBuilderForIndex(index));
            }
            builder.put(dataStream);
        } else {
            String indexPrefix = "logs-index-00000";
            rolloverTarget = "logs-alias";
            sourceIndexName = indexPrefix + "1";
            defaultRolloverIndexName = indexPrefix + "2";
            final IndexMetadata.Builder indexMetadata = IndexMetadata.builder(sourceIndexName)
                .putAlias(AliasMetadata.builder(rolloverTarget).writeIndex(true).build()).settings(settings(Version.CURRENT))
                .numberOfShards(1).numberOfReplicas(1);
            builder.put(indexMetadata);
        }
        final ClusterState clusterState = ClusterState.builder(new ClusterName("test")).metadata(builder).build();

        MetadataCreateIndexService createIndexService = mock(MetadataCreateIndexService.class);
        MetadataIndexAliasesService metadataIndexAliasesService = mock(MetadataIndexAliasesService.class);
        IndexNameExpressionResolver mockIndexNameExpressionResolver = mock(IndexNameExpressionResolver.class);
        when(mockIndexNameExpressionResolver.resolveDateMathExpression(any())).then(returnsFirstArg());
        MetadataRolloverService rolloverService = new MetadataRolloverService(null, createIndexService, metadataIndexAliasesService,
            mockIndexNameExpressionResolver);

        String newIndexName = useDataStream == false && randomBoolean() ? "logs-index-9" : null;

        MetadataRolloverService.RolloverResult rolloverResult = rolloverService.rolloverClusterState(clusterState, rolloverTarget,
            newIndexName, new CreateIndexRequest("_na_"), null, randomBoolean(), true);

        newIndexName = newIndexName == null ? defaultRolloverIndexName : newIndexName;
        assertEquals(sourceIndexName, rolloverResult.sourceIndexName);
        assertEquals(newIndexName, rolloverResult.rolloverIndexName);
        assertSame(rolloverResult.clusterState, clusterState);

        verify(createIndexService).validateIndexName(any(), same(clusterState));
        verifyZeroInteractions(createIndexService);
        verifyZeroInteractions(metadataIndexAliasesService);

        reset(createIndexService);
        doThrow(new InvalidIndexNameException("test", "invalid")).when(createIndexService).validateIndexName(any(), any());

        expectThrows(InvalidIndexNameException.class,
            () -> rolloverService.rolloverClusterState(clusterState, rolloverTarget, null, new CreateIndexRequest("_na_"), null,
                randomBoolean(), randomBoolean()));

        verify(createIndexService).validateIndexName(any(), same(clusterState));
        verifyZeroInteractions(createIndexService);
        verifyZeroInteractions(metadataIndexAliasesService);
    }

    public void testRolloverClusterStateForDataStreamNoTemplate() throws Exception {
        final DataStream dataStream = DataStreamTests.randomInstance();
        Metadata.Builder builder = Metadata.builder();
        for (Index index : dataStream.getIndices()) {
            builder.put(DataStreamTestHelper.getIndexMetadataBuilderForIndex(index));
        }
        builder.put(dataStream);
        final ClusterState clusterState = ClusterState.builder(new ClusterName("test")).metadata(builder).build();

        ThreadPool testThreadPool = mock(ThreadPool.class);
        ClusterService clusterService = ClusterServiceUtils.createClusterService(testThreadPool);
        Environment env = mock(Environment.class);
        AllocationService allocationService = mock(AllocationService.class);
        IndicesService indicesService = mockIndicesServices();
        IndexNameExpressionResolver mockIndexNameExpressionResolver = mock(IndexNameExpressionResolver.class);

        MetadataCreateIndexService createIndexService = new MetadataCreateIndexService(Settings.EMPTY,
            clusterService, indicesService, allocationService, null, null, env,
            null, testThreadPool, null, Collections.emptyList(), false);
        MetadataIndexAliasesService indexAliasesService = new MetadataIndexAliasesService(clusterService, indicesService,
            new AliasValidator(), null, xContentRegistry());
        MetadataRolloverService rolloverService = new MetadataRolloverService(testThreadPool, createIndexService, indexAliasesService,
            mockIndexNameExpressionResolver);

        MaxDocsCondition condition = new MaxDocsCondition(randomNonNegativeLong());
        List<Condition<?>> metConditions = Collections.singletonList(condition);
        CreateIndexRequest createIndexRequest = new CreateIndexRequest("_na_");

        Exception e = expectThrows(IllegalArgumentException.class, () -> rolloverService.rolloverClusterState(clusterState,
            dataStream.getName(), null, createIndexRequest, metConditions, false, randomBoolean()));
        assertThat(e.getMessage(), equalTo("no matching index template found for data stream [" + dataStream.getName() + "]"));
    }

    private IndicesService mockIndicesServices() throws Exception {
        /*
         * Throws Exception because Eclipse uses the lower bound for
         * CheckedFunction's exception type so it thinks the "when" call
         * can throw Exception. javac seems to be ok inferring something
         * else.
         */
        IndicesService indicesService = mock(IndicesService.class);
        when(indicesService.withTempIndexService(any(IndexMetadata.class), any(CheckedFunction.class)))
            .then(invocationOnMock -> {
                IndexService indexService = mock(IndexService.class);
                IndexMetadata indexMetadata = (IndexMetadata) invocationOnMock.getArguments()[0];
                when(indexService.index()).thenReturn(indexMetadata.getIndex());
                MapperService mapperService = mock(MapperService.class);
                when(indexService.mapperService()).thenReturn(mapperService);
                when(mapperService.documentMapper()).thenReturn(null);
                when(indexService.getIndexEventListener()).thenReturn(new IndexEventListener() {});
                when(indexService.getIndexSortSupplier()).thenReturn(() -> null);
                //noinspection unchecked
                return ((CheckedFunction) invocationOnMock.getArguments()[1]).apply(indexService);
            });
        return indicesService;
    }

    private static IndexMetadata createMetadata(String indexName) {
        final Settings settings = Settings.builder()
            .put(IndexMetadata.SETTING_VERSION_CREATED, Version.CURRENT)
            .put(IndexMetadata.SETTING_INDEX_UUID, UUIDs.randomBase64UUID())
            .put(IndexMetadata.SETTING_NUMBER_OF_SHARDS, 1)
            .put(IndexMetadata.SETTING_NUMBER_OF_REPLICAS, 0)
            .build();
        return IndexMetadata.builder(indexName)
            .creationDate(System.currentTimeMillis() - TimeValue.timeValueHours(3).getMillis())
            .settings(settings)
            .build();
    }
}<|MERGE_RESOLUTION|>--- conflicted
+++ resolved
@@ -480,12 +480,8 @@
 
             ShardLimitValidator shardLimitValidator = new ShardLimitValidator(Settings.EMPTY, clusterService);
             MetadataCreateIndexService createIndexService = new MetadataCreateIndexService(Settings.EMPTY,
-<<<<<<< HEAD
-                clusterService, indicesService, allocationService, null, env, IndexScopedSettings.DEFAULT_SCOPED_SETTINGS, testThreadPool, null, Collections.emptyList(), false);
-=======
-                clusterService, indicesService, allocationService, null, shardLimitValidator, env, null,
+                clusterService, indicesService, allocationService, null, shardLimitValidator, env, IndexScopedSettings.DEFAULT_SCOPED_SETTINGS,
                 testThreadPool, null, Collections.emptyList(), false);
->>>>>>> 96a6de22
             MetadataIndexAliasesService indexAliasesService = new MetadataIndexAliasesService(clusterService, indicesService,
                 new AliasValidator(), null, xContentRegistry());
             MetadataRolloverService rolloverService = new MetadataRolloverService(testThreadPool, createIndexService, indexAliasesService,
@@ -554,12 +550,8 @@
 
             ShardLimitValidator shardLimitValidator = new ShardLimitValidator(Settings.EMPTY, clusterService);
             MetadataCreateIndexService createIndexService = new MetadataCreateIndexService(Settings.EMPTY,
-<<<<<<< HEAD
-                clusterService, indicesService, allocationService, null, env, IndexScopedSettings.DEFAULT_SCOPED_SETTINGS, testThreadPool, null, Collections.emptyList(), false);
-=======
-                clusterService, indicesService, allocationService, null, shardLimitValidator, env, null,
+                clusterService, indicesService, allocationService, null, shardLimitValidator, env, IndexScopedSettings.DEFAULT_SCOPED_SETTINGS,
                 testThreadPool, null, Collections.emptyList(), false);
->>>>>>> 96a6de22
             MetadataIndexAliasesService indexAliasesService = new MetadataIndexAliasesService(clusterService, indicesService,
                 new AliasValidator(), null, xContentRegistry());
             MetadataRolloverService rolloverService = new MetadataRolloverService(testThreadPool, createIndexService, indexAliasesService,
