/*
 * Copyright Elasticsearch B.V. and/or licensed to Elasticsearch B.V. under one
 * or more contributor license agreements. Licensed under the Elastic License
 * 2.0 and the Server Side Public License, v 1; you may not use this file except
 * in compliance with, at your election, the Elastic License 2.0 or the Server
 * Side Public License, v 1.
 */

package org.elasticsearch.action.admin.indices.rollover;

import org.elasticsearch.Version;
import org.elasticsearch.action.admin.indices.alias.Alias;
import org.elasticsearch.action.admin.indices.create.CreateIndexClusterStateUpdateRequest;
import org.elasticsearch.action.admin.indices.create.CreateIndexRequest;
import org.elasticsearch.action.support.ActiveShardCount;
import org.elasticsearch.cluster.ClusterName;
import org.elasticsearch.cluster.ClusterState;
import org.elasticsearch.cluster.metadata.AliasAction;
import org.elasticsearch.cluster.metadata.AliasMetadata;
import org.elasticsearch.cluster.metadata.AliasValidator;
import org.elasticsearch.cluster.metadata.ComponentTemplate;
import org.elasticsearch.cluster.metadata.ComposableIndexTemplate;
import org.elasticsearch.cluster.metadata.DataStream;
import org.elasticsearch.cluster.metadata.DataStreamTestHelper;
import org.elasticsearch.cluster.metadata.IndexAbstraction;
import org.elasticsearch.cluster.metadata.IndexMetadata;
import org.elasticsearch.cluster.metadata.IndexNameExpressionResolver;
import org.elasticsearch.cluster.metadata.IndexTemplateMetadata;
import org.elasticsearch.cluster.metadata.Metadata;
import org.elasticsearch.cluster.metadata.MetadataCreateIndexService;
import org.elasticsearch.cluster.metadata.MetadataIndexAliasesService;
import org.elasticsearch.cluster.metadata.Template;
import org.elasticsearch.cluster.routing.allocation.AllocationService;
import org.elasticsearch.cluster.service.ClusterService;
import org.elasticsearch.common.Strings;
import org.elasticsearch.common.UUIDs;
import org.elasticsearch.common.settings.IndexScopedSettings;
import org.elasticsearch.common.settings.Settings;
import org.elasticsearch.core.CheckedFunction;
import org.elasticsearch.core.TimeValue;
import org.elasticsearch.env.Environment;
import org.elasticsearch.index.Index;
import org.elasticsearch.index.IndexService;
import org.elasticsearch.index.mapper.DataStreamTimestampFieldMapper;
import org.elasticsearch.index.mapper.DateFieldMapper;
import org.elasticsearch.index.mapper.MapperBuilderContext;
import org.elasticsearch.index.mapper.MapperService;
import org.elasticsearch.index.mapper.Mapping;
import org.elasticsearch.index.mapper.MappingLookup;
import org.elasticsearch.index.mapper.MappingParserContext;
import org.elasticsearch.index.mapper.MetadataFieldMapper;
import org.elasticsearch.index.mapper.RootObjectMapper;
import org.elasticsearch.index.shard.IndexEventListener;
import org.elasticsearch.indices.EmptySystemIndices;
import org.elasticsearch.indices.IndicesService;
import org.elasticsearch.indices.InvalidIndexNameException;
import org.elasticsearch.indices.ShardLimitValidator;
import org.elasticsearch.indices.TestIndexNameExpressionResolver;
import org.elasticsearch.script.ScriptCompiler;
import org.elasticsearch.test.ClusterServiceUtils;
import org.elasticsearch.test.ESTestCase;
import org.elasticsearch.threadpool.TestThreadPool;
import org.elasticsearch.threadpool.ThreadPool;
import org.elasticsearch.xcontent.json.JsonXContent;

import java.io.IOException;
import java.util.Arrays;
import java.util.Collections;
import java.util.HashMap;
import java.util.List;
import java.util.Locale;
import java.util.Map;

import static org.hamcrest.Matchers.containsString;
import static org.hamcrest.Matchers.equalTo;
import static org.hamcrest.Matchers.greaterThanOrEqualTo;
import static org.hamcrest.Matchers.hasItem;
import static org.hamcrest.Matchers.hasSize;
import static org.hamcrest.Matchers.instanceOf;
import static org.hamcrest.Matchers.lessThanOrEqualTo;
import static org.hamcrest.Matchers.nullValue;
import static org.mockito.AdditionalAnswers.returnsFirstArg;
import static org.mockito.ArgumentMatchers.any;
import static org.mockito.ArgumentMatchers.same;
import static org.mockito.Mockito.doThrow;
import static org.mockito.Mockito.mock;
import static org.mockito.Mockito.reset;
import static org.mockito.Mockito.verify;
import static org.mockito.Mockito.verifyNoMoreInteractions;
import static org.mockito.Mockito.when;

public class MetadataRolloverServiceTests extends ESTestCase {

    public void testRolloverAliasActions() {
        String sourceAlias = randomAlphaOfLength(10);
        String sourceIndex = randomAlphaOfLength(10);
        String targetIndex = randomAlphaOfLength(10);

        List<AliasAction> actions = MetadataRolloverService.rolloverAliasToNewIndex(sourceIndex, targetIndex, false, null, sourceAlias);
        assertThat(actions, hasSize(2));
        boolean foundAdd = false;
        boolean foundRemove = false;
        for (AliasAction action : actions) {
            if (action.getIndex().equals(targetIndex)) {
                assertEquals(sourceAlias, ((AliasAction.Add) action).getAlias());
                foundAdd = true;
            } else if (action.getIndex().equals(sourceIndex)) {
                assertEquals(sourceAlias, ((AliasAction.Remove) action).getAlias());
                foundRemove = true;
            } else {
                throw new AssertionError("Unknown index [" + action.getIndex() + "]");
            }
        }
        assertTrue(foundAdd);
        assertTrue(foundRemove);
    }

    public void testRolloverAliasActionsWithExplicitWriteIndex() {
        String sourceAlias = randomAlphaOfLength(10);
        String sourceIndex = randomAlphaOfLength(10);
        String targetIndex = randomAlphaOfLength(10);
        List<AliasAction> actions = MetadataRolloverService.rolloverAliasToNewIndex(sourceIndex, targetIndex, true, null, sourceAlias);

        assertThat(actions, hasSize(2));
        boolean foundAddWrite = false;
        boolean foundRemoveWrite = false;
        for (AliasAction action : actions) {
            AliasAction.Add addAction = (AliasAction.Add) action;
            if (action.getIndex().equals(targetIndex)) {
                assertEquals(sourceAlias, addAction.getAlias());
                assertTrue(addAction.writeIndex());
                foundAddWrite = true;
            } else if (action.getIndex().equals(sourceIndex)) {
                assertEquals(sourceAlias, addAction.getAlias());
                assertFalse(addAction.writeIndex());
                foundRemoveWrite = true;
            } else {
                throw new AssertionError("Unknown index [" + action.getIndex() + "]");
            }
        }
        assertTrue(foundAddWrite);
        assertTrue(foundRemoveWrite);
    }

    public void testRolloverAliasActionsWithHiddenAliasAndExplicitWriteIndex() {
        String sourceAlias = randomAlphaOfLength(10);
        String sourceIndex = randomAlphaOfLength(10);
        String targetIndex = randomAlphaOfLength(10);
        List<AliasAction> actions = MetadataRolloverService.rolloverAliasToNewIndex(sourceIndex, targetIndex, true, true, sourceAlias);

        assertThat(actions, hasSize(2));
        boolean foundAddWrite = false;
        boolean foundRemoveWrite = false;
        for (AliasAction action : actions) {
            assertThat(action, instanceOf(AliasAction.Add.class));
            AliasAction.Add addAction = (AliasAction.Add) action;
            if (action.getIndex().equals(targetIndex)) {
                assertEquals(sourceAlias, addAction.getAlias());
                assertTrue(addAction.writeIndex());
                assertTrue(addAction.isHidden());
                foundAddWrite = true;
            } else if (action.getIndex().equals(sourceIndex)) {
                assertEquals(sourceAlias, addAction.getAlias());
                assertFalse(addAction.writeIndex());
                assertTrue(addAction.isHidden());
                foundRemoveWrite = true;
            } else {
                throw new AssertionError("Unknown index [" + action.getIndex() + "]");
            }
        }
        assertTrue(foundAddWrite);
        assertTrue(foundRemoveWrite);
    }

    public void testRolloverAliasActionsWithHiddenAliasAndImplicitWriteIndex() {
        String sourceAlias = randomAlphaOfLength(10);
        String sourceIndex = randomAlphaOfLength(10);
        String targetIndex = randomAlphaOfLength(10);
        List<AliasAction> actions = MetadataRolloverService.rolloverAliasToNewIndex(sourceIndex, targetIndex, false, true, sourceAlias);

        assertThat(actions, hasSize(2));
        boolean foundAddWrite = false;
        boolean foundRemoveWrite = false;
        for (AliasAction action : actions) {
            if (action.getIndex().equals(targetIndex)) {
                assertThat(action, instanceOf(AliasAction.Add.class));
                AliasAction.Add addAction = (AliasAction.Add) action;
                assertEquals(sourceAlias, addAction.getAlias());
                assertThat(addAction.writeIndex(), nullValue());
                assertTrue(addAction.isHidden());
                foundAddWrite = true;
            } else if (action.getIndex().equals(sourceIndex)) {
                assertThat(action, instanceOf(AliasAction.Remove.class));
                AliasAction.Remove removeAction = (AliasAction.Remove) action;
                assertEquals(sourceAlias, removeAction.getAlias());
                foundRemoveWrite = true;
            } else {
                throw new AssertionError("Unknown index [" + action.getIndex() + "]");
            }
        }
        assertTrue(foundAddWrite);
        assertTrue(foundRemoveWrite);
    }

    public void testAliasValidation() {
        String index1 = randomAlphaOfLength(10);
        String aliasWithWriteIndex = randomAlphaOfLength(10);
        String index2 = randomAlphaOfLength(10);
        String aliasWithNoWriteIndex = randomAlphaOfLength(10);
        Boolean firstIsWriteIndex = randomFrom(false, null);
        final Settings settings = Settings.builder()
            .put(IndexMetadata.SETTING_VERSION_CREATED, Version.CURRENT)
            .put(IndexMetadata.SETTING_INDEX_UUID, UUIDs.randomBase64UUID())
            .put(IndexMetadata.SETTING_NUMBER_OF_SHARDS, 1)
            .put(IndexMetadata.SETTING_NUMBER_OF_REPLICAS, 0)
            .build();
        Metadata.Builder metadataBuilder = Metadata.builder()
            .put(
                IndexMetadata.builder(index1)
                    .settings(settings)
                    .putAlias(AliasMetadata.builder(aliasWithWriteIndex))
                    .putAlias(AliasMetadata.builder(aliasWithNoWriteIndex).writeIndex(firstIsWriteIndex))
            );
        IndexMetadata.Builder indexTwoBuilder = IndexMetadata.builder(index2).settings(settings);
        if (firstIsWriteIndex == null) {
            indexTwoBuilder.putAlias(AliasMetadata.builder(aliasWithNoWriteIndex).writeIndex(randomFrom(false, null)));
        }
        metadataBuilder.put(indexTwoBuilder);
        Metadata metadata = metadataBuilder.build();
        CreateIndexRequest req = new CreateIndexRequest();

        IllegalArgumentException exception = expectThrows(
            IllegalArgumentException.class,
            () -> MetadataRolloverService.validate(metadata, aliasWithNoWriteIndex, randomAlphaOfLength(5), req)
        );
        assertThat(exception.getMessage(), equalTo("rollover target [" + aliasWithNoWriteIndex + "] does not point to a write index"));
        exception = expectThrows(
            IllegalArgumentException.class,
            () -> MetadataRolloverService.validate(metadata, randomFrom(index1, index2), randomAlphaOfLength(5), req)
        );
        assertThat(exception.getMessage(), equalTo("rollover target is a [concrete index] but one of [alias,data_stream] was expected"));
        final String aliasName = randomAlphaOfLength(5);
        exception = expectThrows(
            IllegalArgumentException.class,
            () -> MetadataRolloverService.validate(metadata, aliasName, randomAlphaOfLength(5), req)
        );
        assertThat(exception.getMessage(), equalTo("rollover target [" + aliasName + "] does not exist"));
        MetadataRolloverService.validate(metadata, aliasWithWriteIndex, randomAlphaOfLength(5), req);
    }

    public void testDataStreamValidation() throws IOException {
        Metadata.Builder md = Metadata.builder();
        DataStream randomDataStream = DataStreamTestHelper.randomInstance();
        for (Index index : randomDataStream.getIndices()) {
            md.put(DataStreamTestHelper.getIndexMetadataBuilderForIndex(index));
        }
        md.put(randomDataStream);
        Metadata metadata = md.build();
        CreateIndexRequest req = new CreateIndexRequest();

        MetadataRolloverService.validate(metadata, randomDataStream.getName(), null, req);

        IllegalArgumentException exception = expectThrows(
            IllegalArgumentException.class,
            () -> MetadataRolloverService.validate(metadata, randomDataStream.getName(), randomAlphaOfLength(5), req)
        );
        assertThat(exception.getMessage(), equalTo("new index name may not be specified when rolling over a data stream"));

        CreateIndexRequest aliasReq = new CreateIndexRequest().alias(new Alias("no_aliases_permitted"));
        exception = expectThrows(
            IllegalArgumentException.class,
            () -> MetadataRolloverService.validate(metadata, randomDataStream.getName(), null, aliasReq)
        );
        assertThat(
            exception.getMessage(),
            equalTo("aliases, mappings, and index settings may not be specified when rolling over a data stream")
        );

        String mapping = Strings.toString(JsonXContent.contentBuilder().startObject().startObject("_doc").endObject().endObject());
        CreateIndexRequest mappingReq = new CreateIndexRequest().mapping(mapping);
        exception = expectThrows(
            IllegalArgumentException.class,
            () -> MetadataRolloverService.validate(metadata, randomDataStream.getName(), null, mappingReq)
        );
        assertThat(
            exception.getMessage(),
            equalTo("aliases, mappings, and index settings may not be specified when rolling over a data stream")
        );

        CreateIndexRequest settingReq = new CreateIndexRequest().settings(Settings.builder().put("foo", "bar"));
        exception = expectThrows(
            IllegalArgumentException.class,
            () -> MetadataRolloverService.validate(metadata, randomDataStream.getName(), null, settingReq)
        );
        assertThat(
            exception.getMessage(),
            equalTo("aliases, mappings, and index settings may not be specified when rolling over a data stream")
        );
    }

    public void testGenerateRolloverIndexName() {
        String invalidIndexName = randomAlphaOfLength(10) + "A";
        IndexNameExpressionResolver indexNameExpressionResolver = TestIndexNameExpressionResolver.newInstance();
        expectThrows(
            IllegalArgumentException.class,
            () -> MetadataRolloverService.generateRolloverIndexName(invalidIndexName, indexNameExpressionResolver)
        );
        int num = randomIntBetween(0, 100);
        final String indexPrefix = randomAlphaOfLength(10);
        String indexEndingInNumbers = indexPrefix + "-" + num;
        assertThat(
            MetadataRolloverService.generateRolloverIndexName(indexEndingInNumbers, indexNameExpressionResolver),
            equalTo(indexPrefix + "-" + String.format(Locale.ROOT, "%06d", num + 1))
        );
        assertThat(
            MetadataRolloverService.generateRolloverIndexName("index-name-1", indexNameExpressionResolver),
            equalTo("index-name-000002")
        );
        assertThat(
            MetadataRolloverService.generateRolloverIndexName("index-name-2", indexNameExpressionResolver),
            equalTo("index-name-000003")
        );
        assertEquals(
            "<index-name-{now/d}-000002>",
            MetadataRolloverService.generateRolloverIndexName("<index-name-{now/d}-1>", indexNameExpressionResolver)
        );
    }

    public void testCreateIndexRequest() {
        String alias = randomAlphaOfLength(10);
        String rolloverIndex = randomAlphaOfLength(10);
        final RolloverRequest rolloverRequest = new RolloverRequest(alias, randomAlphaOfLength(10));
        final ActiveShardCount activeShardCount = randomBoolean() ? ActiveShardCount.ALL : ActiveShardCount.ONE;
        rolloverRequest.getCreateIndexRequest().waitForActiveShards(activeShardCount);
        final Settings settings = Settings.builder()
            .put(IndexMetadata.SETTING_VERSION_CREATED, Version.CURRENT)
            .put(IndexMetadata.SETTING_INDEX_UUID, UUIDs.randomBase64UUID())
            .put(IndexMetadata.SETTING_NUMBER_OF_SHARDS, 1)
            .put(IndexMetadata.SETTING_NUMBER_OF_REPLICAS, 0)
            .build();
        rolloverRequest.getCreateIndexRequest().settings(settings);
        final CreateIndexClusterStateUpdateRequest createIndexRequest = MetadataRolloverService.prepareCreateIndexRequest(
            rolloverIndex,
            rolloverIndex,
            rolloverRequest.getCreateIndexRequest()
        );
        assertThat(createIndexRequest.settings(), equalTo(settings));
        assertThat(createIndexRequest.index(), equalTo(rolloverIndex));
        assertThat(createIndexRequest.cause(), equalTo("rollover_index"));
    }

    public void testCreateIndexRequestForDataStream() {
        DataStream dataStream = DataStreamTestHelper.randomInstance();
        final String newWriteIndexName = DataStream.getDefaultBackingIndexName(dataStream.getName(), dataStream.getGeneration() + 1);
        final RolloverRequest rolloverRequest = new RolloverRequest(dataStream.getName(), randomAlphaOfLength(10));
        final ActiveShardCount activeShardCount = randomBoolean() ? ActiveShardCount.ALL : ActiveShardCount.ONE;
        rolloverRequest.getCreateIndexRequest().waitForActiveShards(activeShardCount);
        final Settings settings = Settings.builder()
            .put(IndexMetadata.SETTING_VERSION_CREATED, Version.CURRENT)
            .put(IndexMetadata.SETTING_INDEX_UUID, UUIDs.randomBase64UUID())
            .put(IndexMetadata.SETTING_NUMBER_OF_SHARDS, 1)
            .put(IndexMetadata.SETTING_NUMBER_OF_REPLICAS, 0)
            .build();
        rolloverRequest.getCreateIndexRequest().settings(settings);
        final CreateIndexClusterStateUpdateRequest createIndexRequest = MetadataRolloverService.prepareDataStreamCreateIndexRequest(
            dataStream.getName(),
            newWriteIndexName,
            rolloverRequest.getCreateIndexRequest(),
            null
        );
        for (String settingKey : settings.keySet()) {
            assertThat(settings.get(settingKey), equalTo(createIndexRequest.settings().get(settingKey)));
        }
        assertThat(createIndexRequest.settings().get("index.hidden"), equalTo("true"));
        assertThat(createIndexRequest.index(), equalTo(newWriteIndexName));
        assertThat(createIndexRequest.cause(), equalTo("rollover_data_stream"));
    }

    public void testRejectDuplicateAlias() {
        final IndexTemplateMetadata template = IndexTemplateMetadata.builder("test-template")
            .patterns(Arrays.asList("foo-*", "bar-*"))
            .putAlias(AliasMetadata.builder("foo-write"))
            .putAlias(AliasMetadata.builder("bar-write").writeIndex(randomBoolean()))
            .build();
        final Metadata metadata = Metadata.builder().put(createMetadata(randomAlphaOfLengthBetween(5, 7)), false).put(template).build();
        String indexName = randomFrom("foo-123", "bar-xyz");
        String aliasName = randomFrom("foo-write", "bar-write");
        final IllegalArgumentException ex = expectThrows(
            IllegalArgumentException.class,
            () -> MetadataRolloverService.checkNoDuplicatedAliasInIndexTemplate(metadata, indexName, aliasName, randomBoolean())
        );
        assertThat(ex.getMessage(), containsString("index template [test-template]"));
    }

    public void testRejectDuplicateAliasV2() {
        Map<String, AliasMetadata> aliases = new HashMap<>();
        aliases.put("foo-write", AliasMetadata.builder("foo-write").build());
        aliases.put("bar-write", AliasMetadata.builder("bar-write").writeIndex(randomBoolean()).build());
        final ComposableIndexTemplate template = new ComposableIndexTemplate.Builder().indexPatterns(Arrays.asList("foo-*", "bar-*"))
            .template(new Template(null, null, aliases))
            .build();

        final Metadata metadata = Metadata.builder()
            .put(createMetadata(randomAlphaOfLengthBetween(5, 7)), false)
            .put("test-template", template)
            .build();
        String indexName = randomFrom("foo-123", "bar-xyz");
        String aliasName = randomFrom("foo-write", "bar-write");
        final IllegalArgumentException ex = expectThrows(
            IllegalArgumentException.class,
            () -> MetadataRolloverService.checkNoDuplicatedAliasInIndexTemplate(metadata, indexName, aliasName, randomBoolean())
        );
        assertThat(ex.getMessage(), containsString("index template [test-template]"));
    }

    public void testRejectDuplicateAliasV2UsingComponentTemplates() {
        Map<String, AliasMetadata> aliases = new HashMap<>();
        aliases.put("foo-write", AliasMetadata.builder("foo-write").build());
        aliases.put("bar-write", AliasMetadata.builder("bar-write").writeIndex(randomBoolean()).build());
        final ComponentTemplate ct = new ComponentTemplate(new Template(null, null, aliases), null, null);
        final ComposableIndexTemplate template = new ComposableIndexTemplate.Builder().indexPatterns(Arrays.asList("foo-*", "bar-*"))
            .componentTemplates(Collections.singletonList("ct"))
            .build();

        final Metadata metadata = Metadata.builder()
            .put(createMetadata(randomAlphaOfLengthBetween(5, 7)), false)
            .put("ct", ct)
            .put("test-template", template)
            .build();
        String indexName = randomFrom("foo-123", "bar-xyz");
        String aliasName = randomFrom("foo-write", "bar-write");
        final IllegalArgumentException ex = expectThrows(
            IllegalArgumentException.class,
            () -> MetadataRolloverService.checkNoDuplicatedAliasInIndexTemplate(metadata, indexName, aliasName, randomBoolean())
        );
        assertThat(ex.getMessage(), containsString("index template [test-template]"));
    }

    public void testRolloverDoesntRejectOperationIfValidComposableTemplateOverridesLegacyTemplate() {
        final IndexTemplateMetadata legacyTemplate = IndexTemplateMetadata.builder("legacy-template")
            .patterns(Arrays.asList("foo-*", "bar-*"))
            .putAlias(AliasMetadata.builder("foo-write"))
            .putAlias(AliasMetadata.builder("bar-write").writeIndex(randomBoolean()))
            .build();

        // v2 template overrides the v1 template and does not define the rollover aliases
        final ComposableIndexTemplate composableTemplate = new ComposableIndexTemplate.Builder().indexPatterns(
            Arrays.asList("foo-*", "bar-*")
        ).template(new Template(null, null, null)).build();

        final Metadata metadata = Metadata.builder()
            .put(createMetadata(randomAlphaOfLengthBetween(5, 7)), false)
            .put(legacyTemplate)
            .put("composable-template", composableTemplate)
            .build();
        String indexName = randomFrom("foo-123", "bar-xyz");
        String aliasName = randomFrom("foo-write", "bar-write");

        // the valid v2 template takes priority over the v1 template so the validation should not throw any exception
        MetadataRolloverService.checkNoDuplicatedAliasInIndexTemplate(metadata, indexName, aliasName, randomBoolean());
    }

    public void testHiddenAffectsResolvedTemplates() {
        final IndexTemplateMetadata template = IndexTemplateMetadata.builder("test-template")
            .patterns(Collections.singletonList("*"))
            .putAlias(AliasMetadata.builder("foo-write"))
            .putAlias(AliasMetadata.builder("bar-write").writeIndex(randomBoolean()))
            .build();
        final Metadata metadata = Metadata.builder().put(createMetadata(randomAlphaOfLengthBetween(5, 7)), false).put(template).build();
        String indexName = randomFrom("foo-123", "bar-xyz");
        String aliasName = randomFrom("foo-write", "bar-write");

        // hidden shouldn't throw
        MetadataRolloverService.checkNoDuplicatedAliasInIndexTemplate(metadata, indexName, aliasName, Boolean.TRUE);
        // not hidden will throw
        final IllegalArgumentException ex = expectThrows(
            IllegalArgumentException.class,
            () -> MetadataRolloverService.checkNoDuplicatedAliasInIndexTemplate(
                metadata,
                indexName,
                aliasName,
                randomFrom(Boolean.FALSE, null)
            )
        );
        assertThat(ex.getMessage(), containsString("index template [test-template]"));
    }

    public void testHiddenAffectsResolvedV2Templates() {
        Map<String, AliasMetadata> aliases = new HashMap<>();
        aliases.put("foo-write", AliasMetadata.builder("foo-write").build());
        aliases.put("bar-write", AliasMetadata.builder("bar-write").writeIndex(randomBoolean()).build());
        final ComposableIndexTemplate template = new ComposableIndexTemplate.Builder().indexPatterns(Collections.singletonList("*"))
            .template(new Template(null, null, aliases))
            .build();

        final Metadata metadata = Metadata.builder()
            .put(createMetadata(randomAlphaOfLengthBetween(5, 7)), false)
            .put("test-template", template)
            .build();
        String indexName = randomFrom("foo-123", "bar-xyz");
        String aliasName = randomFrom("foo-write", "bar-write");

        // hidden shouldn't throw
        MetadataRolloverService.checkNoDuplicatedAliasInIndexTemplate(metadata, indexName, aliasName, Boolean.TRUE);
        // not hidden will throw
        final IllegalArgumentException ex = expectThrows(
            IllegalArgumentException.class,
            () -> MetadataRolloverService.checkNoDuplicatedAliasInIndexTemplate(
                metadata,
                indexName,
                aliasName,
                randomFrom(Boolean.FALSE, null)
            )
        );
        assertThat(ex.getMessage(), containsString("index template [test-template]"));
    }

    public void testHiddenAffectsResolvedV2ComponentTemplates() {
        Map<String, AliasMetadata> aliases = new HashMap<>();
        aliases.put("foo-write", AliasMetadata.builder("foo-write").build());
        aliases.put("bar-write", AliasMetadata.builder("bar-write").writeIndex(randomBoolean()).build());
        final ComponentTemplate ct = new ComponentTemplate(new Template(null, null, aliases), null, null);
        final ComposableIndexTemplate template = new ComposableIndexTemplate.Builder().indexPatterns(Collections.singletonList("*"))
            .componentTemplates(Collections.singletonList("ct"))
            .build();

        final Metadata metadata = Metadata.builder()
            .put(createMetadata(randomAlphaOfLengthBetween(5, 7)), false)
            .put("ct", ct)
            .put("test-template", template)
            .build();
        String indexName = randomFrom("foo-123", "bar-xyz");
        String aliasName = randomFrom("foo-write", "bar-write");

        // hidden shouldn't throw
        MetadataRolloverService.checkNoDuplicatedAliasInIndexTemplate(metadata, indexName, aliasName, Boolean.TRUE);
        // not hidden will throw
        final IllegalArgumentException ex = expectThrows(
            IllegalArgumentException.class,
            () -> MetadataRolloverService.checkNoDuplicatedAliasInIndexTemplate(
                metadata,
                indexName,
                aliasName,
                randomFrom(Boolean.FALSE, null)
            )
        );
        assertThat(ex.getMessage(), containsString("index template [test-template]"));
    }

    /**
     * Test the main rolloverClusterState method. This does not validate every detail to depth, rather focuses on observing that each
     * parameter is used for the purpose intended.
     */
    public void testRolloverClusterState() throws Exception {
        final String aliasName = "logs-alias";
        final String indexPrefix = "logs-index-00000";
        String sourceIndexName = indexPrefix + "1";
        final IndexMetadata.Builder indexMetadata = IndexMetadata.builder(sourceIndexName)
            .putAlias(AliasMetadata.builder(aliasName).writeIndex(true).build())
            .settings(settings(Version.CURRENT))
            .numberOfShards(1)
            .numberOfReplicas(1);
        final ClusterState clusterState = ClusterState.builder(new ClusterName("test"))
            .metadata(Metadata.builder().put(indexMetadata))
            .build();

        ThreadPool testThreadPool = new TestThreadPool(getTestName());
        try {
            ClusterService clusterService = ClusterServiceUtils.createClusterService(testThreadPool);
            Environment env = mock(Environment.class);
            when(env.sharedDataFile()).thenReturn(null);
            AllocationService allocationService = mock(AllocationService.class);
            when(allocationService.reroute(any(ClusterState.class), any(String.class))).then(i -> i.getArguments()[0]);
            IndicesService indicesService = mockIndicesServices();
            IndexNameExpressionResolver mockIndexNameExpressionResolver = mock(IndexNameExpressionResolver.class);
            when(mockIndexNameExpressionResolver.resolveDateMathExpression(any())).then(returnsFirstArg());

            ShardLimitValidator shardLimitValidator = new ShardLimitValidator(Settings.EMPTY, clusterService);
            MetadataCreateIndexService createIndexService = new MetadataCreateIndexService(
                Settings.EMPTY,
                clusterService,
                indicesService,
                allocationService,
                null,
                shardLimitValidator,
                env,
                IndexScopedSettings.DEFAULT_SCOPED_SETTINGS,
                testThreadPool,
                null,
                EmptySystemIndices.INSTANCE,
                false
            );
            MetadataIndexAliasesService indexAliasesService = new MetadataIndexAliasesService(
                clusterService,
                indicesService,
                new AliasValidator(),
                null,
                xContentRegistry()
            );
            MetadataRolloverService rolloverService = new MetadataRolloverService(
                testThreadPool,
                createIndexService,
                indexAliasesService,
                mockIndexNameExpressionResolver,
                EmptySystemIndices.INSTANCE
            );

            MaxDocsCondition condition = new MaxDocsCondition(randomNonNegativeLong());
            List<Condition<?>> metConditions = Collections.singletonList(condition);
            String newIndexName = randomBoolean() ? "logs-index-9" : null;
            int numberOfShards = randomIntBetween(1, 5);
            CreateIndexRequest createIndexRequest = new CreateIndexRequest("_na_");
            createIndexRequest.settings(Settings.builder().put(IndexMetadata.SETTING_NUMBER_OF_SHARDS, numberOfShards));

            long before = testThreadPool.absoluteTimeInMillis();
            MetadataRolloverService.RolloverResult rolloverResult = rolloverService.rolloverClusterState(
                clusterState,
                aliasName,
                newIndexName,
                createIndexRequest,
                metConditions,
                randomBoolean(),
                false
            );
            long after = testThreadPool.absoluteTimeInMillis();

            newIndexName = newIndexName == null ? indexPrefix + "2" : newIndexName;
            assertEquals(sourceIndexName, rolloverResult.sourceIndexName);
            assertEquals(newIndexName, rolloverResult.rolloverIndexName);
            Metadata rolloverMetadata = rolloverResult.clusterState.metadata();
            assertEquals(2, rolloverMetadata.indices().size());
            IndexMetadata rolloverIndexMetadata = rolloverMetadata.index(newIndexName);
            assertThat(rolloverIndexMetadata.getNumberOfShards(), equalTo(numberOfShards));

            IndexAbstraction alias = rolloverMetadata.getIndicesLookup().get(aliasName);
            assertThat(alias.getType(), equalTo(IndexAbstraction.Type.ALIAS));
            assertThat(alias.getIndices(), hasSize(2));
            assertThat(alias.getIndices(), hasItem(rolloverMetadata.index(sourceIndexName).getIndex()));
            assertThat(alias.getIndices(), hasItem(rolloverIndexMetadata.getIndex()));
            assertThat(alias.getWriteIndex(), equalTo(rolloverIndexMetadata.getIndex()));

            RolloverInfo info = rolloverMetadata.index(sourceIndexName).getRolloverInfos().get(aliasName);
            assertThat(info.getTime(), lessThanOrEqualTo(after));
            assertThat(info.getTime(), greaterThanOrEqualTo(before));
            assertThat(info.getMetConditions(), hasSize(1));
            assertThat(info.getMetConditions().get(0).value(), equalTo(condition.value()));
        } finally {
            testThreadPool.shutdown();
        }
    }

    public void testRolloverClusterStateForDataStream() throws Exception {
        final DataStream dataStream = DataStreamTestHelper.randomInstance()
            // ensure no replicate data stream
            .promoteDataStream();
        ComposableIndexTemplate template = new ComposableIndexTemplate.Builder().indexPatterns(List.of(dataStream.getName() + "*"))
            .dataStreamTemplate(new ComposableIndexTemplate.DataStreamTemplate())
            .build();
        Metadata.Builder builder = Metadata.builder();
        builder.put("template", template);
        for (Index index : dataStream.getIndices()) {
            builder.put(DataStreamTestHelper.getIndexMetadataBuilderForIndex(index));
        }
        builder.put(dataStream);
        final ClusterState clusterState = ClusterState.builder(new ClusterName("test")).metadata(builder).build();

        ThreadPool testThreadPool = new TestThreadPool(getTestName());
        try {
            DateFieldMapper dateFieldMapper = new DateFieldMapper.Builder(
                "@timestamp",
                DateFieldMapper.Resolution.MILLISECONDS,
                null,
                ScriptCompiler.NONE,
                false,
                Version.CURRENT
            ).build(MapperBuilderContext.ROOT);
            ClusterService clusterService = ClusterServiceUtils.createClusterService(testThreadPool);
            Environment env = mock(Environment.class);
            when(env.sharedDataFile()).thenReturn(null);
            AllocationService allocationService = mock(AllocationService.class);
            when(allocationService.reroute(any(ClusterState.class), any(String.class))).then(i -> i.getArguments()[0]);
<<<<<<< HEAD
            RootObjectMapper.Builder root = new RootObjectMapper.Builder("_doc", false);
            root.add(new DateFieldMapper.Builder(dataStream.getTimeStampField().getName(), DateFieldMapper.Resolution.MILLISECONDS,
                DateFieldMapper.DEFAULT_DATE_TIME_FORMATTER, ScriptCompiler.NONE, true, Version.CURRENT));
=======
            RootObjectMapper.Builder root = new RootObjectMapper.Builder("_doc");
            root.add(
                new DateFieldMapper.Builder(
                    dataStream.getTimeStampField().getName(),
                    DateFieldMapper.Resolution.MILLISECONDS,
                    DateFieldMapper.DEFAULT_DATE_TIME_FORMATTER,
                    ScriptCompiler.NONE,
                    true,
                    Version.CURRENT
                )
            );
>>>>>>> d7117f22
            MetadataFieldMapper dtfm = getDataStreamTimestampFieldMapper();
            Mapping mapping = new Mapping(
                root.build(MapperBuilderContext.ROOT),
                new MetadataFieldMapper[] { dtfm },
                Collections.emptyMap()
            );
            MappingLookup mappingLookup = MappingLookup.fromMappers(mapping, List.of(dtfm, dateFieldMapper), List.of(), List.of());
            IndicesService indicesService = mockIndicesServices(mappingLookup);
            IndexNameExpressionResolver mockIndexNameExpressionResolver = mock(IndexNameExpressionResolver.class);
            when(mockIndexNameExpressionResolver.resolveDateMathExpression(any())).then(returnsFirstArg());

            ShardLimitValidator shardLimitValidator = new ShardLimitValidator(Settings.EMPTY, clusterService);
            MetadataCreateIndexService createIndexService = new MetadataCreateIndexService(
                Settings.EMPTY,
                clusterService,
                indicesService,
                allocationService,
                null,
                shardLimitValidator,
                env,
                IndexScopedSettings.DEFAULT_SCOPED_SETTINGS,
                testThreadPool,
                null,
                EmptySystemIndices.INSTANCE,
                false
            );
            MetadataIndexAliasesService indexAliasesService = new MetadataIndexAliasesService(
                clusterService,
                indicesService,
                new AliasValidator(),
                null,
                xContentRegistry()
            );
            MetadataRolloverService rolloverService = new MetadataRolloverService(
                testThreadPool,
                createIndexService,
                indexAliasesService,
                mockIndexNameExpressionResolver,
                EmptySystemIndices.INSTANCE
            );

            MaxDocsCondition condition = new MaxDocsCondition(randomNonNegativeLong());
            List<Condition<?>> metConditions = Collections.singletonList(condition);
            CreateIndexRequest createIndexRequest = new CreateIndexRequest("_na_");

            long before = testThreadPool.absoluteTimeInMillis();
            MetadataRolloverService.RolloverResult rolloverResult = rolloverService.rolloverClusterState(
                clusterState,
                dataStream.getName(),
                null,
                createIndexRequest,
                metConditions,
                randomBoolean(),
                false
            );
            long after = testThreadPool.absoluteTimeInMillis();

            String sourceIndexName = DataStream.getDefaultBackingIndexName(dataStream.getName(), dataStream.getGeneration());
            String newIndexName = DataStream.getDefaultBackingIndexName(dataStream.getName(), dataStream.getGeneration() + 1);
            assertEquals(sourceIndexName, rolloverResult.sourceIndexName);
            assertEquals(newIndexName, rolloverResult.rolloverIndexName);
            Metadata rolloverMetadata = rolloverResult.clusterState.metadata();
            assertEquals(dataStream.getIndices().size() + 1, rolloverMetadata.indices().size());
            IndexMetadata rolloverIndexMetadata = rolloverMetadata.index(newIndexName);

            IndexAbstraction ds = rolloverMetadata.getIndicesLookup().get(dataStream.getName());
            assertThat(ds.getType(), equalTo(IndexAbstraction.Type.DATA_STREAM));
            assertThat(ds.getIndices(), hasSize(dataStream.getIndices().size() + 1));
            assertThat(ds.getIndices(), hasItem(rolloverMetadata.index(sourceIndexName).getIndex()));
            assertThat(ds.getIndices(), hasItem(rolloverIndexMetadata.getIndex()));
            assertThat(ds.getWriteIndex(), equalTo(rolloverIndexMetadata.getIndex()));

            RolloverInfo info = rolloverMetadata.index(sourceIndexName).getRolloverInfos().get(dataStream.getName());
            assertThat(info.getTime(), lessThanOrEqualTo(after));
            assertThat(info.getTime(), greaterThanOrEqualTo(before));
            assertThat(info.getMetConditions(), hasSize(1));
            assertThat(info.getMetConditions().get(0).value(), equalTo(condition.value()));
        } finally {
            testThreadPool.shutdown();
        }
    }

    public void testValidation() throws Exception {
        final String rolloverTarget;
        final String sourceIndexName;
        final String defaultRolloverIndexName;
        final boolean useDataStream = randomBoolean();
        final Metadata.Builder builder = Metadata.builder();
        if (useDataStream) {
            DataStream dataStream = DataStreamTestHelper.randomInstance()
                // ensure no replicate data stream
                .promoteDataStream();
            rolloverTarget = dataStream.getName();
            sourceIndexName = dataStream.getIndices().get(dataStream.getIndices().size() - 1).getName();
            defaultRolloverIndexName = DataStream.getDefaultBackingIndexName(dataStream.getName(), dataStream.getGeneration() + 1);
            ComposableIndexTemplate template = new ComposableIndexTemplate.Builder().indexPatterns(List.of(dataStream.getName() + "*"))
                .dataStreamTemplate(new ComposableIndexTemplate.DataStreamTemplate())
                .build();
            builder.put("template", template);
            for (Index index : dataStream.getIndices()) {
                builder.put(DataStreamTestHelper.getIndexMetadataBuilderForIndex(index));
            }
            builder.put(dataStream);
        } else {
            String indexPrefix = "logs-index-00000";
            rolloverTarget = "logs-alias";
            sourceIndexName = indexPrefix + "1";
            defaultRolloverIndexName = indexPrefix + "2";
            final IndexMetadata.Builder indexMetadata = IndexMetadata.builder(sourceIndexName)
                .putAlias(AliasMetadata.builder(rolloverTarget).writeIndex(true).build())
                .settings(settings(Version.CURRENT))
                .numberOfShards(1)
                .numberOfReplicas(1);
            builder.put(indexMetadata);
        }
        final ClusterState clusterState = ClusterState.builder(new ClusterName("test")).metadata(builder).build();

        MetadataCreateIndexService createIndexService = mock(MetadataCreateIndexService.class);
        MetadataIndexAliasesService metadataIndexAliasesService = mock(MetadataIndexAliasesService.class);
        IndexNameExpressionResolver mockIndexNameExpressionResolver = mock(IndexNameExpressionResolver.class);
        when(mockIndexNameExpressionResolver.resolveDateMathExpression(any())).then(returnsFirstArg());
        MetadataRolloverService rolloverService = new MetadataRolloverService(
            null,
            createIndexService,
            metadataIndexAliasesService,
            mockIndexNameExpressionResolver,
            EmptySystemIndices.INSTANCE
        );

        String newIndexName = useDataStream == false && randomBoolean() ? "logs-index-9" : null;

        MetadataRolloverService.RolloverResult rolloverResult = rolloverService.rolloverClusterState(
            clusterState,
            rolloverTarget,
            newIndexName,
            new CreateIndexRequest("_na_"),
            null,
            randomBoolean(),
            true
        );

        newIndexName = newIndexName == null ? defaultRolloverIndexName : newIndexName;
        assertEquals(sourceIndexName, rolloverResult.sourceIndexName);
        assertEquals(newIndexName, rolloverResult.rolloverIndexName);
        assertSame(rolloverResult.clusterState, clusterState);

        verify(createIndexService).validateIndexName(any(), same(clusterState));
        verifyNoMoreInteractions(createIndexService);
        verifyNoMoreInteractions(metadataIndexAliasesService);

        reset(createIndexService);
        doThrow(new InvalidIndexNameException("test", "invalid")).when(createIndexService).validateIndexName(any(), any());

        expectThrows(
            InvalidIndexNameException.class,
            () -> rolloverService.rolloverClusterState(
                clusterState,
                rolloverTarget,
                null,
                new CreateIndexRequest("_na_"),
                null,
                randomBoolean(),
                randomBoolean()
            )
        );

        verify(createIndexService).validateIndexName(any(), same(clusterState));
        verifyNoMoreInteractions(createIndexService);
        verifyNoMoreInteractions(metadataIndexAliasesService);
    }

    public void testRolloverClusterStateForDataStreamNoTemplate() throws Exception {
        final DataStream dataStream = DataStreamTestHelper.randomInstance();
        Metadata.Builder builder = Metadata.builder();
        for (Index index : dataStream.getIndices()) {
            builder.put(DataStreamTestHelper.getIndexMetadataBuilderForIndex(index));
        }
        builder.put(dataStream);
        final ClusterState clusterState = ClusterState.builder(new ClusterName("test")).metadata(builder).build();

        ThreadPool testThreadPool = mock(ThreadPool.class);
        ClusterService clusterService = ClusterServiceUtils.createClusterService(testThreadPool);
        Environment env = mock(Environment.class);
        AllocationService allocationService = mock(AllocationService.class);
        IndicesService indicesService = mockIndicesServices();
        IndexNameExpressionResolver mockIndexNameExpressionResolver = mock(IndexNameExpressionResolver.class);

        MetadataCreateIndexService createIndexService = new MetadataCreateIndexService(
            Settings.EMPTY,
            clusterService,
            indicesService,
            allocationService,
            null,
            null,
            env,
            null,
            testThreadPool,
            null,
            EmptySystemIndices.INSTANCE,
            false
        );
        MetadataIndexAliasesService indexAliasesService = new MetadataIndexAliasesService(
            clusterService,
            indicesService,
            new AliasValidator(),
            null,
            xContentRegistry()
        );
        MetadataRolloverService rolloverService = new MetadataRolloverService(
            testThreadPool,
            createIndexService,
            indexAliasesService,
            mockIndexNameExpressionResolver,
            EmptySystemIndices.INSTANCE
        );

        MaxDocsCondition condition = new MaxDocsCondition(randomNonNegativeLong());
        List<Condition<?>> metConditions = Collections.singletonList(condition);
        CreateIndexRequest createIndexRequest = new CreateIndexRequest("_na_");

        Exception e = expectThrows(
            IllegalArgumentException.class,
            () -> rolloverService.rolloverClusterState(
                clusterState,
                dataStream.getName(),
                null,
                createIndexRequest,
                metConditions,
                false,
                randomBoolean()
            )
        );
        assertThat(e.getMessage(), equalTo("no matching index template found for data stream [" + dataStream.getName() + "]"));
    }

    private IndicesService mockIndicesServices() throws Exception {
        return mockIndicesServices(null);
    }

    @SuppressWarnings({ "rawtypes", "unchecked" })
    private IndicesService mockIndicesServices(MappingLookup mappingLookup) throws Exception {
        /*
         * Throws Exception because Eclipse uses the lower bound for
         * CheckedFunction's exception type so it thinks the "when" call
         * can throw Exception. javac seems to be ok inferring something
         * else.
         */
        IndicesService indicesService = mock(IndicesService.class);
        when(indicesService.withTempIndexService(any(IndexMetadata.class), any(CheckedFunction.class))).then(invocationOnMock -> {
            IndexService indexService = mock(IndexService.class);
            IndexMetadata indexMetadata = (IndexMetadata) invocationOnMock.getArguments()[0];
            when(indexService.index()).thenReturn(indexMetadata.getIndex());
            MapperService mapperService = mock(MapperService.class);
            when(indexService.mapperService()).thenReturn(mapperService);
            when(mapperService.mappingLookup()).thenReturn(mappingLookup);
            when(indexService.getIndexEventListener()).thenReturn(new IndexEventListener() {
            });
            when(indexService.getIndexSortSupplier()).thenReturn(() -> null);
            return ((CheckedFunction<IndexService, ?, ?>) invocationOnMock.getArguments()[1]).apply(indexService);
        });
        return indicesService;
    }

    private static IndexMetadata createMetadata(String indexName) {
        final Settings settings = Settings.builder()
            .put(IndexMetadata.SETTING_VERSION_CREATED, Version.CURRENT)
            .put(IndexMetadata.SETTING_INDEX_UUID, UUIDs.randomBase64UUID())
            .put(IndexMetadata.SETTING_NUMBER_OF_SHARDS, 1)
            .put(IndexMetadata.SETTING_NUMBER_OF_REPLICAS, 0)
            .build();
        return IndexMetadata.builder(indexName)
            .creationDate(System.currentTimeMillis() - TimeValue.timeValueHours(3).getMillis())
            .settings(settings)
            .build();
    }

    private static MetadataFieldMapper getDataStreamTimestampFieldMapper() {
        Map<String, Object> fieldsMapping = new HashMap<>();
        fieldsMapping.put("type", DataStreamTimestampFieldMapper.NAME);
        fieldsMapping.put("enabled", true);
        MappingParserContext mockedParserContext = mock(MappingParserContext.class);
        return DataStreamTimestampFieldMapper.PARSER.parse("field", fieldsMapping, mockedParserContext).build();
    }
}<|MERGE_RESOLUTION|>--- conflicted
+++ resolved
@@ -679,11 +679,6 @@
             when(env.sharedDataFile()).thenReturn(null);
             AllocationService allocationService = mock(AllocationService.class);
             when(allocationService.reroute(any(ClusterState.class), any(String.class))).then(i -> i.getArguments()[0]);
-<<<<<<< HEAD
-            RootObjectMapper.Builder root = new RootObjectMapper.Builder("_doc", false);
-            root.add(new DateFieldMapper.Builder(dataStream.getTimeStampField().getName(), DateFieldMapper.Resolution.MILLISECONDS,
-                DateFieldMapper.DEFAULT_DATE_TIME_FORMATTER, ScriptCompiler.NONE, true, Version.CURRENT));
-=======
             RootObjectMapper.Builder root = new RootObjectMapper.Builder("_doc");
             root.add(
                 new DateFieldMapper.Builder(
@@ -695,7 +690,6 @@
                     Version.CURRENT
                 )
             );
->>>>>>> d7117f22
             MetadataFieldMapper dtfm = getDataStreamTimestampFieldMapper();
             Mapping mapping = new Mapping(
                 root.build(MapperBuilderContext.ROOT),
