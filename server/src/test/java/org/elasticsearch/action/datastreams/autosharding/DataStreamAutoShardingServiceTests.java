/*
 * Copyright Elasticsearch B.V. and/or licensed to Elasticsearch B.V. under one
 * or more contributor license agreements. Licensed under the Elastic License
 * 2.0 and the Server Side Public License, v 1; you may not use this file except
 * in compliance with, at your election, the Elastic License 2.0 or the Server
 * Side Public License, v 1.
 */

package org.elasticsearch.action.datastreams.autosharding;

import org.elasticsearch.action.admin.indices.rollover.MaxAgeCondition;
import org.elasticsearch.action.admin.indices.rollover.RolloverInfo;
import org.elasticsearch.cluster.ClusterName;
import org.elasticsearch.cluster.ClusterState;
import org.elasticsearch.cluster.metadata.DataStream;
import org.elasticsearch.cluster.metadata.DataStreamAutoShardingEvent;
import org.elasticsearch.cluster.metadata.IndexMetadata;
import org.elasticsearch.cluster.metadata.IndexMetadataStats;
import org.elasticsearch.cluster.metadata.IndexWriteLoad;
import org.elasticsearch.cluster.metadata.Metadata;
import org.elasticsearch.cluster.service.ClusterService;
import org.elasticsearch.common.settings.ClusterSettings;
import org.elasticsearch.common.settings.Setting;
import org.elasticsearch.common.settings.Settings;
import org.elasticsearch.core.Nullable;
import org.elasticsearch.core.TimeValue;
import org.elasticsearch.features.FeatureService;
import org.elasticsearch.features.FeatureSpecification;
import org.elasticsearch.features.NodeFeature;
import org.elasticsearch.index.Index;
import org.elasticsearch.index.IndexMode;
import org.elasticsearch.index.IndexVersion;
import org.elasticsearch.test.ESTestCase;
import org.elasticsearch.threadpool.TestThreadPool;
import org.elasticsearch.threadpool.ThreadPool;
import org.junit.After;
import org.junit.Before;

import java.util.ArrayList;
import java.util.Collections;
import java.util.HashSet;
import java.util.List;
import java.util.Map;
import java.util.Set;
import java.util.function.Function;

import static org.elasticsearch.action.datastreams.autosharding.AutoShardingResult.NOT_APPLICABLE_RESULT;
import static org.elasticsearch.action.datastreams.autosharding.AutoShardingType.COOLDOWN_PREVENTED_DECREASE;
import static org.elasticsearch.action.datastreams.autosharding.AutoShardingType.COOLDOWN_PREVENTED_INCREASE;
import static org.elasticsearch.action.datastreams.autosharding.AutoShardingType.DECREASE_SHARDS;
import static org.elasticsearch.action.datastreams.autosharding.AutoShardingType.INCREASE_SHARDS;
import static org.elasticsearch.action.datastreams.autosharding.AutoShardingType.NO_CHANGE_REQUIRED;
import static org.elasticsearch.test.ClusterServiceUtils.createClusterService;
import static org.hamcrest.Matchers.is;

public class DataStreamAutoShardingServiceTests extends ESTestCase {

    private ClusterService clusterService;
    private ThreadPool threadPool;
    private DataStreamAutoShardingService service;
    private long now;
    String dataStreamName;

    @Before
    public void setupService() {
        threadPool = new TestThreadPool(getTestName());
        Set<Setting<?>> builtInClusterSettings = new HashSet<>(ClusterSettings.BUILT_IN_CLUSTER_SETTINGS);
        builtInClusterSettings.add(
            Setting.boolSetting(
                DataStreamAutoShardingService.DATA_STREAMS_AUTO_SHARDING_ENABLED,
                false,
                Setting.Property.Dynamic,
                Setting.Property.NodeScope
            )
        );
        ClusterSettings clusterSettings = new ClusterSettings(Settings.EMPTY, builtInClusterSettings);
        clusterService = createClusterService(threadPool, clusterSettings);
        now = System.currentTimeMillis();
        service = new DataStreamAutoShardingService(
            Settings.builder().put(DataStreamAutoShardingService.DATA_STREAMS_AUTO_SHARDING_ENABLED, true).build(),
            clusterService,
            new FeatureService(List.of(new FeatureSpecification() {
                @Override
                public Set<NodeFeature> getFeatures() {
                    return Set.of(DataStreamAutoShardingService.DATA_STREAM_AUTO_SHARDING_FEATURE);
                }
            })),
            () -> now
        );
        dataStreamName = randomAlphaOfLengthBetween(10, 100);
        logger.info("-> data stream name is [{}]", dataStreamName);
    }

    @After
    public void cleanup() {
        clusterService.close();
        threadPool.shutdownNow();
    }

    public void testCalculateValidations() {
        Metadata.Builder builder = Metadata.builder();
        DataStream dataStream = createDataStream(
            builder,
            dataStreamName,
            1,
            now,
            List.of(now - 3000, now - 2000, now - 1000),
            getWriteLoad(1, 2.0),
            null
        );
        builder.put(dataStream);
        ClusterState state = ClusterState.builder(ClusterName.DEFAULT)
            .nodeFeatures(
                Map.of(
                    "n1",
                    Set.of(DataStreamAutoShardingService.DATA_STREAM_AUTO_SHARDING_FEATURE.id()),
                    "n2",
                    Set.of(DataStreamAutoShardingService.DATA_STREAM_AUTO_SHARDING_FEATURE.id())
                )
            )
            .metadata(builder)
            .build();

        {
            // autosharding disabled
            DataStreamAutoShardingService disabledAutoshardingService = new DataStreamAutoShardingService(
                Settings.EMPTY,
                clusterService,
                new FeatureService(List.of(new FeatureSpecification() {
                    @Override
                    public Set<NodeFeature> getFeatures() {
                        return Set.of(DataStreamAutoShardingService.DATA_STREAM_AUTO_SHARDING_FEATURE);
                    }
                })),
                System::currentTimeMillis
            );

            AutoShardingResult autoShardingResult = disabledAutoshardingService.calculate(state, dataStream, 2.0);
            assertThat(autoShardingResult, is(NOT_APPLICABLE_RESULT));
        }

        {
            // cluster doesn't have feature
            ClusterState stateNoFeature = ClusterState.builder(ClusterName.DEFAULT).metadata(Metadata.builder()).build();

            DataStreamAutoShardingService noFeatureService = new DataStreamAutoShardingService(
                Settings.builder().put(DataStreamAutoShardingService.DATA_STREAMS_AUTO_SHARDING_ENABLED, true).build(),
                clusterService,
                new FeatureService(List.of()),
                () -> now
            );

            AutoShardingResult autoShardingResult = noFeatureService.calculate(stateNoFeature, dataStream, 2.0);
            assertThat(autoShardingResult, is(NOT_APPLICABLE_RESULT));
        }

        {
            // patterns are configured to exclude the current data stream
            DataStreamAutoShardingService noFeatureService = new DataStreamAutoShardingService(
                Settings.builder()
                    .put(DataStreamAutoShardingService.DATA_STREAMS_AUTO_SHARDING_ENABLED, true)
                    .putList(
                        DataStreamAutoShardingService.DATA_STREAMS_AUTO_SHARDING_EXCLUDES_SETTING.getKey(),
                        List.of("foo", dataStreamName + "*")
                    )
                    .build(),
                clusterService,
                new FeatureService(List.of()),
                () -> now
            );

            AutoShardingResult autoShardingResult = noFeatureService.calculate(state, dataStream, 2.0);
            assertThat(autoShardingResult, is(NOT_APPLICABLE_RESULT));
        }

        {
            // null write load passed
            AutoShardingResult autoShardingResult = service.calculate(state, dataStream, null);
            assertThat(autoShardingResult, is(NOT_APPLICABLE_RESULT));
        }
    }

    public void testCalculateIncreaseShardingRecommendations() {
        // the input is a data stream with 5 backing indices with 1 shard each
        // all 4 backing indices have a write load of 2.0
        // we'll recreate it across the test and add an auto sharding event as we iterate
        {
            Metadata.Builder builder = Metadata.builder();
            Function<DataStreamAutoShardingEvent, DataStream> dataStreamSupplier = (autoShardingEvent) -> createDataStream(
                builder,
                dataStreamName,
                1,
                now,
                List.of(now - 10_000, now - 7000, now - 5000, now - 2000, now - 1000),
                getWriteLoad(1, 2.0),
                autoShardingEvent
            );

            DataStream dataStream = dataStreamSupplier.apply(null);
            builder.put(dataStream);
            ClusterState state = ClusterState.builder(ClusterName.DEFAULT)
                .nodeFeatures(
                    Map.of(
                        "n1",
                        Set.of(DataStreamAutoShardingService.DATA_STREAM_AUTO_SHARDING_FEATURE.id()),
                        "n2",
                        Set.of(DataStreamAutoShardingService.DATA_STREAM_AUTO_SHARDING_FEATURE.id())
                    )
                )
                .metadata(builder)
                .build();

            AutoShardingResult autoShardingResult = service.calculate(state, dataStream, 2.5);
            assertThat(autoShardingResult.type(), is(INCREASE_SHARDS));
            // no pre-existing scaling event so the cool down must be zero
            assertThat(autoShardingResult.coolDownRemaining(), is(TimeValue.ZERO));
            assertThat(autoShardingResult.targetNumberOfShards(), is(3));
        }

        {
            // let's add a pre-existing sharding event so that we'll return some cool down period that's preventing an INCREASE_SHARDS
            // event so the result type we're expecting is COOLDOWN_PREVENTED_INCREASE
            Metadata.Builder builder = Metadata.builder();
            Function<DataStreamAutoShardingEvent, DataStream> dataStreamSupplier = (autoShardingEvent) -> createDataStream(
                builder,
                dataStreamName,
                1,
                now,
                List.of(now - 10_000, now - 7000, now - 5000, now - 2000, now - 1000),
                getWriteLoad(1, 2.0),
                autoShardingEvent
            );

            // generation 4 triggered an auto sharding event to 2 shards
            DataStream dataStream = dataStreamSupplier.apply(
                new DataStreamAutoShardingEvent(DataStream.getDefaultBackingIndexName(dataStreamName, 4), 2, now - 1005)
            );
            builder.put(dataStream);
            ClusterState state = ClusterState.builder(ClusterName.DEFAULT)
                .nodeFeatures(
                    Map.of(
                        "n1",
                        Set.of(DataStreamAutoShardingService.DATA_STREAM_AUTO_SHARDING_FEATURE.id()),
                        "n2",
                        Set.of(DataStreamAutoShardingService.DATA_STREAM_AUTO_SHARDING_FEATURE.id())
                    )
                )
                .metadata(builder)
                .build();

            AutoShardingResult autoShardingResult = service.calculate(state, dataStream, 2.5);
            assertThat(autoShardingResult.type(), is(COOLDOWN_PREVENTED_INCREASE));
            // no pre-existing scaling event so the cool down must be zero
            assertThat(autoShardingResult.targetNumberOfShards(), is(3));
            // it's been 1005 millis since the last auto sharding event and the cool down is 270secoinds (270_000 millis)
            assertThat(autoShardingResult.coolDownRemaining(), is(TimeValue.timeValueMillis(268995)));
        }

        {
            // let's test a subsequent increase in the number of shards after a previos auto sharding event
            Metadata.Builder builder = Metadata.builder();
            Function<DataStreamAutoShardingEvent, DataStream> dataStreamSupplier = (autoShardingEvent) -> createDataStream(
                builder,
                dataStreamName,
                1,
                now,
                List.of(now - 10_000_000, now - 7_000_000, now - 2_000_000, now - 1_000_000, now - 1000),
                getWriteLoad(1, 2.0),
                autoShardingEvent
            );

            // generation 3 triggered an increase in shards event to 2 shards
            DataStream dataStream = dataStreamSupplier.apply(
                new DataStreamAutoShardingEvent(DataStream.getDefaultBackingIndexName(dataStreamName, 4), 2, now - 2_000_100)
            );
            builder.put(dataStream);
            ClusterState state = ClusterState.builder(ClusterName.DEFAULT)
                .nodeFeatures(
                    Map.of(
                        "n1",
                        Set.of(DataStreamAutoShardingService.DATA_STREAM_AUTO_SHARDING_FEATURE.id()),
                        "n2",
                        Set.of(DataStreamAutoShardingService.DATA_STREAM_AUTO_SHARDING_FEATURE.id())
                    )
                )
                .metadata(builder)
                .build();

            AutoShardingResult autoShardingResult = service.calculate(state, dataStream, 2.5);
            assertThat(autoShardingResult.type(), is(INCREASE_SHARDS));
            // no pre-existing scaling event so the cool down must be zero
            assertThat(autoShardingResult.targetNumberOfShards(), is(3));
            assertThat(autoShardingResult.coolDownRemaining(), is(TimeValue.ZERO));
        }
    }

    public void testCalculateDecreaseShardingRecommendations() {
        // the input is a data stream with 5 backing indices with 3 shards each
        {
            // testing a decrease shards events prevented by the cool down period not lapsing due to the oldest generation index being
            // "too new" (i.e. the cool down period hasn't lapsed since the oldest generation index)
            Metadata.Builder builder = Metadata.builder();
            Function<DataStreamAutoShardingEvent, DataStream> dataStreamSupplier = (autoShardingEvent) -> createDataStream(
                builder,
                dataStreamName,
                3,
                now,
                List.of(now - 10_000, now - 7000, now - 5000, now - 2000, now - 1000),
                getWriteLoad(3, 0.25),
                autoShardingEvent
            );

            DataStream dataStream = dataStreamSupplier.apply(null);
            builder.put(dataStream);
            ClusterState state = ClusterState.builder(ClusterName.DEFAULT)
                .nodeFeatures(
                    Map.of(
                        "n1",
                        Set.of(DataStreamAutoShardingService.DATA_STREAM_AUTO_SHARDING_FEATURE.id()),
                        "n2",
                        Set.of(DataStreamAutoShardingService.DATA_STREAM_AUTO_SHARDING_FEATURE.id())
                    )
                )
                .metadata(builder)
                .build();

            AutoShardingResult autoShardingResult = service.calculate(state, dataStream, 1.0);
            // the cooldown period for the decrease shards event hasn't lapsed since the data stream was created
            assertThat(autoShardingResult.type(), is(COOLDOWN_PREVENTED_DECREASE));
            assertThat(autoShardingResult.coolDownRemaining(), is(TimeValue.timeValueMillis(TimeValue.timeValueDays(3).millis() - 10_000)));
            // based on the write load of 0.75 we should be reducing the number of shards to 1
            assertThat(autoShardingResult.targetNumberOfShards(), is(1));
        }

        {
            Metadata.Builder builder = Metadata.builder();
            Function<DataStreamAutoShardingEvent, DataStream> dataStreamSupplier = (autoShardingEvent) -> createDataStream(
                builder,
                dataStreamName,
                3,
                now,
                List.of(
                    now - TimeValue.timeValueDays(21).getMillis(),
                    now - TimeValue.timeValueDays(15).getMillis(),
                    now - TimeValue.timeValueDays(4).getMillis(),
                    now - TimeValue.timeValueDays(2).getMillis(),
                    now - 1000
                ),
                getWriteLoad(3, 0.333),
                autoShardingEvent
            );

            DataStream dataStream = dataStreamSupplier.apply(null);
            builder.put(dataStream);
            ClusterState state = ClusterState.builder(ClusterName.DEFAULT)
                .nodeFeatures(
                    Map.of(
                        "n1",
                        Set.of(DataStreamAutoShardingService.DATA_STREAM_AUTO_SHARDING_FEATURE.id()),
                        "n2",
                        Set.of(DataStreamAutoShardingService.DATA_STREAM_AUTO_SHARDING_FEATURE.id())
                    )
                )
                .metadata(builder)
                .build();

            AutoShardingResult autoShardingResult = service.calculate(state, dataStream, 1.0);
            assertThat(autoShardingResult.type(), is(DECREASE_SHARDS));
            assertThat(autoShardingResult.targetNumberOfShards(), is(1));
            // no pre-existing auto sharding event however we have old enough backing indices (older than the cooldown period) so we can
            // make a decision to reduce the number of shards
            assertThat(autoShardingResult.coolDownRemaining(), is(TimeValue.ZERO));
        }

        {
            // let's test a decrease in number of shards after a previous decrease event
            Metadata.Builder builder = Metadata.builder();
            Function<DataStreamAutoShardingEvent, DataStream> dataStreamSupplier = (autoShardingEvent) -> createDataStream(
                builder,
                dataStreamName,
                3,
                now,
                List.of(
                    now - TimeValue.timeValueDays(21).getMillis(),
                    now - TimeValue.timeValueDays(15).getMillis(), // triggers auto sharding event
                    now - TimeValue.timeValueDays(4).getMillis(),
                    now - TimeValue.timeValueDays(2).getMillis(),
                    now - 1000
                ),
                getWriteLoad(3, 0.333),
                autoShardingEvent
            );

            // generation 2 triggered a decrease in shards event to 2 shards
            DataStream dataStream = dataStreamSupplier.apply(
                new DataStreamAutoShardingEvent(
                    DataStream.getDefaultBackingIndexName(dataStreamName, 2),
                    2,
                    now - TimeValue.timeValueDays(4).getMillis()
                )
            );
            builder.put(dataStream);
            ClusterState state = ClusterState.builder(ClusterName.DEFAULT)
                .nodeFeatures(
                    Map.of(
                        "n1",
                        Set.of(DataStreamAutoShardingService.DATA_STREAM_AUTO_SHARDING_FEATURE.id()),
                        "n2",
                        Set.of(DataStreamAutoShardingService.DATA_STREAM_AUTO_SHARDING_FEATURE.id())
                    )
                )
                .metadata(builder)
                .build();

            AutoShardingResult autoShardingResult = service.calculate(state, dataStream, 1.0);
            assertThat(autoShardingResult.type(), is(DECREASE_SHARDS));
            assertThat(autoShardingResult.targetNumberOfShards(), is(1));
            assertThat(autoShardingResult.coolDownRemaining(), is(TimeValue.ZERO));
        }

        {
            // let's test a decrease in number of shards that's prevented by the cool down period due to a previous sharding event
            // the expected result type here is COOLDOWN_PREVENTED_DECREASE
            Metadata.Builder builder = Metadata.builder();
            Function<DataStreamAutoShardingEvent, DataStream> dataStreamSupplier = (autoShardingEvent) -> createDataStream(
                builder,
                dataStreamName,
                3,
                now,
                List.of(
                    now - TimeValue.timeValueDays(21).getMillis(),
                    now - TimeValue.timeValueDays(2).getMillis(), // triggers auto sharding event
                    now - TimeValue.timeValueDays(1).getMillis(),
                    now - 1000
                ),
                getWriteLoad(3, 0.25),
                autoShardingEvent
            );

            // generation 2 triggered a decrease in shards event to 2 shards
            DataStream dataStream = dataStreamSupplier.apply(
                new DataStreamAutoShardingEvent(
                    DataStream.getDefaultBackingIndexName(dataStreamName, 2),
                    2,
                    now - TimeValue.timeValueDays(2).getMillis()
                )
            );
            builder.put(dataStream);
            ClusterState state = ClusterState.builder(ClusterName.DEFAULT)
                .nodeFeatures(
                    Map.of(
                        "n1",
                        Set.of(DataStreamAutoShardingService.DATA_STREAM_AUTO_SHARDING_FEATURE.id()),
                        "n2",
                        Set.of(DataStreamAutoShardingService.DATA_STREAM_AUTO_SHARDING_FEATURE.id())
                    )
                )
                .metadata(builder)
                .build();

            AutoShardingResult autoShardingResult = service.calculate(state, dataStream, 1.0);
            assertThat(autoShardingResult.type(), is(COOLDOWN_PREVENTED_DECREASE));
            assertThat(autoShardingResult.targetNumberOfShards(), is(1));
            assertThat(autoShardingResult.coolDownRemaining(), is(TimeValue.timeValueDays(1)));
        }

        {
            // no change required
            Metadata.Builder builder = Metadata.builder();
            Function<DataStreamAutoShardingEvent, DataStream> dataStreamSupplier = (autoShardingEvent) -> createDataStream(
                builder,
                dataStreamName,
                3,
                now,
                List.of(
                    now - TimeValue.timeValueDays(21).getMillis(),
                    now - TimeValue.timeValueDays(15).getMillis(),
                    now - TimeValue.timeValueDays(4).getMillis(),
                    now - TimeValue.timeValueDays(2).getMillis(),
                    now - 1000
                ),
                getWriteLoad(3, 1.333),
                autoShardingEvent
            );

            // generation 2 triggered a decrease in shards event to 2 shards
            DataStream dataStream = dataStreamSupplier.apply(null);
            builder.put(dataStream);
            ClusterState state = ClusterState.builder(ClusterName.DEFAULT)
                .nodeFeatures(
                    Map.of(
                        "n1",
                        Set.of(DataStreamAutoShardingService.DATA_STREAM_AUTO_SHARDING_FEATURE.id()),
                        "n2",
                        Set.of(DataStreamAutoShardingService.DATA_STREAM_AUTO_SHARDING_FEATURE.id())
                    )
                )
                .metadata(builder)
                .build();

            AutoShardingResult autoShardingResult = service.calculate(state, dataStream, 4.0);
            assertThat(autoShardingResult.type(), is(NO_CHANGE_REQUIRED));
            assertThat(autoShardingResult.targetNumberOfShards(), is(3));
            assertThat(autoShardingResult.coolDownRemaining(), is(TimeValue.ZERO));
        }
    }

    public void testComputeOptimalNumberOfShards() {
        int minWriteThreads = 2;
        int maxWriteThreads = 32;

        {
            // 0.0 indexing load recommends 1 shard
            logger.info("-> indexingLoad {}", 0.0);
            assertThat(DataStreamAutoShardingService.computeOptimalNumberOfShards(minWriteThreads, maxWriteThreads, 0.0), is(1L));
        }
        {
            // the small values will be very common so let's randomise to make sure we never go below 1L
            double indexingLoad = randomDoubleBetween(0.0001, 1.0, true);
            logger.info("-> indexingLoad {}", indexingLoad);
            assertThat(DataStreamAutoShardingService.computeOptimalNumberOfShards(minWriteThreads, maxWriteThreads, indexingLoad), is(1L));
        }

        {
            double indexingLoad = 2.0;
            logger.info("-> indexingLoad {}", indexingLoad);
            assertThat(DataStreamAutoShardingService.computeOptimalNumberOfShards(minWriteThreads, maxWriteThreads, indexingLoad), is(2L));
        }

        {
            // there's a broad range of popular values (a write index starting to be very busy, using between 3 and all of the 32 write
            // threads, so let's randomise this too to make sure we stay at 3 recommended shards)
            double indexingLoad = randomDoubleBetween(3.0002, 32.0, true);
            logger.info("-> indexingLoad {}", indexingLoad);

            assertThat(DataStreamAutoShardingService.computeOptimalNumberOfShards(minWriteThreads, maxWriteThreads, indexingLoad), is(3L));
        }

        {
            double indexingLoad = 49.0;
            logger.info("-> indexingLoad {}", indexingLoad);
            assertThat(DataStreamAutoShardingService.computeOptimalNumberOfShards(minWriteThreads, maxWriteThreads, indexingLoad), is(4L));
        }

        {
            double indexingLoad = 70.0;
            logger.info("-> indexingLoad {}", indexingLoad);
            assertThat(DataStreamAutoShardingService.computeOptimalNumberOfShards(minWriteThreads, maxWriteThreads, indexingLoad), is(5L));
        }

        {
            double indexingLoad = 100.0;
            logger.info("-> indexingLoad {}", indexingLoad);
            assertThat(DataStreamAutoShardingService.computeOptimalNumberOfShards(minWriteThreads, maxWriteThreads, indexingLoad), is(7L));
        }

        {
            double indexingLoad = 180.0;
            logger.info("-> indexingLoad {}", indexingLoad);
            assertThat(DataStreamAutoShardingService.computeOptimalNumberOfShards(minWriteThreads, maxWriteThreads, indexingLoad), is(12L));
        }
    }

    public void testGetMaxIndexLoadWithinCoolingPeriod() {
        final TimeValue coolingPeriod = TimeValue.timeValueDays(3);

        final Metadata.Builder metadataBuilder = Metadata.builder();
        final int numberOfBackingIndicesOutsideCoolingPeriod = randomIntBetween(3, 10);
        final int numberOfBackingIndicesWithinCoolingPeriod = randomIntBetween(3, 10);
        final List<Index> backingIndices = new ArrayList<>();
        final String dataStreamName = "logs";
        long now = System.currentTimeMillis();

        // to cover the entire cooling period we'll also include the backing index right before the index age calculation
        // this flag makes that index have a very low or very high write load
        boolean lastIndexBeforeCoolingPeriodHasLowWriteLoad = randomBoolean();
        for (int i = 0; i < numberOfBackingIndicesOutsideCoolingPeriod; i++) {
            long creationDate = now - (coolingPeriod.millis() * 2);
            IndexMetadata indexMetadata = createIndexMetadata(
                DataStream.getDefaultBackingIndexName(dataStreamName, backingIndices.size(), creationDate),
                1,
                getWriteLoad(1, 999.0),
                creationDate
            );

            if (lastIndexBeforeCoolingPeriodHasLowWriteLoad) {
                indexMetadata = createIndexMetadata(
                    DataStream.getDefaultBackingIndexName(dataStreamName, backingIndices.size(), creationDate),
                    1,
                    getWriteLoad(1, 1.0),
                    creationDate
                );
            }
            backingIndices.add(indexMetadata.getIndex());
            metadataBuilder.put(indexMetadata, false);
        }

        for (int i = 0; i < numberOfBackingIndicesWithinCoolingPeriod; i++) {
            final long createdAt = now - (coolingPeriod.getMillis() / 2);
            IndexMetadata indexMetadata;
            if (i == numberOfBackingIndicesWithinCoolingPeriod - 1) {
                indexMetadata = createIndexMetadata(
                    DataStream.getDefaultBackingIndexName(dataStreamName, backingIndices.size(), createdAt),
                    3,
                    getWriteLoad(3, 5.0), // max write index within cooling period
                    createdAt
                );
            } else {
                indexMetadata = createIndexMetadata(
                    DataStream.getDefaultBackingIndexName(dataStreamName, backingIndices.size(), createdAt),
                    3,
                    getWriteLoad(3, 3.0), // each backing index has a write load of 3.0
                    createdAt
                );
            }
            backingIndices.add(indexMetadata.getIndex());
            metadataBuilder.put(indexMetadata, false);
        }

        final String writeIndexName = DataStream.getDefaultBackingIndexName(dataStreamName, backingIndices.size());
        final IndexMetadata writeIndexMetadata = createIndexMetadata(writeIndexName, 3, getWriteLoad(3, 1.0), System.currentTimeMillis());
        backingIndices.add(writeIndexMetadata.getIndex());
        metadataBuilder.put(writeIndexMetadata, false);

        final DataStream dataStream = new DataStream(
            dataStreamName,
            backingIndices,
            backingIndices.size(),
            Collections.emptyMap(),
            false,
            false,
            false,
            false,
            IndexMode.STANDARD
        );

        metadataBuilder.put(dataStream);

        double maxIndexLoadWithinCoolingPeriod = DataStreamAutoShardingService.getMaxIndexLoadWithinCoolingPeriod(
            metadataBuilder.build(),
            dataStream,
            3.0,
            coolingPeriod,
            () -> now
        );
        // to cover the entire cooldown period, the last index before the cooling period is taken into account
        assertThat(maxIndexLoadWithinCoolingPeriod, is(lastIndexBeforeCoolingPeriodHasLowWriteLoad ? 15.0 : 999.0));
    }

    public void testIndexLoadWithinCoolingPeriodIsSumOfShardsLoads() {
        final TimeValue coolingPeriod = TimeValue.timeValueDays(3);

        final Metadata.Builder metadataBuilder = Metadata.builder();
        final int numberOfBackingIndicesWithinCoolingPeriod = randomIntBetween(3, 10);
        final List<Index> backingIndices = new ArrayList<>();
        final String dataStreamName = "logs";
        long now = System.currentTimeMillis();

        double expectedIsSumOfShardLoads = 0.5 + 3.0 + 0.3333;

        for (int i = 0; i < numberOfBackingIndicesWithinCoolingPeriod; i++) {
            final long createdAt = now - (coolingPeriod.getMillis() / 2);
            IndexMetadata indexMetadata;
            IndexWriteLoad.Builder builder = IndexWriteLoad.builder(3);
            for (int shardId = 0; shardId < 3; shardId++) {
                switch (shardId) {
                    case 0 -> builder.withShardWriteLoad(shardId, 0.5, 40);
                    case 1 -> builder.withShardWriteLoad(shardId, 3.0, 10);
                    case 2 -> builder.withShardWriteLoad(shardId, 0.3333, 150);
                }
            }
            indexMetadata = createIndexMetadata(
                DataStream.getDefaultBackingIndexName(dataStreamName, backingIndices.size(), createdAt),
                3,
                builder.build(), // max write index within cooling period should be 0.5 (ish)
                createdAt
            );
            backingIndices.add(indexMetadata.getIndex());
            metadataBuilder.put(indexMetadata, false);
        }

        final String writeIndexName = DataStream.getDefaultBackingIndexName(dataStreamName, backingIndices.size());
        final IndexMetadata writeIndexMetadata = createIndexMetadata(writeIndexName, 3, getWriteLoad(3, 0.1), System.currentTimeMillis());
        backingIndices.add(writeIndexMetadata.getIndex());
        metadataBuilder.put(writeIndexMetadata, false);

        final DataStream dataStream = new DataStream(
            dataStreamName,
            backingIndices,
            backingIndices.size(),
            Collections.emptyMap(),
            false,
            false,
            false,
            false,
            IndexMode.STANDARD
        );

        metadataBuilder.put(dataStream);

        double maxIndexLoadWithinCoolingPeriod = DataStreamAutoShardingService.getMaxIndexLoadWithinCoolingPeriod(
            metadataBuilder.build(),
            dataStream,
            0.1,
            coolingPeriod,
            () -> now
        );
        assertThat(maxIndexLoadWithinCoolingPeriod, is(expectedIsSumOfShardLoads));
    }

    public void testAutoShardingResultValidation() {
        {
            // throws exception when constructed using types that shouldn't report cooldowns
            expectThrows(
                IllegalArgumentException.class,
                () -> new AutoShardingResult(INCREASE_SHARDS, 1, 3, TimeValue.timeValueSeconds(3), 3.0)
            );

            expectThrows(
                IllegalArgumentException.class,
                () -> new AutoShardingResult(DECREASE_SHARDS, 3, 1, TimeValue.timeValueSeconds(3), 1.0)
            );

        }

        {
            // we can successfully create results with cooldown period for the designated types
            AutoShardingResult cooldownPreventedIncrease = new AutoShardingResult(
                COOLDOWN_PREVENTED_INCREASE,
                1,
                3,
                TimeValue.timeValueSeconds(3),
                3.0
            );
            assertThat(cooldownPreventedIncrease.coolDownRemaining(), is(TimeValue.timeValueSeconds(3)));

            AutoShardingResult cooldownPreventedDecrease = new AutoShardingResult(
                COOLDOWN_PREVENTED_DECREASE,
                3,
                1,
                TimeValue.timeValueSeconds(7),
                1.0
            );
            assertThat(cooldownPreventedDecrease.coolDownRemaining(), is(TimeValue.timeValueSeconds(7)));
        }
    }

    private DataStream createDataStream(
        Metadata.Builder builder,
        String dataStreamName,
        int numberOfShards,
        Long now,
        List<Long> indicesCreationDate,
        IndexWriteLoad backingIndicesWriteLoad,
        @Nullable DataStreamAutoShardingEvent autoShardingEvent
    ) {
        final List<Index> backingIndices = new ArrayList<>();
        int backingIndicesCount = indicesCreationDate.size();
        for (int k = 0; k < indicesCreationDate.size(); k++) {
            long createdAt = indicesCreationDate.get(k);
            IndexMetadata.Builder indexMetaBuilder;
            if (k < backingIndicesCount - 1) {
                indexMetaBuilder = IndexMetadata.builder(
                    createIndexMetadata(
                        DataStream.getDefaultBackingIndexName(dataStreamName, k + 1),
                        numberOfShards,
                        backingIndicesWriteLoad,
                        createdAt
                    )
                );
                // add rollover info only for non-write indices
                MaxAgeCondition rolloverCondition = new MaxAgeCondition(TimeValue.timeValueMillis(now - 2000L));
                indexMetaBuilder.putRolloverInfo(new RolloverInfo(dataStreamName, List.of(rolloverCondition), now - 2000L));
            } else {
                // write index
                indexMetaBuilder = IndexMetadata.builder(
                    createIndexMetadata(DataStream.getDefaultBackingIndexName(dataStreamName, k + 1), numberOfShards, null, createdAt)
                );
            }
            IndexMetadata indexMetadata = indexMetaBuilder.build();
            builder.put(indexMetadata, false);
            backingIndices.add(indexMetadata.getIndex());
        }
<<<<<<< HEAD
        return new DataStream.Builder(dataStreamName, backingIndices).setGeneration(backingIndicesCount)
            .setAutoShardingEvent(autoShardingEvent)
            .build();
=======
        return new DataStream(
            dataStreamName,
            backingIndices,
            backingIndicesCount,
            null,
            false,
            false,
            false,
            false,
            null,
            null,
            false,
            List.of(),
            false,
            autoShardingEvent
        );
>>>>>>> cf8fe177
    }

    private IndexMetadata createIndexMetadata(
        String indexName,
        int numberOfShards,
        @Nullable IndexWriteLoad indexWriteLoad,
        long createdAt
    ) {
        return IndexMetadata.builder(indexName)
            .settings(
                Settings.builder()
                    .put(IndexMetadata.SETTING_NUMBER_OF_SHARDS, numberOfShards)
                    .put(IndexMetadata.SETTING_NUMBER_OF_REPLICAS, 0)
                    .put(IndexMetadata.SETTING_VERSION_CREATED, IndexVersion.current())
                    .build()
            )
            .stats(indexWriteLoad == null ? null : new IndexMetadataStats(indexWriteLoad, 1, 1))
            .creationDate(createdAt)
            .build();
    }

    private IndexWriteLoad getWriteLoad(int numberOfShards, double shardWriteLoad) {
        IndexWriteLoad.Builder builder = IndexWriteLoad.builder(numberOfShards);
        for (int shardId = 0; shardId < numberOfShards; shardId++) {
            builder.withShardWriteLoad(shardId, shardWriteLoad, 1);
        }
        return builder.build();
    }

}<|MERGE_RESOLUTION|>--- conflicted
+++ resolved
@@ -781,28 +781,9 @@
             builder.put(indexMetadata, false);
             backingIndices.add(indexMetadata.getIndex());
         }
-<<<<<<< HEAD
         return new DataStream.Builder(dataStreamName, backingIndices).setGeneration(backingIndicesCount)
             .setAutoShardingEvent(autoShardingEvent)
             .build();
-=======
-        return new DataStream(
-            dataStreamName,
-            backingIndices,
-            backingIndicesCount,
-            null,
-            false,
-            false,
-            false,
-            false,
-            null,
-            null,
-            false,
-            List.of(),
-            false,
-            autoShardingEvent
-        );
->>>>>>> cf8fe177
     }
 
     private IndexMetadata createIndexMetadata(
