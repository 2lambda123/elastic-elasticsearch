--- conflicted
+++ resolved
@@ -90,26 +90,6 @@
         assertFalse(terminal.promptYesNo("Answer?", true));
     }
 
-<<<<<<< HEAD
-    public void testMaxSecretLength() throws Exception {
-        MockTerminal terminal = new MockTerminal();
-        String secret = "A very long secret, too long in fact for our purposes.";
-        terminal.addSecretInput(secret);
-
-        expectThrows(
-            IllegalStateException.class,
-            "Secret exceeded maximum length of ",
-            () -> terminal.readSecret("Secret? ", secret.length() - 1)
-        );
-=======
-    public void testTerminalReusesBufferedReaders() throws Exception {
-        Terminal.SystemTerminal terminal = new Terminal.SystemTerminal();
-        BufferedReader reader1 = terminal.getReader();
-        BufferedReader reader2 = terminal.getReader();
-        assertSame("System terminal should not create multiple buffered readers", reader1, reader2);
->>>>>>> ef357672
-    }
-
     private void assertPrinted(MockTerminal logTerminal, Terminal.Verbosity verbosity, String text) throws Exception {
         logTerminal.println(verbosity, text);
         String output = logTerminal.getOutput();
