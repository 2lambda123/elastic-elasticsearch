/*
 * Copyright Elasticsearch B.V. and/or licensed to Elasticsearch B.V. under one
 * or more contributor license agreements. Licensed under the Elastic License
 * 2.0 and the Server Side Public License, v 1; you may not use this file except
 * in compliance with, at your election, the Elastic License 2.0 or the Server
 * Side Public License, v 1.
 */

package org.elasticsearch.compute;

import org.apache.lucene.document.Document;
import org.apache.lucene.document.Field;
import org.apache.lucene.document.LongPoint;
import org.apache.lucene.document.NumericDocValuesField;
import org.apache.lucene.index.DirectoryReader;
import org.apache.lucene.index.IndexReader;
import org.apache.lucene.index.LeafReaderContext;
import org.apache.lucene.index.Term;
import org.apache.lucene.search.Collector;
import org.apache.lucene.search.IndexSearcher;
import org.apache.lucene.search.LeafCollector;
import org.apache.lucene.search.MatchAllDocsQuery;
import org.apache.lucene.search.Query;
import org.apache.lucene.search.Scorable;
import org.apache.lucene.search.ScoreMode;
import org.apache.lucene.store.Directory;
import org.apache.lucene.tests.index.RandomIndexWriter;
import org.apache.lucene.util.BytesRef;
import org.elasticsearch.common.util.BigArrays;
import org.elasticsearch.common.util.concurrent.ConcurrentCollections;
import org.elasticsearch.compute.aggregation.Aggregator;
import org.elasticsearch.compute.aggregation.AggregatorFunction;
import org.elasticsearch.compute.aggregation.AggregatorMode;
import org.elasticsearch.compute.aggregation.BlockHash;
import org.elasticsearch.compute.aggregation.GroupingAggregator;
import org.elasticsearch.compute.aggregation.GroupingAggregatorFunction;
import org.elasticsearch.compute.data.Block;
import org.elasticsearch.compute.data.LongArrayBlock;
import org.elasticsearch.compute.data.Page;
import org.elasticsearch.compute.lucene.LuceneSourceOperator;
import org.elasticsearch.compute.lucene.ValuesSourceReaderOperator;
import org.elasticsearch.compute.operator.AggregationOperator;
import org.elasticsearch.compute.operator.Driver;
import org.elasticsearch.compute.operator.EvalOperator;
import org.elasticsearch.compute.operator.FilterOperator;
import org.elasticsearch.compute.operator.HashAggregationOperator;
import org.elasticsearch.compute.operator.LongGroupingOperator;
import org.elasticsearch.compute.operator.LongMaxOperator;
import org.elasticsearch.compute.operator.LongTransformerOperator;
import org.elasticsearch.compute.operator.Operator;
import org.elasticsearch.compute.operator.PageConsumerOperator;
import org.elasticsearch.compute.operator.TopNOperator;
import org.elasticsearch.compute.operator.exchange.ExchangeSink;
import org.elasticsearch.compute.operator.exchange.ExchangeSinkOperator;
import org.elasticsearch.compute.operator.exchange.ExchangeSource;
import org.elasticsearch.compute.operator.exchange.ExchangeSourceOperator;
import org.elasticsearch.compute.operator.exchange.PassthroughExchanger;
import org.elasticsearch.compute.operator.exchange.RandomExchanger;
import org.elasticsearch.compute.operator.exchange.RandomUnionSourceOperator;
import org.elasticsearch.core.CheckedConsumer;
import org.elasticsearch.core.TimeValue;
import org.elasticsearch.core.Tuple;
import org.elasticsearch.index.fielddata.IndexNumericFieldData;
import org.elasticsearch.index.fielddata.plain.SortedNumericIndexFieldData;
import org.elasticsearch.index.mapper.KeywordFieldMapper;
import org.elasticsearch.index.mapper.Uid;
import org.elasticsearch.search.aggregations.support.CoreValuesSourceType;
import org.elasticsearch.search.aggregations.support.ValuesSource;
import org.elasticsearch.test.ESTestCase;
import org.elasticsearch.threadpool.TestThreadPool;
import org.elasticsearch.threadpool.ThreadPool;
import org.junit.After;
import org.junit.Before;

import java.io.IOException;
import java.util.ArrayList;
import java.util.Collections;
import java.util.Comparator;
import java.util.HashMap;
import java.util.HashSet;
import java.util.List;
import java.util.Map;
import java.util.Set;
import java.util.concurrent.Executor;
import java.util.concurrent.TimeUnit;
import java.util.concurrent.atomic.AtomicInteger;
import java.util.concurrent.atomic.AtomicReference;
import java.util.function.BiFunction;
import java.util.function.Function;
import java.util.function.Predicate;
import java.util.stream.IntStream;
import java.util.stream.LongStream;

import static java.util.stream.Collectors.toList;
import static java.util.stream.Collectors.toMap;
import static java.util.stream.Collectors.toSet;
import static org.hamcrest.Matchers.contains;
import static org.hamcrest.Matchers.equalTo;
import static org.hamcrest.Matchers.hasSize;

@Experimental
public class OperatorTests extends ESTestCase {

    private ThreadPool threadPool;

    @Before
    public void setUp() throws Exception {
        super.setUp();
        threadPool = new TestThreadPool("OperatorTests");
    }

    @After
    public void tearDown() throws Exception {
        ThreadPool.terminate(threadPool, 30, TimeUnit.SECONDS);
        super.tearDown();
    }

    class RandomLongBlockSourceOperator implements Operator {

        boolean finished;

        @Override
        public Page getOutput() {
            if (random().nextInt(100) < 1) {
                finish();
            }
            final int size = randomIntBetween(1, 10);
            final long[] array = new long[size];
            for (int i = 0; i < array.length; i++) {
                array[i] = randomLongBetween(0, 5);
            }
            return new Page(new LongArrayBlock(array, array.length));
        }

        @Override
        public boolean isFinished() {
            return finished;
        }

        @Override
        public void finish() {
            finished = true;
        }

        @Override
        public boolean needsInput() {
            return false;
        }

        @Override
        public void addInput(Page page) {
            throw new UnsupportedOperationException();
        }

        @Override
        public void close() {

        }
    }

    public void testOperators() {
        Driver driver = new Driver(
            List.of(
                new RandomLongBlockSourceOperator(),
                new LongTransformerOperator(0, i -> i + 1),
                new LongGroupingOperator(1, BigArrays.NON_RECYCLING_INSTANCE),
                new LongMaxOperator(2),
                new PageConsumerOperator(page -> logger.info("New page: {}", page))
            ),
            () -> {}
        );
        driver.run();
    }

    public void testOperatorsWithLucene() throws IOException {
        final String fieldName = "value";
        final int numDocs = 100000;
        try (Directory dir = newDirectory(); RandomIndexWriter w = new RandomIndexWriter(random(), dir)) {
            Document doc = new Document();
            NumericDocValuesField docValuesField = new NumericDocValuesField(fieldName, 0);
            for (int i = 0; i < numDocs; i++) {
                doc.clear();
                docValuesField.setLongValue(i);
                doc.add(docValuesField);
                w.addDocument(doc);
            }
            w.commit();

            ValuesSource vs = new ValuesSource.Numeric.FieldData(
                new SortedNumericIndexFieldData(
                    fieldName,
                    IndexNumericFieldData.NumericType.LONG,
                    IndexNumericFieldData.NumericType.LONG.getValuesSourceType(),
                    null
                )
            );

            try (IndexReader reader = w.getReader()) {
                AtomicInteger pageCount = new AtomicInteger();
                AtomicInteger rowCount = new AtomicInteger();
                AtomicReference<Page> lastPage = new AtomicReference<>();

                // implements cardinality on value field
                Driver driver = new Driver(
                    List.of(
                        new LuceneSourceOperator(reader, 0, new MatchAllDocsQuery()),
                        new ValuesSourceReaderOperator(
                            List.of(CoreValuesSourceType.NUMERIC),
                            List.of(vs),
                            List.of(reader),
                            0,
                            1,
                            2,
                            fieldName
                        ),
                        new LongGroupingOperator(3, BigArrays.NON_RECYCLING_INSTANCE),
                        new LongMaxOperator(4), // returns highest group number
                        new LongTransformerOperator(0, i -> i + 1), // adds +1 to group number (which start with 0) to get group count
                        new PageConsumerOperator(page -> {
                            logger.info("New page: {}", page);
                            pageCount.incrementAndGet();
                            rowCount.addAndGet(page.getPositionCount());
                            lastPage.set(page);
                        })
                    ),
                    () -> {}
                );
                driver.run();
                assertEquals(1, pageCount.get());
                assertEquals(1, rowCount.get());
                assertEquals(numDocs, lastPage.get().getBlock(1).getLong(0));
            }
        }
    }

    public void testOperatorsWithLuceneSlicing() throws IOException {
        final String fieldName = "value";
        final int numDocs = 100000;
        try (Directory dir = newDirectory(); RandomIndexWriter w = new RandomIndexWriter(random(), dir)) {
            Document doc = new Document();
            NumericDocValuesField docValuesField = new NumericDocValuesField(fieldName, 0);
            for (int i = 0; i < numDocs; i++) {
                doc.clear();
                docValuesField.setLongValue(i);
                doc.add(docValuesField);
                w.addDocument(doc);
            }
            if (randomBoolean()) {
                w.forceMerge(randomIntBetween(1, 10));
            }
            w.commit();

            ValuesSource vs = new ValuesSource.Numeric.FieldData(
                new SortedNumericIndexFieldData(
                    fieldName,
                    IndexNumericFieldData.NumericType.LONG,
                    IndexNumericFieldData.NumericType.LONG.getValuesSourceType(),
                    null
                )
            );

            try (IndexReader reader = w.getReader()) {
                AtomicInteger rowCount = new AtomicInteger();

                List<Driver> drivers = new ArrayList<>();
                for (LuceneSourceOperator luceneSourceOperator : new LuceneSourceOperator(reader, 0, new MatchAllDocsQuery()).docSlice(
                    randomIntBetween(1, 10)
                )) {
                    drivers.add(
                        new Driver(
                            List.of(
                                luceneSourceOperator,
                                new ValuesSourceReaderOperator(
                                    List.of(CoreValuesSourceType.NUMERIC),
                                    List.of(vs),
                                    List.of(reader),
                                    0,
                                    1,
                                    2,
                                    fieldName
                                ),
                                new PageConsumerOperator(page -> rowCount.addAndGet(page.getPositionCount()))
                            ),
                            () -> {}
                        )
                    );
                }
                Driver.runToCompletion(threadPool.executor(ThreadPool.Names.SEARCH), drivers);
                assertEquals(numDocs, rowCount.get());
            }
        }
    }

    public void testQueryOperator() throws IOException {
        Map<BytesRef, Long> docs = new HashMap<>();
        CheckedConsumer<DirectoryReader, IOException> verifier = reader -> {
            final long from = randomBoolean() ? Long.MIN_VALUE : randomLongBetween(0, 10000);
            final long to = randomBoolean() ? Long.MAX_VALUE : randomLongBetween(from, from + 10000);
            final Query query = LongPoint.newRangeQuery("pt", from, to);
            final String partition = randomFrom("shard", "segment", "doc");
            final List<LuceneSourceOperator> queryOperators = switch (partition) {
                case "shard" -> List.of(new LuceneSourceOperator(reader, 0, query));
                case "segment" -> new LuceneSourceOperator(reader, 0, query).segmentSlice();
                case "doc" -> new LuceneSourceOperator(reader, 0, query).docSlice(randomIntBetween(1, 10));
                default -> throw new AssertionError("unknown partition [" + partition + "]");
            };
            List<Driver> drivers = new ArrayList<>();
            Set<Integer> actualDocIds = Collections.newSetFromMap(ConcurrentCollections.newConcurrentMap());
            for (LuceneSourceOperator queryOperator : queryOperators) {
                PageConsumerOperator docCollector = new PageConsumerOperator(page -> {
                    Block idBlock = page.getBlock(0);
                    Block segmentBlock = page.getBlock(1);
                    for (int i = 0; i < idBlock.getPositionCount(); i++) {
                        int docBase = reader.leaves().get(segmentBlock.getInt(i)).docBase;
                        int docId = docBase + idBlock.getInt(i);
                        assertTrue("duplicated docId=" + docId, actualDocIds.add(docId));
                    }
                });
                drivers.add(new Driver(List.of(queryOperator, docCollector), () -> {}));
            }
            Driver.runToCompletion(threadPool.executor(ThreadPool.Names.SEARCH), drivers);
            Set<Integer> expectedDocIds = searchForDocIds(reader, query);
            assertThat("query=" + query + ", partition=" + partition, actualDocIds, equalTo(expectedDocIds));
        };

        try (Directory dir = newDirectory(); RandomIndexWriter w = new RandomIndexWriter(random(), dir)) {
            int numDocs = randomIntBetween(0, 10_000);
            for (int i = 0; i < numDocs; i++) {
                Document d = new Document();
                long point = randomLongBetween(0, 5000);
                d.add(new LongPoint("pt", point));
                BytesRef id = Uid.encodeId("id-" + randomIntBetween(0, 5000));
                d.add(new Field("id", id, KeywordFieldMapper.Defaults.FIELD_TYPE));
                if (docs.put(id, point) != null) {
                    w.updateDocument(new Term("id", id), d);
                } else {
                    w.addDocument(d);
                }
            }
            try (DirectoryReader reader = w.getReader()) {
                verifier.accept(reader);
            }
        }
    }

    public void testOperatorsWithPassthroughExchange() {
        ExchangeSource exchangeSource = new ExchangeSource();

        Driver driver1 = new Driver(
            List.of(
                new RandomLongBlockSourceOperator(),
                new LongTransformerOperator(0, i -> i + 1),
                new ExchangeSinkOperator(
                    new ExchangeSink(new PassthroughExchanger(exchangeSource, Integer.MAX_VALUE), sink -> exchangeSource.finish())
                )
            ),
            () -> {}
        );

        Driver driver2 = new Driver(
            List.of(
                new ExchangeSourceOperator(exchangeSource),
                new LongGroupingOperator(1, BigArrays.NON_RECYCLING_INSTANCE),
                new PageConsumerOperator(page -> logger.info("New page: {}", page))
            ),
            () -> {}
        );

        Driver.runToCompletion(randomExecutor(), List.of(driver1, driver2));
    }

    private Executor randomExecutor() {
        return threadPool.executor(randomFrom(ThreadPool.Names.SAME, ThreadPool.Names.GENERIC, ThreadPool.Names.SEARCH));
    }

    public void testOperatorsWithRandomExchange() {
        ExchangeSource exchangeSource1 = new ExchangeSource();
        ExchangeSource exchangeSource2 = new ExchangeSource();

        Driver driver1 = new Driver(
            List.of(
                new RandomLongBlockSourceOperator(),
                new LongTransformerOperator(0, i -> i + 1),
                new ExchangeSinkOperator(
                    new ExchangeSink(
                        new RandomExchanger(List.of(p -> exchangeSource1.addPage(p, () -> {}), p -> exchangeSource2.addPage(p, () -> {}))),
                        sink -> {
                            exchangeSource1.finish();
                            exchangeSource2.finish();
                        }
                    )
                )
            ),
            () -> {}
        );

        ExchangeSource exchangeSource3 = new ExchangeSource();
        ExchangeSource exchangeSource4 = new ExchangeSource();

        Driver driver2 = new Driver(
            List.of(
                new ExchangeSourceOperator(exchangeSource1),
                new LongGroupingOperator(1, BigArrays.NON_RECYCLING_INSTANCE),
                new ExchangeSinkOperator(
                    new ExchangeSink(new PassthroughExchanger(exchangeSource3, Integer.MAX_VALUE), s -> exchangeSource3.finish())
                )
            ),
            () -> {}
        );

        Driver driver3 = new Driver(
            List.of(
                new ExchangeSourceOperator(exchangeSource2),
                new LongMaxOperator(1),
                new ExchangeSinkOperator(
                    new ExchangeSink(new PassthroughExchanger(exchangeSource4, Integer.MAX_VALUE), s -> exchangeSource4.finish())
                )
            ),
            () -> {}
        );

        Driver driver4 = new Driver(
            List.of(
                new RandomUnionSourceOperator(List.of(exchangeSource3, exchangeSource4)),
                new PageConsumerOperator(page -> logger.info("New page with #blocks: {}", page.getBlockCount()))
            ),
            () -> {}
        );

        Driver.runToCompletion(randomExecutor(), List.of(driver1, driver2, driver3, driver4));
    }

    public void testOperatorsAsync() {
        Driver driver = new Driver(
            List.of(
                new RandomLongBlockSourceOperator(),
                new LongTransformerOperator(0, i -> i + 1),
                new LongGroupingOperator(1, BigArrays.NON_RECYCLING_INSTANCE),
                new LongMaxOperator(2),
                new PageConsumerOperator(page -> logger.info("New page: {}", page))
            ),
            () -> {}
        );

        while (driver.isFinished() == false) {
            logger.info("Run a couple of steps");
            driver.run(TimeValue.MAX_VALUE, 10);
        }
    }

    // Basic aggregator test with small(ish) input
    public void testBasicAggOperators() {
        AtomicInteger pageCount = new AtomicInteger();
        AtomicInteger rowCount = new AtomicInteger();
        AtomicReference<Page> lastPage = new AtomicReference<>();

        var rawValues = LongStream.range(0, 100_000).boxed().collect(toList());
        // shuffling provides a basic level of randomness to otherwise quite boring data
        Collections.shuffle(rawValues, random());
        var source = new SequenceLongBlockSourceOperator(rawValues);

        Driver driver = new Driver(
            List.of(
                source,
                new AggregationOperator(
                    List.of(
                        new Aggregator(AggregatorFunction.doubleAvg, AggregatorMode.INITIAL, 0),
                        new Aggregator(AggregatorFunction.longAvg, AggregatorMode.INITIAL, 0),
                        new Aggregator(AggregatorFunction.count, AggregatorMode.INITIAL, 0),
                        new Aggregator(AggregatorFunction.max, AggregatorMode.INITIAL, 0),
                        new Aggregator(AggregatorFunction.sum, AggregatorMode.INITIAL, 0)
                    )
                ),
                new AggregationOperator(
                    List.of(
                        new Aggregator(AggregatorFunction.doubleAvg, AggregatorMode.INTERMEDIATE, 0),
                        new Aggregator(AggregatorFunction.longAvg, AggregatorMode.INTERMEDIATE, 1),
                        new Aggregator(AggregatorFunction.count, AggregatorMode.INTERMEDIATE, 2),
                        new Aggregator(AggregatorFunction.max, AggregatorMode.INTERMEDIATE, 3),
                        new Aggregator(AggregatorFunction.sum, AggregatorMode.INTERMEDIATE, 4)
                    )
                ),
                new AggregationOperator(
                    List.of(
                        new Aggregator(AggregatorFunction.doubleAvg, AggregatorMode.FINAL, 0),
                        new Aggregator(AggregatorFunction.longAvg, AggregatorMode.FINAL, 1),
                        new Aggregator(AggregatorFunction.count, AggregatorMode.FINAL, 2),
                        new Aggregator(AggregatorFunction.max, AggregatorMode.FINAL, 3),
                        new Aggregator(AggregatorFunction.sum, AggregatorMode.FINAL, 4)
                    )
                ),
                new PageConsumerOperator(page -> {
                    logger.info("New page: {}", page);
                    pageCount.incrementAndGet();
                    rowCount.addAndGet(page.getPositionCount());
                    lastPage.set(page);
                })
            ),
            () -> {}
        );
        driver.run();
        assertEquals(1, pageCount.get());
        assertEquals(1, rowCount.get());
        // assert average
        assertEquals(49_999.5, lastPage.get().getBlock(0).getDouble(0), 0.0);
        // assert average
        assertEquals(49_999.5, lastPage.get().getBlock(1).getDouble(0), 0.0);
        // assert count
        assertEquals(100_000, lastPage.get().getBlock(2).getLong(0));
        // assert max
        assertEquals(99_999.0, lastPage.get().getBlock(3).getDouble(0), 0.0);
        // assert sum
        assertEquals(4.99995E9, lastPage.get().getBlock(4).getDouble(0), 0.0);
    }

    // Tests avg aggregators with multiple intermediate partial blocks.
    public void testIntermediateAvgOperators() {
        Operator source = new SequenceLongBlockSourceOperator(LongStream.range(0, 100_000).boxed().toList());
        List<Page> rawPages = drainSourceToPages(source);

        Aggregator partialAggregator = null;
        List<Aggregator> partialAggregators = new ArrayList<>();
        for (Page inputPage : rawPages) {
            if (partialAggregator == null || random().nextBoolean()) {
                partialAggregator = new Aggregator(AggregatorFunction.doubleAvg, AggregatorMode.INITIAL, 0);
                partialAggregators.add(partialAggregator);
            }
            partialAggregator.processPage(inputPage);
        }
        List<Block> partialBlocks = partialAggregators.stream().map(Aggregator::evaluate).toList();

        Aggregator interAggregator = null;
        List<Aggregator> intermediateAggregators = new ArrayList<>();
        for (Block block : partialBlocks) {
            if (interAggregator == null || random().nextBoolean()) {
                interAggregator = new Aggregator(AggregatorFunction.doubleAvg, AggregatorMode.INTERMEDIATE, 0);
                intermediateAggregators.add(interAggregator);
            }
            interAggregator.processPage(new Page(block));
        }
        List<Block> intermediateBlocks = intermediateAggregators.stream().map(Aggregator::evaluate).toList();

        var finalAggregator = new Aggregator(AggregatorFunction.doubleAvg, AggregatorMode.FINAL, 0);
        intermediateBlocks.stream().forEach(b -> finalAggregator.processPage(new Page(b)));
        Block resultBlock = finalAggregator.evaluate();
        logger.info("resultBlock: " + resultBlock);
        assertEquals(49_999.5, resultBlock.getDouble(0), 0);
    }

    public void testOperatorsWithLuceneGroupingCount() throws IOException {
        final String fieldName = "value";
        final int numDocs = 100000;
        try (Directory dir = newDirectory(); RandomIndexWriter w = new RandomIndexWriter(random(), dir)) {
            Document doc = new Document();
            NumericDocValuesField docValuesField = new NumericDocValuesField(fieldName, 0);
            for (int i = 0; i < numDocs; i++) {
                doc.clear();
                docValuesField.setLongValue(i);
                doc.add(docValuesField);
                w.addDocument(doc);
            }
            w.commit();

            ValuesSource vs = new ValuesSource.Numeric.FieldData(
                new SortedNumericIndexFieldData(
                    fieldName,
                    IndexNumericFieldData.NumericType.LONG,
                    IndexNumericFieldData.NumericType.LONG.getValuesSourceType(),
                    null
                )
            );

            try (IndexReader reader = w.getReader()) {
                AtomicInteger pageCount = new AtomicInteger();
                AtomicInteger rowCount = new AtomicInteger();
                AtomicReference<Page> lastPage = new AtomicReference<>();

                // implements cardinality on value field
                Driver driver = new Driver(
                    List.of(
                        new LuceneSourceOperator(reader, 0, new MatchAllDocsQuery()),
                        new ValuesSourceReaderOperator(
                            List.of(CoreValuesSourceType.NUMERIC),
                            List.of(vs),
                            List.of(reader),
                            0,
                            1,
                            2,
                            fieldName
                        ),
                        new HashAggregationOperator(
                            3, // group by channel
                            List.of(new GroupingAggregator(GroupingAggregatorFunction.count, AggregatorMode.INITIAL, 3)),
                            BlockHash.newLongHash(BigArrays.NON_RECYCLING_INSTANCE)
                        ),
                        new HashAggregationOperator(
                            0, // group by channel
                            List.of(new GroupingAggregator(GroupingAggregatorFunction.count, AggregatorMode.INTERMEDIATE, 1)),
                            BlockHash.newLongHash(BigArrays.NON_RECYCLING_INSTANCE)
                        ),
                        new HashAggregationOperator(
                            0, // group by channel
                            List.of(new GroupingAggregator(GroupingAggregatorFunction.count, AggregatorMode.FINAL, 1)),
                            BlockHash.newLongHash(BigArrays.NON_RECYCLING_INSTANCE)
                        ),
                        new PageConsumerOperator(page -> {
                            logger.info("New page: {}", page);
                            pageCount.incrementAndGet();
                            rowCount.addAndGet(page.getPositionCount());
                            lastPage.set(page);
                        })
                    ),
                    () -> {}
                );
                driver.run();
                assertEquals(1, pageCount.get());
                assertEquals(2, lastPage.get().getBlockCount());
                assertEquals(numDocs, rowCount.get());
                Block valuesBlock = lastPage.get().getBlock(1);
                for (int i = 0; i < numDocs; i++) {
                    assertEquals(1, valuesBlock.getLong(i));
                }
            }
        }
    }

    // Tests that overflows throw during summation.
    public void testSumLongOverflow() {
        Operator source = new SequenceLongBlockSourceOperator(List.of(Long.MAX_VALUE, 1L), 2);
        List<Page> rawPages = drainSourceToPages(source);

        Aggregator aggregator = new Aggregator(AggregatorFunction.sum, AggregatorMode.SINGLE, 0);
        logger.info(rawPages);
        ArithmeticException ex = expectThrows(ArithmeticException.class, () -> {
            for (Page page : rawPages) {
                // rawPages.forEach(aggregator::processPage);
                logger.info("processing page: {}", page);
                aggregator.processPage(page);
            }
        });
        assertTrue(ex.getMessage().contains("overflow"));
    }

    private static List<Page> drainSourceToPages(Operator source) {
        List<Page> rawPages = new ArrayList<>();
        Page page;
        while ((page = source.getOutput()) != null) {
            rawPages.add(page);
        }
        assert rawPages.size() > 0;
        // shuffling provides a basic level of randomness to otherwise quite boring data
        Collections.shuffle(rawPages, random());
        return rawPages;
    }

    /** Tuple of groupId and respective value. Both of which are of type long. */
    record LongGroupPair(long groupId, long value) {}

    // Basic test with small(ish) input
    // @com.carrotsearch.randomizedtesting.annotations.Repeat(iterations = 10000)
    public void testBasicGroupingOperators() {
        AtomicInteger pageCount = new AtomicInteger();
        AtomicInteger rowCount = new AtomicInteger();
        AtomicReference<Page> lastPage = new AtomicReference<>();

        final int cardinality = 20;
        final long initialGroupId = 1_000L;
        final long initialValue = 0L;

        // create a list of group/value pairs. Each group has 100 monotonically increasing values.
        // Higher groupIds have higher sets of values, e.g. logical group1, values 0...99;
        // group2, values 100..199, etc. This way we can assert average values given the groupId.
        List<LongGroupPair> values = new ArrayList<>();
        long group = initialGroupId;
        long value = initialValue;
        for (int i = 0; i < cardinality; i++) {
            for (int j = 0; j < 100; j++) {
                values.add(new LongGroupPair(group, value++));
            }
            group++;
        }
        // shuffling provides a basic level of randomness to otherwise quite boring data
        Collections.shuffle(values, random());
        var source = new GroupPairBlockSourceOperator(values, 99);

        Driver driver = new Driver(
            List.of(
                source,
                new HashAggregationOperator(
                    0, // group by channel
                    List.of(
                        new GroupingAggregator(GroupingAggregatorFunction.avg, AggregatorMode.INITIAL, 1),
                        new GroupingAggregator(GroupingAggregatorFunction.max, AggregatorMode.INITIAL, 1),
                        new GroupingAggregator(GroupingAggregatorFunction.min, AggregatorMode.INITIAL, 1),
                        new GroupingAggregator(GroupingAggregatorFunction.sum, AggregatorMode.INITIAL, 1),
                        new GroupingAggregator(GroupingAggregatorFunction.count, AggregatorMode.INITIAL, 1)
                    ),
                    BlockHash.newLongHash(BigArrays.NON_RECYCLING_INSTANCE)
                ),
                new HashAggregationOperator(
                    0, // group by channel
                    List.of(
                        new GroupingAggregator(GroupingAggregatorFunction.avg, AggregatorMode.INTERMEDIATE, 1),
                        new GroupingAggregator(GroupingAggregatorFunction.max, AggregatorMode.INTERMEDIATE, 2),
                        new GroupingAggregator(GroupingAggregatorFunction.min, AggregatorMode.INTERMEDIATE, 3),
                        new GroupingAggregator(GroupingAggregatorFunction.sum, AggregatorMode.INTERMEDIATE, 4),
                        new GroupingAggregator(GroupingAggregatorFunction.count, AggregatorMode.INTERMEDIATE, 5)
                    ),
                    BlockHash.newLongHash(BigArrays.NON_RECYCLING_INSTANCE)
                ),
                new HashAggregationOperator(
                    0, // group by channel
                    List.of(
                        new GroupingAggregator(GroupingAggregatorFunction.avg, AggregatorMode.FINAL, 1),
                        new GroupingAggregator(GroupingAggregatorFunction.max, AggregatorMode.FINAL, 2),
                        new GroupingAggregator(GroupingAggregatorFunction.min, AggregatorMode.FINAL, 3),
                        new GroupingAggregator(GroupingAggregatorFunction.sum, AggregatorMode.FINAL, 4),
                        new GroupingAggregator(GroupingAggregatorFunction.count, AggregatorMode.FINAL, 5)
                    ),
                    BlockHash.newLongHash(BigArrays.NON_RECYCLING_INSTANCE)
                ),
                new PageConsumerOperator(page -> {
                    logger.info("New page: {}", page);
                    pageCount.incrementAndGet();
                    rowCount.addAndGet(page.getPositionCount());
                    lastPage.set(page);
                })
            ),
            () -> {}
        );
        driver.run();
        assertEquals(1, pageCount.get());
        assertEquals(cardinality, rowCount.get());
        assertEquals(6, lastPage.get().getBlockCount());

        final Block groupIdBlock = lastPage.get().getBlock(0);
        assertEquals(cardinality, groupIdBlock.getPositionCount());
        var expectedGroupIds = LongStream.range(initialGroupId, initialGroupId + cardinality).boxed().collect(toSet());
        var actualGroupIds = IntStream.range(0, groupIdBlock.getPositionCount()).mapToLong(groupIdBlock::getLong).boxed().collect(toSet());
        assertEquals(expectedGroupIds, actualGroupIds);

        // assert average
        final Block avgValuesBlock = lastPage.get().getBlock(1);
        assertEquals(cardinality, avgValuesBlock.getPositionCount());
        var expectedAvgValues = IntStream.range(0, cardinality).boxed().collect(toMap(i -> initialGroupId + i, i -> 49.5 + (i * 100)));
        var actualAvgValues = IntStream.range(0, cardinality).boxed().collect(toMap(groupIdBlock::getLong, avgValuesBlock::getDouble));
        assertEquals(expectedAvgValues, actualAvgValues);

        // assert max
        final Block maxValuesBlock = lastPage.get().getBlock(2);
        assertEquals(cardinality, maxValuesBlock.getPositionCount());
        var expectedMaxValues = IntStream.range(0, cardinality).boxed().collect(toMap(i -> initialGroupId + i, i -> 99.0 + (i * 100)));
        var actualMaxValues = IntStream.range(0, cardinality).boxed().collect(toMap(groupIdBlock::getLong, maxValuesBlock::getDouble));
        assertEquals(expectedMaxValues, actualMaxValues);

        // assert min
        final Block minValuesBlock = lastPage.get().getBlock(3);
        assertEquals(cardinality, minValuesBlock.getPositionCount());
        var expectedMinValues = IntStream.range(0, cardinality).boxed().collect(toMap(i -> initialGroupId + i, i -> i * 100d));
        var actualMinValues = IntStream.range(0, cardinality).boxed().collect(toMap(groupIdBlock::getLong, minValuesBlock::getDouble));
        assertEquals(expectedMinValues, actualMinValues);

        // assert sum
        final Block sumValuesBlock = lastPage.get().getBlock(4);
        assertEquals(cardinality, sumValuesBlock.getPositionCount());
        var expectedSumValues = IntStream.range(0, cardinality)
            .boxed()
            .collect(toMap(i -> initialGroupId + i, i -> (double) IntStream.range(i * 100, (i * 100) + 100).sum()));
        var actualSumValues = IntStream.range(0, cardinality).boxed().collect(toMap(groupIdBlock::getLong, sumValuesBlock::getDouble));
        assertEquals(expectedSumValues, actualSumValues);

        // assert count
        final Block countValuesBlock = lastPage.get().getBlock(5);
        assertEquals(cardinality, countValuesBlock.getPositionCount());
        var expectedCountValues = IntStream.range(0, cardinality).boxed().collect(toMap(i -> initialGroupId + i, i -> 100L));
        var actualCountValues = IntStream.range(0, cardinality).boxed().collect(toMap(groupIdBlock::getLong, countValuesBlock::getLong));
        assertEquals(expectedCountValues, actualCountValues);
    }

    // Tests grouping avg aggregations with multiple intermediate partial blocks.
    // @com.carrotsearch.randomizedtesting.annotations.Repeat(iterations = 10000)
    public void testGroupingIntermediateAvgOperators() {
        // expected values based on the group/value pairs described in testGroupingIntermediateOperators
        Function<Integer, Double> expectedValueGenerator = i -> 49.5 + (i * 100);
        testGroupingIntermediateOperators(GroupingAggregatorFunction.avg, expectedValueGenerator);
    }

    // Tests grouping max aggregations with multiple intermediate partial blocks.
    // @com.carrotsearch.randomizedtesting.annotations.Repeat(iterations = 10000)
    public void testGroupingIntermediateMaxOperators() {
        // expected values based on the group/value pairs described in testGroupingIntermediateOperators
        Function<Integer, Double> expectedValueGenerator = i -> (99.0 + (i * 100));
        testGroupingIntermediateOperators(GroupingAggregatorFunction.max, expectedValueGenerator);
    }

    // Tests grouping min aggregations with multiple intermediate partial blocks.
    // @com.carrotsearch.randomizedtesting.annotations.Repeat(iterations = 10000)
    public void testGroupingIntermediateMinOperators() {
        // expected values based on the group/value pairs described in testGroupingIntermediateOperators
        Function<Integer, Double> expectedValueGenerator = i -> i * 100d;
        testGroupingIntermediateOperators(GroupingAggregatorFunction.min, expectedValueGenerator);
    }

    // Tests grouping sum aggregations with multiple intermediate partial blocks.
    // @com.carrotsearch.randomizedtesting.annotations.Repeat(iterations = 10000)
    public void testGroupingIntermediateSumOperators() {
        // expected values based on the group/value pairs described in testGroupingIntermediateOperators
        Function<Integer, Double> expectedValueGenerator = i -> (double) IntStream.range(i * 100, (i * 100) + 100).sum();
        testGroupingIntermediateOperators(GroupingAggregatorFunction.sum, expectedValueGenerator);
    }

    public void testMaxOperatorsNegative() {
        AtomicInteger pageCount = new AtomicInteger();
        AtomicInteger rowCount = new AtomicInteger();
        AtomicReference<Page> lastPage = new AtomicReference<>();

        var rawValues = LongStream.rangeClosed(randomIntBetween(-100, -51), -50).boxed().collect(toList());
        // shuffling provides a basic level of randomness to otherwise quite boring data
        Collections.shuffle(rawValues, random());
        var source = new SequenceLongBlockSourceOperator(rawValues);

        Driver driver = new Driver(
            List.of(
                source,
                new AggregationOperator(List.of(new Aggregator(AggregatorFunction.max, AggregatorMode.INITIAL, 0))),
                new AggregationOperator(List.of(new Aggregator(AggregatorFunction.max, AggregatorMode.INTERMEDIATE, 0))),
                new AggregationOperator(List.of(new Aggregator(AggregatorFunction.max, AggregatorMode.FINAL, 0))),
                new PageConsumerOperator(page -> {
                    logger.info("New page: {}", page);
                    pageCount.incrementAndGet();
                    rowCount.addAndGet(page.getPositionCount());
                    lastPage.set(page);
                })
            ),
            () -> {}
        );
        driver.run();
        assertEquals(1, pageCount.get());
        assertEquals(1, lastPage.get().getBlockCount());
        assertEquals(1, rowCount.get());
        // assert max
        assertEquals(-50, lastPage.get().getBlock(0).getDouble(0), 0.0);
    }

    // Tests grouping aggregations with multiple intermediate partial blocks.
    private void testGroupingIntermediateOperators(
        BiFunction<AggregatorMode, Integer, GroupingAggregatorFunction> aggFunction,
        Function<Integer, Double> expectedValueGenerator
    ) {
        final int cardinality = 13;
        final long initialGroupId = 100_000L;
        final long initialValue = 0L;

        // create a list of group/value pairs. Each group has 100 monotonically increasing values.
        // Higher groupIds have higher sets of values, e.g. logical group1, values 0...99;
        // group2, values 100..199, etc. This way we can assert average values given the groupId.
        List<LongGroupPair> values = new ArrayList<>();
        long group = initialGroupId;
        long value = initialValue;
        for (int i = 0; i < cardinality; i++) {
            for (int j = 0; j < 100; j++) {
                values.add(new LongGroupPair(group, value++));
            }
            group++;
        }
        // shuffling provides a basic level of randomness to otherwise quite boring data
        Collections.shuffle(values, random());
        var source = new GroupPairBlockSourceOperator(values, 99);
        List<Page> rawPages = drainSourceToPages(source);

        HashAggregationOperator partialAggregatorOperator = null;
        List<Operator> partialAggregatorOperators = new ArrayList<>();
        for (Page inputPage : rawPages) {
            if (partialAggregatorOperator == null || random().nextBoolean()) {
                partialAggregatorOperator = new HashAggregationOperator(
                    0, // group by channel
                    List.of(new GroupingAggregator(aggFunction, AggregatorMode.INITIAL, 1)),
                    BlockHash.newLongHash(BigArrays.NON_RECYCLING_INSTANCE)
                );
                partialAggregatorOperators.add(partialAggregatorOperator);
            }
            partialAggregatorOperator.addInput(inputPage);
        }
        List<Page> partialPages = partialAggregatorOperators.stream().peek(Operator::finish).map(Operator::getOutput).toList();

        HashAggregationOperator interAggregatorOperator = null;
        List<Operator> interAggregatorOperators = new ArrayList<>();
        for (Page page : partialPages) {
            if (interAggregatorOperator == null || random().nextBoolean()) {
                interAggregatorOperator = new HashAggregationOperator(
                    0, // group by channel
                    List.of(new GroupingAggregator(aggFunction, AggregatorMode.INTERMEDIATE, 1)),
                    BlockHash.newLongHash(BigArrays.NON_RECYCLING_INSTANCE)
                );
                interAggregatorOperators.add(interAggregatorOperator);
            }
            interAggregatorOperator.addInput(page);
        }
        List<Page> intermediatePages = interAggregatorOperators.stream().peek(Operator::finish).map(Operator::getOutput).toList();

        HashAggregationOperator finalAggregationOperator = new HashAggregationOperator(
            0, // group by channel
            List.of(new GroupingAggregator(aggFunction, AggregatorMode.FINAL, 1)),
            BlockHash.newLongHash(BigArrays.NON_RECYCLING_INSTANCE)
        );
        intermediatePages.stream().forEach(finalAggregationOperator::addInput);
        finalAggregationOperator.finish();
        Page finalPage = finalAggregationOperator.getOutput();
        logger.info("Final page: {}", finalPage);

        assertEquals(cardinality, finalPage.getPositionCount());
        assertEquals(2, finalPage.getBlockCount());

        final Block groupIdBlock = finalPage.getBlock(0);
        assertEquals(cardinality, finalPage.getPositionCount());
        var expectedGroupIds = LongStream.range(initialGroupId, initialGroupId + cardinality).boxed().collect(toSet());
        var actualGroupIds = IntStream.range(0, groupIdBlock.getPositionCount()).mapToLong(groupIdBlock::getLong).boxed().collect(toSet());
        assertEquals(expectedGroupIds, actualGroupIds);

        final Block valuesBlock = finalPage.getBlock(1);
        assertEquals(cardinality, valuesBlock.getPositionCount());
        var expectedValues = IntStream.range(0, cardinality).boxed().collect(toMap(i -> initialGroupId + i, expectedValueGenerator));
        var actualValues = IntStream.range(0, cardinality).boxed().collect(toMap(groupIdBlock::getLong, valuesBlock::getDouble));
        assertEquals(expectedValues, actualValues);
    }

    public void testFilterOperator() {
        var positions = 1000;
        var values = randomList(positions, positions, ESTestCase::randomLong);
        Predicate<Long> condition = l -> l % 2 == 0;

        var results = new ArrayList<Long>();

        var driver = new Driver(
            List.of(
                new SequenceLongBlockSourceOperator(values),
                new FilterOperator((page, position) -> condition.test(page.getBlock(0).getLong(position))),
                new PageConsumerOperator(page -> {
                    Block block = page.getBlock(0);
                    for (int i = 0; i < page.getPositionCount(); i++) {
                        results.add(block.getLong(i));
                    }
                })
            ),
            () -> {}
        );

        driver.run();

        assertThat(results, contains(values.stream().filter(condition).toArray()));
    }

    public void testFilterEvalFilter() {
        var positions = 1000;
        var values = randomList(positions, positions, ESTestCase::randomLong);
        Predicate<Long> condition1 = l -> l % 2 == 0;
        Function<Long, Long> transformation = l -> l + 1;
        Predicate<Long> condition2 = l -> l % 3 == 0;

        var results = new ArrayList<Tuple<Long, Long>>();

        var driver = new Driver(
            List.of(
                new SequenceLongBlockSourceOperator(values),
                new FilterOperator((page, position) -> condition1.test(page.getBlock(0).getLong(position))),
                new EvalOperator((page, position) -> transformation.apply(page.getBlock(0).getLong(position)), Long.TYPE),
                new FilterOperator((page, position) -> condition2.test(page.getBlock(1).getLong(position))),
                new PageConsumerOperator(page -> {
                    Block block1 = page.getBlock(0);
                    Block block2 = page.getBlock(1);
                    for (int i = 0; i < page.getPositionCount(); i++) {
                        results.add(Tuple.tuple(block1.getLong(i), block2.getLong(i)));
                    }
                })
            ),
            () -> {}
        );

        driver.run();

        assertThat(
            results,
            contains(
                values.stream()
                    .filter(condition1)
                    .map(l -> Tuple.tuple(l, transformation.apply(l)))
                    .filter(t -> condition2.test(t.v2()))
                    .toArray()
            )
        );
    }

    public void testRandomTopN() {
        for (boolean asc : List.of(true, false)) {
            int limit = randomIntBetween(1, 20);
            List<Long> inputValues = randomList(0, 5000, ESTestCase::randomLong);
            Comparator<Long> comparator = asc ? Comparator.naturalOrder() : Comparator.reverseOrder();
            List<Long> expectedValues = inputValues.stream().sorted(comparator).limit(limit).toList();
            List<Long> outputValues = topN(inputValues, limit, asc);
            assertThat(outputValues, equalTo(expectedValues));
        }
    }

    public void testBasicTopN() {
        List<Long> values = List.of(2L, 1L, 4L, 5L, 10L, 20L, 4L, 100L);
        assertThat(topN(values, 1, true), equalTo(List.of(1L)));
        assertThat(topN(values, 1, false), equalTo(List.of(100L)));
        assertThat(topN(values, 2, true), equalTo(List.of(1L, 2L)));
        assertThat(topN(values, 2, false), equalTo(List.of(100L, 20L)));
        assertThat(topN(values, 3, true), equalTo(List.of(1L, 2L, 4L)));
        assertThat(topN(values, 3, false), equalTo(List.of(100L, 20L, 10L)));
        assertThat(topN(values, 4, true), equalTo(List.of(1L, 2L, 4L, 4L)));
        assertThat(topN(values, 4, false), equalTo(List.of(100L, 20L, 10L, 5L)));
        assertThat(topN(values, 5, true), equalTo(List.of(1L, 2L, 4L, 4L, 5L)));
        assertThat(topN(values, 5, false), equalTo(List.of(100L, 20L, 10L, 5L, 4L)));
    }

    private List<Long> topN(List<Long> inputValues, int limit, boolean ascendingOrder) {
        List<Long> outputValues = new ArrayList<>();
        Driver driver = new Driver(
<<<<<<< HEAD
            List.of(new SequenceLongBlockSourceOperator(values), new TopNOperator(0, true, limit, true), new PageConsumerOperator(page -> {
                Block block = page.getBlock(0);
                for (int i = 0; i < block.getPositionCount(); i++) {
                    outputValues.add(block.getLong(i));
                }
            })),
=======
            List.of(
                new SequenceLongBlockSourceOperator(inputValues, randomIntBetween(1, 1000)),
                new TopNOperator(0, ascendingOrder, limit),
                new PageConsumerOperator(page -> {
                    Block block = page.getBlock(0);
                    for (int i = 0; i < block.getPositionCount(); i++) {
                        outputValues.add(block.getLong(i));
                    }
                })
            ),
>>>>>>> c3b7766c
            () -> {}
        );
        driver.run();
        assertThat(outputValues, hasSize(Math.min(limit, inputValues.size())));
        return outputValues;
    }

    /**
     * A source operator whose output is the given group tuple values. This operator produces pages
     * with two Blocks. The first Block contains the groupId long values. The second Block contains
     * the respective groupId {@link LongGroupPair#value()}. The returned pages preserve the order
     * of values as given in the in initial list.
     */
    class GroupPairBlockSourceOperator extends AbstractBlockSourceOperator {

        private static final int MAX_PAGE_POSITIONS = 8 * 1024;

        private final List<LongGroupPair> values;

        GroupPairBlockSourceOperator(List<LongGroupPair> values) {
            this(values, MAX_PAGE_POSITIONS);
        }

        GroupPairBlockSourceOperator(List<LongGroupPair> values, int maxPagePositions) {
            super(maxPagePositions);
            this.values = values;
        }

        @Override
        Page createPage(int positionOffset, int length) {
            final long[] groupsBlock = new long[length];
            final long[] valuesBlock = new long[length];
            for (int i = 0; i < length; i++) {
                LongGroupPair item = values.get(positionOffset + i);
                groupsBlock[i] = item.groupId();
                valuesBlock[i] = item.value();
            }
            currentPosition += length;
            return new Page(new LongArrayBlock(groupsBlock, length), new LongArrayBlock(valuesBlock, length));
        }

        @Override
        int remaining() {
            return values.size() - currentPosition;
        }
    }

    /**
     * A source operator whose output is the given long values. This operator produces pages
     * containing a single Block. The Block contains the long values from the given list, in order.
     */
    class SequenceLongBlockSourceOperator extends AbstractBlockSourceOperator {

        static final int MAX_PAGE_POSITIONS = 8 * 1024;

        private final long[] values;

        SequenceLongBlockSourceOperator(List<Long> values) {
            this(values, MAX_PAGE_POSITIONS);
        }

        SequenceLongBlockSourceOperator(List<Long> values, int maxPagePositions) {
            super(maxPagePositions);
            this.values = values.stream().mapToLong(Long::longValue).toArray();
        }

        protected Page createPage(int positionOffset, int length) {
            final long[] array = new long[length];
            for (int i = 0; i < length; i++) {
                array[i] = values[positionOffset + i];
            }
            currentPosition += length;
            return new Page(new LongArrayBlock(array, array.length));
        }

        int remaining() {
            return values.length - currentPosition;
        }
    }

    /**
     * An abstract source operator. Implementations of this operator produce pages with a random
     * number of positions up to a maximum of the given maxPagePositions positions.
     */
    abstract class AbstractBlockSourceOperator implements Operator {

        boolean finished;

        /** The position of the next element to output. */
        int currentPosition;

        final int maxPagePositions;

        AbstractBlockSourceOperator(int maxPagePositions) {
            this.maxPagePositions = maxPagePositions;
        }

        /** The number of remaining elements that this source operator will produce. */
        abstract int remaining();

        /** Creates a page containing a block with {@code length} positions, from the given position offset. */
        abstract Page createPage(int positionOffset, int length);

        @Override
        public Page getOutput() {
            if (finished) {
                return null;
            }
            if (remaining() <= 0) {
                finish();
                return null;
            }
            int length = Math.min(randomInt(maxPagePositions), remaining());
            return createPage(currentPosition, length);
        }

        @Override
        public void close() {}

        @Override
        public boolean isFinished() {
            return finished;
        }

        @Override
        public void finish() {
            finished = true;
        }

        @Override
        public boolean needsInput() {
            return false;
        }

        @Override
        public void addInput(Page page) {
            throw new UnsupportedOperationException();
        }
    }

    private static Set<Integer> searchForDocIds(IndexReader reader, Query query) throws IOException {
        IndexSearcher searcher = new IndexSearcher(reader);
        Set<Integer> docIds = new HashSet<>();
        searcher.search(query, new Collector() {
            @Override
            public LeafCollector getLeafCollector(LeafReaderContext context) {
                return new LeafCollector() {
                    @Override
                    public void setScorer(Scorable scorer) {

                    }

                    @Override
                    public void collect(int doc) {
                        int docId = context.docBase + doc;
                        assertTrue(docIds.add(docId));
                    }
                };
            }

            @Override
            public ScoreMode scoreMode() {
                return ScoreMode.COMPLETE_NO_SCORES;
            }
        });
        return docIds;
    }
}<|MERGE_RESOLUTION|>--- conflicted
+++ resolved
@@ -1018,17 +1018,9 @@
     private List<Long> topN(List<Long> inputValues, int limit, boolean ascendingOrder) {
         List<Long> outputValues = new ArrayList<>();
         Driver driver = new Driver(
-<<<<<<< HEAD
-            List.of(new SequenceLongBlockSourceOperator(values), new TopNOperator(0, true, limit, true), new PageConsumerOperator(page -> {
-                Block block = page.getBlock(0);
-                for (int i = 0; i < block.getPositionCount(); i++) {
-                    outputValues.add(block.getLong(i));
-                }
-            })),
-=======
             List.of(
                 new SequenceLongBlockSourceOperator(inputValues, randomIntBetween(1, 1000)),
-                new TopNOperator(0, ascendingOrder, limit),
+                new TopNOperator(0, ascendingOrder, limit, true),
                 new PageConsumerOperator(page -> {
                     Block block = page.getBlock(0);
                     for (int i = 0; i < block.getPositionCount(); i++) {
@@ -1036,7 +1028,6 @@
                     }
                 })
             ),
->>>>>>> c3b7766c
             () -> {}
         );
         driver.run();
