--- conflicted
+++ resolved
@@ -109,10 +109,7 @@
 import static org.hamcrest.Matchers.greaterThan;
 import static org.hamcrest.Matchers.greaterThanOrEqualTo;
 import static org.hamcrest.Matchers.hasSize;
-<<<<<<< HEAD
 import static org.hamcrest.Matchers.is;
-=======
->>>>>>> 712473b5
 import static org.hamcrest.Matchers.lessThan;
 import static org.hamcrest.Matchers.not;
 import static org.hamcrest.Matchers.notNullValue;
@@ -998,7 +995,38 @@
         ensureYellow();
     }
 
-<<<<<<< HEAD
+    public void testSnapshotWithDateMath() {
+        final String repo = "repo";
+        final AdminClient admin = client().admin();
+
+        final IndexNameExpressionResolver nameExpressionResolver = new IndexNameExpressionResolver(Settings.EMPTY);
+        final String snapshotName = "<snapshot-{now/d}>";
+
+        logger.info("-->  creating repository");
+        assertAcked(admin.cluster().preparePutRepository(repo).setType("fs")
+            .setSettings(Settings.builder().put("location", randomRepoPath())
+                .put("compress", randomBoolean())));
+
+        final String expression1 = nameExpressionResolver.resolveDateMathExpression(snapshotName);
+        logger.info("-->  creating date math snapshot");
+        CreateSnapshotResponse snapshotResponse =
+            admin.cluster().prepareCreateSnapshot(repo, snapshotName)
+                .setIncludeGlobalState(true)
+                .setWaitForCompletion(true)
+                .get();
+        assertThat(snapshotResponse.status(), equalTo(RestStatus.OK));
+        // snapshot could be taken before or after a day rollover
+        final String expression2 = nameExpressionResolver.resolveDateMathExpression(snapshotName);
+
+        SnapshotsStatusResponse response = admin.cluster().prepareSnapshotStatus(repo)
+            .setSnapshots(Sets.newHashSet(expression1, expression2).toArray(Strings.EMPTY_ARRAY))
+            .setIgnoreUnavailable(true)
+            .get();
+        List<SnapshotStatus> snapshots = response.getSnapshots();
+        assertThat(snapshots, hasSize(1));
+        assertThat(snapshots.get(0).getState().completed(), equalTo(true));
+    }
+
     public void testSnapshotTotalAndIncrementalSizes() throws IOException {
         Client client = client();
         final String indexName = "test-blocks-1";
@@ -1120,38 +1148,6 @@
             }
         );
         return files;
-=======
-    public void testSnapshotWithDateMath() {
-        final String repo = "repo";
-        final AdminClient admin = client().admin();
-
-        final IndexNameExpressionResolver nameExpressionResolver = new IndexNameExpressionResolver(Settings.EMPTY);
-        final String snapshotName = "<snapshot-{now/d}>";
-
-        logger.info("-->  creating repository");
-        assertAcked(admin.cluster().preparePutRepository(repo).setType("fs")
-            .setSettings(Settings.builder().put("location", randomRepoPath())
-                .put("compress", randomBoolean())));
-
-        final String expression1 = nameExpressionResolver.resolveDateMathExpression(snapshotName);
-        logger.info("-->  creating date math snapshot");
-        CreateSnapshotResponse snapshotResponse =
-            admin.cluster().prepareCreateSnapshot(repo, snapshotName)
-                .setIncludeGlobalState(true)
-                .setWaitForCompletion(true)
-                .get();
-        assertThat(snapshotResponse.status(), equalTo(RestStatus.OK));
-        // snapshot could be taken before or after a day rollover
-        final String expression2 = nameExpressionResolver.resolveDateMathExpression(snapshotName);
-
-        SnapshotsStatusResponse response = admin.cluster().prepareSnapshotStatus(repo)
-            .setSnapshots(Sets.newHashSet(expression1, expression2).toArray(Strings.EMPTY_ARRAY))
-            .setIgnoreUnavailable(true)
-            .get();
-        List<SnapshotStatus> snapshots = response.getSnapshots();
-        assertThat(snapshots, hasSize(1));
-        assertThat(snapshots.get(0).getState().completed(), equalTo(true));
->>>>>>> 712473b5
     }
 
     public static class SnapshottableMetadata extends TestCustomMetaData {
