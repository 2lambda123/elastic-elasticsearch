--- conflicted
+++ resolved
@@ -78,11 +78,7 @@
         }
         ImmutableOpenMap<ShardId, SnapshotsInProgress.ShardSnapshotStatus> shards = builder.build();
         return new Entry(snapshot, includeGlobalState, partial, state, indices, startTime, repositoryStateId, shards,
-<<<<<<< HEAD
-            SnapshotInfoTests.randomUserMetadata(), randomBoolean(), randomBoolean());
-=======
             SnapshotInfoTests.randomUserMetadata(), VersionUtils.randomVersion(random()));
->>>>>>> cb9be14a
     }
 
     @Override
