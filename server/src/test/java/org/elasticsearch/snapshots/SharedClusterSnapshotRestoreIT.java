/*
 * Licensed to Elasticsearch under one or more contributor
 * license agreements. See the NOTICE file distributed with
 * this work for additional information regarding copyright
 * ownership. Elasticsearch licenses this file to you under
 * the Apache License, Version 2.0 (the "License"); you may
 * not use this file except in compliance with the License.
 * You may obtain a copy of the License at
 *
 *    http://www.apache.org/licenses/LICENSE-2.0
 *
 * Unless required by applicable law or agreed to in writing,
 * software distributed under the License is distributed on an
 * "AS IS" BASIS, WITHOUT WARRANTIES OR CONDITIONS OF ANY
 * KIND, either express or implied.  See the License for the
 * specific language governing permissions and limitations
 * under the License.
 */

package org.elasticsearch.snapshots;

import org.apache.lucene.util.SetOnce;
import org.elasticsearch.ElasticsearchException;
import org.elasticsearch.ExceptionsHelper;
import org.elasticsearch.Version;
import org.elasticsearch.action.ActionFuture;
import org.elasticsearch.action.admin.cluster.snapshots.create.CreateSnapshotResponse;
import org.elasticsearch.action.admin.cluster.snapshots.get.GetSnapshotsResponse;
import org.elasticsearch.action.admin.cluster.snapshots.restore.RestoreSnapshotResponse;
import org.elasticsearch.action.admin.cluster.snapshots.status.SnapshotIndexShardStage;
import org.elasticsearch.action.admin.cluster.snapshots.status.SnapshotIndexShardStatus;
import org.elasticsearch.action.admin.cluster.snapshots.status.SnapshotIndexStatus;
import org.elasticsearch.action.admin.cluster.snapshots.status.SnapshotStatus;
import org.elasticsearch.action.admin.cluster.snapshots.status.SnapshotsStatusResponse;
import org.elasticsearch.action.admin.cluster.state.ClusterStateResponse;
import org.elasticsearch.action.admin.cluster.storedscripts.GetStoredScriptResponse;
import org.elasticsearch.action.admin.indices.flush.FlushResponse;
import org.elasticsearch.action.admin.indices.settings.get.GetSettingsResponse;
import org.elasticsearch.action.admin.indices.stats.IndicesStatsResponse;
import org.elasticsearch.action.admin.indices.stats.ShardStats;
import org.elasticsearch.action.admin.indices.template.get.GetIndexTemplatesResponse;
import org.elasticsearch.action.index.IndexRequestBuilder;
import org.elasticsearch.action.ingest.DeletePipelineRequest;
import org.elasticsearch.action.ingest.GetPipelineResponse;
import org.elasticsearch.action.search.SearchResponse;
import org.elasticsearch.action.support.ActiveShardCount;
import org.elasticsearch.action.support.master.AcknowledgedResponse;
import org.elasticsearch.client.Client;
import org.elasticsearch.cluster.ClusterState;
import org.elasticsearch.cluster.ClusterStateListener;
import org.elasticsearch.cluster.ClusterStateUpdateTask;
import org.elasticsearch.cluster.RestoreInProgress;
import org.elasticsearch.cluster.SnapshotsInProgress;
import org.elasticsearch.cluster.SnapshotsInProgress.Entry;
import org.elasticsearch.cluster.SnapshotsInProgress.ShardSnapshotStatus;
import org.elasticsearch.cluster.SnapshotsInProgress.ShardState;
import org.elasticsearch.cluster.SnapshotsInProgress.State;
import org.elasticsearch.cluster.block.ClusterBlocks;
import org.elasticsearch.cluster.metadata.IndexMetaData;
import org.elasticsearch.cluster.metadata.MappingMetaData;
import org.elasticsearch.cluster.metadata.MetaDataIndexStateService;
import org.elasticsearch.cluster.routing.IndexRoutingTable;
import org.elasticsearch.cluster.routing.RecoverySource;
import org.elasticsearch.cluster.routing.ShardRouting;
import org.elasticsearch.cluster.routing.ShardRoutingState;
import org.elasticsearch.cluster.routing.UnassignedInfo;
import org.elasticsearch.cluster.routing.allocation.decider.EnableAllocationDecider;
import org.elasticsearch.cluster.service.ClusterService;
import org.elasticsearch.common.Strings;
import org.elasticsearch.common.bytes.BytesArray;
import org.elasticsearch.common.bytes.BytesReference;
import org.elasticsearch.common.collect.ImmutableOpenMap;
import org.elasticsearch.common.settings.Settings;
import org.elasticsearch.common.unit.ByteSizeUnit;
import org.elasticsearch.common.unit.TimeValue;
import org.elasticsearch.common.xcontent.XContentFactory;
import org.elasticsearch.common.xcontent.XContentType;
import org.elasticsearch.core.internal.io.IOUtils;
import org.elasticsearch.index.Index;
import org.elasticsearch.index.IndexService;
import org.elasticsearch.index.engine.Engine;
import org.elasticsearch.index.engine.EngineTestCase;
import org.elasticsearch.index.shard.IndexShard;
import org.elasticsearch.index.shard.ShardId;
import org.elasticsearch.indices.IndicesService;
import org.elasticsearch.indices.InvalidIndexNameException;
import org.elasticsearch.ingest.IngestTestPlugin;
import org.elasticsearch.plugins.Plugin;
import org.elasticsearch.repositories.IndexId;
import org.elasticsearch.repositories.RepositoriesService;
import org.elasticsearch.repositories.Repository;
import org.elasticsearch.repositories.RepositoryData;
import org.elasticsearch.repositories.RepositoryException;
import org.elasticsearch.rest.RestStatus;
import org.elasticsearch.script.MockScriptEngine;
import org.elasticsearch.script.StoredScriptsIT;
import org.elasticsearch.snapshots.mockstore.MockRepository;
import org.elasticsearch.threadpool.ThreadPool;

import java.io.IOException;
import java.nio.channels.SeekableByteChannel;
import java.nio.file.Files;
import java.nio.file.Path;
import java.nio.file.StandardOpenOption;
import java.util.ArrayList;
import java.util.Arrays;
import java.util.Collection;
import java.util.Collections;
import java.util.HashMap;
import java.util.List;
import java.util.Locale;
import java.util.Map;
import java.util.concurrent.CopyOnWriteArrayList;
import java.util.concurrent.CountDownLatch;
import java.util.concurrent.ExecutionException;
import java.util.concurrent.TimeUnit;
import java.util.function.Consumer;
import java.util.function.Predicate;
import java.util.stream.Collectors;
import java.util.stream.IntStream;
import java.util.stream.Stream;

import static org.elasticsearch.cluster.metadata.IndexMetaData.SETTING_NUMBER_OF_REPLICAS;
import static org.elasticsearch.cluster.metadata.IndexMetaData.SETTING_NUMBER_OF_SHARDS;
import static org.elasticsearch.cluster.routing.allocation.decider.MaxRetryAllocationDecider.SETTING_ALLOCATION_MAX_RETRY;
import static org.elasticsearch.common.xcontent.XContentFactory.jsonBuilder;
import static org.elasticsearch.index.IndexSettings.INDEX_REFRESH_INTERVAL_SETTING;
import static org.elasticsearch.index.IndexSettings.INDEX_SOFT_DELETES_SETTING;
import static org.elasticsearch.index.query.QueryBuilders.matchQuery;
import static org.elasticsearch.index.shard.IndexShardTests.getEngineFromShard;
import static org.elasticsearch.test.hamcrest.ElasticsearchAssertions.assertAcked;
import static org.elasticsearch.test.hamcrest.ElasticsearchAssertions.assertAllSuccessful;
import static org.elasticsearch.test.hamcrest.ElasticsearchAssertions.assertHitCount;
import static org.elasticsearch.test.hamcrest.ElasticsearchAssertions.assertIndexTemplateExists;
import static org.elasticsearch.test.hamcrest.ElasticsearchAssertions.assertIndexTemplateMissing;
import static org.elasticsearch.test.hamcrest.ElasticsearchAssertions.assertNoFailures;
import static org.elasticsearch.test.hamcrest.ElasticsearchAssertions.assertThrows;
import static org.hamcrest.Matchers.allOf;
import static org.hamcrest.Matchers.anyOf;
import static org.hamcrest.Matchers.containsString;
import static org.hamcrest.Matchers.equalTo;
import static org.hamcrest.Matchers.greaterThan;
import static org.hamcrest.Matchers.hasSize;
import static org.hamcrest.Matchers.is;
import static org.hamcrest.Matchers.lessThan;
import static org.hamcrest.Matchers.not;
import static org.hamcrest.Matchers.notNullValue;
import static org.hamcrest.Matchers.nullValue;
import static org.hamcrest.Matchers.startsWith;

public class SharedClusterSnapshotRestoreIT extends AbstractSnapshotIntegTestCase {

    @Override
    protected Collection<Class<? extends Plugin>> nodePlugins() {
        return Arrays.asList(IngestTestPlugin.class,
            StoredScriptsIT.CustomScriptPlugin.class,
            MockRepository.Plugin.class);
    }

    @Override
    protected Settings nodeSettings(int nodeOrdinal) {
        return Settings.builder().put(super.nodeSettings(nodeOrdinal))
            .put(ThreadPool.ESTIMATED_TIME_INTERVAL_SETTING.getKey(), 0) // We have tests that check by-timestamp order
            .build();
    }

    private Settings randomRepoSettings() {
        Settings.Builder repoSettings = Settings.builder();
        repoSettings.put("location", randomRepoPath());
        if (randomBoolean()) {
            repoSettings.put("compress", randomBoolean());
        }
        if (randomBoolean()) {
            repoSettings.put("chunk_size", randomIntBetween(100, 1000), ByteSizeUnit.BYTES);
        } else {
            if (randomBoolean()) {
                repoSettings.put("chunk_size", randomIntBetween(100, 1000), ByteSizeUnit.BYTES);
            } else {
                repoSettings.put("chunk_size", (String) null);
            }
        }
        return repoSettings.build();
    }

    public void testBasicWorkFlow() throws Exception {
        Client client = client();

        logger.info("-->  creating repository");
        assertAcked(client.admin().cluster().preparePutRepository("test-repo").setType("fs").setSettings(randomRepoSettings()));

        createIndex("test-idx-1", "test-idx-2", "test-idx-3");
        ensureGreen();

        logger.info("--> indexing some data");
        for (int i = 0; i < 100; i++) {
            index("test-idx-1", "_doc", Integer.toString(i), "foo", "bar" + i);
            index("test-idx-2", "_doc", Integer.toString(i), "foo", "baz" + i);
            index("test-idx-3", "_doc", Integer.toString(i), "foo", "baz" + i);
        }
        refresh();
        assertHitCount(client.prepareSearch("test-idx-1").setSize(0).get(), 100L);
        assertHitCount(client.prepareSearch("test-idx-2").setSize(0).get(), 100L);
        assertHitCount(client.prepareSearch("test-idx-3").setSize(0).get(), 100L);

        ActionFuture<FlushResponse> flushResponseFuture = null;
        if (randomBoolean()) {
            ArrayList<String> indicesToFlush = new ArrayList<>();
            for (int i = 1; i < 4; i++) {
                if (randomBoolean()) {
                    indicesToFlush.add("test-idx-" + i);
                }
            }
            if (!indicesToFlush.isEmpty()) {
                String[] indices = indicesToFlush.toArray(new String[indicesToFlush.size()]);
                logger.info("--> starting asynchronous flush for indices {}", Arrays.toString(indices));
                flushResponseFuture = client.admin().indices().prepareFlush(indices).execute();
            }
        }

        final String[] indicesToSnapshot = {"test-idx-*", "-test-idx-3"};

        logger.info("--> capturing history UUIDs");
        final Map<ShardId, String> historyUUIDs = new HashMap<>();
        for (ShardStats shardStats: client().admin().indices().prepareStats(indicesToSnapshot).clear().get().getShards()) {
            String historyUUID = shardStats.getCommitStats().getUserData().get(Engine.HISTORY_UUID_KEY);
            ShardId shardId = shardStats.getShardRouting().shardId();
            if (historyUUIDs.containsKey(shardId)) {
                assertThat(shardStats.getShardRouting() + " has a different history uuid", historyUUID, equalTo(historyUUIDs.get(shardId)));
            } else {
                historyUUIDs.put(shardId, historyUUID);
            }
        }

        final boolean snapshotClosed = randomBoolean();
        if (snapshotClosed) {
            assertAcked(client.admin().indices().prepareClose(indicesToSnapshot).setWaitForActiveShards(ActiveShardCount.ALL).get());
        }

        logger.info("--> snapshot");
        CreateSnapshotResponse createSnapshotResponse = client.admin().cluster().prepareCreateSnapshot("test-repo", "test-snap")
            .setWaitForCompletion(true).setIndices(indicesToSnapshot).get();
        assertThat(createSnapshotResponse.getSnapshotInfo().successfulShards(), greaterThan(0));
        assertThat(createSnapshotResponse.getSnapshotInfo().successfulShards(),
            equalTo(createSnapshotResponse.getSnapshotInfo().totalShards()));

        List<SnapshotInfo> snapshotInfos = client.admin().cluster().prepareGetSnapshots("test-repo")
                .setSnapshots(randomFrom("test-snap", "_all", "*", "*-snap", "test*")).get().getSnapshots("test-repo");
        assertThat(snapshotInfos.size(), equalTo(1));
        SnapshotInfo snapshotInfo = snapshotInfos.get(0);
        assertThat(snapshotInfo.state(), equalTo(SnapshotState.SUCCESS));
        assertThat(snapshotInfo.version(), equalTo(Version.CURRENT));

        if (snapshotClosed) {
            assertAcked(client.admin().indices().prepareOpen(indicesToSnapshot).setWaitForActiveShards(ActiveShardCount.ALL).get());
        }

        logger.info("--> delete some data");
        for (int i = 0; i < 50; i++) {
            client.prepareDelete("test-idx-1", "_doc", Integer.toString(i)).get();
        }
        for (int i = 50; i < 100; i++) {
            client.prepareDelete("test-idx-2", "_doc", Integer.toString(i)).get();
        }
        for (int i = 0; i < 100; i += 2) {
            client.prepareDelete("test-idx-3", "_doc", Integer.toString(i)).get();
        }
        assertAllSuccessful(refresh());
        assertHitCount(client.prepareSearch("test-idx-1").setSize(0).get(), 50L);
        assertHitCount(client.prepareSearch("test-idx-2").setSize(0).get(), 50L);
        assertHitCount(client.prepareSearch("test-idx-3").setSize(0).get(), 50L);

        logger.info("--> close indices");
        client.admin().indices().prepareClose("test-idx-1", "test-idx-2").get();

        logger.info("--> restore all indices from the snapshot");
        RestoreSnapshotResponse restoreSnapshotResponse = client.admin().cluster().prepareRestoreSnapshot("test-repo", "test-snap")
            .setWaitForCompletion(true).execute().actionGet();
        assertThat(restoreSnapshotResponse.getRestoreInfo().totalShards(), greaterThan(0));

        ensureGreen();
        for (int i=0; i<5; i++) {
            assertHitCount(client.prepareSearch("test-idx-1").setSize(0).get(), 100L);
            assertHitCount(client.prepareSearch("test-idx-2").setSize(0).get(), 100L);
            assertHitCount(client.prepareSearch("test-idx-3").setSize(0).get(), 50L);
        }

        assertNull(client.admin().indices().prepareGetSettings("test-idx-1").get().getSetting("test-idx-1",
            MetaDataIndexStateService.VERIFIED_BEFORE_CLOSE_SETTING.getKey()));

        for (ShardStats shardStats: client().admin().indices().prepareStats(indicesToSnapshot).clear().get().getShards()) {
            String historyUUID = shardStats.getCommitStats().getUserData().get(Engine.HISTORY_UUID_KEY);
            ShardId shardId = shardStats.getShardRouting().shardId();
            assertThat(shardStats.getShardRouting() + " doesn't have a history uuid", historyUUID, notNullValue());
            assertThat(shardStats.getShardRouting() + " doesn't have a new history", historyUUID, not(equalTo(historyUUIDs.get(shardId))));
        }

        // Test restore after index deletion
        logger.info("--> delete indices");
        cluster().wipeIndices("test-idx-1", "test-idx-2");
        logger.info("--> restore one index after deletion");
        restoreSnapshotResponse = client.admin().cluster().prepareRestoreSnapshot("test-repo", "test-snap").setWaitForCompletion(true)
            .setIndices("test-idx-*", "-test-idx-2").execute().actionGet();
        assertThat(restoreSnapshotResponse.getRestoreInfo().totalShards(), greaterThan(0));

        ensureGreen();
        for (int i=0; i<5; i++) {
            assertHitCount(client.prepareSearch("test-idx-1").setSize(0).get(), 100L);
        }
        ClusterState clusterState = client.admin().cluster().prepareState().get().getState();
        assertThat(clusterState.getMetaData().hasIndex("test-idx-1"), equalTo(true));
        assertThat(clusterState.getMetaData().hasIndex("test-idx-2"), equalTo(false));

        assertNull(client.admin().indices().prepareGetSettings("test-idx-1").get().getSetting("test-idx-1",
            MetaDataIndexStateService.VERIFIED_BEFORE_CLOSE_SETTING.getKey()));

        for (ShardStats shardStats: client().admin().indices().prepareStats(indicesToSnapshot).clear().get().getShards()) {
            String historyUUID = shardStats.getCommitStats().getUserData().get(Engine.HISTORY_UUID_KEY);
            ShardId shardId = shardStats.getShardRouting().shardId();
            assertThat(shardStats.getShardRouting() + " doesn't have a history uuid", historyUUID, notNullValue());
            assertThat(shardStats.getShardRouting() + " doesn't have a new history", historyUUID, not(equalTo(historyUUIDs.get(shardId))));
        }

        if (flushResponseFuture != null) {
            // Finish flush
            flushResponseFuture.actionGet();
        }
    }

    public void testSingleGetAfterRestore() throws Exception {
        String indexName = "testindex";
        String repoName = "test-restore-snapshot-repo";
        String snapshotName = "test-restore-snapshot";
        String absolutePath = randomRepoPath().toAbsolutePath().toString();
        logger.info("Path [{}]", absolutePath);
        String restoredIndexName = indexName + "-restored";
        String typeName = "actions";
        String expectedValue = "expected";

        Client client = client();
        // Write a document
        String docId = Integer.toString(randomInt());
        index(indexName, typeName, docId, "value", expectedValue);

        logger.info("-->  creating repository");
        assertAcked(client.admin().cluster().preparePutRepository(repoName)
                .setType("fs").setSettings(Settings.builder()
                        .put("location", absolutePath)
                        ));

        logger.info("--> snapshot");
        CreateSnapshotResponse createSnapshotResponse = client.admin().cluster().prepareCreateSnapshot(repoName, snapshotName)
                .setWaitForCompletion(true)
                .setIndices(indexName)
                .get();
        assertThat(createSnapshotResponse.getSnapshotInfo().successfulShards(), greaterThan(0));
        assertThat(createSnapshotResponse.getSnapshotInfo().successfulShards(),
            equalTo(createSnapshotResponse.getSnapshotInfo().totalShards()));
        assertThat(createSnapshotResponse.getSnapshotInfo().state(), equalTo(SnapshotState.SUCCESS));

        RestoreSnapshotResponse restoreSnapshotResponse = client.admin().cluster().prepareRestoreSnapshot(repoName, snapshotName)
                .setWaitForCompletion(true)
                .setRenamePattern(indexName)
                .setRenameReplacement(restoredIndexName)
                .get();
        assertThat(restoreSnapshotResponse.getRestoreInfo().totalShards(), greaterThan(0));

        assertThat(client.prepareGet(restoredIndexName, typeName, docId).get().isExists(), equalTo(true));
    }

    public void testFreshIndexUUID() throws InterruptedException {
        Client client = client();

        logger.info("-->  creating repository");
        assertAcked(client.admin().cluster().preparePutRepository("test-repo").setType("fs").setSettings(randomRepoSettings()));

        createIndex("test");
        String originalIndexUUID = client().admin().indices().prepareGetSettings("test").get()
            .getSetting("test", IndexMetaData.SETTING_INDEX_UUID);
        assertTrue(originalIndexUUID, originalIndexUUID != null);
        assertFalse(originalIndexUUID, originalIndexUUID.equals(IndexMetaData.INDEX_UUID_NA_VALUE));
        ensureGreen();
        CreateSnapshotResponse createSnapshotResponse = client.admin().cluster().prepareCreateSnapshot("test-repo", "test-snap")
            .setWaitForCompletion(true).setIndices("test").get();
        assertThat(createSnapshotResponse.getSnapshotInfo().successfulShards(), greaterThan(0));
        assertThat(createSnapshotResponse.getSnapshotInfo().successfulShards(),
            equalTo(createSnapshotResponse.getSnapshotInfo().totalShards()));
        NumShards numShards = getNumShards("test");

        cluster().wipeIndices("test");
        assertAcked(prepareCreate("test").setSettings(Settings.builder()
                .put(SETTING_NUMBER_OF_SHARDS, numShards.numPrimaries)));
        ensureGreen();
        String newIndexUUID = client().admin().indices().prepareGetSettings("test").get()
            .getSetting("test", IndexMetaData.SETTING_INDEX_UUID);
        assertTrue(newIndexUUID, newIndexUUID != null);
        assertFalse(newIndexUUID, newIndexUUID.equals(IndexMetaData.INDEX_UUID_NA_VALUE));
        assertFalse(newIndexUUID, newIndexUUID.equals(originalIndexUUID));
        logger.info("--> close index");
        client.admin().indices().prepareClose("test").get();

        logger.info("--> restore all indices from the snapshot");
        RestoreSnapshotResponse restoreSnapshotResponse = client.admin().cluster().prepareRestoreSnapshot("test-repo", "test-snap")
            .setWaitForCompletion(true).execute().actionGet();
        assertThat(restoreSnapshotResponse.getRestoreInfo().totalShards(), greaterThan(0));

        ensureGreen();
        String newAfterRestoreIndexUUID = client().admin().indices().prepareGetSettings("test").get()
            .getSetting("test", IndexMetaData.SETTING_INDEX_UUID);
        assertTrue("UUID has changed after restore: " + newIndexUUID + " vs. " + newAfterRestoreIndexUUID,
            newIndexUUID.equals(newAfterRestoreIndexUUID));

        logger.info("--> restore indices with different names");
        restoreSnapshotResponse = client.admin().cluster().prepareRestoreSnapshot("test-repo", "test-snap")
                .setRenamePattern("(.+)").setRenameReplacement("$1-copy").setWaitForCompletion(true).execute().actionGet();
        assertThat(restoreSnapshotResponse.getRestoreInfo().totalShards(), greaterThan(0));

        String copyRestoreUUID = client().admin().indices().prepareGetSettings("test-copy").get()
            .getSetting("test-copy", IndexMetaData.SETTING_INDEX_UUID);
        assertFalse("UUID has been reused on restore: " + copyRestoreUUID + " vs. " + originalIndexUUID,
            copyRestoreUUID.equals(originalIndexUUID));
    }

    public void testRestoreWithDifferentMappingsAndSettings() throws Exception {
        Client client = client();

        logger.info("-->  creating repository");
        assertAcked(client.admin().cluster().preparePutRepository("test-repo").setType("fs").setSettings(randomRepoSettings()));

        logger.info("--> create index with foo type");
        assertAcked(prepareCreate("test-idx", 2, Settings.builder()
                .put(indexSettings()).put(SETTING_NUMBER_OF_REPLICAS, between(0, 1)).put("refresh_interval", 10, TimeUnit.SECONDS)));

        NumShards numShards = getNumShards("test-idx");

        assertAcked(client().admin().indices().preparePutMapping("test-idx").setType("foo").setSource("baz", "type=text"));
        ensureGreen();

        logger.info("--> snapshot it");
        CreateSnapshotResponse createSnapshotResponse = client.admin().cluster().prepareCreateSnapshot("test-repo", "test-snap")
            .setWaitForCompletion(true).setIndices("test-idx").get();
        assertThat(createSnapshotResponse.getSnapshotInfo().successfulShards(), greaterThan(0));
        assertThat(createSnapshotResponse.getSnapshotInfo().successfulShards(),
            equalTo(createSnapshotResponse.getSnapshotInfo().totalShards()));

        logger.info("--> delete the index and recreate it with bar type");
        cluster().wipeIndices("test-idx");
        assertAcked(prepareCreate("test-idx", 2, Settings.builder()
                .put(SETTING_NUMBER_OF_SHARDS, numShards.numPrimaries).put(SETTING_NUMBER_OF_REPLICAS, between(0, 1))
                .put("refresh_interval", 5, TimeUnit.SECONDS)));
        assertAcked(client().admin().indices().preparePutMapping("test-idx").setType("bar").setSource("baz", "type=text"));
        ensureGreen();

        logger.info("--> close index");
        client.admin().indices().prepareClose("test-idx").get();

        logger.info("--> restore all indices from the snapshot");
        RestoreSnapshotResponse restoreSnapshotResponse = client.admin().cluster().prepareRestoreSnapshot("test-repo", "test-snap")
            .setWaitForCompletion(true).execute().actionGet();
        assertThat(restoreSnapshotResponse.getRestoreInfo().totalShards(), greaterThan(0));

        logger.info("--> assert that old mapping is restored");
        ImmutableOpenMap<String, MappingMetaData> mappings = client().admin().cluster().prepareState().get().getState().getMetaData()
            .getIndices().get("test-idx").getMappings();
        assertThat(mappings.get("foo"), notNullValue());
        assertThat(mappings.get("bar"), nullValue());

        logger.info("--> assert that old settings are restored");
        GetSettingsResponse getSettingsResponse = client.admin().indices().prepareGetSettings("test-idx").execute().actionGet();
        assertThat(getSettingsResponse.getSetting("test-idx", "index.refresh_interval"), equalTo("10s"));
    }

    public void testEmptySnapshot() throws Exception {
        Client client = client();

        logger.info("-->  creating repository");
        AcknowledgedResponse putRepositoryResponse = client.admin().cluster().preparePutRepository("test-repo")
                .setType("fs").setSettings(Settings.builder().put("location", randomRepoPath())).get();
        assertThat(putRepositoryResponse.isAcknowledged(), equalTo(true));

        logger.info("--> snapshot");
        CreateSnapshotResponse createSnapshotResponse = client.admin().cluster().prepareCreateSnapshot("test-repo", "test-snap")
            .setWaitForCompletion(true).get();
        assertThat(createSnapshotResponse.getSnapshotInfo().totalShards(), equalTo(0));
        assertThat(createSnapshotResponse.getSnapshotInfo().successfulShards(), equalTo(0));

        assertThat(client.admin().cluster().prepareGetSnapshots("test-repo").setSnapshots("test-snap")
                .get().getSnapshots("test-repo").get(0).state(), equalTo(SnapshotState.SUCCESS));
    }

    public void testRestoreAliases() throws Exception {
        Client client = client();

        logger.info("-->  creating repository");
        assertAcked(client.admin().cluster().preparePutRepository("test-repo")
                .setType("fs").setSettings(Settings.builder().put("location", randomRepoPath())));

        logger.info("--> create test indices");
        createIndex("test-idx-1", "test-idx-2", "test-idx-3");
        ensureGreen();

        logger.info("--> create aliases");
        assertAcked(client.admin().indices().prepareAliases()
                .addAlias("test-idx-1", "alias-123")
                .addAlias("test-idx-2", "alias-123")
                .addAlias("test-idx-3", "alias-123")
                .addAlias("test-idx-1", "alias-1")
                .get());

        assertFalse(client.admin().indices().prepareGetAliases("alias-123").get().getAliases().isEmpty());

        logger.info("--> snapshot");
        assertThat(client.admin().cluster().prepareCreateSnapshot("test-repo", "test-snap")
            .setIndices().setWaitForCompletion(true).get().getSnapshotInfo().state(),
            equalTo(SnapshotState.SUCCESS));

        logger.info("-->  delete all indices");
        cluster().wipeIndices("test-idx-1", "test-idx-2", "test-idx-3");
        assertTrue(client.admin().indices().prepareGetAliases("alias-123").get().getAliases().isEmpty());
        assertTrue(client.admin().indices().prepareGetAliases("alias-1").get().getAliases().isEmpty());

        logger.info("--> restore snapshot with aliases");
        RestoreSnapshotResponse restoreSnapshotResponse = client.admin().cluster().prepareRestoreSnapshot("test-repo", "test-snap")
            .setWaitForCompletion(true).setRestoreGlobalState(true).execute().actionGet();
        // We don't restore any indices here
        assertThat(restoreSnapshotResponse.getRestoreInfo().successfulShards(), allOf(greaterThan(0),
            equalTo(restoreSnapshotResponse.getRestoreInfo().totalShards())));

        logger.info("--> check that aliases are restored");
        assertFalse(client.admin().indices().prepareGetAliases("alias-123").get().getAliases().isEmpty());
        assertFalse(client.admin().indices().prepareGetAliases("alias-1").get().getAliases().isEmpty());

        logger.info("-->  update aliases");
        assertAcked(client.admin().indices().prepareAliases().removeAlias("test-idx-3", "alias-123"));
        assertAcked(client.admin().indices().prepareAliases().addAlias("test-idx-3", "alias-3"));

        logger.info("-->  delete and close indices");
        cluster().wipeIndices("test-idx-1", "test-idx-2");
        assertAcked(client.admin().indices().prepareClose("test-idx-3"));
        assertTrue(client.admin().indices().prepareGetAliases("alias-123").get().getAliases().isEmpty());
        assertTrue(client.admin().indices().prepareGetAliases("alias-1").get().getAliases().isEmpty());

        logger.info("--> restore snapshot without aliases");
        restoreSnapshotResponse = client.admin().cluster().prepareRestoreSnapshot("test-repo", "test-snap").setWaitForCompletion(true)
            .setRestoreGlobalState(true).setIncludeAliases(false).execute().actionGet();
        // We don't restore any indices here
        assertThat(restoreSnapshotResponse.getRestoreInfo().successfulShards(), allOf(greaterThan(0),
            equalTo(restoreSnapshotResponse.getRestoreInfo().totalShards())));

        logger.info("--> check that aliases are not restored and existing aliases still exist");
        assertTrue(client.admin().indices().prepareGetAliases("alias-123").get().getAliases().isEmpty());
        assertTrue(client.admin().indices().prepareGetAliases("alias-1").get().getAliases().isEmpty());
        assertFalse(client.admin().indices().prepareGetAliases("alias-3").get().getAliases().isEmpty());
    }

    public void testRestoreTemplates() throws Exception {
        Client client = client();

        logger.info("-->  creating repository");
        assertAcked(client.admin().cluster().preparePutRepository("test-repo")
                .setType("fs").setSettings(Settings.builder().put("location", randomRepoPath())));

        logger.info("-->  creating test template");
        assertThat(client.admin().indices()
            .preparePutTemplate("test-template")
                .setPatterns(Collections.singletonList("te*"))
                .addMapping("test-mapping", XContentFactory.jsonBuilder()
                    .startObject()
                        .startObject("test-mapping")
                            .startObject("properties")
                                .startObject("field1")
                                    .field("type", "text")
                                    .field("store", true)
                                .endObject()
                                .startObject("field2")
                                    .field("type", "keyword")
                                    .field("store", true)
                                .endObject()
                            .endObject()
                        .endObject()
                    .endObject())
            .get().isAcknowledged(), equalTo(true));

        logger.info("--> snapshot");
        CreateSnapshotResponse createSnapshotResponse = client.admin().cluster().prepareCreateSnapshot("test-repo", "test-snap")
            .setIndices().setWaitForCompletion(true).get();
        assertThat(createSnapshotResponse.getSnapshotInfo().totalShards(), equalTo(0));
        assertThat(createSnapshotResponse.getSnapshotInfo().successfulShards(), equalTo(0));
        assertThat(client.admin().cluster().prepareGetSnapshots("test-repo").setSnapshots("test-snap").get().
                getSnapshots("test-repo").get(0).state(), equalTo(SnapshotState.SUCCESS));

        logger.info("-->  delete test template");
        assertThat(client.admin().indices().prepareDeleteTemplate("test-template").get().isAcknowledged(), equalTo(true));
        GetIndexTemplatesResponse getIndexTemplatesResponse = client().admin().indices().prepareGetTemplates().get();
        assertIndexTemplateMissing(getIndexTemplatesResponse, "test-template");

        logger.info("--> restore cluster state");
        RestoreSnapshotResponse restoreSnapshotResponse = client.admin().cluster().prepareRestoreSnapshot("test-repo", "test-snap")
            .setWaitForCompletion(true).setRestoreGlobalState(true).execute().actionGet();
        // We don't restore any indices here
        assertThat(restoreSnapshotResponse.getRestoreInfo().totalShards(), equalTo(0));

        logger.info("--> check that template is restored");
        getIndexTemplatesResponse = client().admin().indices().prepareGetTemplates().get();
        assertIndexTemplateExists(getIndexTemplatesResponse, "test-template");
    }

    public void testIncludeGlobalState() throws Exception {
        Client client = client();

        logger.info("-->  creating repository");
        Path location = randomRepoPath();
        assertAcked(client.admin().cluster().preparePutRepository("test-repo")
                .setType("fs").setSettings(Settings.builder().put("location", location)));

        boolean testTemplate = randomBoolean();
        boolean testPipeline = randomBoolean();
        boolean testScript = (testTemplate == false && testPipeline == false) || randomBoolean(); // At least something should be stored

        if(testTemplate) {
            logger.info("-->  creating test template");
            assertThat(client.admin().indices()
                .preparePutTemplate("test-template")
                .setPatterns(Collections.singletonList("te*"))
                .addMapping("_doc", XContentFactory.jsonBuilder()
                    .startObject()
                        .startObject("_doc")
                            .startObject("properties")
                                .startObject("field1")
                                    .field("type", "text")
                                    .field("store", true)
                                .endObject()
                                .startObject("field2")
                                    .field("type", "keyword")
                                    .field("store", true)
                                .endObject()
                            .endObject()
                        .endObject()
                    .endObject())
                .get().isAcknowledged(), equalTo(true));
        }

        if(testPipeline) {
            logger.info("-->  creating test pipeline");
            BytesReference pipelineSource = BytesReference.bytes(jsonBuilder().startObject()
                .field("description", "my_pipeline")
                .startArray("processors")
                .startObject()
                .startObject("test")
                .endObject()
                .endObject()
                .endArray()
                .endObject());
            assertAcked(client().admin().cluster().preparePutPipeline("barbaz", pipelineSource, XContentType.JSON).get());
        }

        if(testScript) {
            logger.info("-->  creating test script");
            assertAcked(client().admin().cluster().preparePutStoredScript()
                .setId("foobar")
                .setContent(new BytesArray(
                    "{\"script\": { \"lang\": \"" + MockScriptEngine.NAME + "\", \"source\": \"1\"} }"), XContentType.JSON));
        }

        logger.info("--> snapshot without global state");
        CreateSnapshotResponse createSnapshotResponse = client.admin().cluster()
            .prepareCreateSnapshot("test-repo", "test-snap-no-global-state").setIndices().setIncludeGlobalState(false)
            .setWaitForCompletion(true).get();
        assertThat(createSnapshotResponse.getSnapshotInfo().totalShards(), equalTo(0));
        assertThat(createSnapshotResponse.getSnapshotInfo().successfulShards(), equalTo(0));
        assertThat(client.admin().cluster().prepareGetSnapshots("test-repo").setSnapshots("test-snap-no-global-state")
                        .get().getSnapshots("test-repo").get(0).state(),
            equalTo(SnapshotState.SUCCESS));
        SnapshotsStatusResponse snapshotsStatusResponse = client.admin().cluster().prepareSnapshotStatus("test-repo")
            .addSnapshots("test-snap-no-global-state").get();
        assertThat(snapshotsStatusResponse.getSnapshots().size(), equalTo(1));
        SnapshotStatus snapshotStatus = snapshotsStatusResponse.getSnapshots().get(0);
        assertThat(snapshotStatus.includeGlobalState(), equalTo(false));

        logger.info("--> snapshot with global state");
        createSnapshotResponse = client.admin().cluster().prepareCreateSnapshot("test-repo", "test-snap-with-global-state")
            .setIndices().setIncludeGlobalState(true).setWaitForCompletion(true).get();
        assertThat(createSnapshotResponse.getSnapshotInfo().totalShards(), equalTo(0));
        assertThat(createSnapshotResponse.getSnapshotInfo().successfulShards(), equalTo(0));
        assertThat(client.admin().cluster().prepareGetSnapshots("test-repo").setSnapshots("test-snap-with-global-state")
                        .get().getSnapshots("test-repo").get(0).state(),
            equalTo(SnapshotState.SUCCESS));
        snapshotsStatusResponse = client.admin().cluster().prepareSnapshotStatus("test-repo")
            .addSnapshots("test-snap-with-global-state").get();
        assertThat(snapshotsStatusResponse.getSnapshots().size(), equalTo(1));
        snapshotStatus = snapshotsStatusResponse.getSnapshots().get(0);
        assertThat(snapshotStatus.includeGlobalState(), equalTo(true));

        if (testTemplate) {
            logger.info("-->  delete test template");
            cluster().wipeTemplates("test-template");
            GetIndexTemplatesResponse getIndexTemplatesResponse = client().admin().indices().prepareGetTemplates().get();
            assertIndexTemplateMissing(getIndexTemplatesResponse, "test-template");
        }

        if (testPipeline) {
            logger.info("-->  delete test pipeline");
            assertAcked(client().admin().cluster().deletePipeline(new DeletePipelineRequest("barbaz")).get());
        }

        if (testScript) {
            logger.info("-->  delete test script");
            assertAcked(client().admin().cluster().prepareDeleteStoredScript("foobar").get());
        }

        logger.info("--> try restoring cluster state from snapshot without global state");
        RestoreSnapshotResponse restoreSnapshotResponse = client.admin().cluster()
            .prepareRestoreSnapshot("test-repo", "test-snap-no-global-state")
            .setWaitForCompletion(true).setRestoreGlobalState(true).execute().actionGet();
        assertThat(restoreSnapshotResponse.getRestoreInfo().totalShards(), equalTo(0));

        logger.info("--> check that template wasn't restored");
        GetIndexTemplatesResponse getIndexTemplatesResponse = client().admin().indices().prepareGetTemplates().get();
        assertIndexTemplateMissing(getIndexTemplatesResponse, "test-template");

        logger.info("--> restore cluster state");
        restoreSnapshotResponse = client.admin().cluster().prepareRestoreSnapshot("test-repo", "test-snap-with-global-state")
            .setWaitForCompletion(true).setRestoreGlobalState(true).execute().actionGet();
        assertThat(restoreSnapshotResponse.getRestoreInfo().totalShards(), equalTo(0));

        if (testTemplate) {
            logger.info("--> check that template is restored");
            getIndexTemplatesResponse = client().admin().indices().prepareGetTemplates().get();
            assertIndexTemplateExists(getIndexTemplatesResponse, "test-template");
        }

        if (testPipeline) {
            logger.info("--> check that pipeline is restored");
            GetPipelineResponse getPipelineResponse = client().admin().cluster().prepareGetPipeline("barbaz").get();
            assertTrue(getPipelineResponse.isFound());
        }

        if (testScript) {
            logger.info("--> check that script is restored");
            GetStoredScriptResponse getStoredScriptResponse = client().admin().cluster().prepareGetStoredScript("foobar").get();
            assertNotNull(getStoredScriptResponse.getSource());
        }

        createIndex("test-idx");
        ensureGreen();

        logger.info("--> indexing some data");
        for (int i = 0; i < 100; i++) {
            index("test-idx", "_doc", Integer.toString(i), "foo", "bar" + i);
        }
        refresh();
        assertThat(client.prepareSearch("test-idx").setSize(0).get().getHits().getTotalHits().value, equalTo(100L));

        logger.info("--> snapshot without global state but with indices");
        createSnapshotResponse = client.admin().cluster().prepareCreateSnapshot("test-repo", "test-snap-no-global-state-with-index")
            .setIndices("test-idx").setIncludeGlobalState(false).setWaitForCompletion(true).get();
        assertThat(createSnapshotResponse.getSnapshotInfo().totalShards(), greaterThan(0));
        assertThat(createSnapshotResponse.getSnapshotInfo().successfulShards(),
            equalTo(createSnapshotResponse.getSnapshotInfo().totalShards()));
        assertThat(client.admin().cluster().prepareGetSnapshots("test-repo").setSnapshots("test-snap-no-global-state-with-index")
                        .get().getSnapshots("test-repo").get(0).state(),
            equalTo(SnapshotState.SUCCESS));

        logger.info("-->  delete global state and index ");
        cluster().wipeIndices("test-idx");
        if (testTemplate) {
            cluster().wipeTemplates("test-template");
        }
        if (testPipeline) {
            assertAcked(client().admin().cluster().deletePipeline(new DeletePipelineRequest("barbaz")).get());
        }

        if (testScript) {
            assertAcked(client().admin().cluster().prepareDeleteStoredScript("foobar").get());
        }

        getIndexTemplatesResponse = client().admin().indices().prepareGetTemplates().get();
        assertIndexTemplateMissing(getIndexTemplatesResponse, "test-template");

        logger.info("--> try restoring index and cluster state from snapshot without global state");
        restoreSnapshotResponse = client.admin().cluster().prepareRestoreSnapshot("test-repo", "test-snap-no-global-state-with-index")
            .setWaitForCompletion(true).setRestoreGlobalState(true).execute().actionGet();
        assertThat(restoreSnapshotResponse.getRestoreInfo().totalShards(), greaterThan(0));
        assertThat(restoreSnapshotResponse.getRestoreInfo().failedShards(), equalTo(0));

        logger.info("--> check that global state wasn't restored but index was");
        getIndexTemplatesResponse = client().admin().indices().prepareGetTemplates().get();
        assertIndexTemplateMissing(getIndexTemplatesResponse, "test-template");
        assertFalse(client().admin().cluster().prepareGetPipeline("barbaz").get().isFound());
        assertNull(client().admin().cluster().prepareGetStoredScript("foobar").get().getSource());
        assertThat(client.prepareSearch("test-idx").setSize(0).get().getHits().getTotalHits().value, equalTo(100L));
    }

    public void testSnapshotFileFailureDuringSnapshot() throws InterruptedException {
        disableRepoConsistencyCheck("This test uses a purposely broken repository so it would fail consistency checks");
        Client client = client();

        logger.info("-->  creating repository");
        assertAcked(client.admin().cluster().preparePutRepository("test-repo")
                .setType("mock").setSettings(
                        Settings.builder()
                                .put("location", randomRepoPath())
                                .put("random", randomAlphaOfLength(10))
                                .put("random_control_io_exception_rate", 0.2))
                .setVerify(false));

        createIndex("test-idx");
        ensureGreen();

        logger.info("--> indexing some data");
        for (int i = 0; i < 100; i++) {
            index("test-idx", "_doc", Integer.toString(i), "foo", "bar" + i);
        }
        refresh();
        assertThat(client.prepareSearch("test-idx").setSize(0).get().getHits().getTotalHits().value, equalTo(100L));

        logger.info("--> snapshot");
        try {
            CreateSnapshotResponse createSnapshotResponse = client.admin().cluster().prepareCreateSnapshot("test-repo", "test-snap")
                .setWaitForCompletion(true).setIndices("test-idx").get();
            if (createSnapshotResponse.getSnapshotInfo().totalShards() == createSnapshotResponse.getSnapshotInfo().successfulShards()) {
                // If we are here, that means we didn't have any failures, let's check it
                assertThat(getFailureCount("test-repo"), equalTo(0L));
            } else {
                assertThat(getFailureCount("test-repo"), greaterThan(0L));
                assertThat(createSnapshotResponse.getSnapshotInfo().shardFailures().size(), greaterThan(0));
                for (SnapshotShardFailure shardFailure : createSnapshotResponse.getSnapshotInfo().shardFailures()) {
                    assertThat(shardFailure.reason(), containsString("Random IOException"));
                    assertThat(shardFailure.nodeId(), notNullValue());
                    assertThat(shardFailure.index(), equalTo("test-idx"));
                }
                GetSnapshotsResponse getSnapshotsResponse = client.admin().cluster().prepareGetSnapshots("test-repo")
                    .addSnapshots("test-snap").get();
                assertThat(getSnapshotsResponse.getSnapshots("test-repo").size(), equalTo(1));
                SnapshotInfo snapshotInfo = getSnapshotsResponse.getSnapshots("test-repo").get(0);
                if (snapshotInfo.state() == SnapshotState.SUCCESS) {
                    assertThat(snapshotInfo.shardFailures().size(), greaterThan(0));
                    assertThat(snapshotInfo.totalShards(), greaterThan(snapshotInfo.successfulShards()));
                }
            }
        } catch (Exception ex) {
            logger.info("--> caught a top level exception, asserting what's expected", ex);
            assertThat(getFailureCount("test-repo"), greaterThan(0L));

            final Throwable cause = ex.getCause();
            assertThat(cause, notNullValue());
            final Throwable rootCause = new ElasticsearchException(cause).getRootCause();
            assertThat(rootCause, notNullValue());
            assertThat(rootCause.getMessage(), containsString("Random IOException"));
        }
    }

    public void testDataFileFailureDuringSnapshot() throws Exception {
        disableRepoConsistencyCheck("This test intentionally leaves a broken repository");

        Client client = client();
        logger.info("-->  creating repository");
        assertAcked(client.admin().cluster().preparePutRepository("test-repo")
                .setType("mock").setSettings(
                        Settings.builder()
                                .put("location", randomRepoPath())
                                .put("random", randomAlphaOfLength(10))
                                .put("random_data_file_io_exception_rate", 0.3)));

        createIndex("test-idx");
        ensureGreen();

        logger.info("--> indexing some data");
        for (int i = 0; i < 100; i++) {
            index("test-idx", "_doc", Integer.toString(i), "foo", "bar" + i);
        }
        refresh();
        assertThat(client.prepareSearch("test-idx").setSize(0).get().getHits().getTotalHits().value, equalTo(100L));

        logger.info("--> snapshot");
        CreateSnapshotResponse createSnapshotResponse = client.admin().cluster().prepareCreateSnapshot("test-repo", "test-snap")
            .setWaitForCompletion(true).setIndices("test-idx").get();
        if (createSnapshotResponse.getSnapshotInfo().totalShards() == createSnapshotResponse.getSnapshotInfo().successfulShards()) {
            logger.info("--> no failures");
            // If we are here, that means we didn't have any failures, let's check it
            assertThat(getFailureCount("test-repo"), equalTo(0L));
        } else {
            logger.info("--> some failures");
            assertThat(getFailureCount("test-repo"), greaterThan(0L));
            assertThat(createSnapshotResponse.getSnapshotInfo().shardFailures().size(), greaterThan(0));
            for (SnapshotShardFailure shardFailure : createSnapshotResponse.getSnapshotInfo().shardFailures()) {
                assertThat(shardFailure.nodeId(), notNullValue());
                assertThat(shardFailure.index(), equalTo("test-idx"));
            }
            GetSnapshotsResponse getSnapshotsResponse = client.admin().cluster().prepareGetSnapshots("test-repo")
                .addSnapshots("test-snap").get();
            assertThat(getSnapshotsResponse.getSnapshots("test-repo").size(), equalTo(1));
            SnapshotInfo snapshotInfo = getSnapshotsResponse.getSnapshots("test-repo").get(0);
            assertThat(snapshotInfo.state(), equalTo(SnapshotState.PARTIAL));
            assertThat(snapshotInfo.shardFailures().size(), greaterThan(0));
            assertThat(snapshotInfo.totalShards(), greaterThan(snapshotInfo.successfulShards()));

            // Verify that snapshot status also contains the same failures
            SnapshotsStatusResponse snapshotsStatusResponse = client.admin().cluster().prepareSnapshotStatus("test-repo")
                .addSnapshots("test-snap").get();
            assertThat(snapshotsStatusResponse.getSnapshots().size(), equalTo(1));
            SnapshotStatus snapshotStatus = snapshotsStatusResponse.getSnapshots().get(0);
            assertThat(snapshotStatus.getIndices().size(), equalTo(1));
            SnapshotIndexStatus indexStatus = snapshotStatus.getIndices().get("test-idx");
            assertThat(indexStatus, notNullValue());
            assertThat(indexStatus.getShardsStats().getFailedShards(), equalTo(snapshotInfo.failedShards()));
            assertThat(indexStatus.getShardsStats().getDoneShards(), equalTo(snapshotInfo.successfulShards()));
            assertThat(indexStatus.getShards().size(), equalTo(snapshotInfo.totalShards()));

            int numberOfFailures = 0;
            for (SnapshotIndexShardStatus shardStatus : indexStatus.getShards().values()) {
                if (shardStatus.getStage() == SnapshotIndexShardStage.FAILURE) {
                    assertThat(shardStatus.getFailure(), notNullValue());
                    numberOfFailures++;
                } else {
                    assertThat(shardStatus.getFailure(), nullValue());
                }
            }
            assertThat(indexStatus.getShardsStats().getFailedShards(), equalTo(numberOfFailures));
        }
    }

    public void testDataFileFailureDuringRestore() throws Exception {
        disableRepoConsistencyCheck("This test intentionally leaves a broken repository");

        Path repositoryLocation = randomRepoPath();
        Client client = client();
        logger.info("-->  creating repository");
        assertAcked(client.admin().cluster().preparePutRepository("test-repo")
                .setType("fs").setSettings(Settings.builder().put("location", repositoryLocation)));

        prepareCreate("test-idx").setSettings(Settings.builder().put("index.allocation.max_retries", Integer.MAX_VALUE)).get();
        ensureGreen();

        final NumShards numShards = getNumShards("test-idx");

        logger.info("--> indexing some data");
        for (int i = 0; i < 100; i++) {
            index("test-idx", "_doc", Integer.toString(i), "foo", "bar" + i);
        }
        refresh();
        assertThat(client.prepareSearch("test-idx").setSize(0).get().getHits().getTotalHits().value, equalTo(100L));

        logger.info("--> snapshot");
        CreateSnapshotResponse createSnapshotResponse = client.admin().cluster().prepareCreateSnapshot("test-repo", "test-snap")
            .setWaitForCompletion(true).setIndices("test-idx").get();
        assertThat(createSnapshotResponse.getSnapshotInfo().state(), equalTo(SnapshotState.SUCCESS));
        assertThat(createSnapshotResponse.getSnapshotInfo().totalShards(),
            equalTo(createSnapshotResponse.getSnapshotInfo().successfulShards()));

        logger.info("-->  update repository with mock version");
        assertAcked(client.admin().cluster().preparePutRepository("test-repo")
                .setType("mock").setSettings(
                        Settings.builder()
                                .put("location", repositoryLocation)
                                .put("random", randomAlphaOfLength(10))
                                .put("random_data_file_io_exception_rate", 0.3)));

        // Test restore after index deletion
        logger.info("--> delete index");
        cluster().wipeIndices("test-idx");
        logger.info("--> restore index after deletion");
        final RestoreSnapshotResponse restoreResponse = client.admin().cluster().prepareRestoreSnapshot("test-repo", "test-snap")
                                                                                .setWaitForCompletion(true)
                                                                                .get();

        logger.info("--> total number of simulated failures during restore: [{}]", getFailureCount("test-repo"));
        final RestoreInfo restoreInfo = restoreResponse.getRestoreInfo();
        assertThat(restoreInfo.totalShards(), equalTo(numShards.numPrimaries));

        if (restoreInfo.successfulShards() == restoreInfo.totalShards()) {
            // All shards were restored, we must find the exact number of hits
            assertHitCount(client.prepareSearch("test-idx").setSize(0).get(), 100L);
        } else {
            // One or more shards failed to be restored. This can happen when there is
            // only 1 data node: a shard failed because of the random IO exceptions
            // during restore and then we don't allow the shard to be assigned on the
            // same node again during the same reroute operation. Then another reroute
            // operation is scheduled, but the RestoreInProgressAllocationDecider will
            // block the shard to be assigned again because it failed during restore.
            final ClusterStateResponse clusterStateResponse = client.admin().cluster().prepareState().get();
            assertEquals(1, clusterStateResponse.getState().getNodes().getDataNodes().size());
            assertEquals(restoreInfo.failedShards(),
                clusterStateResponse.getState().getRoutingTable().shardsWithState(ShardRoutingState.UNASSIGNED).size());
        }
    }

    public void testDataFileCorruptionDuringRestore() throws Exception {
        disableRepoConsistencyCheck("This test intentionally leaves a broken repository");

        Path repositoryLocation = randomRepoPath();
        Client client = client();
        logger.info("-->  creating repository");
        assertAcked(client.admin().cluster().preparePutRepository("test-repo")
            .setType("fs").setSettings(Settings.builder().put("location", repositoryLocation)));

        createIndex("test-idx");
        ensureGreen();

        logger.info("--> indexing some data");
        for (int i = 0; i < 100; i++) {
            index("test-idx", "_doc", Integer.toString(i), "foo", "bar" + i);
        }
        refresh();
        assertThat(client.prepareSearch("test-idx").setSize(0).get().getHits().getTotalHits().value, equalTo(100L));

        logger.info("--> snapshot");
        CreateSnapshotResponse createSnapshotResponse = client.admin().cluster()
            .prepareCreateSnapshot("test-repo", "test-snap").setWaitForCompletion(true).setIndices("test-idx").get();
        assertThat(createSnapshotResponse.getSnapshotInfo().state(), equalTo(SnapshotState.SUCCESS));
        assertThat(createSnapshotResponse.getSnapshotInfo().totalShards(),
            equalTo(createSnapshotResponse.getSnapshotInfo().successfulShards()));

        logger.info("-->  update repository with mock version");
        assertAcked(client.admin().cluster().preparePutRepository("test-repo")
            .setType("mock").setSettings(
                Settings.builder()
                    .put("location", repositoryLocation)
                    .put("random", randomAlphaOfLength(10))
                    .put("use_lucene_corruption", true)
                    .put("max_failure_number", 10000000L)
                    .put("random_data_file_io_exception_rate", 1.0)));

        // Test restore after index deletion
        logger.info("--> delete index");
        cluster().wipeIndices("test-idx");
        logger.info("--> restore corrupt index");
        RestoreSnapshotResponse restoreSnapshotResponse = client.admin().cluster()
            .prepareRestoreSnapshot("test-repo", "test-snap").setMasterNodeTimeout("30s")
            .setWaitForCompletion(true).execute().actionGet();
        assertThat(restoreSnapshotResponse.getRestoreInfo().totalShards(), greaterThan(0));
        assertThat(restoreSnapshotResponse.getRestoreInfo().failedShards(),
            equalTo(restoreSnapshotResponse.getRestoreInfo().totalShards()));
        // we have to delete the index here manually, otherwise the cluster will keep
        // trying to allocate the shards for the index, even though the restore operation
        // is completed and marked as failed, which can lead to nodes having pending
        // cluster states to process in their queue when the test is finished
        cluster().wipeIndices("test-idx");
    }

    /**
     * Test that restoring a snapshot whose files can't be downloaded at all is not stuck or
     * does not hang indefinitely.
     */
    public void testUnrestorableFilesDuringRestore() throws Exception {
        final String indexName = "unrestorable-files";
        final int maxRetries = randomIntBetween(1, 10);

        Settings createIndexSettings = Settings.builder().put(SETTING_ALLOCATION_MAX_RETRY.getKey(), maxRetries).build();

        Settings repositorySettings = Settings.builder()
                                                .put("random", randomAlphaOfLength(10))
                                                .put("max_failure_number", 10000000L)
                                                // No lucene corruptions, we want to test retries
                                                .put("use_lucene_corruption", false)
                                                // Restoring a file will never complete
                                                .put("random_data_file_io_exception_rate", 1.0)
                                                .build();

        Consumer<UnassignedInfo> checkUnassignedInfo = unassignedInfo -> {
            assertThat(unassignedInfo.getReason(), equalTo(UnassignedInfo.Reason.ALLOCATION_FAILED));
            assertThat(unassignedInfo.getNumFailedAllocations(), anyOf(equalTo(maxRetries), equalTo(1)));
        };

        unrestorableUseCase(indexName, createIndexSettings, repositorySettings, Settings.EMPTY, checkUnassignedInfo, () -> {});
    }

    /**
     * Test that restoring an index with shard allocation filtering settings that prevents
     * its allocation does not hang indefinitely.
     */
    public void testUnrestorableIndexDuringRestore() throws Exception {
        final String indexName = "unrestorable-index";
        Settings restoreIndexSettings = Settings.builder().put("index.routing.allocation.include._name", randomAlphaOfLength(5)).build();

        Consumer<UnassignedInfo> checkUnassignedInfo = unassignedInfo -> {
            assertThat(unassignedInfo.getReason(), equalTo(UnassignedInfo.Reason.NEW_INDEX_RESTORED));
        };

        Runnable fixupAction =() -> {
            // remove the shard allocation filtering settings and use the Reroute API to retry the failed shards
            assertAcked(client().admin().indices().prepareUpdateSettings(indexName)
                                                    .setSettings(Settings.builder()
                                                                            .putNull("index.routing.allocation.include._name")
                                                                            .build()));
            assertAcked(client().admin().cluster().prepareReroute().setRetryFailed(true));
        };

        unrestorableUseCase(indexName, Settings.EMPTY, Settings.EMPTY, restoreIndexSettings, checkUnassignedInfo, fixupAction);
    }

    /** Execute the unrestorable test use case **/
    private void unrestorableUseCase(final String indexName,
                                     final Settings createIndexSettings,
                                     final Settings repositorySettings,
                                     final Settings restoreIndexSettings,
                                     final Consumer<UnassignedInfo> checkUnassignedInfo,
                                     final Runnable fixUpAction) throws Exception {
        // create a test repository
        final Path repositoryLocation = randomRepoPath();
        assertAcked(client().admin().cluster().preparePutRepository("test-repo")
                                                .setType("fs")
                                                .setSettings(Settings.builder().put("location", repositoryLocation)));
        // create a test index
        assertAcked(prepareCreate(indexName, Settings.builder().put(createIndexSettings)));

        // index some documents
        final int nbDocs = scaledRandomIntBetween(10, 100);
        for (int i = 0; i < nbDocs; i++) {
            index(indexName, "_doc", Integer.toString(i), "foo", "bar" + i);
        }
        flushAndRefresh(indexName);
        assertThat(client().prepareSearch(indexName).setSize(0).get().getHits().getTotalHits().value, equalTo((long) nbDocs));

        // create a snapshot
        final NumShards numShards = getNumShards(indexName);
        CreateSnapshotResponse snapshotResponse = client().admin().cluster().prepareCreateSnapshot("test-repo", "test-snap")
                                                                            .setWaitForCompletion(true)
                                                                            .setIndices(indexName)
                                                                            .get();

        assertThat(snapshotResponse.getSnapshotInfo().state(), equalTo(SnapshotState.SUCCESS));
        assertThat(snapshotResponse.getSnapshotInfo().successfulShards(), equalTo(numShards.numPrimaries));
        assertThat(snapshotResponse.getSnapshotInfo().failedShards(), equalTo(0));

        // delete the test index
        assertAcked(client().admin().indices().prepareDelete(indexName));

        // update the test repository
        assertAcked(client().admin().cluster().preparePutRepository("test-repo")
                                              .setType("mock")
                                              .setSettings(Settings.builder()
                                                                   .put("location", repositoryLocation)
                                                                   .put(repositorySettings)
                                                                   .build()));

        // attempt to restore the snapshot with the given settings
        RestoreSnapshotResponse restoreResponse = client().admin().cluster().prepareRestoreSnapshot("test-repo", "test-snap")
                                                                            .setIndices(indexName)
                                                                            .setIndexSettings(restoreIndexSettings)
                                                                            .setWaitForCompletion(true)
                                                                            .get();

        // check that all shards failed during restore
        assertThat(restoreResponse.getRestoreInfo().totalShards(), equalTo(numShards.numPrimaries));
        assertThat(restoreResponse.getRestoreInfo().successfulShards(), equalTo(0));

        ClusterStateResponse clusterStateResponse = client().admin().cluster().prepareState().setCustoms(true).setRoutingTable(true).get();

        // check that there is no restore in progress
        RestoreInProgress restoreInProgress = clusterStateResponse.getState().custom(RestoreInProgress.TYPE);
        assertNotNull("RestoreInProgress must be not null", restoreInProgress);
        assertTrue(
            "RestoreInProgress must be empty but found entries in " + restoreInProgress, restoreInProgress.isEmpty());

        // check that the shards have been created but are not assigned
        assertThat(clusterStateResponse.getState().getRoutingTable().allShards(indexName), hasSize(numShards.totalNumShards));

        // check that every primary shard is unassigned
        for (ShardRouting shard : clusterStateResponse.getState().getRoutingTable().allShards(indexName)) {
            if (shard.primary()) {
                assertThat(shard.state(), equalTo(ShardRoutingState.UNASSIGNED));
                assertThat(shard.recoverySource().getType(), equalTo(RecoverySource.Type.SNAPSHOT));
                assertThat(shard.unassignedInfo().getLastAllocationStatus(), equalTo(UnassignedInfo.AllocationStatus.DECIDERS_NO));
                checkUnassignedInfo.accept(shard.unassignedInfo());
            }
        }

        // update the test repository in order to make it work
        assertAcked(client().admin().cluster().preparePutRepository("test-repo")
                                              .setType("fs")
                                              .setSettings(Settings.builder().put("location", repositoryLocation)));

        // execute action to eventually fix the situation
        fixUpAction.run();

        // delete the index and restore again
        assertAcked(client().admin().indices().prepareDelete(indexName));

        restoreResponse = client().admin().cluster().prepareRestoreSnapshot("test-repo", "test-snap").setWaitForCompletion(true).get();
        assertThat(restoreResponse.getRestoreInfo().totalShards(), equalTo(numShards.numPrimaries));
        assertThat(restoreResponse.getRestoreInfo().successfulShards(), equalTo(numShards.numPrimaries));

        // Wait for the shards to be assigned
        ensureGreen(indexName);
        refresh(indexName);

        assertThat(client().prepareSearch(indexName).setSize(0).get().getHits().getTotalHits().value, equalTo((long) nbDocs));
    }

    public void testDeletionOfFailingToRecoverIndexShouldStopRestore() throws Exception {
        Path repositoryLocation = randomRepoPath();
        Client client = client();
        logger.info("-->  creating repository");
        assertAcked(client.admin().cluster().preparePutRepository("test-repo")
                .setType("fs").setSettings(Settings.builder().put("location", repositoryLocation)));

        createIndex("test-idx");
        ensureGreen();

        logger.info("--> indexing some data");
        for (int i = 0; i < 100; i++) {
            index("test-idx", "_doc", Integer.toString(i), "foo", "bar" + i);
        }
        refresh();
        assertThat(client.prepareSearch("test-idx").setSize(0).get().getHits().getTotalHits().value, equalTo(100L));

        logger.info("--> snapshot");
        CreateSnapshotResponse createSnapshotResponse = client.admin().cluster().prepareCreateSnapshot("test-repo", "test-snap")
            .setWaitForCompletion(true).setIndices("test-idx").get();
        assertThat(createSnapshotResponse.getSnapshotInfo().state(), equalTo(SnapshotState.SUCCESS));
        assertThat(createSnapshotResponse.getSnapshotInfo().totalShards(),
            equalTo(createSnapshotResponse.getSnapshotInfo().successfulShards()));

        logger.info("-->  update repository with mock version");
        assertAcked(client.admin().cluster().preparePutRepository("test-repo")
                .setType("mock").setSettings(
                        Settings.builder()
                                .put("location", repositoryLocation)
                                .put("random", randomAlphaOfLength(10))
                                .put("random_data_file_io_exception_rate", 1.0) // Fail completely
                ));

        // Test restore after index deletion
        logger.info("--> delete index");
        cluster().wipeIndices("test-idx");
        logger.info("--> restore index after deletion");
        ActionFuture<RestoreSnapshotResponse> restoreSnapshotResponseFuture =
                client.admin().cluster().prepareRestoreSnapshot("test-repo", "test-snap").setWaitForCompletion(true).execute();

        logger.info("--> wait for the index to appear");
        //  that would mean that recovery process started and failing
        waitForIndex("test-idx", TimeValue.timeValueSeconds(10));

        logger.info("--> delete index");
        cluster().wipeIndices("test-idx");
        logger.info("--> get restore results");
        // Now read restore results and make sure it failed
        RestoreSnapshotResponse restoreSnapshotResponse = restoreSnapshotResponseFuture.actionGet(TimeValue.timeValueSeconds(10));
        assertThat(restoreSnapshotResponse.getRestoreInfo().failedShards(), greaterThan(0));
        assertThat(restoreSnapshotResponse.getRestoreInfo().totalShards(),
            equalTo(restoreSnapshotResponse.getRestoreInfo().failedShards()));

        logger.info("--> restoring working repository");
        assertAcked(client.admin().cluster().preparePutRepository("test-repo")
                .setType("fs").setSettings(Settings.builder().put("location", repositoryLocation)));

        logger.info("--> trying to restore index again");
        restoreSnapshotResponse = client.admin().cluster().prepareRestoreSnapshot("test-repo", "test-snap")
            .setWaitForCompletion(true).execute().actionGet();
        assertThat(restoreSnapshotResponse.getRestoreInfo().totalShards(), greaterThan(0));
        assertThat(restoreSnapshotResponse.getRestoreInfo().failedShards(), equalTo(0));
        SearchResponse countResponse = client.prepareSearch("test-idx").setSize(0).get();
        assertThat(countResponse.getHits().getTotalHits().value, equalTo(100L));
    }

    public void testUnallocatedShards() throws Exception {
        Client client = client();

        logger.info("-->  creating repository");
        assertAcked(client.admin().cluster().preparePutRepository("test-repo")
                .setType("fs").setSettings(Settings.builder()
                        .put("location", randomRepoPath())));

        logger.info("-->  creating index that cannot be allocated");
        prepareCreate("test-idx", 2, Settings.builder().put(IndexMetaData.INDEX_ROUTING_INCLUDE_GROUP_SETTING.getKey() + "tag", "nowhere")
            .put("index.number_of_shards", 3)).setWaitForActiveShards(ActiveShardCount.NONE).get();

        logger.info("--> snapshot");
        CreateSnapshotResponse createSnapshotResponse = client.admin().cluster().prepareCreateSnapshot("test-repo", "test-snap")
            .setWaitForCompletion(true).setIndices("test-idx").get();
        assertThat(createSnapshotResponse.getSnapshotInfo().state(), equalTo(SnapshotState.FAILED));
        assertThat(createSnapshotResponse.getSnapshotInfo().successfulShards(), equalTo(0));
        assertThat(createSnapshotResponse.getSnapshotInfo().totalShards(), equalTo(3));
        assertThat(createSnapshotResponse.getSnapshotInfo().reason(), startsWith("Indices don't have primary shards"));
    }

    public void testDeleteSnapshot() throws Exception {
        final int numberOfSnapshots = between(5, 15);
        Client client = client();

        Path repo = randomRepoPath();
        logger.info("-->  creating repository at {}", repo.toAbsolutePath());
        assertAcked(client.admin().cluster().preparePutRepository("test-repo")
                .setType("fs").setSettings(Settings.builder()
                        .put("location", repo)
                        .put("compress", false)
                        .put("chunk_size", randomIntBetween(100, 1000), ByteSizeUnit.BYTES)));

        createIndex("test-idx");
        ensureGreen();

        int[] numberOfFiles = new int[numberOfSnapshots];
        logger.info("--> creating {} snapshots ", numberOfSnapshots);
        for (int i = 0; i < numberOfSnapshots; i++) {
            for (int j = 0; j < 10; j++) {
                index("test-idx", "_doc", Integer.toString(i * 10 + j), "foo", "bar" + i * 10 + j);
            }
            refresh();
            logger.info("--> snapshot {}", i);
            CreateSnapshotResponse createSnapshotResponse = client.admin().cluster().prepareCreateSnapshot("test-repo", "test-snap-" + i)
                .setWaitForCompletion(true).setIndices("test-idx").get();
            assertThat(createSnapshotResponse.getSnapshotInfo().successfulShards(), greaterThan(0));
            assertThat(createSnapshotResponse.getSnapshotInfo().successfulShards(),
                equalTo(createSnapshotResponse.getSnapshotInfo().totalShards()));
            // Store number of files after each snapshot
            numberOfFiles[i] = numberOfFiles(repo);
        }
        assertThat(client.prepareSearch("test-idx").setSize(0).get().getHits().getTotalHits().value, equalTo(10L * numberOfSnapshots));
        int numberOfFilesBeforeDeletion = numberOfFiles(repo);

        logger.info("--> delete all snapshots except the first one and last one");
        for (int i = 1; i < numberOfSnapshots - 1; i++) {
            client.admin().cluster().prepareDeleteSnapshot("test-repo", "test-snap-" + i).get();
        }

        int numberOfFilesAfterDeletion = numberOfFiles(repo);

        assertThat(numberOfFilesAfterDeletion, lessThan(numberOfFilesBeforeDeletion));

        logger.info("--> delete index");
        cluster().wipeIndices("test-idx");

        logger.info("--> restore index");
        String lastSnapshot = "test-snap-" + (numberOfSnapshots - 1);
        RestoreSnapshotResponse restoreSnapshotResponse = client.admin().cluster().prepareRestoreSnapshot("test-repo", lastSnapshot)
            .setWaitForCompletion(true).execute().actionGet();
        assertThat(restoreSnapshotResponse.getRestoreInfo().totalShards(), greaterThan(0));

        assertThat(client.prepareSearch("test-idx").setSize(0).get().getHits().getTotalHits().value, equalTo(10L * numberOfSnapshots));

        logger.info("--> delete the last snapshot");
        client.admin().cluster().prepareDeleteSnapshot("test-repo", lastSnapshot).get();
        logger.info("--> make sure that number of files is back to what it was when the first snapshot was made, " +
                    "plus one because one backup index-N file should remain");
        assertThat(numberOfFiles(repo), equalTo(numberOfFiles[0] + 1));
    }

    public void testGetSnapshotsNoRepos() {
        ensureGreen();
        GetSnapshotsResponse getSnapshotsResponse = client().admin().cluster()
                .prepareGetSnapshots(new String[]{"_all"})
                .setSnapshots(randomFrom("_all", "*"))
                .get();

        assertTrue(getSnapshotsResponse.getRepositories().isEmpty());
        assertTrue(getSnapshotsResponse.getFailedResponses().isEmpty());
        assertTrue(getSnapshotsResponse.getSuccessfulResponses().isEmpty());
    }

    public void testGetSnapshotsMultipleRepos() throws Exception {
        final Client client = client();

        List<String> snapshotList = new ArrayList<>();
        List<String> repoList = new ArrayList<>();
        Map<String, List<String>> repo2SnapshotNames = new HashMap<>();

        logger.info("--> create an index and index some documents");
        final String indexName = "test-idx";
        assertAcked(prepareCreate(indexName));
        ensureGreen();
        for (int i = 0; i < 10; i++) {
            index(indexName, "_doc", Integer.toString(i), "foo", "bar" + i);
        }
        refresh();

        for (int repoIndex = 0; repoIndex < randomIntBetween(2, 5); repoIndex++) {
            final String repoName = "repo" + repoIndex;
            repoList.add(repoName);
            final Path repoPath = randomRepoPath();
            logger.info("--> create repository with name " + repoName);
            assertAcked(client.admin().cluster().preparePutRepository(repoName)
                    .setType("fs").setSettings(Settings.builder().put("location", repoPath).build()));
            List<String> snapshotNames = new ArrayList<>();
            repo2SnapshotNames.put(repoName, snapshotNames);

            for (int snapshotIndex = 0; snapshotIndex < randomIntBetween(2, 5); snapshotIndex++) {
                final String snapshotName = randomAlphaOfLength(10).toLowerCase(Locale.ROOT);
                snapshotList.add(snapshotName);
                // Wait for at least 1ms to ensure that snapshots can be ordered by timestamp deterministically
                for (final ThreadPool threadPool : internalCluster().getInstances(ThreadPool.class)) {
                    final long startMillis = threadPool.absoluteTimeInMillis();
                    assertBusy(() -> assertThat(threadPool.absoluteTimeInMillis(), greaterThan(startMillis)));
                }
                logger.info("--> create snapshot with index {} and name {} in repository {}", snapshotIndex, snapshotName, repoName);
                CreateSnapshotResponse createSnapshotResponse = client.admin()
                        .cluster()
                        .prepareCreateSnapshot(repoName, snapshotName)
                        .setWaitForCompletion(true)
                        .setIndices(indexName)
                        .get();
                assertThat(createSnapshotResponse.getSnapshotInfo().successfulShards(), greaterThan(0));
                snapshotNames.add(snapshotName);
            }
        }

        logger.info("--> get and verify snapshots");
        GetSnapshotsResponse getSnapshotsResponse = client.admin().cluster()
                .prepareGetSnapshots(randomFrom(new String[]{"_all"}, new String[]{"repo*"}, repoList.toArray(new String[0])))
                .setSnapshots(randomFrom("_all", "*"))
                .get();

        for (Map.Entry<String, List<String>> repo2Names : repo2SnapshotNames.entrySet()) {
            String repo = repo2Names.getKey();
            List<String> snapshotNames = repo2Names.getValue();
            List<SnapshotInfo> snapshots = getSnapshotsResponse.getSnapshots(repo);
            assertEquals(snapshotNames, snapshots.stream().map(s -> s.snapshotId().getName()).collect(Collectors.toList()));
        }

        logger.info("--> specify all snapshot names with ignoreUnavailable=false");
        GetSnapshotsResponse getSnapshotsResponse2 = client.admin().cluster()
                .prepareGetSnapshots(randomFrom("_all", "repo*"))
                .setIgnoreUnavailable(false)
                .setSnapshots(snapshotList.toArray(new String[0]))
                .get();

        for (String repo : repoList) {
            expectThrows(SnapshotMissingException.class, () -> getSnapshotsResponse2.getSnapshots(repo));
        }


        logger.info("--> specify all snapshot names with ignoreUnavailable=true");
        GetSnapshotsResponse getSnapshotsResponse3 = client.admin().cluster()
                .prepareGetSnapshots(randomFrom("_all", "repo*"))
                .setIgnoreUnavailable(true)
                .setSnapshots(snapshotList.toArray(new String[0]))
                .get();

        for (Map.Entry<String, List<String>> repo2Names : repo2SnapshotNames.entrySet()) {
            String repo = repo2Names.getKey();
            List<String> snapshotNames = repo2Names.getValue();
            List<SnapshotInfo> snapshots = getSnapshotsResponse3.getSnapshots(repo);
            assertEquals(snapshotNames, snapshots.stream().map(s -> s.snapshotId().getName()).collect(Collectors.toList()));
        }
    }

    public void testDeleteSnapshotWithMissingIndexAndShardMetadata() throws Exception {
        Client client = client();

        Path repo = randomRepoPath();
        logger.info("-->  creating repository at {}", repo.toAbsolutePath());
        assertAcked(client.admin().cluster().preparePutRepository("test-repo")
                .setType("fs").setSettings(Settings.builder()
                        .put("location", repo)
                        .put("compress", false)
                        .put("chunk_size", randomIntBetween(100, 1000), ByteSizeUnit.BYTES)));

        final String[] indices = {"test-idx-1", "test-idx-2"};
        createIndex(indices);
        logger.info("--> indexing some data");
        indexRandom(true,
                client().prepareIndex("test-idx-1", "_doc").setSource("foo", "bar"),
                client().prepareIndex("test-idx-2", "_doc").setSource("foo", "bar"));

        logger.info("--> creating snapshot");
        CreateSnapshotResponse createSnapshotResponse = client.admin().cluster().prepareCreateSnapshot("test-repo", "test-snap-1")
            .setWaitForCompletion(true).setIndices(indices).get();
        final SnapshotInfo snapshotInfo = createSnapshotResponse.getSnapshotInfo();
        assertThat(snapshotInfo.successfulShards(), greaterThan(0));
        assertThat(snapshotInfo.successfulShards(), equalTo(snapshotInfo.totalShards()));

        RepositoriesService service = internalCluster().getInstance(RepositoriesService.class, internalCluster().getMasterName());
        Repository repository = service.repository("test-repo");

        final Map<String, IndexId> indexIds = getRepositoryData(repository).getIndices();
        final Path indicesPath = repo.resolve("indices");

        logger.info("--> delete index metadata and shard metadata");
        for (String index : indices) {
            Path shardZero = indicesPath.resolve(indexIds.get(index).getId()).resolve("0");
            if (randomBoolean()) {
                Files.delete(shardZero.resolve("index-0"));
            }
            Files.delete(shardZero.resolve("snap-" + snapshotInfo.snapshotId().getUUID() + ".dat"));
        }

        logger.info("--> delete snapshot");
        client.admin().cluster().prepareDeleteSnapshot("test-repo", "test-snap-1").get();

        logger.info("--> make sure snapshot doesn't exist");

        expectThrows(SnapshotMissingException.class, () -> client.admin().cluster().prepareGetSnapshots("test-repo")
                .addSnapshots("test-snap-1").get().getSnapshots("test-repo"));

        for (String index : indices) {
            assertTrue(Files.notExists(indicesPath.resolve(indexIds.get(index).getId())));
        }
    }

    public void testDeleteSnapshotWithMissingMetadata() throws Exception {
        Client client = client();

        Path repo = randomRepoPath();
        logger.info("-->  creating repository at {}", repo.toAbsolutePath());
        assertAcked(client.admin().cluster().preparePutRepository("test-repo")
                .setType("fs").setSettings(Settings.builder()
                        .put("location", repo)
                        .put("compress", false)
                        .put("chunk_size", randomIntBetween(100, 1000), ByteSizeUnit.BYTES)));

        createIndex("test-idx-1", "test-idx-2");
        logger.info("--> indexing some data");
        indexRandom(true,
                client().prepareIndex("test-idx-1", "_doc").setSource("foo", "bar"),
                client().prepareIndex("test-idx-2", "_doc").setSource("foo", "bar"));

        logger.info("--> creating snapshot");
        CreateSnapshotResponse createSnapshotResponse = client.admin().cluster().prepareCreateSnapshot("test-repo", "test-snap-1")
            .setWaitForCompletion(true).setIndices("test-idx-*").get();
        assertThat(createSnapshotResponse.getSnapshotInfo().successfulShards(), greaterThan(0));
        assertThat(createSnapshotResponse.getSnapshotInfo().successfulShards(),
            equalTo(createSnapshotResponse.getSnapshotInfo().totalShards()));

        logger.info("--> delete global state metadata");
        Path metadata = repo.resolve("meta-" + createSnapshotResponse.getSnapshotInfo().snapshotId().getUUID() + ".dat");
        Files.delete(metadata);

        logger.info("--> delete snapshot");
        client.admin().cluster().prepareDeleteSnapshot("test-repo", "test-snap-1").get();

        logger.info("--> make sure snapshot doesn't exist");
        expectThrows(SnapshotMissingException.class, () -> client.admin().cluster().prepareGetSnapshots("test-repo")
                .addSnapshots("test-snap-1").get().getSnapshots("test-repo"));
    }

    public void testDeleteSnapshotWithCorruptedSnapshotFile() throws Exception {
        Client client = client();

        Path repo = randomRepoPath();
        logger.info("-->  creating repository at {}", repo.toAbsolutePath());
        assertAcked(client.admin().cluster().preparePutRepository("test-repo")
                .setType("fs").setSettings(Settings.builder()
                        .put("location", repo)
                        .put("compress", false)
                        .put("chunk_size", randomIntBetween(100, 1000), ByteSizeUnit.BYTES)));

        createIndex("test-idx-1", "test-idx-2");
        logger.info("--> indexing some data");
        indexRandom(true,
                client().prepareIndex("test-idx-1", "_doc").setSource("foo", "bar"),
                client().prepareIndex("test-idx-2", "_doc").setSource("foo", "bar"));

        logger.info("--> creating snapshot");
        CreateSnapshotResponse createSnapshotResponse = client.admin().cluster().prepareCreateSnapshot("test-repo", "test-snap-1")
            .setWaitForCompletion(true).setIndices("test-idx-*").get();
        assertThat(createSnapshotResponse.getSnapshotInfo().successfulShards(), greaterThan(0));
        assertThat(createSnapshotResponse.getSnapshotInfo().successfulShards(),
            equalTo(createSnapshotResponse.getSnapshotInfo().totalShards()));

        logger.info("--> truncate snapshot file to make it unreadable");
        Path snapshotPath = repo.resolve("snap-" + createSnapshotResponse.getSnapshotInfo().snapshotId().getUUID() + ".dat");
        try(SeekableByteChannel outChan = Files.newByteChannel(snapshotPath, StandardOpenOption.WRITE)) {
            outChan.truncate(randomInt(10));
        }
        logger.info("--> delete snapshot");
        client.admin().cluster().prepareDeleteSnapshot("test-repo", "test-snap-1").get();

        logger.info("--> make sure snapshot doesn't exist");
        expectThrows(SnapshotMissingException.class,
                () -> client.admin().cluster().prepareGetSnapshots("test-repo").addSnapshots("test-snap-1").get().
                        getSnapshots("test-repo"));

        logger.info("--> make sure that we can create the snapshot again");
        createSnapshotResponse = client.admin().cluster().prepareCreateSnapshot("test-repo", "test-snap-1")
            .setWaitForCompletion(true).setIndices("test-idx-*").get();
        assertThat(createSnapshotResponse.getSnapshotInfo().successfulShards(), greaterThan(0));
        assertThat(createSnapshotResponse.getSnapshotInfo().successfulShards(),
            equalTo(createSnapshotResponse.getSnapshotInfo().totalShards()));
    }

    /** Tests that a snapshot with a corrupted global state file can still be deleted */
    public void testDeleteSnapshotWithCorruptedGlobalState() throws Exception {
        final Path repo = randomRepoPath();

        assertAcked(client().admin().cluster().preparePutRepository("test-repo")
            .setType("fs")
            .setSettings(Settings.builder()
                .put("location", repo)
                .put("chunk_size", randomIntBetween(100, 1000), ByteSizeUnit.BYTES)));

        createIndex("test-idx-1", "test-idx-2");
        indexRandom(true,
            client().prepareIndex("test-idx-1", "_doc").setSource("foo", "bar"),
            client().prepareIndex("test-idx-2", "_doc").setSource("foo", "bar"),
            client().prepareIndex("test-idx-2", "_doc").setSource("foo", "bar"));
        flushAndRefresh("test-idx-1", "test-idx-2");

        CreateSnapshotResponse createSnapshotResponse = client().admin().cluster().prepareCreateSnapshot("test-repo", "test-snap")
            .setIncludeGlobalState(true)
            .setWaitForCompletion(true)
            .get();
        SnapshotInfo snapshotInfo = createSnapshotResponse.getSnapshotInfo();
        assertThat(snapshotInfo.successfulShards(), greaterThan(0));
        assertThat(snapshotInfo.successfulShards(), equalTo(snapshotInfo.totalShards()));

        final Path globalStatePath = repo.resolve("meta-" + snapshotInfo.snapshotId().getUUID() + ".dat");
        if (randomBoolean()) {
            // Delete the global state metadata file
            IOUtils.deleteFilesIgnoringExceptions(globalStatePath);
        } else {
            // Truncate the global state metadata file
            try (SeekableByteChannel outChan = Files.newByteChannel(globalStatePath, StandardOpenOption.WRITE)) {
                outChan.truncate(randomInt(10));
            }
        }

        List<SnapshotInfo> snapshotInfos = client().admin().cluster().prepareGetSnapshots("test-repo").get().getSnapshots("test-repo");
        assertThat(snapshotInfos.size(), equalTo(1));
        assertThat(snapshotInfos.get(0).state(), equalTo(SnapshotState.SUCCESS));
        assertThat(snapshotInfos.get(0).snapshotId().getName(), equalTo("test-snap"));

        SnapshotsStatusResponse snapshotStatusResponse =
            client().admin().cluster().prepareSnapshotStatus("test-repo").setSnapshots("test-snap").get();
        assertThat(snapshotStatusResponse.getSnapshots(), hasSize(1));
        assertThat(snapshotStatusResponse.getSnapshots().get(0).getSnapshot().getSnapshotId().getName(), equalTo("test-snap"));

        assertAcked(client().admin().cluster().prepareDeleteSnapshot("test-repo", "test-snap").get());
        expectThrows(SnapshotMissingException.class, () -> client().admin().cluster()
                .prepareGetSnapshots("test-repo").addSnapshots("test-snap").get().getSnapshots("test-repo"));
        assertThrows(client().admin().cluster().prepareSnapshotStatus("test-repo").addSnapshots("test-snap"),
            SnapshotMissingException.class);

        createSnapshotResponse = client().admin().cluster().prepareCreateSnapshot("test-repo", "test-snap")
            .setIncludeGlobalState(true)
            .setWaitForCompletion(true)
            .get();
        snapshotInfo = createSnapshotResponse.getSnapshotInfo();
        assertThat(snapshotInfo.successfulShards(), greaterThan(0));
        assertThat(snapshotInfo.successfulShards(), equalTo(snapshotInfo.totalShards()));
    }

    public void testSnapshotWithMissingShardLevelIndexFile() throws Exception {
        Path repo = randomRepoPath();
        logger.info("-->  creating repository at {}", repo.toAbsolutePath());
        assertAcked(client().admin().cluster().preparePutRepository("test-repo").setType("fs").setSettings(
            Settings.builder().put("location", repo).put("compress", false)));

        createIndex("test-idx-1", "test-idx-2");
        logger.info("--> indexing some data");
        indexRandom(true,
            client().prepareIndex("test-idx-1", "_doc").setSource("foo", "bar"),
            client().prepareIndex("test-idx-2", "_doc").setSource("foo", "bar"));

        logger.info("--> creating snapshot");
        client().admin().cluster().prepareCreateSnapshot("test-repo", "test-snap-1")
            .setWaitForCompletion(true).setIndices("test-idx-*").get();

        logger.info("--> deleting shard level index file");
        try (Stream<Path> files = Files.list(repo.resolve("indices"))) {
            files.forEach(indexPath -> {
                try {
                    Files.delete(indexPath.resolve("0").resolve("index-0"));
                } catch (IOException e) {
                    throw new RuntimeException("Failed to delete expected file", e);
                }
            });
        }

        logger.info("--> creating another snapshot");
        CreateSnapshotResponse createSnapshotResponse =
            client().admin().cluster().prepareCreateSnapshot("test-repo", "test-snap-2")
                .setWaitForCompletion(true).setIndices("test-idx-1").get();
        assertThat(createSnapshotResponse.getSnapshotInfo().successfulShards(), greaterThan(0));
        assertEquals(createSnapshotResponse.getSnapshotInfo().successfulShards(), createSnapshotResponse.getSnapshotInfo().totalShards());

        logger.info("--> restoring the first snapshot, the repository should not have lost any shard data despite deleting index-N, " +
                        "because it should have iterated over the snap-*.data files as backup");
        client().admin().indices().prepareDelete("test-idx-1", "test-idx-2").get();
        RestoreSnapshotResponse restoreSnapshotResponse =
            client().admin().cluster().prepareRestoreSnapshot("test-repo", "test-snap-1").setWaitForCompletion(true).get();
        assertEquals(0, restoreSnapshotResponse.getRestoreInfo().failedShards());
    }

    public void testSnapshotClosedIndex() throws Exception {
        Client client = client();

        logger.info("-->  creating repository");
        assertAcked(client.admin().cluster().preparePutRepository("test-repo")
                .setType("fs").setSettings(Settings.builder()
                        .put("location", randomRepoPath())));

        createIndex("test-idx", "test-idx-closed");
        ensureGreen();
        logger.info("-->  closing index test-idx-closed");
        assertAcked(client.admin().indices().prepareClose("test-idx-closed"));
        ClusterStateResponse stateResponse = client.admin().cluster().prepareState().get();
        assertThat(stateResponse.getState().metaData().index("test-idx-closed").getState(), equalTo(IndexMetaData.State.CLOSE));
        assertThat(stateResponse.getState().routingTable().index("test-idx-closed"), notNullValue());

        logger.info("--> snapshot");
        CreateSnapshotResponse createSnapshotResponse = client.admin().cluster().prepareCreateSnapshot("test-repo", "test-snap")
            .setWaitForCompletion(true).setIndices("test-idx*").get();
        assertThat(createSnapshotResponse.getSnapshotInfo().indices().size(), equalTo(2));
        assertThat(createSnapshotResponse.getSnapshotInfo().shardFailures().size(), equalTo(0));
    }

    public void testRenameOnRestore() throws Exception {
        Client client = client();

        logger.info("-->  creating repository");
        assertAcked(client.admin().cluster().preparePutRepository("test-repo")
                .setType("fs").setSettings(Settings.builder()
                        .put("location", randomRepoPath())));

        createIndex("test-idx-1", "test-idx-2", "test-idx-3");
        ensureGreen();

        assertAcked(client.admin().indices().prepareAliases()
                        .addAlias("test-idx-1", "alias-1", false)
                        .addAlias("test-idx-2", "alias-2", false)
                        .addAlias("test-idx-3", "alias-3", false)
        );

        logger.info("--> indexing some data");
        for (int i = 0; i < 100; i++) {
            index("test-idx-1", "_doc", Integer.toString(i), "foo", "bar" + i);
            index("test-idx-2", "_doc", Integer.toString(i), "foo", "bar" + i);
        }
        refresh();
        assertThat(client.prepareSearch("test-idx-1").setSize(0).get().getHits().getTotalHits().value, equalTo(100L));
        assertThat(client.prepareSearch("test-idx-2").setSize(0).get().getHits().getTotalHits().value, equalTo(100L));

        logger.info("--> snapshot");
        CreateSnapshotResponse createSnapshotResponse = client.admin().cluster().prepareCreateSnapshot("test-repo", "test-snap")
            .setWaitForCompletion(true).setIndices("test-idx-1", "test-idx-2").get();
        assertThat(createSnapshotResponse.getSnapshotInfo().successfulShards(), greaterThan(0));
        assertThat(createSnapshotResponse.getSnapshotInfo().successfulShards(),
            equalTo(createSnapshotResponse.getSnapshotInfo().totalShards()));

        logger.info("--> restore indices with different names");
        RestoreSnapshotResponse restoreSnapshotResponse = client.admin().cluster().prepareRestoreSnapshot("test-repo", "test-snap")
                .setRenamePattern("(.+)").setRenameReplacement("$1-copy").setWaitForCompletion(true).execute().actionGet();
        assertThat(restoreSnapshotResponse.getRestoreInfo().totalShards(), greaterThan(0));

        assertThat(client.prepareSearch("test-idx-1-copy").setSize(0).get().getHits().getTotalHits().value, equalTo(100L));
        assertThat(client.prepareSearch("test-idx-2-copy").setSize(0).get().getHits().getTotalHits().value, equalTo(100L));

        logger.info("--> close just restored indices");
        client.admin().indices().prepareClose("test-idx-1-copy", "test-idx-2-copy").get();

        logger.info("--> and try to restore these indices again");
        restoreSnapshotResponse = client.admin().cluster().prepareRestoreSnapshot("test-repo", "test-snap")
                .setRenamePattern("(.+)").setRenameReplacement("$1-copy").setWaitForCompletion(true).execute().actionGet();
        assertThat(restoreSnapshotResponse.getRestoreInfo().totalShards(), greaterThan(0));

        assertThat(client.prepareSearch("test-idx-1-copy").setSize(0).get().getHits().getTotalHits().value, equalTo(100L));
        assertThat(client.prepareSearch("test-idx-2-copy").setSize(0).get().getHits().getTotalHits().value, equalTo(100L));


        logger.info("--> close indices");
        assertAcked(client.admin().indices().prepareClose("test-idx-1", "test-idx-2-copy"));

        logger.info("--> restore indices with different names");
        restoreSnapshotResponse = client.admin().cluster().prepareRestoreSnapshot("test-repo", "test-snap")
                .setRenamePattern("(.+-2)").setRenameReplacement("$1-copy").setWaitForCompletion(true).execute().actionGet();
        assertThat(restoreSnapshotResponse.getRestoreInfo().totalShards(), greaterThan(0));

        logger.info("--> delete indices");
        cluster().wipeIndices("test-idx-1", "test-idx-1-copy", "test-idx-2", "test-idx-2-copy");

        logger.info("--> try renaming indices using the same name");
        try {
            client.admin().cluster().prepareRestoreSnapshot("test-repo", "test-snap").setRenamePattern("(.+)")
                .setRenameReplacement("same-name").setWaitForCompletion(true).execute().actionGet();
            fail("Shouldn't be here");
        } catch (SnapshotRestoreException ex) {
            // Expected
        }

        logger.info("--> try renaming indices using the same name");
        try {
            client.admin().cluster().prepareRestoreSnapshot("test-repo", "test-snap").setRenamePattern("test-idx-2")
                .setRenameReplacement("test-idx-1").setWaitForCompletion(true).execute().actionGet();
            fail("Shouldn't be here");
        } catch (SnapshotRestoreException ex) {
            // Expected
        }

        logger.info("--> try renaming indices using invalid index name");
        try {
            client.admin().cluster().prepareRestoreSnapshot("test-repo", "test-snap").setIndices("test-idx-1").setRenamePattern(".+")
                .setRenameReplacement("__WRONG__").setWaitForCompletion(true).execute().actionGet();
            fail("Shouldn't be here");
        } catch (InvalidIndexNameException ex) {
            // Expected
        }

        logger.info("--> try renaming indices into existing alias name");
        try {
            client.admin().cluster().prepareRestoreSnapshot("test-repo", "test-snap").setIndices("test-idx-1").setRenamePattern(".+")
                .setRenameReplacement("alias-3").setWaitForCompletion(true).execute().actionGet();
            fail("Shouldn't be here");
        } catch (InvalidIndexNameException ex) {
            // Expected
        }

        logger.info("--> try renaming indices into existing alias of itself");
        try {
            client.admin().cluster().prepareRestoreSnapshot("test-repo", "test-snap").setIndices("test-idx-1").setRenamePattern("test-idx")
                .setRenameReplacement("alias").setWaitForCompletion(true).execute().actionGet();
            fail("Shouldn't be here");
        } catch (SnapshotRestoreException ex) {
            // Expected
        }

        logger.info("--> try renaming indices into existing alias of another restored index");
        try {
            client.admin().cluster().prepareRestoreSnapshot("test-repo", "test-snap").setIndices("test-idx-1", "test-idx-2")
                .setRenamePattern("test-idx-1").setRenameReplacement("alias-2").setWaitForCompletion(true).execute().actionGet();
            fail("Shouldn't be here");
        } catch (SnapshotRestoreException ex) {
            // Expected
        }

        logger.info("--> try renaming indices into existing alias of itself, but don't restore aliases ");
        restoreSnapshotResponse = client.admin().cluster().prepareRestoreSnapshot("test-repo", "test-snap")
                .setIndices("test-idx-1").setRenamePattern("test-idx").setRenameReplacement("alias")
                .setWaitForCompletion(true).setIncludeAliases(false).execute().actionGet();
        assertThat(restoreSnapshotResponse.getRestoreInfo().totalShards(), greaterThan(0));
    }

    public void testMoveShardWhileSnapshotting() throws Exception {
        Client client = client();
        Path repositoryLocation = randomRepoPath();
        logger.info("-->  creating repository");
        assertAcked(client.admin().cluster().preparePutRepository("test-repo")
                .setType("mock").setSettings(
                        Settings.builder()
                                .put("location", repositoryLocation)
                                .put("random", randomAlphaOfLength(10))
                                .put("wait_after_unblock", 200)));

        // Create index on 2 nodes and make sure each node has a primary by setting no replicas
        assertAcked(prepareCreate("test-idx", 2, Settings.builder().put("number_of_replicas", 0)));

        logger.info("--> indexing some data");
        for (int i = 0; i < 100; i++) {
            index("test-idx", "_doc", Integer.toString(i), "foo", "bar" + i);
        }
        refresh();
        assertThat(client.prepareSearch("test-idx").setSize(0).get().getHits().getTotalHits().value, equalTo(100L));

        // Pick one node and block it
        String blockedNode = blockNodeWithIndex("test-repo", "test-idx");

        logger.info("--> snapshot");
        client.admin().cluster().prepareCreateSnapshot("test-repo", "test-snap").setWaitForCompletion(false).setIndices("test-idx").get();

        logger.info("--> waiting for block to kick in");
        waitForBlock(blockedNode, "test-repo", TimeValue.timeValueSeconds(60));

        logger.info("--> execution was blocked on node [{}], moving shards away from this node", blockedNode);
        Settings.Builder excludeSettings = Settings.builder().put("index.routing.allocation.exclude._name", blockedNode);
        client().admin().indices().prepareUpdateSettings("test-idx").setSettings(excludeSettings).get();

        logger.info("--> unblocking blocked node");
        unblockNode("test-repo", blockedNode);
        logger.info("--> waiting for completion");
        SnapshotInfo snapshotInfo = waitForCompletion("test-repo", "test-snap", TimeValue.timeValueSeconds(600));
        logger.info("Number of failed shards [{}]", snapshotInfo.shardFailures().size());
        logger.info("--> done");

        List<SnapshotInfo> snapshotInfos = client().admin().cluster().prepareGetSnapshots("test-repo")
                .setSnapshots("test-snap").get().getSnapshots("test-repo");

        assertThat(snapshotInfos.size(), equalTo(1));
        assertThat(snapshotInfos.get(0).state(), equalTo(SnapshotState.SUCCESS));
        assertThat(snapshotInfos.get(0).shardFailures().size(), equalTo(0));

        logger.info("--> delete index");
        cluster().wipeIndices("test-idx");

        logger.info("--> replace mock repository with real one at the same location");
        assertAcked(client.admin().cluster().preparePutRepository("test-repo")
                .setType("fs").setSettings(Settings.builder().put("location", repositoryLocation)));

        logger.info("--> restore index");
        RestoreSnapshotResponse restoreSnapshotResponse = client.admin().cluster().prepareRestoreSnapshot("test-repo", "test-snap")
            .setWaitForCompletion(true).execute().actionGet();
        assertThat(restoreSnapshotResponse.getRestoreInfo().totalShards(), greaterThan(0));

        assertThat(client.prepareSearch("test-idx").setSize(0).get().getHits().getTotalHits().value, equalTo(100L));
    }

    public void testDeleteRepositoryWhileSnapshotting() throws Exception {
        disableRepoConsistencyCheck("This test uses a purposely broken repository so it would fail consistency checks");
        Client client = client();
        Path repositoryLocation = randomRepoPath();
        logger.info("-->  creating repository");
        AcknowledgedResponse putRepositoryResponse = client.admin().cluster().preparePutRepository("test-repo")
                .setType("mock").setSettings(
                        Settings.builder()
                                .put("location", repositoryLocation)
                                .put("random", randomAlphaOfLength(10))
                                .put("wait_after_unblock", 200)
                ).get();
        assertThat(putRepositoryResponse.isAcknowledged(), equalTo(true));

        // Create index on 2 nodes and make sure each node has a primary by setting no replicas
        assertAcked(prepareCreate("test-idx", 2, Settings.builder().put("number_of_replicas", 0)));

        logger.info("--> indexing some data");
        for (int i = 0; i < 100; i++) {
            index("test-idx", "_doc", Integer.toString(i), "foo", "bar" + i);
        }
        refresh();
        assertThat(client.prepareSearch("test-idx").setSize(0).get().getHits().getTotalHits().value, equalTo(100L));

        // Pick one node and block it
        String blockedNode = blockNodeWithIndex("test-repo", "test-idx");

        logger.info("--> snapshot");
        client.admin().cluster().prepareCreateSnapshot("test-repo", "test-snap").setWaitForCompletion(false).setIndices("test-idx").get();

        logger.info("--> waiting for block to kick in");
        waitForBlock(blockedNode, "test-repo", TimeValue.timeValueSeconds(60));

        logger.info("--> execution was blocked on node [{}], trying to delete repository", blockedNode);

        try {
            client.admin().cluster().prepareDeleteRepository("test-repo").execute().get();
            fail("shouldn't be able to delete in-use repository");
        } catch (Exception ex) {
            logger.info("--> in-use repository deletion failed");
        }

        logger.info("--> trying to move repository to another location");
        try {
            client.admin().cluster().preparePutRepository("test-repo")
                    .setType("fs").setSettings(Settings.builder().put("location", repositoryLocation.resolve("test"))
            ).get();
            fail("shouldn't be able to replace in-use repository");
        } catch (Exception ex) {
            logger.info("--> in-use repository replacement failed");
        }

        logger.info("--> trying to create a repository with different name");
        assertAcked(client.admin().cluster().preparePutRepository("test-repo-2")
                .setVerify(false) // do not do verification itself as snapshot threads could be fully blocked
                .setType("fs").setSettings(Settings.builder().put("location", repositoryLocation.resolve("test"))));

        logger.info("--> unblocking blocked node");
        unblockNode("test-repo", blockedNode);
        logger.info("--> waiting for completion");
        SnapshotInfo snapshotInfo = waitForCompletion("test-repo", "test-snap", TimeValue.timeValueSeconds(600));
        logger.info("Number of failed shards [{}]", snapshotInfo.shardFailures().size());
        logger.info("--> done");

        List<SnapshotInfo> snapshotInfos = client().admin().cluster().prepareGetSnapshots("test-repo")
                .setSnapshots("test-snap").get().getSnapshots("test-repo");

        assertThat(snapshotInfos.size(), equalTo(1));
        assertThat(snapshotInfos.get(0).state(), equalTo(SnapshotState.SUCCESS));
        assertThat(snapshotInfos.get(0).shardFailures().size(), equalTo(0));

        logger.info("--> delete index");
        cluster().wipeIndices("test-idx");

        logger.info("--> replace mock repository with real one at the same location");
        assertAcked(client.admin().cluster().preparePutRepository("test-repo")
                .setType("fs").setSettings(Settings.builder().put("location", repositoryLocation)));

        logger.info("--> restore index");
        RestoreSnapshotResponse restoreSnapshotResponse = client.admin().cluster().prepareRestoreSnapshot("test-repo", "test-snap")
            .setWaitForCompletion(true).execute().actionGet();
        assertThat(restoreSnapshotResponse.getRestoreInfo().totalShards(), greaterThan(0));

        assertThat(client.prepareSearch("test-idx").setSize(0).get().getHits().getTotalHits().value, equalTo(100L));
    }

    public void testReadonlyRepository() throws Exception {
        Client client = client();
        logger.info("-->  creating repository");
        Path repositoryLocation = randomRepoPath();
        assertAcked(client.admin().cluster().preparePutRepository("test-repo")
                .setType("fs").setSettings(Settings.builder()
                        .put("location", repositoryLocation)
                        .put("compress", randomBoolean())
                        .put("chunk_size", randomIntBetween(100, 1000), ByteSizeUnit.BYTES)));

        createIndex("test-idx");
        ensureGreen();

        logger.info("--> indexing some data");
        for (int i = 0; i < 100; i++) {
            index("test-idx", "_doc", Integer.toString(i), "foo", "bar" + i);
        }
        refresh();

        logger.info("--> snapshot");
        CreateSnapshotResponse createSnapshotResponse = client.admin().cluster().prepareCreateSnapshot("test-repo", "test-snap")
            .setWaitForCompletion(true).setIndices("test-idx").get();
        assertThat(createSnapshotResponse.getSnapshotInfo().successfulShards(), greaterThan(0));
        assertThat(createSnapshotResponse.getSnapshotInfo().successfulShards(),
            equalTo(createSnapshotResponse.getSnapshotInfo().totalShards()));

        assertThat(client.admin().cluster().prepareGetSnapshots("test-repo").setSnapshots("test-snap").get()
                .getSnapshots("test-repo").get(0).state(), equalTo(SnapshotState.SUCCESS));

        logger.info("--> delete index");
        cluster().wipeIndices("test-idx");

        logger.info("--> create read-only URL repository");
        assertAcked(client.admin().cluster().preparePutRepository("readonly-repo")
                .setType("fs").setSettings(Settings.builder()
                        .put("location", repositoryLocation)
                        .put("compress", randomBoolean())
                        .put("readonly", true)
                        .put("chunk_size", randomIntBetween(100, 1000), ByteSizeUnit.BYTES)));
        logger.info("--> restore index after deletion");
        RestoreSnapshotResponse restoreSnapshotResponse = client.admin().cluster().prepareRestoreSnapshot("readonly-repo", "test-snap")
            .setWaitForCompletion(true).setIndices("test-idx").execute().actionGet();
        assertThat(restoreSnapshotResponse.getRestoreInfo().totalShards(), greaterThan(0));

        assertThat(client.prepareSearch("test-idx").setSize(0).get().getHits().getTotalHits().value, equalTo(100L));

        logger.info("--> list available shapshots");
        GetSnapshotsResponse getSnapshotsResponse = client.admin().cluster().prepareGetSnapshots("readonly-repo").get();
        assertThat(getSnapshotsResponse.getSnapshots("readonly-repo"), notNullValue());
        assertThat(getSnapshotsResponse.getSnapshots("readonly-repo").size(), equalTo(1));

        logger.info("--> try deleting snapshot");
        assertThrows(client.admin().cluster().prepareDeleteSnapshot("readonly-repo", "test-snap"), RepositoryException.class,
            "cannot delete snapshot from a readonly repository");

        logger.info("--> try making another snapshot");
        assertThrows(client.admin().cluster().prepareCreateSnapshot("readonly-repo", "test-snap-2")
                .setWaitForCompletion(true).setIndices("test-idx"),
            RepositoryException.class,
            "cannot create snapshot in a readonly repository");
    }

    public void testThrottling() throws Exception {
        Client client = client();

        logger.info("-->  creating repository");
        Path repositoryLocation = randomRepoPath();
        boolean throttleSnapshot = randomBoolean();
        boolean throttleRestore = randomBoolean();
        assertAcked(client.admin().cluster().preparePutRepository("test-repo")
                .setType("fs").setSettings(Settings.builder()
                        .put("location", repositoryLocation)
                        .put("compress", randomBoolean())
                        .put("chunk_size", randomIntBetween(1000, 10000), ByteSizeUnit.BYTES)
                        .put("max_restore_bytes_per_sec", throttleRestore ? "10k" : "0")
                        .put("max_snapshot_bytes_per_sec", throttleSnapshot ? "10k" : "0")));

        createIndex("test-idx");
        ensureGreen();

        logger.info("--> indexing some data");
        for (int i = 0; i < 100; i++) {
            index("test-idx", "_doc", Integer.toString(i), "foo", "bar" + i);
        }
        refresh();
        assertThat(client.prepareSearch("test-idx").setSize(0).get().getHits().getTotalHits().value, equalTo(100L));

        logger.info("--> snapshot");
        CreateSnapshotResponse createSnapshotResponse = client.admin().cluster().prepareCreateSnapshot("test-repo", "test-snap")
            .setWaitForCompletion(true).setIndices("test-idx").get();
        assertThat(createSnapshotResponse.getSnapshotInfo().successfulShards(), greaterThan(0));
        assertThat(createSnapshotResponse.getSnapshotInfo().successfulShards(),
            equalTo(createSnapshotResponse.getSnapshotInfo().totalShards()));

        logger.info("--> delete index");
        cluster().wipeIndices("test-idx");

        logger.info("--> restore index");
        RestoreSnapshotResponse restoreSnapshotResponse = client.admin().cluster().prepareRestoreSnapshot("test-repo", "test-snap")
            .setWaitForCompletion(true).execute().actionGet();
        assertThat(restoreSnapshotResponse.getRestoreInfo().totalShards(), greaterThan(0));
        assertThat(client.prepareSearch("test-idx").setSize(0).get().getHits().getTotalHits().value, equalTo(100L));

        long snapshotPause = 0L;
        long restorePause = 0L;
        for (RepositoriesService repositoriesService : internalCluster().getDataNodeInstances(RepositoriesService.class)) {
            snapshotPause += repositoriesService.repository("test-repo").getSnapshotThrottleTimeInNanos();
            restorePause += repositoriesService.repository("test-repo").getRestoreThrottleTimeInNanos();
        }

        if (throttleSnapshot) {
            assertThat(snapshotPause, greaterThan(0L));
        } else {
            assertThat(snapshotPause, equalTo(0L));
        }

        if (throttleRestore) {
            assertThat(restorePause, greaterThan(0L));
        } else {
            assertThat(restorePause, equalTo(0L));
        }
    }

    public void testSnapshotStatus() throws Exception {
        Client client = client();
        Path repositoryLocation = randomRepoPath();
        logger.info("-->  creating repository");
        AcknowledgedResponse putRepositoryResponse = client.admin().cluster().preparePutRepository("test-repo")
                .setType("mock").setSettings(
                        Settings.builder()
                                .put("location", repositoryLocation)
                                .put("random", randomAlphaOfLength(10))
                                .put("wait_after_unblock", 200)
                ).get();
        assertThat(putRepositoryResponse.isAcknowledged(), equalTo(true));

        // Create index on 2 nodes and make sure each node has a primary by setting no replicas
        assertAcked(prepareCreate("test-idx", 2, Settings.builder().put("number_of_replicas", 0)));

        logger.info("--> indexing some data");
        for (int i = 0; i < 100; i++) {
            index("test-idx", "_doc", Integer.toString(i), "foo", "bar" + i);
        }
        refresh();
        assertThat(client.prepareSearch("test-idx").setSize(0).get().getHits().getTotalHits().value, equalTo(100L));

        // Pick one node and block it
        String blockedNode = blockNodeWithIndex("test-repo", "test-idx");

        logger.info("--> snapshot");
        client.admin().cluster().prepareCreateSnapshot("test-repo", "test-snap")
            .setWaitForCompletion(false).setIncludeGlobalState(false).setIndices("test-idx").get();

        logger.info("--> waiting for block to kick in");
        waitForBlock(blockedNode, "test-repo", TimeValue.timeValueSeconds(60));

        logger.info("--> execution was blocked on node [{}], checking snapshot status with specified repository and snapshot",
            blockedNode);
        SnapshotsStatusResponse response = client.admin().cluster().prepareSnapshotStatus("test-repo").execute().actionGet();
        assertThat(response.getSnapshots().size(), equalTo(1));
        SnapshotStatus snapshotStatus = response.getSnapshots().get(0);
        assertThat(snapshotStatus.getState(), equalTo(SnapshotsInProgress.State.STARTED));
        assertThat(snapshotStatus.includeGlobalState(), equalTo(false));

        // We blocked the node during data write operation, so at least one shard snapshot should be in STARTED stage
        assertThat(snapshotStatus.getShardsStats().getStartedShards(), greaterThan(0));
        for (SnapshotIndexShardStatus shardStatus : snapshotStatus.getIndices().get("test-idx")) {
            if (shardStatus.getStage() == SnapshotIndexShardStage.STARTED) {
                assertThat(shardStatus.getNodeId(), notNullValue());
            }
        }

        logger.info("--> checking snapshot status for all currently running and snapshot with empty repository");
        response = client.admin().cluster().prepareSnapshotStatus().execute().actionGet();
        assertThat(response.getSnapshots().size(), equalTo(1));
        snapshotStatus = response.getSnapshots().get(0);
        assertThat(snapshotStatus.getState(), equalTo(SnapshotsInProgress.State.STARTED));
        assertThat(snapshotStatus.includeGlobalState(), equalTo(false));

        // We blocked the node during data write operation, so at least one shard snapshot should be in STARTED stage
        assertThat(snapshotStatus.getShardsStats().getStartedShards(), greaterThan(0));
        for (SnapshotIndexShardStatus shardStatus : snapshotStatus.getIndices().get("test-idx")) {
            if (shardStatus.getStage() == SnapshotIndexShardStage.STARTED) {
                assertThat(shardStatus.getNodeId(), notNullValue());
            }
        }

        logger.info("--> checking that _current returns the currently running snapshot");
        GetSnapshotsResponse getResponse = client.admin().cluster().prepareGetSnapshots("test-repo")
            .setCurrentSnapshot().execute().actionGet();
        assertThat(getResponse.getSnapshots("test-repo").size(), equalTo(1));
        SnapshotInfo snapshotInfo = getResponse.getSnapshots("test-repo").get(0);
        assertThat(snapshotInfo.state(), equalTo(SnapshotState.IN_PROGRESS));

        logger.info("--> unblocking blocked node");
        unblockNode("test-repo", blockedNode);

        snapshotInfo = waitForCompletion("test-repo", "test-snap", TimeValue.timeValueSeconds(600));
        logger.info("Number of failed shards [{}]", snapshotInfo.shardFailures().size());
        logger.info("--> done");


        logger.info("--> checking snapshot status again after snapshot is done");
        response = client.admin().cluster().prepareSnapshotStatus("test-repo").addSnapshots("test-snap").execute().actionGet();
        snapshotStatus = response.getSnapshots().get(0);
        assertThat(snapshotStatus.getIndices().size(), equalTo(1));
        assertThat(snapshotStatus.includeGlobalState(), equalTo(false));

        SnapshotIndexStatus indexStatus = snapshotStatus.getIndices().get("test-idx");
        assertThat(indexStatus, notNullValue());
        assertThat(indexStatus.getShardsStats().getInitializingShards(), equalTo(0));
        assertThat(indexStatus.getShardsStats().getFailedShards(), equalTo(snapshotInfo.failedShards()));
        assertThat(indexStatus.getShardsStats().getDoneShards(), equalTo(snapshotInfo.successfulShards()));
        assertThat(indexStatus.getShards().size(), equalTo(snapshotInfo.totalShards()));

        logger.info("--> checking snapshot status after it is done with empty repository");
        response = client.admin().cluster().prepareSnapshotStatus().execute().actionGet();
        assertThat(response.getSnapshots().size(), equalTo(0));

        logger.info("--> checking that _current no longer returns the snapshot");
        assertThat(client.admin().cluster().prepareGetSnapshots("test-repo").addSnapshots("_current")
                        .execute().actionGet().getSnapshots("test-repo").isEmpty(),
            equalTo(true));

        // test that getting an unavailable snapshot status throws an exception if ignoreUnavailable is false on the request
        SnapshotMissingException ex = expectThrows(SnapshotMissingException.class, () ->
            client.admin().cluster().prepareSnapshotStatus("test-repo").addSnapshots("test-snap-doesnt-exist").get());
        assertEquals("[test-repo:test-snap-doesnt-exist] is missing", ex.getMessage());
        // test that getting an unavailable snapshot status does not throw an exception if ignoreUnavailable is true on the request
        response = client.admin().cluster().prepareSnapshotStatus("test-repo")
                       .addSnapshots("test-snap-doesnt-exist")
                       .setIgnoreUnavailable(true)
                       .get();
        assertTrue(response.getSnapshots().isEmpty());
        // test getting snapshot status for available and unavailable snapshots where ignoreUnavailable is true
        // (available one should be returned)
        response = client.admin().cluster().prepareSnapshotStatus("test-repo")
                       .addSnapshots("test-snap", "test-snap-doesnt-exist")
                       .setIgnoreUnavailable(true)
                       .get();
        assertEquals(1, response.getSnapshots().size());
        assertEquals("test-snap", response.getSnapshots().get(0).getSnapshot().getSnapshotId().getName());
    }

    public void testSnapshotRelocatingPrimary() throws Exception {
        Client client = client();
        logger.info("-->  creating repository");
        assertAcked(client.admin().cluster().preparePutRepository("test-repo")
                .setType("fs").setSettings(Settings.builder()
                        .put("location", randomRepoPath())
                        .put("compress", randomBoolean())
                        .put("chunk_size", randomIntBetween(100, 1000), ByteSizeUnit.BYTES)));

        // Create index on 1 nodes and make sure each node has a primary by setting no replicas
        assertAcked(prepareCreate("test-idx", 1, Settings.builder().put("number_of_replicas", 0)));

        logger.info("--> indexing some data");
        for (int i = 0; i < 100; i++) {
            index("test-idx", "_doc", Integer.toString(i), "foo", "bar" + i);
        }
        refresh();
        assertThat(client.prepareSearch("test-idx").setSize(0).get().getHits().getTotalHits().value, equalTo(100L));

        logger.info("--> start relocations");
        allowNodes("test-idx", internalCluster().numDataNodes());

        logger.info("--> snapshot");
        client.admin().cluster().prepareCreateSnapshot("test-repo", "test-snap").setWaitForCompletion(false).setIndices("test-idx").get();

        logger.info("--> wait for snapshot to complete");
        SnapshotInfo snapshotInfo = waitForCompletion("test-repo", "test-snap", TimeValue.timeValueSeconds(600));
        assertThat(snapshotInfo.state(), equalTo(SnapshotState.SUCCESS));
        assertThat(snapshotInfo.shardFailures().size(), equalTo(0));
        logger.info("--> done");
    }

    public void testSnapshotMoreThanOnce() throws ExecutionException, InterruptedException {
        Client client = client();

        logger.info("-->  creating repository");
        assertAcked(client.admin().cluster().preparePutRepository("test-repo")
                .setType("fs").setSettings(Settings.builder()
                        .put("location", randomRepoPath())
                        .put("compress", randomBoolean())
                        .put("chunk_size", randomIntBetween(100, 1000), ByteSizeUnit.BYTES)));

        // only one shard
        final Settings indexSettings = Settings.builder()
            .put(IndexMetaData.SETTING_NUMBER_OF_SHARDS, 1).build();
        assertAcked(prepareCreate("test").setSettings(indexSettings));
        ensureGreen();
        logger.info("-->  indexing");

        final int numdocs = randomIntBetween(10, 100);
        IndexRequestBuilder[] builders = new IndexRequestBuilder[numdocs];
        for (int i = 0; i < builders.length; i++) {
            builders[i] = client().prepareIndex("test", "_doc", Integer.toString(i)).setSource("foo", "bar" + i);
        }
        indexRandom(true, builders);
        flushAndRefresh();
        assertNoFailures(client().admin().indices().prepareForceMerge("test").setFlush(true).setMaxNumSegments(1).get());

        CreateSnapshotResponse createSnapshotResponseFirst = client.admin().cluster().prepareCreateSnapshot("test-repo", "test")
            .setWaitForCompletion(true).setIndices("test").get();
        assertThat(createSnapshotResponseFirst.getSnapshotInfo().successfulShards(), greaterThan(0));
        assertThat(createSnapshotResponseFirst.getSnapshotInfo().successfulShards(),
            equalTo(createSnapshotResponseFirst.getSnapshotInfo().totalShards()));
        assertThat(client.admin().cluster().prepareGetSnapshots("test-repo").setSnapshots("test").get()
                .getSnapshots("test-repo").get(0).state(), equalTo(SnapshotState.SUCCESS));
        {
            SnapshotStatus snapshotStatus = client.admin().cluster().prepareSnapshotStatus("test-repo")
                .setSnapshots("test").get().getSnapshots().get(0);
            List<SnapshotIndexShardStatus> shards = snapshotStatus.getShards();
            for (SnapshotIndexShardStatus status : shards) {
                assertThat(status.getStats().getProcessedFileCount(), greaterThan(1));
            }
        }

        CreateSnapshotResponse createSnapshotResponseSecond = client.admin().cluster().prepareCreateSnapshot("test-repo", "test-1")
            .setWaitForCompletion(true).setIndices("test").get();
        assertThat(createSnapshotResponseSecond.getSnapshotInfo().successfulShards(), greaterThan(0));
        assertThat(createSnapshotResponseSecond.getSnapshotInfo().successfulShards(),
            equalTo(createSnapshotResponseSecond.getSnapshotInfo().totalShards()));
        assertThat(client.admin().cluster().prepareGetSnapshots("test-repo").setSnapshots("test-1").get()
                .getSnapshots("test-repo").get(0).state(), equalTo(SnapshotState.SUCCESS));
        {
            SnapshotStatus snapshotStatus = client.admin().cluster().prepareSnapshotStatus("test-repo")
                .setSnapshots("test-1").get().getSnapshots().get(0);
            List<SnapshotIndexShardStatus> shards = snapshotStatus.getShards();
            for (SnapshotIndexShardStatus status : shards) {
                assertThat(status.getStats().getProcessedFileCount(), equalTo(0));
            }
        }

        client().prepareDelete("test", "_doc", "1").get();
        CreateSnapshotResponse createSnapshotResponseThird = client.admin().cluster().prepareCreateSnapshot("test-repo", "test-2")
            .setWaitForCompletion(true).setIndices("test").get();
        assertThat(createSnapshotResponseThird.getSnapshotInfo().successfulShards(), greaterThan(0));
        assertThat(createSnapshotResponseThird.getSnapshotInfo().successfulShards(),
            equalTo(createSnapshotResponseThird.getSnapshotInfo().totalShards()));
        assertThat(client.admin().cluster().prepareGetSnapshots("test-repo").setSnapshots("test-2").get()
                .getSnapshots("test-repo").get(0).state(), equalTo(SnapshotState.SUCCESS));
        {
            SnapshotStatus snapshotStatus = client.admin().cluster().prepareSnapshotStatus("test-repo")
                .setSnapshots("test-2").get().getSnapshots().get(0);
            Settings settings = client.admin().indices().prepareGetSettings("test").get().getIndexToSettings().get("test");
            List<SnapshotIndexShardStatus> shards = snapshotStatus.getShards();
            for (SnapshotIndexShardStatus status : shards) {
                // we flush before the snapshot such that we have to process the segments_N files plus the .del file
                if (INDEX_SOFT_DELETES_SETTING.get(settings)) {
                    // soft-delete generates DV files.
                    assertThat(status.getStats().getProcessedFileCount(), greaterThan(2));
                } else {
                    assertThat(status.getStats().getProcessedFileCount(), equalTo(2));
                }
            }
        }
    }

    public void testChangeSettingsOnRestore() throws Exception {
        Client client = client();

        logger.info("-->  creating repository");
        assertAcked(client.admin().cluster().preparePutRepository("test-repo")
                .setType("fs").setSettings(Settings.builder()
                        .put("location", randomRepoPath())
                        .put("compress", randomBoolean())
                        .put("chunk_size", randomIntBetween(100, 1000), ByteSizeUnit.BYTES)));

        logger.info("--> create test index with case-preserving search analyzer");

        Settings.Builder indexSettings = Settings.builder()
                .put(indexSettings())
                .put(SETTING_NUMBER_OF_REPLICAS, between(0, 1))
                .put(INDEX_REFRESH_INTERVAL_SETTING.getKey(), "10s")
                .put("index.analysis.analyzer.my_analyzer.type", "custom")
                .put("index.analysis.analyzer.my_analyzer.tokenizer", "standard");

        assertAcked(prepareCreate("test-idx", 2, indexSettings));

        int numberOfShards = getNumShards("test-idx").numPrimaries;
        assertAcked(client().admin().indices().preparePutMapping("test-idx").setType("type1")
            .setSource("field1", "type=text,analyzer=standard,search_analyzer=my_analyzer"));
        final int numdocs = randomIntBetween(10, 100);
        IndexRequestBuilder[] builders = new IndexRequestBuilder[numdocs];
        for (int i = 0; i < builders.length; i++) {
            builders[i] = client().prepareIndex("test-idx", "type1", Integer.toString(i)).setSource("field1", "Foo bar " + i);
        }
        indexRandom(true, builders);
        flushAndRefresh();

        assertHitCount(client.prepareSearch("test-idx").setSize(0).setQuery(matchQuery("field1", "foo")).get(), numdocs);
        assertHitCount(client.prepareSearch("test-idx").setSize(0).setQuery(matchQuery("field1", "Foo")).get(), 0);
        assertHitCount(client.prepareSearch("test-idx").setSize(0).setQuery(matchQuery("field1", "bar")).get(), numdocs);

        logger.info("--> snapshot it");
        CreateSnapshotResponse createSnapshotResponse = client.admin().cluster().prepareCreateSnapshot("test-repo", "test-snap")
            .setWaitForCompletion(true).setIndices("test-idx").get();
        assertThat(createSnapshotResponse.getSnapshotInfo().successfulShards(), greaterThan(0));
        assertThat(createSnapshotResponse.getSnapshotInfo().successfulShards(),
            equalTo(createSnapshotResponse.getSnapshotInfo().totalShards()));

        logger.info("--> delete the index and recreate it while changing refresh interval and analyzer");
        cluster().wipeIndices("test-idx");

        Settings newIndexSettings = Settings.builder()
                .put("refresh_interval", "5s")
                .put("index.analysis.analyzer.my_analyzer.type", "standard")
                .build();

        Settings newIncorrectIndexSettings = Settings.builder()
                .put(newIndexSettings)
                .put(SETTING_NUMBER_OF_SHARDS, numberOfShards + 100)
                .build();

        logger.info("--> try restoring while changing the number of shards - should fail");
        assertThrows(client.admin().cluster()
                .prepareRestoreSnapshot("test-repo", "test-snap")
                .setIgnoreIndexSettings("index.analysis.*")
                .setIndexSettings(newIncorrectIndexSettings)
                .setWaitForCompletion(true), SnapshotRestoreException.class);

        logger.info("--> try restoring while changing the number of replicas to a negative number - should fail");
        Settings newIncorrectReplicasIndexSettings = Settings.builder()
            .put(newIndexSettings)
            .put(SETTING_NUMBER_OF_REPLICAS.substring(IndexMetaData.INDEX_SETTING_PREFIX.length()), randomIntBetween(-10, -1))
            .build();
        assertThrows(client.admin().cluster()
            .prepareRestoreSnapshot("test-repo", "test-snap")
            .setIgnoreIndexSettings("index.analysis.*")
            .setIndexSettings(newIncorrectReplicasIndexSettings)
            .setWaitForCompletion(true), IllegalArgumentException.class);

        logger.info("--> restore index with correct settings from the snapshot");
        RestoreSnapshotResponse restoreSnapshotResponse = client.admin().cluster()
                .prepareRestoreSnapshot("test-repo", "test-snap")
                .setIgnoreIndexSettings("index.analysis.*")
                .setIndexSettings(newIndexSettings)
                .setWaitForCompletion(true).execute().actionGet();
        assertThat(restoreSnapshotResponse.getRestoreInfo().totalShards(), greaterThan(0));

        logger.info("--> assert that correct settings are restored");
        GetSettingsResponse getSettingsResponse = client.admin().indices().prepareGetSettings("test-idx").execute().actionGet();
        assertThat(getSettingsResponse.getSetting("test-idx", INDEX_REFRESH_INTERVAL_SETTING.getKey()), equalTo("5s"));
        // Make sure that number of shards didn't change
        assertThat(getSettingsResponse.getSetting("test-idx", SETTING_NUMBER_OF_SHARDS), equalTo("" + numberOfShards));
        assertThat(getSettingsResponse.getSetting("test-idx", "index.analysis.analyzer.my_analyzer.type"), equalTo("standard"));

        assertHitCount(client.prepareSearch("test-idx").setSize(0).setQuery(matchQuery("field1", "Foo")).get(), numdocs);
        assertHitCount(client.prepareSearch("test-idx").setSize(0).setQuery(matchQuery("field1", "bar")).get(), numdocs);

        logger.info("--> delete the index and recreate it while deleting all index settings");
        cluster().wipeIndices("test-idx");

        logger.info("--> restore index with correct settings from the snapshot");
        restoreSnapshotResponse = client.admin().cluster()
                .prepareRestoreSnapshot("test-repo", "test-snap")
                .setIgnoreIndexSettings("*") // delete everything we can delete
                .setIndexSettings(newIndexSettings)
                .setWaitForCompletion(true).execute().actionGet();
        assertThat(restoreSnapshotResponse.getRestoreInfo().totalShards(), greaterThan(0));

        logger.info("--> assert that correct settings are restored and index is still functional");
        getSettingsResponse = client.admin().indices().prepareGetSettings("test-idx").execute().actionGet();
        assertThat(getSettingsResponse.getSetting("test-idx", INDEX_REFRESH_INTERVAL_SETTING.getKey()), equalTo("5s"));
        // Make sure that number of shards didn't change
        assertThat(getSettingsResponse.getSetting("test-idx", SETTING_NUMBER_OF_SHARDS), equalTo("" + numberOfShards));

        assertHitCount(client.prepareSearch("test-idx").setSize(0).setQuery(matchQuery("field1", "Foo")).get(), numdocs);
        assertHitCount(client.prepareSearch("test-idx").setSize(0).setQuery(matchQuery("field1", "bar")).get(), numdocs);
    }

    public void testRecreateBlocksOnRestore() throws Exception {
        Client client = client();

        logger.info("-->  creating repository");
        assertAcked(client.admin().cluster().preparePutRepository("test-repo")
                .setType("fs").setSettings(Settings.builder()
                        .put("location", randomRepoPath())
                        .put("compress", randomBoolean())
                        .put("chunk_size", randomIntBetween(100, 1000), ByteSizeUnit.BYTES)));

        Settings.Builder indexSettings = Settings.builder()
                .put(indexSettings())
                .put(SETTING_NUMBER_OF_REPLICAS, between(0, 1))
                .put(INDEX_REFRESH_INTERVAL_SETTING.getKey(), "10s");

        logger.info("--> create index");
        assertAcked(prepareCreate("test-idx", 2, indexSettings));

        try {
            List<String> initialBlockSettings = randomSubsetOf(randomInt(3),
                    IndexMetaData.SETTING_BLOCKS_WRITE, IndexMetaData.SETTING_BLOCKS_METADATA, IndexMetaData.SETTING_READ_ONLY);
            Settings.Builder initialSettingsBuilder = Settings.builder();
            for (String blockSetting : initialBlockSettings) {
                initialSettingsBuilder.put(blockSetting, true);
            }
            Settings initialSettings = initialSettingsBuilder.build();
            logger.info("--> using initial block settings {}", initialSettings);

            if (!initialSettings.isEmpty()) {
                logger.info("--> apply initial blocks to index");
                client().admin().indices().prepareUpdateSettings("test-idx").setSettings(initialSettingsBuilder).get();
            }

            logger.info("--> snapshot index");
            CreateSnapshotResponse createSnapshotResponse = client.admin().cluster().prepareCreateSnapshot("test-repo", "test-snap")
                    .setWaitForCompletion(true).setIndices("test-idx").get();
            assertThat(createSnapshotResponse.getSnapshotInfo().successfulShards(), greaterThan(0));
            assertThat(createSnapshotResponse.getSnapshotInfo().successfulShards(),
                equalTo(createSnapshotResponse.getSnapshotInfo().totalShards()));

            logger.info("--> remove blocks and delete index");
            disableIndexBlock("test-idx", IndexMetaData.SETTING_BLOCKS_METADATA);
            disableIndexBlock("test-idx", IndexMetaData.SETTING_READ_ONLY);
            disableIndexBlock("test-idx", IndexMetaData.SETTING_BLOCKS_WRITE);
            disableIndexBlock("test-idx", IndexMetaData.SETTING_BLOCKS_READ);
            cluster().wipeIndices("test-idx");

            logger.info("--> restore index with additional block changes");
            List<String> changeBlockSettings = randomSubsetOf(randomInt(4),
                    IndexMetaData.SETTING_BLOCKS_METADATA, IndexMetaData.SETTING_BLOCKS_WRITE,
                    IndexMetaData.SETTING_READ_ONLY, IndexMetaData.SETTING_BLOCKS_READ);
            Settings.Builder changedSettingsBuilder = Settings.builder();
            for (String blockSetting : changeBlockSettings) {
                changedSettingsBuilder.put(blockSetting, randomBoolean());
            }
            Settings changedSettings = changedSettingsBuilder.build();
            logger.info("--> applying changed block settings {}", changedSettings);

            RestoreSnapshotResponse restoreSnapshotResponse = client.admin().cluster()
                    .prepareRestoreSnapshot("test-repo", "test-snap")
                    .setIndexSettings(changedSettings)
                    .setWaitForCompletion(true).execute().actionGet();
            assertThat(restoreSnapshotResponse.getRestoreInfo().totalShards(), greaterThan(0));

            ClusterBlocks blocks = client.admin().cluster().prepareState().clear().setBlocks(true).get().getState().blocks();
            // compute current index settings (as we cannot query them if they contain SETTING_BLOCKS_METADATA)
            Settings mergedSettings = Settings.builder()
                    .put(initialSettings)
                    .put(changedSettings)
                    .build();
            logger.info("--> merged block settings {}", mergedSettings);

            logger.info("--> checking consistency between settings and blocks");
            assertThat(mergedSettings.getAsBoolean(IndexMetaData.SETTING_BLOCKS_METADATA, false),
                    is(blocks.hasIndexBlock("test-idx", IndexMetaData.INDEX_METADATA_BLOCK)));
            assertThat(mergedSettings.getAsBoolean(IndexMetaData.SETTING_BLOCKS_READ, false),
                    is(blocks.hasIndexBlock("test-idx", IndexMetaData.INDEX_READ_BLOCK)));
            assertThat(mergedSettings.getAsBoolean(IndexMetaData.SETTING_BLOCKS_WRITE, false),
                    is(blocks.hasIndexBlock("test-idx", IndexMetaData.INDEX_WRITE_BLOCK)));
            assertThat(mergedSettings.getAsBoolean(IndexMetaData.SETTING_READ_ONLY, false),
                    is(blocks.hasIndexBlock("test-idx", IndexMetaData.INDEX_READ_ONLY_BLOCK)));
        } finally {
            logger.info("--> cleaning up blocks");
            disableIndexBlock("test-idx", IndexMetaData.SETTING_BLOCKS_METADATA);
            disableIndexBlock("test-idx", IndexMetaData.SETTING_READ_ONLY);
            disableIndexBlock("test-idx", IndexMetaData.SETTING_BLOCKS_WRITE);
            disableIndexBlock("test-idx", IndexMetaData.SETTING_BLOCKS_READ);
        }
    }

    public void testCloseOrDeleteIndexDuringSnapshot() throws Exception {
        disableRepoConsistencyCheck("This test intentionally leaves a broken repository");

        Client client = client();

        boolean allowPartial = randomBoolean();
        logger.info("-->  creating repository");

        // only block on repo init if we have partial snapshot or we run into deadlock when acquiring shard locks for index deletion/closing
        boolean initBlocking = allowPartial || randomBoolean();
        if (initBlocking) {
            assertAcked(client.admin().cluster().preparePutRepository("test-repo")
                .setType("mock").setSettings(Settings.builder()
                    .put("location", randomRepoPath())
                    .put("compress", randomBoolean())
                    .put("chunk_size", randomIntBetween(100, 1000), ByteSizeUnit.BYTES)
                    .put("block_on_init", true)
                ));
        } else {
            assertAcked(client.admin().cluster().preparePutRepository("test-repo")
                .setType("mock").setSettings(Settings.builder()
                    .put("location", randomRepoPath())
                    .put("compress", randomBoolean())
                    .put("chunk_size", randomIntBetween(100, 1000), ByteSizeUnit.BYTES)
                    .put("block_on_data", true)
                ));
        }

        createIndex("test-idx-1", "test-idx-2", "test-idx-3");
        ensureGreen();

        logger.info("--> indexing some data");
        for (int i = 0; i < 100; i++) {
            index("test-idx-1", "_doc", Integer.toString(i), "foo", "bar" + i);
            index("test-idx-2", "_doc", Integer.toString(i), "foo", "baz" + i);
            index("test-idx-3", "_doc", Integer.toString(i), "foo", "baz" + i);
        }
        refresh();
        assertThat(client.prepareSearch("test-idx-1").setSize(0).get().getHits().getTotalHits().value, equalTo(100L));
        assertThat(client.prepareSearch("test-idx-2").setSize(0).get().getHits().getTotalHits().value, equalTo(100L));
        assertThat(client.prepareSearch("test-idx-3").setSize(0).get().getHits().getTotalHits().value, equalTo(100L));

        logger.info("--> snapshot allow partial {}", allowPartial);
        ActionFuture<CreateSnapshotResponse> future = client.admin().cluster().prepareCreateSnapshot("test-repo", "test-snap")
            .setIndices("test-idx-*").setWaitForCompletion(true).setPartial(allowPartial).execute();
        logger.info("--> wait for block to kick in");
        if (initBlocking) {
            waitForBlock(internalCluster().getMasterName(), "test-repo", TimeValue.timeValueMinutes(1));
        } else {
            waitForBlockOnAnyDataNode("test-repo", TimeValue.timeValueMinutes(1));
        }
        boolean closedOnPartial = false;
        try {
            if (allowPartial) {
                // partial snapshots allow close / delete operations
                if (randomBoolean()) {
                    logger.info("--> delete index while partial snapshot is running");
                    client.admin().indices().prepareDelete("test-idx-1").get();
                } else {
                    logger.info("--> close index while partial snapshot is running");
                    closedOnPartial = true;
                    client.admin().indices().prepareClose("test-idx-1").get();
                }
            } else {
                // non-partial snapshots do not allow close / delete operations on indices where snapshot has not been completed
                if (randomBoolean()) {
                    try {
                        logger.info("--> delete index while non-partial snapshot is running");
                        client.admin().indices().prepareDelete("test-idx-1").get();
                        fail("Expected deleting index to fail during snapshot");
                    } catch (SnapshotInProgressException e) {
                        assertThat(e.getMessage(), containsString("Cannot delete indices that are being snapshotted: [[test-idx-1/"));
                    }
                } else {
                    try {
                        logger.info("--> close index while non-partial snapshot is running");
                        client.admin().indices().prepareClose("test-idx-1").get();
                        fail("Expected closing index to fail during snapshot");
                    } catch (SnapshotInProgressException e) {
                        assertThat(e.getMessage(), containsString("Cannot close indices that are being snapshotted: [[test-idx-1/"));
                    }
                }
            }
        } finally {
            if (initBlocking) {
                logger.info("--> unblock running master node");
                unblockNode("test-repo", internalCluster().getMasterName());
            } else {
                logger.info("--> unblock all data nodes");
                unblockAllDataNodes("test-repo");
            }
        }
        logger.info("--> waiting for snapshot to finish");
        CreateSnapshotResponse createSnapshotResponse = future.get();

        if (allowPartial && closedOnPartial == false) {
            logger.info("Deleted/Closed index during snapshot, but allow partial");
            assertThat(createSnapshotResponse.getSnapshotInfo().state(), equalTo((SnapshotState.PARTIAL)));
            assertThat(createSnapshotResponse.getSnapshotInfo().successfulShards(), greaterThan(0));
            assertThat(createSnapshotResponse.getSnapshotInfo().failedShards(), greaterThan(0));
            assertThat(createSnapshotResponse.getSnapshotInfo().successfulShards(),
                lessThan(createSnapshotResponse.getSnapshotInfo().totalShards()));
        } else {
            logger.info("Snapshot successfully completed");
            assertThat(createSnapshotResponse.getSnapshotInfo().state(), equalTo((SnapshotState.SUCCESS)));
        }
    }

    public void testCloseIndexDuringRestore() throws Exception {
        Client client = client();

        logger.info("-->  creating repository");
        assertAcked(client.admin().cluster().preparePutRepository("test-repo")
            .setType("mock").setSettings(Settings.builder()
                .put("location", randomRepoPath())
                .put("compress", randomBoolean())
                .put("chunk_size", randomIntBetween(100, 1000), ByteSizeUnit.BYTES)
            ));

        createIndex("test-idx-1", "test-idx-2");
        ensureGreen();

        logger.info("--> indexing some data");
        for (int i = 0; i < 100; i++) {
            index("test-idx-1", "_doc", Integer.toString(i), "foo", "bar" + i);
            index("test-idx-2", "_doc", Integer.toString(i), "foo", "baz" + i);
        }
        refresh();
        assertThat(client.prepareSearch("test-idx-1").setSize(0).get().getHits().getTotalHits().value, equalTo(100L));
        assertThat(client.prepareSearch("test-idx-2").setSize(0).get().getHits().getTotalHits().value, equalTo(100L));

        logger.info("--> snapshot");
        assertThat(client.admin().cluster().prepareCreateSnapshot("test-repo", "test-snap")
            .setIndices("test-idx-*").setWaitForCompletion(true).get().getSnapshotInfo().state(), equalTo(SnapshotState.SUCCESS));

        logger.info("--> deleting indices before restoring");
        assertAcked(client.admin().indices().prepareDelete("test-idx-*").get());

        blockAllDataNodes("test-repo");
        logger.info("--> execution will be blocked on all data nodes");

        final ActionFuture<RestoreSnapshotResponse> restoreFut;
        try {
            logger.info("--> start restore");
            restoreFut = client.admin().cluster().prepareRestoreSnapshot("test-repo", "test-snap")
                .setWaitForCompletion(true)
                .execute();

            logger.info("--> waiting for block to kick in");
            waitForBlockOnAnyDataNode("test-repo", TimeValue.timeValueMinutes(1));

            logger.info("--> close index while restore is running");
            try {
                client.admin().indices().prepareClose("test-idx-1").get();
                fail("Expected closing index to fail during restore");
            } catch (IllegalArgumentException e) {
                assertThat(e.getMessage(), containsString("Cannot close indices that are being restored: [[test-idx-1/"));
            }
        } finally {
            // unblock even if the try block fails otherwise we will get bogus failures when we delete all indices in test teardown.
            logger.info("--> unblocking all data nodes");
            unblockAllDataNodes("test-repo");
        }

        logger.info("--> wait for restore to finish");
        RestoreSnapshotResponse restoreSnapshotResponse = restoreFut.get();
        logger.info("--> check that all shards were recovered");
        assertThat(restoreSnapshotResponse.getRestoreInfo().totalShards(), greaterThan(0));
        assertThat(restoreSnapshotResponse.getRestoreInfo().successfulShards(), greaterThan(0));
        assertThat(restoreSnapshotResponse.getRestoreInfo().failedShards(), equalTo(0));
    }

    public void testDeleteSnapshotWhileRestoringFails() throws Exception {
        Client client = client();

        logger.info("-->  creating repository");
        final String repoName = "test-repo";
        assertAcked(client.admin().cluster().preparePutRepository(repoName)
                        .setType("mock")
                        .setSettings(Settings.builder().put("location", randomRepoPath())));

        logger.info("--> creating index");
        final String indexName = "test-idx";
        assertAcked(prepareCreate(indexName).setWaitForActiveShards(ActiveShardCount.ALL));

        logger.info("--> indexing some data");
        for (int i = 0; i < 100; i++) {
            index(indexName, "_doc", Integer.toString(i), "foo", "bar" + i);
        }
        refresh();
        assertThat(client.prepareSearch(indexName).setSize(0).get().getHits().getTotalHits().value, equalTo(100L));

        logger.info("--> take snapshots");
        final String snapshotName = "test-snap";
        assertThat(client.admin().cluster().prepareCreateSnapshot(repoName, snapshotName)
                       .setIndices(indexName).setWaitForCompletion(true).get().getSnapshotInfo().state(), equalTo(SnapshotState.SUCCESS));
        final String snapshotName2 = "test-snap-2";
        assertThat(client.admin().cluster().prepareCreateSnapshot(repoName, snapshotName2)
                       .setIndices(indexName).setWaitForCompletion(true).get().getSnapshotInfo().state(), equalTo(SnapshotState.SUCCESS));

        logger.info("--> delete index before restoring");
        assertAcked(client.admin().indices().prepareDelete(indexName).get());

        logger.info("--> execution will be blocked on all data nodes");
        blockAllDataNodes(repoName);

        final ActionFuture<RestoreSnapshotResponse> restoreFut;
        try {
            logger.info("--> start restore");
            restoreFut = client.admin().cluster().prepareRestoreSnapshot(repoName, snapshotName)
                             .setWaitForCompletion(true)
                             .execute();

            logger.info("--> waiting for block to kick in");
            waitForBlockOnAnyDataNode(repoName, TimeValue.timeValueMinutes(1));

            logger.info("--> try deleting the snapshot while the restore is in progress (should throw an error)");
            ConcurrentSnapshotExecutionException e = expectThrows(ConcurrentSnapshotExecutionException.class, () ->
                client().admin().cluster().prepareDeleteSnapshot(repoName, snapshotName).get());
            assertEquals(repoName, e.getRepositoryName());
            assertEquals(snapshotName, e.getSnapshotName());
            assertThat(e.getMessage(), containsString("cannot delete snapshot during a restore"));

            logger.info("-- try deleting another snapshot while the restore is in progress (should throw an error)");
            e = expectThrows(ConcurrentSnapshotExecutionException.class, () ->
                client().admin().cluster().prepareDeleteSnapshot(repoName, snapshotName2).get());
            assertEquals(repoName, e.getRepositoryName());
            assertEquals(snapshotName2, e.getSnapshotName());
            assertThat(e.getMessage(), containsString("cannot delete snapshot during a restore"));
        } finally {
            // unblock even if the try block fails otherwise we will get bogus failures when we delete all indices in test teardown.
            logger.info("--> unblocking all data nodes");
            unblockAllDataNodes(repoName);
        }

        logger.info("--> wait for restore to finish");
        restoreFut.get();
    }

    public void testDeleteOrphanSnapshot() throws Exception {
        Client client = client();

        logger.info("-->  creating repository");
        final String repositoryName = "test-repo";
        assertAcked(client.admin().cluster().preparePutRepository(repositoryName)
                .setType("mock").setSettings(Settings.builder()
                                .put("location", randomRepoPath())
                                .put("compress", randomBoolean())
                                .put("chunk_size", randomIntBetween(100, 1000), ByteSizeUnit.BYTES)
                ));

        logger.info("--> create the index");
        final String idxName = "test-idx";
        createIndex(idxName);
        ensureGreen();

        ClusterService clusterService = internalCluster().getInstance(ClusterService.class, internalCluster().getMasterName());

        final CountDownLatch countDownLatch = new CountDownLatch(1);

        logger.info("--> snapshot");
        final String snapshotName = "test-snap";
        CreateSnapshotResponse createSnapshotResponse = client.admin().cluster().prepareCreateSnapshot(repositoryName, snapshotName)
            .setWaitForCompletion(true).setIndices(idxName).get();
        assertThat(createSnapshotResponse.getSnapshotInfo().successfulShards(), greaterThan(0));
        assertThat(createSnapshotResponse.getSnapshotInfo().successfulShards(),
            equalTo(createSnapshotResponse.getSnapshotInfo().totalShards()));

        logger.info("--> emulate an orphan snapshot");
        RepositoriesService repositoriesService = internalCluster().getInstance(RepositoriesService.class,
            internalCluster().getMasterName());
        final RepositoryData repositoryData = getRepositoryData(repositoriesService.repository(repositoryName));
        final IndexId indexId = repositoryData.resolveIndexId(idxName);

        clusterService.submitStateUpdateTask("orphan snapshot test", new ClusterStateUpdateTask() {

            @Override
            public ClusterState execute(ClusterState currentState) {
                // Simulate orphan snapshot
                ImmutableOpenMap.Builder<ShardId, ShardSnapshotStatus> shards = ImmutableOpenMap.builder();
                shards.put(new ShardId(idxName, "_na_", 0), new ShardSnapshotStatus("unknown-node", ShardState.ABORTED, "aborted"));
                shards.put(new ShardId(idxName, "_na_", 1), new ShardSnapshotStatus("unknown-node", ShardState.ABORTED, "aborted"));
                shards.put(new ShardId(idxName, "_na_", 2), new ShardSnapshotStatus("unknown-node", ShardState.ABORTED, "aborted"));
                return ClusterState.builder(currentState)
                        .putCustom(SnapshotsInProgress.TYPE, new SnapshotsInProgress(List.of(new Entry(
                                new Snapshot(repositoryName, createSnapshotResponse.getSnapshotInfo().snapshotId()),
                                true,
                                false,
                                State.ABORTED,
                                Collections.singletonList(indexId),
                                System.currentTimeMillis(),
                                repositoryData.getGenId(),
                                shards.build(),
                                SnapshotInfoTests.randomUserMetadata()))))
                        .build();
            }

            @Override
            public void onFailure(String source, Exception e) {
                fail();
            }

            @Override
            public void clusterStateProcessed(String source, ClusterState oldState, final ClusterState newState) {
                countDownLatch.countDown();
            }
        });

        countDownLatch.await();
        logger.info("--> try deleting the orphan snapshot");

        assertAcked(client.admin().cluster().prepareDeleteSnapshot(repositoryName, snapshotName).get("10s"));
    }

<<<<<<< HEAD
    private boolean waitForIndex(final String index, TimeValue timeout) throws InterruptedException {
        return awaitBusy(() -> indexExists(index), timeout.millis(), TimeUnit.MILLISECONDS);
    }

    private boolean waitForRelocationsToStart(final String index, TimeValue timeout) throws InterruptedException {
        return awaitBusy(() -> client().admin().cluster().prepareHealth(index).execute().actionGet().getRelocatingShards() > 0,
=======
    private void waitForIndex(final String index, TimeValue timeout) throws Exception {
        assertBusy(() -> assertTrue(client().admin().indices().prepareExists(index).execute().actionGet().isExists()),
>>>>>>> 668870d0
            timeout.millis(), TimeUnit.MILLISECONDS);
    }

    public void testSnapshotName() throws Exception {
        disableRepoConsistencyCheck("This test does not create any data in the repository");

        final Client client = client();

        logger.info("-->  creating repository");
        assertAcked(client.admin().cluster().preparePutRepository("test-repo")
                .setType("fs").setSettings(Settings.builder()
                        .put("location", randomRepoPath())
                        .put("compress", randomBoolean())
                        .put("chunk_size", randomIntBetween(100, 1000), ByteSizeUnit.BYTES)));

        expectThrows(InvalidSnapshotNameException.class,
                     () -> client.admin().cluster().prepareCreateSnapshot("test-repo", "_foo").get());
        expectThrows(SnapshotMissingException.class,
                () -> client.admin().cluster().prepareGetSnapshots("test-repo").setSnapshots("_foo")
                        .get().getSnapshots("test-repo"));
        expectThrows(SnapshotMissingException.class,
                     () -> client.admin().cluster().prepareDeleteSnapshot("test-repo", "_foo").get());
        expectThrows(SnapshotMissingException.class,
                     () -> client.admin().cluster().prepareSnapshotStatus("test-repo").setSnapshots("_foo").get());
    }

    public void testListCorruptedSnapshot() throws Exception {
        disableRepoConsistencyCheck("This test intentionally leaves a broken repository");

        Client client = client();
        Path repo = randomRepoPath();
        logger.info("-->  creating repository at {}", repo.toAbsolutePath());
        assertAcked(client.admin().cluster().preparePutRepository("test-repo")
                .setType("fs").setSettings(Settings.builder()
                        .put("location", repo)
                        .put("chunk_size", randomIntBetween(100, 1000), ByteSizeUnit.BYTES)));

        createIndex("test-idx-1", "test-idx-2", "test-idx-3");
        logger.info("--> indexing some data");
        indexRandom(true,
                client().prepareIndex("test-idx-1", "_doc").setSource("foo", "bar"),
                client().prepareIndex("test-idx-2", "_doc").setSource("foo", "bar"),
                client().prepareIndex("test-idx-3", "_doc").setSource("foo", "bar"));

        logger.info("--> creating 2 snapshots");
        CreateSnapshotResponse createSnapshotResponse = client.admin().cluster().prepareCreateSnapshot("test-repo", "test-snap-1")
            .setWaitForCompletion(true).setIndices("test-idx-*").get();
        assertThat(createSnapshotResponse.getSnapshotInfo().successfulShards(), greaterThan(0));
        assertThat(createSnapshotResponse.getSnapshotInfo().successfulShards(),
            equalTo(createSnapshotResponse.getSnapshotInfo().totalShards()));

        createSnapshotResponse = client.admin().cluster().prepareCreateSnapshot("test-repo", "test-snap-2").setWaitForCompletion(true)
            .setIndices("test-idx-*").get();
        assertThat(createSnapshotResponse.getSnapshotInfo().successfulShards(), greaterThan(0));
        assertThat(createSnapshotResponse.getSnapshotInfo().successfulShards(),
            equalTo(createSnapshotResponse.getSnapshotInfo().totalShards()));

        logger.info("--> truncate snapshot file to make it unreadable");
        Path snapshotPath = repo.resolve("snap-" + createSnapshotResponse.getSnapshotInfo().snapshotId().getUUID() + ".dat");
        try(SeekableByteChannel outChan = Files.newByteChannel(snapshotPath, StandardOpenOption.WRITE)) {
            outChan.truncate(randomInt(10));
        }

        logger.info("--> get snapshots request should return both snapshots");
        List<SnapshotInfo> snapshotInfos = client.admin().cluster()
                .prepareGetSnapshots("test-repo")
                .setIgnoreUnavailable(true).get().getSnapshots("test-repo");

        assertThat(snapshotInfos.size(), equalTo(1));
        assertThat(snapshotInfos.get(0).state(), equalTo(SnapshotState.SUCCESS));
        assertThat(snapshotInfos.get(0).snapshotId().getName(), equalTo("test-snap-1"));

        final SnapshotException ex = expectThrows(SnapshotException.class, () ->
                client.admin().cluster().prepareGetSnapshots("test-repo").setIgnoreUnavailable(false).get().getSnapshots("test-repo"));
        assertThat(ex.getRepositoryName(), equalTo("test-repo"));
        assertThat(ex.getSnapshotName(), equalTo("test-snap-2"));
    }

    /** Tests that a snapshot with a corrupted global state file can still be restored */
    public void testRestoreSnapshotWithCorruptedGlobalState() throws Exception {
        final Path repo = randomRepoPath();

        assertAcked(client().admin().cluster().preparePutRepository("test-repo")
                    .setType("fs")
                    .setSettings(Settings.builder()
                        .put("location", repo)
                        .put("chunk_size", randomIntBetween(100, 1000), ByteSizeUnit.BYTES)));

        createIndex("test-idx-1", "test-idx-2");
        indexRandom(true,
                client().prepareIndex("test-idx-1", "_doc").setSource("foo", "bar"),
                client().prepareIndex("test-idx-2", "_doc").setSource("foo", "bar"),
                client().prepareIndex("test-idx-2", "_doc").setSource("foo", "bar"));
        flushAndRefresh("test-idx-1", "test-idx-2");

        CreateSnapshotResponse createSnapshotResponse = client().admin().cluster().prepareCreateSnapshot("test-repo", "test-snap")
            .setIncludeGlobalState(true)
            .setWaitForCompletion(true)
            .get();
        final SnapshotInfo snapshotInfo = createSnapshotResponse.getSnapshotInfo();
        assertThat(snapshotInfo.successfulShards(), greaterThan(0));
        assertThat(snapshotInfo.successfulShards(), equalTo(snapshotInfo.totalShards()));

        final Path globalStatePath = repo.resolve("meta-" + snapshotInfo.snapshotId().getUUID() + ".dat");
        try(SeekableByteChannel outChan = Files.newByteChannel(globalStatePath, StandardOpenOption.WRITE)) {
            outChan.truncate(randomInt(10));
        }

        List<SnapshotInfo> snapshotInfos = client().admin().cluster().prepareGetSnapshots("test-repo").get().getSnapshots("test-repo");
        assertThat(snapshotInfos.size(), equalTo(1));
        assertThat(snapshotInfos.get(0).state(), equalTo(SnapshotState.SUCCESS));
        assertThat(snapshotInfos.get(0).snapshotId().getName(), equalTo("test-snap"));

        SnapshotsStatusResponse snapshotStatusResponse =
            client().admin().cluster().prepareSnapshotStatus("test-repo").setSnapshots("test-snap").get();
        assertThat(snapshotStatusResponse.getSnapshots(), hasSize(1));
        assertThat(snapshotStatusResponse.getSnapshots().get(0).getSnapshot().getSnapshotId().getName(), equalTo("test-snap"));

        assertAcked(client().admin().indices().prepareDelete("test-idx-1", "test-idx-2"));

        SnapshotException ex = expectThrows(SnapshotException.class, () -> client().admin().cluster()
            .prepareRestoreSnapshot("test-repo", "test-snap")
            .setRestoreGlobalState(true)
            .setWaitForCompletion(true)
            .get());
        assertThat(ex.getRepositoryName(), equalTo("test-repo"));
        assertThat(ex.getSnapshotName(), equalTo("test-snap"));
        assertThat(ex.getMessage(), containsString("failed to read global metadata"));

        RestoreSnapshotResponse restoreSnapshotResponse = client().admin().cluster().prepareRestoreSnapshot("test-repo", "test-snap")
            .setWaitForCompletion(true)
            .get();
        assertThat(restoreSnapshotResponse.getRestoreInfo().failedShards(), equalTo(0));
        assertThat(restoreSnapshotResponse.getRestoreInfo().successfulShards(), equalTo(snapshotInfo.successfulShards()));

        ensureGreen("test-idx-1", "test-idx-2");
        assertHitCount(client().prepareSearch("test-idx-*").setSize(0).get(), 3);
    }

    /**
     * Tests that a snapshot of multiple indices including one with a corrupted index metadata
     * file can still be used to restore the non corrupted indices
     * */
    public void testRestoreSnapshotWithCorruptedIndexMetadata() throws Exception {
        final Client client = client();
        final Path repo = randomRepoPath();
        final int nbIndices = randomIntBetween(2, 3);

        final Map<String, Integer> nbDocsPerIndex = new HashMap<>();
        for (int i = 0; i < nbIndices; i++) {
            String indexName = "test-idx-" + i;

            assertAcked(prepareCreate(indexName).setSettings(Settings.builder()
                .put(SETTING_NUMBER_OF_SHARDS, Math.min(2, numberOfShards())).put(SETTING_NUMBER_OF_REPLICAS, 0)));

            int nbDocs = randomIntBetween(1, 10);
            nbDocsPerIndex.put(indexName, nbDocs);

            IndexRequestBuilder[] documents = new IndexRequestBuilder[nbDocs];
            for (int j = 0; j < nbDocs; j++) {
                documents[j] = client.prepareIndex(indexName, "_doc").setSource("foo", "bar");
            }
            indexRandom(true, documents);
        }
        flushAndRefresh();

        assertAcked(client().admin().cluster().preparePutRepository("test-repo")
            .setType("fs")
            .setSettings(Settings.builder()
                .put("location", repo)));

        CreateSnapshotResponse createSnapshotResponse = client().admin().cluster().prepareCreateSnapshot("test-repo", "test-snap")
            .setWaitForCompletion(true)
            .get();

        final SnapshotInfo snapshotInfo = createSnapshotResponse.getSnapshotInfo();
        assertThat(snapshotInfo.failedShards(), equalTo(0));
        assertThat(snapshotInfo.successfulShards(), equalTo(snapshotInfo.totalShards()));
        assertThat(snapshotInfo.indices(), hasSize(nbIndices));

        RepositoriesService service = internalCluster().getInstance(RepositoriesService.class, internalCluster().getMasterName());
        Repository repository = service.repository("test-repo");

        final RepositoryData repositoryData = getRepositoryData(repository);
        final Map<String, IndexId> indexIds = repositoryData.getIndices();
        assertThat(indexIds.size(), equalTo(nbIndices));

        // Choose a random index from the snapshot
        final IndexId corruptedIndex = randomFrom(indexIds.values());
        final Path indexMetadataPath = repo.resolve("indices")
            .resolve(corruptedIndex.getId())
            .resolve("meta-" + snapshotInfo.snapshotId().getUUID() + ".dat");

        // Truncate the index metadata file
        try(SeekableByteChannel outChan = Files.newByteChannel(indexMetadataPath, StandardOpenOption.WRITE)) {
            outChan.truncate(randomInt(10));
        }

        List<SnapshotInfo> snapshotInfos = client().admin().cluster().prepareGetSnapshots("test-repo").get().getSnapshots("test-repo");
        assertThat(snapshotInfos.size(), equalTo(1));
        assertThat(snapshotInfos.get(0).state(), equalTo(SnapshotState.SUCCESS));
        assertThat(snapshotInfos.get(0).snapshotId().getName(), equalTo("test-snap"));

        assertAcked(client().admin().indices().prepareDelete(nbDocsPerIndex.keySet().toArray(new String[nbDocsPerIndex.size()])));

        Predicate<String> isRestorableIndex = index -> corruptedIndex.getName().equals(index) == false;

        client().admin().cluster().prepareRestoreSnapshot("test-repo", "test-snap")
            .setIndices(nbDocsPerIndex.keySet().stream().filter(isRestorableIndex).toArray(String[]::new))
            .setRestoreGlobalState(randomBoolean())
            .setWaitForCompletion(true)
            .get();

        ensureGreen();
        for (Map.Entry<String, Integer> entry : nbDocsPerIndex.entrySet()) {
            if (isRestorableIndex.test(entry.getKey())) {
                assertHitCount(client().prepareSearch(entry.getKey()).setSize(0).get(), entry.getValue().longValue());
            }
        }

        assertAcked(client().admin().cluster().prepareDeleteSnapshot("test-repo", snapshotInfo.snapshotId().getName()).get());
    }

    /**
     * Tests that a shard snapshot with a corrupted shard index file can still be used for restore and incremental snapshots.
     */
    public void testSnapshotWithCorruptedShardIndexFile() throws Exception {
        final Client client = client();
        final Path repo = randomRepoPath();
        final String indexName = "test-idx";
        final int nDocs = randomIntBetween(1, 10);

        logger.info("-->  creating index [{}] with [{}] documents in it", indexName, nDocs);
        assertAcked(prepareCreate(indexName).setSettings(Settings.builder()
            .put(SETTING_NUMBER_OF_SHARDS, 1).put(SETTING_NUMBER_OF_REPLICAS, 0)));

        final IndexRequestBuilder[] documents = new IndexRequestBuilder[nDocs];
        for (int j = 0; j < nDocs; j++) {
            documents[j] = client.prepareIndex(indexName, "_doc").setSource("foo", "bar");
        }
        indexRandom(true, documents);
        flushAndRefresh();

        logger.info("-->  creating repository");
        assertAcked(client().admin().cluster().preparePutRepository("test-repo")
            .setType("fs")
            .setSettings(Settings.builder()
                .put("location", repo)));

        final String snapshot1 = "test-snap-1";
        logger.info("-->  creating snapshot [{}]", snapshot1);
        final SnapshotInfo snapshotInfo = client().admin().cluster().prepareCreateSnapshot("test-repo", snapshot1)
            .setWaitForCompletion(true)
            .get()
            .getSnapshotInfo();
        assertThat(snapshotInfo.failedShards(), equalTo(0));
        assertThat(snapshotInfo.successfulShards(), equalTo(snapshotInfo.totalShards()));
        assertThat(snapshotInfo.indices(), hasSize(1));

        RepositoriesService service = internalCluster().getInstance(RepositoriesService.class, internalCluster().getMasterName());
        Repository repository = service.repository("test-repo");

        final RepositoryData repositoryData = getRepositoryData(repository);
        final Map<String, IndexId> indexIds = repositoryData.getIndices();
        assertThat(indexIds.size(), equalTo(1));

        final IndexId corruptedIndex = indexIds.get(indexName);
        final Path shardIndexFile = repo.resolve("indices")
            .resolve(corruptedIndex.getId()).resolve("0")
            .resolve("index-0");

        logger.info("-->  truncating shard index file [{}]", shardIndexFile);
        try (SeekableByteChannel outChan = Files.newByteChannel(shardIndexFile, StandardOpenOption.WRITE)) {
            outChan.truncate(randomInt(10));
        }

        logger.info("-->  verifying snapshot state for [{}]", snapshot1);
        List<SnapshotInfo> snapshotInfos = client().admin().cluster().prepareGetSnapshots("test-repo").get().getSnapshots("test-repo");
        assertThat(snapshotInfos.size(), equalTo(1));
        assertThat(snapshotInfos.get(0).state(), equalTo(SnapshotState.SUCCESS));
        assertThat(snapshotInfos.get(0).snapshotId().getName(), equalTo(snapshot1));

        logger.info("-->  deleting index [{}]", indexName);
        assertAcked(client().admin().indices().prepareDelete(indexName));

        logger.info("-->  restoring snapshot [{}]", snapshot1);
        client().admin().cluster().prepareRestoreSnapshot("test-repo", snapshot1)
            .setRestoreGlobalState(randomBoolean())
            .setWaitForCompletion(true)
            .get();
        ensureGreen();

        assertHitCount(client().prepareSearch(indexName).setSize(0).get(), nDocs);

        logger.info("-->  indexing [{}] more documents into [{}]", nDocs, indexName);
        for (int j = 0; j < nDocs; j++) {
            documents[j] = client.prepareIndex(indexName, "_doc").setSource("foo2", "bar2");
        }
        indexRandom(true, documents);

        final String snapshot2 = "test-snap-2";
        logger.info("-->  creating snapshot [{}]", snapshot2);
        final SnapshotInfo snapshotInfo2 = client().admin().cluster().prepareCreateSnapshot("test-repo", snapshot2)
            .setWaitForCompletion(true)
            .get()
            .getSnapshotInfo();
        assertThat(snapshotInfo2.state(), equalTo(SnapshotState.SUCCESS));
        assertThat(snapshotInfo2.failedShards(), equalTo(0));
        assertThat(snapshotInfo2.successfulShards(), equalTo(snapshotInfo.totalShards()));
        assertThat(snapshotInfo2.indices(), hasSize(1));

        logger.info("-->  deleting index [{}]", indexName);
        assertAcked(client().admin().indices().prepareDelete(indexName));

        logger.info("-->  restoring snapshot [{}]", snapshot2);
        client().admin().cluster().prepareRestoreSnapshot("test-repo", snapshot2)
            .setRestoreGlobalState(randomBoolean())
            .setWaitForCompletion(true)
            .get();

        ensureGreen();

        assertHitCount(client().prepareSearch(indexName).setSize(0).get(), 2 * nDocs);
    }

    public void testCannotCreateSnapshotsWithSameName() throws Exception {
        final String repositoryName = "test-repo";
        final String snapshotName = "test-snap";
        final String indexName = "test-idx";
        final Client client = client();
        final Path repo = randomRepoPath();

        logger.info("-->  creating repository at {}", repo.toAbsolutePath());
        assertAcked(client.admin().cluster().preparePutRepository(repositoryName)
                                            .setType("fs").setSettings(Settings.builder()
                                                            .put("location", repo)
                                                            .put("compress", false)
                                                            .put("chunk_size", randomIntBetween(100, 1000), ByteSizeUnit.BYTES)));
        logger.info("--> creating an index and indexing documents");
        createIndex(indexName);
        ensureGreen();
        for (int i = 0; i < 10; i++) {
            index(indexName, "_doc", Integer.toString(i), "foo", "bar" + i);
        }
        refresh();

        logger.info("--> take first snapshot");
        CreateSnapshotResponse createSnapshotResponse = client.admin()
                                                              .cluster()
                                                              .prepareCreateSnapshot(repositoryName, snapshotName)
                                                              .setWaitForCompletion(true)
                                                              .setIndices(indexName)
                                                              .get();
        assertThat(createSnapshotResponse.getSnapshotInfo().successfulShards(), greaterThan(0));
        assertThat(createSnapshotResponse.getSnapshotInfo().successfulShards(),
                   equalTo(createSnapshotResponse.getSnapshotInfo().totalShards()));

        logger.info("--> index more documents");
        for (int i = 10; i < 20; i++) {
            index(indexName, "_doc", Integer.toString(i), "foo", "bar" + i);
        }
        refresh();

        logger.info("--> second snapshot of the same name should fail");
        try {
            createSnapshotResponse = client.admin()
                                           .cluster()
                                           .prepareCreateSnapshot(repositoryName, snapshotName)
                                           .setWaitForCompletion(true)
                                           .setIndices(indexName)
                                           .get();
            fail("should not be allowed to create a snapshot with the same name as an already existing snapshot: " +
                 createSnapshotResponse.getSnapshotInfo().snapshotId());
        } catch (InvalidSnapshotNameException e) {
            assertThat(e.getMessage(), containsString("snapshot with the same name already exists"));
        }

        logger.info("--> delete the first snapshot");
        client.admin().cluster().prepareDeleteSnapshot(repositoryName, snapshotName).get();

        logger.info("--> try creating a snapshot with the same name, now it should work because the first one was deleted");
        createSnapshotResponse = client.admin()
                                       .cluster()
                                       .prepareCreateSnapshot(repositoryName, snapshotName)
                                       .setWaitForCompletion(true)
                                       .setIndices(indexName)
                                       .get();
        assertThat(createSnapshotResponse.getSnapshotInfo().snapshotId().getName(), equalTo(snapshotName));
    }

    public void testGetSnapshotsRequest() throws Exception {
        final String repositoryName = "test-repo";
        final String indexName = "test-idx";
        final Client client = client();
        final Path repo = randomRepoPath();

        logger.info("-->  creating repository at {}", repo.toAbsolutePath());
        assertAcked(client.admin().cluster().preparePutRepository(repositoryName)
                          .setType("mock").setSettings(Settings.builder()
                                                               .put("location", repo)
                                                               .put("compress", false)
                                                               .put("chunk_size", randomIntBetween(100, 1000), ByteSizeUnit.BYTES)
                                                               .put("wait_after_unblock", 200)));

        logger.info("--> get snapshots on an empty repository");
        expectThrows(SnapshotMissingException.class, () -> client.admin()
                                                                 .cluster()
                                                                 .prepareGetSnapshots(repositoryName)
                                                                 .addSnapshots("non-existent-snapshot")
                .get()
                .getSnapshots(repositoryName));
        // with ignore unavailable set to true, should not throw an exception
        GetSnapshotsResponse getSnapshotsResponse = client.admin()
                                                          .cluster()
                                                          .prepareGetSnapshots(repositoryName)
                                                          .setIgnoreUnavailable(true)
                                                          .addSnapshots("non-existent-snapshot")
                                                          .get();
        assertThat(getSnapshotsResponse.getSnapshots(repositoryName).size(), equalTo(0));

        logger.info("--> creating an index and indexing documents");
        // Create index on 2 nodes and make sure each node has a primary by setting no replicas
        assertAcked(prepareCreate(indexName, 1, Settings.builder().put("number_of_replicas", 0)));
        ensureGreen();
        for (int i = 0; i < 10; i++) {
            index(indexName, "_doc", Integer.toString(i), "foo", "bar" + i);
        }
        refresh();

        // make sure we return only the in-progress snapshot when taking the first snapshot on a clean repository
        // take initial snapshot with a block, making sure we only get 1 in-progress snapshot returned
        // block a node so the create snapshot operation can remain in progress
        final String initialBlockedNode = blockNodeWithIndex(repositoryName, indexName);
        ActionFuture<CreateSnapshotResponse> responseListener =
            client.admin().cluster().prepareCreateSnapshot(repositoryName, "snap-on-empty-repo")
                .setWaitForCompletion(false)
                .setIndices(indexName)
                .execute();
        waitForBlock(initialBlockedNode, repositoryName, TimeValue.timeValueSeconds(60)); // wait for block to kick in
        getSnapshotsResponse = client.admin().cluster()
                                   .prepareGetSnapshots("test-repo")
                                   .setSnapshots(randomFrom("_all", "_current", "snap-on-*", "*-on-empty-repo", "snap-on-empty-repo"))
                                   .get();
        assertEquals(1, getSnapshotsResponse.getSnapshots("test-repo").size());
        assertEquals("snap-on-empty-repo", getSnapshotsResponse.getSnapshots("test-repo").get(0).snapshotId().getName());
        unblockNode(repositoryName, initialBlockedNode); // unblock node
        responseListener.actionGet(TimeValue.timeValueMillis(10000L)); // timeout after 10 seconds
        client.admin().cluster().prepareDeleteSnapshot(repositoryName, "snap-on-empty-repo").get();

        final int numSnapshots = randomIntBetween(1, 3) + 1;
        logger.info("--> take {} snapshot(s)", numSnapshots - 1);
        final String[] snapshotNames = new String[numSnapshots];
        for (int i = 0; i < numSnapshots - 1; i++) {
            final String snapshotName = randomAlphaOfLength(8).toLowerCase(Locale.ROOT);
            CreateSnapshotResponse createSnapshotResponse = client.admin()
                                                                  .cluster()
                                                                  .prepareCreateSnapshot(repositoryName, snapshotName)
                                                                  .setWaitForCompletion(true)
                                                                  .setIndices(indexName)
                                                                  .get();
            assertThat(createSnapshotResponse.getSnapshotInfo().successfulShards(), greaterThan(0));
            snapshotNames[i] = snapshotName;
        }
        logger.info("--> take another snapshot to be in-progress");
        // add documents so there are data files to block on
        for (int i = 10; i < 20; i++) {
            index(indexName, "_doc", Integer.toString(i), "foo", "bar" + i);
        }
        refresh();

        final String inProgressSnapshot = randomAlphaOfLength(8).toLowerCase(Locale.ROOT);
        snapshotNames[numSnapshots - 1] = inProgressSnapshot;
        // block a node so the create snapshot operation can remain in progress
        final String blockedNode = blockNodeWithIndex(repositoryName, indexName);
        client.admin().cluster().prepareCreateSnapshot(repositoryName, inProgressSnapshot)
                                .setWaitForCompletion(false)
                                .setIndices(indexName)
                                .get();
        waitForBlock(blockedNode, repositoryName, TimeValue.timeValueSeconds(60)); // wait for block to kick in

        logger.info("--> get all snapshots with a current in-progress");
        // with ignore unavailable set to true, should not throw an exception
        final List<String> snapshotsToGet = new ArrayList<>();
        if (randomBoolean()) {
            // use _current plus the individual names of the finished snapshots
            snapshotsToGet.add("_current");
            for (int i = 0; i < numSnapshots - 1; i++) {
                snapshotsToGet.add(snapshotNames[i]);
            }
        } else {
            snapshotsToGet.add("_all");
        }
        getSnapshotsResponse = client.admin().cluster()
                                             .prepareGetSnapshots(repositoryName)
                                             .setSnapshots(snapshotsToGet.toArray(Strings.EMPTY_ARRAY))
                                             .get();
        List<String> sortedNames = Arrays.asList(snapshotNames);
        Collections.sort(sortedNames);
        assertThat(getSnapshotsResponse.getSnapshots(repositoryName).size(), equalTo(numSnapshots));
        assertThat(getSnapshotsResponse.getSnapshots(repositoryName).stream()
                                                      .map(s -> s.snapshotId().getName())
                                                      .sorted()
                                                      .collect(Collectors.toList()), equalTo(sortedNames));

        getSnapshotsResponse = client.admin().cluster()
                                   .prepareGetSnapshots(repositoryName)
                                   .addSnapshots(snapshotNames)
                                   .get();
        sortedNames = Arrays.asList(snapshotNames);
        Collections.sort(sortedNames);
        assertThat(getSnapshotsResponse.getSnapshots(repositoryName).size(), equalTo(numSnapshots));
        assertThat(getSnapshotsResponse.getSnapshots(repositoryName).stream()
                                                      .map(s -> s.snapshotId().getName())
                                                      .sorted()
                                                      .collect(Collectors.toList()), equalTo(sortedNames));

        logger.info("--> make sure duplicates are not returned in the response");
        String regexName = snapshotNames[randomIntBetween(0, numSnapshots - 1)];
        final int splitPos = regexName.length() / 2;
        final String firstRegex = regexName.substring(0, splitPos) + "*";
        final String secondRegex = "*" + regexName.substring(splitPos);
        getSnapshotsResponse = client.admin().cluster()
                                             .prepareGetSnapshots(repositoryName)
                                             .addSnapshots(snapshotNames)
                                             .addSnapshots(firstRegex, secondRegex)
                                             .get();
        assertThat(getSnapshotsResponse.getSnapshots(repositoryName).size(), equalTo(numSnapshots));
        assertThat(getSnapshotsResponse.getSnapshots(repositoryName).stream()
                                                      .map(s -> s.snapshotId().getName())
                                                      .sorted()
                                                      .collect(Collectors.toList()), equalTo(sortedNames));

        unblockNode(repositoryName, blockedNode); // unblock node
        waitForCompletion(repositoryName, inProgressSnapshot, TimeValue.timeValueSeconds(60));
    }

    /**
     * This test ensures that when a shard is removed from a node (perhaps due to the node
     * leaving the cluster, then returning), all snapshotting of that shard is aborted, so
     * all Store references held onto by the snapshot are released.
     *
     * See https://github.com/elastic/elasticsearch/issues/20876
     */
    public void testSnapshotCanceledOnRemovedShard() throws Exception {
        final int numPrimaries = 1;
        final int numReplicas = 1;
        final int numDocs = 100;
        final String repo = "test-repo";
        final String index = "test-idx";
        final String snapshot = "test-snap";

        assertAcked(prepareCreate(index, 1,
            Settings.builder().put("number_of_shards", numPrimaries).put("number_of_replicas", numReplicas)));

        logger.info("--> indexing some data");
        for (int i = 0; i < numDocs; i++) {
            index(index, "_doc", Integer.toString(i), "foo", "bar" + i);
        }
        refresh();

        logger.info("--> creating repository");
        AcknowledgedResponse putRepositoryResponse =
            client().admin().cluster().preparePutRepository(repo).setType("mock").setSettings(Settings.builder()
                .put("location", randomRepoPath())
                .put("random", randomAlphaOfLength(10))
                .put("wait_after_unblock", 200)
            ).get();
        assertTrue(putRepositoryResponse.isAcknowledged());

        String blockedNode = blockNodeWithIndex(repo, index);

        logger.info("--> snapshot");
        client().admin().cluster().prepareCreateSnapshot(repo, snapshot)
            .setWaitForCompletion(false)
            .execute();

        logger.info("--> waiting for block to kick in on node [{}]", blockedNode);
        waitForBlock(blockedNode, repo, TimeValue.timeValueSeconds(10));

        logger.info("--> removing primary shard that is being snapshotted");
        ClusterState clusterState = internalCluster().clusterService(internalCluster().getMasterName()).state();
        IndexRoutingTable indexRoutingTable = clusterState.getRoutingTable().index(index);
        String nodeWithPrimary = clusterState.nodes().get(indexRoutingTable.shard(0).primaryShard().currentNodeId()).getName();
        assertNotNull("should be at least one node with a primary shard", nodeWithPrimary);
        IndicesService indicesService = internalCluster().getInstance(IndicesService.class, nodeWithPrimary);
        IndexService indexService = indicesService.indexService(resolveIndex(index));
        indexService.removeShard(0, "simulate node removal");

        logger.info("--> unblocking blocked node [{}]", blockedNode);
        unblockNode(repo, blockedNode);

        logger.info("--> ensuring snapshot is aborted and the aborted shard was marked as failed");
        SnapshotInfo snapshotInfo = waitForCompletion(repo, snapshot, TimeValue.timeValueSeconds(60));
        assertEquals(1, snapshotInfo.shardFailures().size());
        assertEquals(0, snapshotInfo.shardFailures().get(0).shardId());
        assertEquals("IndexShardSnapshotFailedException[Aborted]", snapshotInfo.shardFailures().get(0).reason());
    }

    public void testSnapshotSucceedsAfterSnapshotFailure() throws Exception {
        // TODO: Fix repo cleanup logic to handle these leaked snap-file and only exclude test-repo (the mock repo) here.
        disableRepoConsistencyCheck(
            "This test uses a purposely broken repository implementation that results in leaking snap-{uuid}.dat files");
        logger.info("--> creating repository");
        final Path repoPath = randomRepoPath();
        final Client client = client();
        assertAcked(client.admin().cluster().preparePutRepository("test-repo").setType("mock").setVerify(false).setSettings(
                Settings.builder()
                    .put("location", repoPath)
                    .put("random_control_io_exception_rate", randomIntBetween(5, 20) / 100f)
                    // test that we can take a snapshot after a failed one, even if a partial index-N was written
                    .put("random", randomAlphaOfLength(10))));

        logger.info("--> indexing some data");
        assertAcked(prepareCreate("test-idx").setSettings(
            // the less the number of shards, the less control files we have, so we are giving a higher probability of
            // triggering an IOException toward the end when writing the pending-index-* files, which are the files
            // that caused problems with writing subsequent snapshots if they happened to be lingering in the repository
            Settings.builder().put(SETTING_NUMBER_OF_SHARDS, 1).put(SETTING_NUMBER_OF_REPLICAS, 0)));
        ensureGreen();
        final int numDocs = randomIntBetween(1, 5);
        for (int i = 0; i < numDocs; i++) {
            index("test-idx", "_doc", Integer.toString(i), "foo", "bar" + i);
        }
        refresh();
        assertThat(client.prepareSearch("test-idx").setSize(0).get().getHits().getTotalHits().value, equalTo((long) numDocs));

        logger.info("--> snapshot with potential I/O failures");
        try {
            CreateSnapshotResponse createSnapshotResponse =
                client.admin().cluster().prepareCreateSnapshot("test-repo", "test-snap")
                    .setWaitForCompletion(true)
                    .setIndices("test-idx")
                    .get();
            if (createSnapshotResponse.getSnapshotInfo().totalShards() != createSnapshotResponse.getSnapshotInfo().successfulShards()) {
                assertThat(getFailureCount("test-repo"), greaterThan(0L));
                assertThat(createSnapshotResponse.getSnapshotInfo().shardFailures().size(), greaterThan(0));
                for (SnapshotShardFailure shardFailure : createSnapshotResponse.getSnapshotInfo().shardFailures()) {
                    assertThat(shardFailure.reason(), containsString("Random IOException"));
                }
            }
        } catch (SnapshotCreationException | RepositoryException ex) {
            // sometimes, the snapshot will fail with a top level I/O exception
            assertThat(ExceptionsHelper.stackTrace(ex), containsString("Random IOException"));
        }

        logger.info("--> snapshot with no I/O failures");
        assertAcked(client.admin().cluster().preparePutRepository("test-repo-2").setType("mock").setSettings(
            Settings.builder().put("location", repoPath)));
        CreateSnapshotResponse createSnapshotResponse =
            client.admin().cluster().prepareCreateSnapshot("test-repo-2", "test-snap-2")
                .setWaitForCompletion(true)
                .setIndices("test-idx")
                .get();
        assertEquals(0, createSnapshotResponse.getSnapshotInfo().failedShards());
        GetSnapshotsResponse getSnapshotsResponse = client.admin().cluster().prepareGetSnapshots("test-repo-2")
                                                        .addSnapshots("test-snap-2").get();
        assertEquals(SnapshotState.SUCCESS, getSnapshotsResponse.getSnapshots("test-repo-2").get(0).state());
    }

    public void testSnapshotStatusOnFailedIndex() throws Exception {
        logger.info("--> creating repository");
        final Path repoPath = randomRepoPath();
        final Client client = client();
        assertAcked(client.admin().cluster()
            .preparePutRepository("test-repo")
            .setType("fs")
            .setVerify(false)
            .setSettings(Settings.builder().put("location", repoPath)));

        logger.info("--> creating good index");
        assertAcked(prepareCreate("test-idx-good")
            .setSettings(Settings.builder()
                .put(SETTING_NUMBER_OF_SHARDS, 1)
                .put(SETTING_NUMBER_OF_REPLICAS, 0)));
        ensureGreen();
        final int numDocs = randomIntBetween(1, 5);
        for (int i = 0; i < numDocs; i++) {
            index("test-idx-good", "_doc", Integer.toString(i), "foo", "bar" + i);
        }
        refresh();

        logger.info("--> creating bad index");
        assertAcked(prepareCreate("test-idx-bad")
            .setWaitForActiveShards(ActiveShardCount.NONE)
            .setSettings(Settings.builder()
                .put(SETTING_NUMBER_OF_SHARDS, 1)
                .put(SETTING_NUMBER_OF_REPLICAS, 0)
                // set shard allocation to none so the primary cannot be
                // allocated - simulates a "bad" index that fails to snapshot
                .put(EnableAllocationDecider.INDEX_ROUTING_ALLOCATION_ENABLE_SETTING.getKey(),
                     "none")));

        logger.info("--> snapshot bad index and get status");
        client.admin().cluster()
            .prepareCreateSnapshot("test-repo", "test-snap1")
            .setWaitForCompletion(true)
            .setIndices("test-idx-bad")
            .get();
        SnapshotsStatusResponse snapshotsStatusResponse = client.admin().cluster()
            .prepareSnapshotStatus("test-repo")
            .setSnapshots("test-snap1")
            .get();
        assertEquals(1, snapshotsStatusResponse.getSnapshots().size());
        assertEquals(State.FAILED, snapshotsStatusResponse.getSnapshots().get(0).getState());

        logger.info("--> snapshot both good and bad index and get status");
        client.admin().cluster()
            .prepareCreateSnapshot("test-repo", "test-snap2")
            .setWaitForCompletion(true)
            .setIndices("test-idx-good", "test-idx-bad")
            .get();
        snapshotsStatusResponse = client.admin().cluster()
            .prepareSnapshotStatus("test-repo")
            .setSnapshots("test-snap2")
            .get();
        assertEquals(1, snapshotsStatusResponse.getSnapshots().size());
        // verify a FAILED status is returned instead of a 500 status code
        // see https://github.com/elastic/elasticsearch/issues/23716
        SnapshotStatus snapshotStatus = snapshotsStatusResponse.getSnapshots().get(0);
        assertEquals(State.FAILED, snapshotStatus.getState());
        for (SnapshotIndexShardStatus shardStatus : snapshotStatus.getShards()) {
            assertEquals(SnapshotIndexShardStage.FAILURE, shardStatus.getStage());
            if (shardStatus.getIndex().equals("test-idx-good")) {
                assertEquals("skipped", shardStatus.getFailure());
            } else {
                assertEquals("primary shard is not allocated", shardStatus.getFailure());
            }
        }
    }

    public void testGetSnapshotsFromIndexBlobOnly() throws Exception {
        logger.info("--> creating repository");
        final Path repoPath = randomRepoPath();
        final Client client = client();
        assertAcked(client.admin().cluster()
            .preparePutRepository("test-repo")
            .setType("fs")
            .setVerify(false)
            .setSettings(Settings.builder().put("location", repoPath)));

        logger.info("--> creating random number of indices");
        final int numIndices = randomIntBetween(1, 10);
        for (int i = 0; i < numIndices; i++) {
            assertAcked(prepareCreate("test-idx-" + i).setSettings(Settings.builder()
                .put(SETTING_NUMBER_OF_SHARDS, 1).put(SETTING_NUMBER_OF_REPLICAS, 0)));
        }

        logger.info("--> creating random number of snapshots");
        final int numSnapshots = randomIntBetween(1, 10);
        final Map<String, List<String>> indicesPerSnapshot = new HashMap<>();
        for (int i = 0; i < numSnapshots; i++) {
            // index some additional docs (maybe) for each index
            for (int j = 0; j < numIndices; j++) {
                if (randomBoolean()) {
                    final int numDocs = randomIntBetween(1, 5);
                    for (int k = 0; k < numDocs; k++) {
                        index("test-idx-" + j, "_doc", Integer.toString(k), "foo", "bar" + k);
                    }
                    refresh();
                }
            }
            final boolean all = randomBoolean();
            boolean atLeastOne = false;
            List<String> indices = new ArrayList<>();
            for (int j = 0; j < numIndices; j++) {
                if (all || randomBoolean() || !atLeastOne) {
                    indices.add("test-idx-" + j);
                    atLeastOne = true;
                }
            }
            final String snapshotName = "test-snap-" + i;
            indicesPerSnapshot.put(snapshotName, indices);
            client.admin().cluster()
                .prepareCreateSnapshot("test-repo", snapshotName)
                .setWaitForCompletion(true)
                .setIndices(indices.toArray(new String[indices.size()]))
                .get();
        }

        logger.info("--> verify _all returns snapshot info");
        GetSnapshotsResponse response = client().admin().cluster()
            .prepareGetSnapshots("test-repo")
            .setSnapshots("_all")
            .setVerbose(false)
            .get();
        assertEquals(indicesPerSnapshot.size(), response.getSnapshots("test-repo").size());
        verifySnapshotInfo("test-repo", response, indicesPerSnapshot);

        logger.info("--> verify wildcard returns snapshot info");
        response = client().admin().cluster()
            .prepareGetSnapshots("test-repo")
            .setSnapshots("test-snap-*")
            .setVerbose(false)
            .get();
        assertEquals(indicesPerSnapshot.size(), response.getSnapshots("test-repo").size());
        verifySnapshotInfo("test-repo", response, indicesPerSnapshot);

        logger.info("--> verify individual requests return snapshot info");
        for (int i = 0; i < numSnapshots; i++) {
            response = client().admin().cluster()
                .prepareGetSnapshots("test-repo")
                .setSnapshots("test-snap-" + i)
                .setVerbose(false)
                .get();
            assertEquals(1, response.getSnapshots("test-repo").size());
            verifySnapshotInfo("test-repo", response, indicesPerSnapshot);
        }
    }

    public void testSnapshottingWithMissingSequenceNumbers() {
        final String repositoryName = "test-repo";
        final String snapshotName = "test-snap";
        final String indexName = "test-idx";
        final Client client = client();
        final Path repo = randomRepoPath();

        logger.info("-->  creating repository at {}", repo.toAbsolutePath());
        assertAcked(client.admin().cluster().preparePutRepository(repositoryName)
            .setType("fs").setSettings(Settings.builder()
                .put("location", repo)
                .put("compress", false)
                .put("chunk_size", randomIntBetween(100, 1000), ByteSizeUnit.BYTES)));
        logger.info("--> creating an index and indexing documents");
        final String dataNode = internalCluster().getDataNodeInstance(ClusterService.class).localNode().getName();
        final Settings settings =
            Settings
                .builder()
                .put("index.number_of_shards", 1)
                .put("index.number_of_replicas", 0)
                .put("index.routing.allocation.include._name", dataNode)
                .build();
        createIndex(indexName, settings);
        ensureGreen();
        for (int i = 0; i < 5; i++) {
            index(indexName, "_doc", Integer.toString(i), "foo", "bar" + i);
        }

        final Index index = resolveIndex(indexName);
        final IndexShard primary = internalCluster().getInstance(IndicesService.class, dataNode).getShardOrNull(new ShardId(index, 0));
        // create a gap in the sequence numbers
        EngineTestCase.generateNewSeqNo(getEngineFromShard(primary));

        for (int i = 5; i < 10; i++) {
            index(indexName, "_doc", Integer.toString(i), "foo", "bar" + i);
        }

        refresh();

        logger.info("--> snapshot");
        CreateSnapshotResponse createSnapshotResponse = client.admin().cluster().prepareCreateSnapshot(repositoryName, snapshotName)
            .setWaitForCompletion(true).setIndices(indexName).get();
        assertThat(createSnapshotResponse.getSnapshotInfo().successfulShards(), greaterThan(0));
        assertThat(createSnapshotResponse.getSnapshotInfo().successfulShards(),
            equalTo(createSnapshotResponse.getSnapshotInfo().totalShards()));

        logger.info("--> delete indices");
        assertAcked(client.admin().indices().prepareDelete(indexName));

        logger.info("--> restore all indices from the snapshot");
        RestoreSnapshotResponse restoreSnapshotResponse = client.admin().cluster().prepareRestoreSnapshot("test-repo", "test-snap")
            .setWaitForCompletion(true).execute().actionGet();
        assertThat(restoreSnapshotResponse.getRestoreInfo().totalShards(), greaterThan(0));

        IndicesStatsResponse stats = client().admin().indices().prepareStats(indexName).clear().get();
        ShardStats shardStats = stats.getShards()[0];
        assertTrue(shardStats.getShardRouting().primary());
        assertThat(shardStats.getSeqNoStats().getLocalCheckpoint(), equalTo(10L)); // 10 indexed docs and one "missing" op.
        assertThat(shardStats.getSeqNoStats().getGlobalCheckpoint(), equalTo(10L));
        logger.info("--> indexing some more");
        for (int i = 10; i < 15; i++) {
            index(indexName, "_doc", Integer.toString(i), "foo", "bar" + i);
        }
        client().admin().indices().prepareFlush(indexName).setForce(true).setWaitIfOngoing(true).get();

        stats = client().admin().indices().prepareStats(indexName).clear().get();
        shardStats = stats.getShards()[0];
        assertTrue(shardStats.getShardRouting().primary());
        assertThat(shardStats.getSeqNoStats().getLocalCheckpoint(), equalTo(15L)); // 15 indexed docs and one "missing" op.
        assertThat(shardStats.getSeqNoStats().getGlobalCheckpoint(), equalTo(15L));
        assertThat(shardStats.getSeqNoStats().getMaxSeqNo(), equalTo(15L));
    }

    public void testParallelRestoreOperations() {
        String indexName1 = "testindex1";
        String indexName2 = "testindex2";
        String repoName = "test-restore-snapshot-repo";
        String snapshotName1 = "test-restore-snapshot1";
        String snapshotName2 = "test-restore-snapshot2";
        String absolutePath = randomRepoPath().toAbsolutePath().toString();
        logger.info("Path [{}]", absolutePath);
        String restoredIndexName1 = indexName1 + "-restored";
        String restoredIndexName2 = indexName2 + "-restored";
        String typeName = "actions";
        String expectedValue = "expected";

        Client client = client();
        // Write a document
        String docId = Integer.toString(randomInt());
        index(indexName1, typeName, docId, "value", expectedValue);

        String docId2 = Integer.toString(randomInt());
        index(indexName2, typeName, docId2, "value", expectedValue);

        logger.info("-->  creating repository");
        assertAcked(client.admin().cluster().preparePutRepository(repoName)
            .setType("fs").setSettings(Settings.builder()
                .put("location", absolutePath)
            ));

        logger.info("--> snapshot");
        CreateSnapshotResponse createSnapshotResponse = client.admin().cluster().prepareCreateSnapshot(repoName, snapshotName1)
            .setWaitForCompletion(true)
            .setIndices(indexName1)
            .get();
        assertThat(createSnapshotResponse.getSnapshotInfo().successfulShards(), greaterThan(0));
        assertThat(createSnapshotResponse.getSnapshotInfo().successfulShards(),
            equalTo(createSnapshotResponse.getSnapshotInfo().totalShards()));
        assertThat(createSnapshotResponse.getSnapshotInfo().state(), equalTo(SnapshotState.SUCCESS));

        CreateSnapshotResponse createSnapshotResponse2 = client.admin().cluster().prepareCreateSnapshot(repoName, snapshotName2)
            .setWaitForCompletion(true)
            .setIndices(indexName2)
            .get();
        assertThat(createSnapshotResponse2.getSnapshotInfo().successfulShards(), greaterThan(0));
        assertThat(createSnapshotResponse2.getSnapshotInfo().successfulShards(),
            equalTo(createSnapshotResponse2.getSnapshotInfo().totalShards()));
        assertThat(createSnapshotResponse2.getSnapshotInfo().state(), equalTo(SnapshotState.SUCCESS));

        RestoreSnapshotResponse restoreSnapshotResponse1 = client.admin().cluster().prepareRestoreSnapshot(repoName, snapshotName1)
            .setWaitForCompletion(false)
            .setRenamePattern(indexName1)
            .setRenameReplacement(restoredIndexName1)
            .get();
        RestoreSnapshotResponse restoreSnapshotResponse2 = client.admin().cluster().prepareRestoreSnapshot(repoName, snapshotName2)
            .setWaitForCompletion(false)
            .setRenamePattern(indexName2)
            .setRenameReplacement(restoredIndexName2)
            .get();
        assertThat(restoreSnapshotResponse1.status(), equalTo(RestStatus.ACCEPTED));
        assertThat(restoreSnapshotResponse2.status(), equalTo(RestStatus.ACCEPTED));
        ensureGreen(restoredIndexName1, restoredIndexName2);
        assertThat(client.prepareGet(restoredIndexName1, typeName, docId).get().isExists(), equalTo(true));
        assertThat(client.prepareGet(restoredIndexName2, typeName, docId2).get().isExists(), equalTo(true));
    }

    public void testParallelRestoreOperationsFromSingleSnapshot() throws Exception {
        String indexName1 = "testindex1";
        String indexName2 = "testindex2";
        String repoName = "test-restore-snapshot-repo";
        String snapshotName = "test-restore-snapshot";
        String absolutePath = randomRepoPath().toAbsolutePath().toString();
        logger.info("Path [{}]", absolutePath);
        String restoredIndexName1 = indexName1 + "-restored";
        String restoredIndexName2 = indexName2 + "-restored";
        String typeName = "actions";
        String expectedValue = "expected";

        Client client = client();
        // Write a document
        String docId = Integer.toString(randomInt());
        index(indexName1, typeName, docId, "value", expectedValue);

        String docId2 = Integer.toString(randomInt());
        index(indexName2, typeName, docId2, "value", expectedValue);

        logger.info("-->  creating repository");
        assertAcked(client.admin().cluster().preparePutRepository(repoName)
            .setType("fs").setSettings(Settings.builder()
                .put("location", absolutePath)
            ));

        logger.info("--> snapshot");
        CreateSnapshotResponse createSnapshotResponse = client.admin().cluster().prepareCreateSnapshot(repoName, snapshotName)
            .setWaitForCompletion(true)
            .setIndices(indexName1, indexName2)
            .get();
        assertThat(createSnapshotResponse.getSnapshotInfo().successfulShards(), greaterThan(0));
        assertThat(createSnapshotResponse.getSnapshotInfo().successfulShards(),
            equalTo(createSnapshotResponse.getSnapshotInfo().totalShards()));
        assertThat(createSnapshotResponse.getSnapshotInfo().state(), equalTo(SnapshotState.SUCCESS));

        ActionFuture<RestoreSnapshotResponse> restoreSnapshotResponse1 = client.admin().cluster()
            .prepareRestoreSnapshot(repoName, snapshotName)
            .setIndices(indexName1)
            .setRenamePattern(indexName1)
            .setRenameReplacement(restoredIndexName1)
            .execute();

        boolean sameSourceIndex = randomBoolean();

        ActionFuture<RestoreSnapshotResponse> restoreSnapshotResponse2 = client.admin().cluster()
            .prepareRestoreSnapshot(repoName, snapshotName)
            .setIndices(sameSourceIndex ? indexName1 : indexName2)
            .setRenamePattern(sameSourceIndex ? indexName1 : indexName2)
            .setRenameReplacement(restoredIndexName2)
            .execute();
        assertThat(restoreSnapshotResponse1.get().status(), equalTo(RestStatus.ACCEPTED));
        assertThat(restoreSnapshotResponse2.get().status(), equalTo(RestStatus.ACCEPTED));
        ensureGreen(restoredIndexName1, restoredIndexName2);
        assertThat(client.prepareGet(restoredIndexName1, typeName, docId).get().isExists(), equalTo(true));
        assertThat(client.prepareGet(restoredIndexName2, typeName, sameSourceIndex ? docId : docId2).get().isExists(), equalTo(true));
    }

    public void testAbortedSnapshotDuringInitDoesNotStart() throws Exception {
        final Client client = client();

        // Blocks on initialization
        assertAcked(client.admin().cluster().preparePutRepository("repository")
            .setType("mock").setSettings(Settings.builder()
                .put("location", randomRepoPath())
                .put("block_on_init", true)
            ));

        createIndex("test-idx");
        final int nbDocs = scaledRandomIntBetween(100, 500);
        for (int i = 0; i < nbDocs; i++) {
            index("test-idx", "_doc", Integer.toString(i), "foo", "bar" + i);
        }
        flushAndRefresh("test-idx");
        assertThat(client.prepareSearch("test-idx").setSize(0).get().getHits().getTotalHits().value, equalTo((long) nbDocs));

        // Create a snapshot
        client.admin().cluster().prepareCreateSnapshot("repository", "snap").execute();
        waitForBlock(internalCluster().getMasterName(), "repository", TimeValue.timeValueMinutes(1));
        boolean blocked = true;

        // Snapshot is initializing (and is blocked at this stage)
        SnapshotsStatusResponse snapshotsStatus = client.admin().cluster().prepareSnapshotStatus("repository").setSnapshots("snap").get();
        assertThat(snapshotsStatus.getSnapshots().iterator().next().getState(), equalTo(State.INIT));

        final List<State> states = new CopyOnWriteArrayList<>();
        final ClusterStateListener listener = event -> {
            SnapshotsInProgress snapshotsInProgress = event.state().custom(SnapshotsInProgress.TYPE);
            for (SnapshotsInProgress.Entry entry : snapshotsInProgress.entries()) {
                if ("snap".equals(entry.snapshot().getSnapshotId().getName())) {
                    states.add(entry.state());
                }
            }
        };

        try {
            // Record the upcoming states of the snapshot on all nodes
            internalCluster().getInstances(ClusterService.class).forEach(clusterService -> clusterService.addListener(listener));

            // Delete the snapshot while it is being initialized
            ActionFuture<AcknowledgedResponse> delete = client.admin().cluster().prepareDeleteSnapshot("repository", "snap").execute();

            // The deletion must set the snapshot in the ABORTED state
            assertBusy(() -> {
                SnapshotsStatusResponse status =
                    client.admin().cluster().prepareSnapshotStatus("repository").setSnapshots("snap").get();
                assertThat(status.getSnapshots().iterator().next().getState(), equalTo(State.ABORTED));
            });

            // Now unblock the repository
            unblockNode("repository", internalCluster().getMasterName());
            blocked = false;

            assertAcked(delete.get());
            expectThrows(SnapshotMissingException.class, () ->
                    client.admin().cluster().prepareGetSnapshots("repository").setSnapshots("snap").get()
                            .getSnapshots("repository"));

            assertFalse("Expecting snapshot state to be updated", states.isEmpty());
            assertFalse("Expecting snapshot to be aborted and not started at all", states.contains(State.STARTED));
        } finally {
            internalCluster().getInstances(ClusterService.class).forEach(clusterService -> clusterService.removeListener(listener));
            if (blocked) {
                unblockNode("repository", internalCluster().getMasterName());
            }
        }
    }

    public void testRestoreIncreasesPrimaryTerms() {
        final String indexName = randomAlphaOfLengthBetween(5, 10).toLowerCase(Locale.ROOT);
        createIndex(indexName, Settings.builder()
            .put(SETTING_NUMBER_OF_SHARDS, 2)
            .put(SETTING_NUMBER_OF_REPLICAS, 0)
            .build());
        ensureGreen(indexName);

        if (randomBoolean()) {
            // open and close the index to increase the primary terms
            for (int i = 0; i < randomInt(3); i++) {
                assertAcked(client().admin().indices().prepareClose(indexName));
                assertAcked(client().admin().indices().prepareOpen(indexName));
            }
        }

        final IndexMetaData indexMetaData = client().admin().cluster().prepareState().clear().setIndices(indexName)
            .setMetaData(true).get().getState().metaData().index(indexName);
        final int numPrimaries = getNumShards(indexName).numPrimaries;
        final Map<Integer, Long> primaryTerms = IntStream.range(0, numPrimaries)
            .boxed().collect(Collectors.toMap(shardId -> shardId, indexMetaData::primaryTerm));

        assertAcked(client().admin().cluster().preparePutRepository("test-repo").setType("fs").setSettings(randomRepoSettings()));
        final CreateSnapshotResponse createSnapshotResponse = client().admin().cluster().prepareCreateSnapshot("test-repo", "test-snap")
            .setWaitForCompletion(true).setIndices(indexName).get();
        assertThat(createSnapshotResponse.getSnapshotInfo().successfulShards(), equalTo(numPrimaries));
        assertThat(createSnapshotResponse.getSnapshotInfo().failedShards(), equalTo(0));

        assertAcked(client().admin().indices().prepareClose(indexName));

        final RestoreSnapshotResponse restoreSnapshotResponse = client().admin().cluster().prepareRestoreSnapshot("test-repo", "test-snap")
            .setWaitForCompletion(true).get();
        assertThat(restoreSnapshotResponse.getRestoreInfo().successfulShards(), equalTo(numPrimaries));
        assertThat(restoreSnapshotResponse.getRestoreInfo().failedShards(), equalTo(0));

        final IndexMetaData restoredIndexMetaData = client().admin().cluster().prepareState().clear().setIndices(indexName)
            .setMetaData(true).get().getState().metaData().index(indexName);
        for (int shardId = 0; shardId < numPrimaries; shardId++) {
            assertThat(restoredIndexMetaData.primaryTerm(shardId), greaterThan(primaryTerms.get(shardId)));
        }
    }

    private RepositoryData getRepositoryData(Repository repository) throws InterruptedException {
        ThreadPool threadPool = internalCluster().getInstance(ThreadPool.class, internalCluster().getMasterName());
        final SetOnce<RepositoryData> repositoryData = new SetOnce<>();
        final CountDownLatch latch = new CountDownLatch(1);
        threadPool.executor(ThreadPool.Names.SNAPSHOT).execute(() -> {
            repositoryData.set(repository.getRepositoryData());
            latch.countDown();
        });

        latch.await();
        return repositoryData.get();
    }

    private void verifySnapshotInfo(final String repo, final GetSnapshotsResponse response,
                                    final Map<String, List<String>> indicesPerSnapshot) {
        for (SnapshotInfo snapshotInfo : response.getSnapshots("test-repo")) {
            final List<String> expected = snapshotInfo.indices();
            assertEquals(expected, indicesPerSnapshot.get(snapshotInfo.snapshotId().getName()));
            assertEquals(SnapshotState.SUCCESS, snapshotInfo.state());
        }
    }
}<|MERGE_RESOLUTION|>--- conflicted
+++ resolved
@@ -2233,6 +2233,10 @@
         logger.info("--> start relocations");
         allowNodes("test-idx", internalCluster().numDataNodes());
 
+        logger.info("--> wait for relocations to start");
+
+        waitForRelocationsToStart("test-idx", TimeValue.timeValueMillis(300));
+
         logger.info("--> snapshot");
         client.admin().cluster().prepareCreateSnapshot("test-repo", "test-snap").setWaitForCompletion(false).setIndices("test-idx").get();
 
@@ -2843,18 +2847,18 @@
         assertAcked(client.admin().cluster().prepareDeleteSnapshot(repositoryName, snapshotName).get("10s"));
     }
 
-<<<<<<< HEAD
-    private boolean waitForIndex(final String index, TimeValue timeout) throws InterruptedException {
-        return awaitBusy(() -> indexExists(index), timeout.millis(), TimeUnit.MILLISECONDS);
-    }
-
-    private boolean waitForRelocationsToStart(final String index, TimeValue timeout) throws InterruptedException {
-        return awaitBusy(() -> client().admin().cluster().prepareHealth(index).execute().actionGet().getRelocatingShards() > 0,
-=======
     private void waitForIndex(final String index, TimeValue timeout) throws Exception {
-        assertBusy(() -> assertTrue(client().admin().indices().prepareExists(index).execute().actionGet().isExists()),
->>>>>>> 668870d0
-            timeout.millis(), TimeUnit.MILLISECONDS);
+        assertBusy(
+            () -> assertTrue("Expected index " + index + " to exist", indexExists(index)),
+            timeout.millis(),
+            TimeUnit.MILLISECONDS);
+    }
+
+    private void waitForRelocationsToStart(final String index, TimeValue timeout) throws Exception {
+        assertBusy(
+            () -> assertThat(client().admin().cluster().prepareHealth(index).execute().actionGet().getRelocatingShards(), greaterThan(0)),
+            timeout.millis(),
+            TimeUnit.MILLISECONDS);
     }
 
     public void testSnapshotName() throws Exception {
