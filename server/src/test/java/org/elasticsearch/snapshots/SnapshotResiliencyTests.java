--- conflicted
+++ resolved
@@ -1485,12 +1485,8 @@
                         metadataCreateIndexService,
                         actionFilters, indexNameExpressionResolver
                     ));
-<<<<<<< HEAD
                 final MappingUpdatedAction mappingUpdatedAction = new MappingUpdatedAction(settings, clusterSettings, clusterService);
-=======
-                final MappingUpdatedAction mappingUpdatedAction = new MappingUpdatedAction(settings, clusterSettings);
                 final WriteMemoryLimits indexingMemoryLimits = new WriteMemoryLimits();
->>>>>>> 676893a2
                 mappingUpdatedAction.setClient(client);
                 actions.put(BulkAction.INSTANCE,
                     new TransportBulkAction(threadPool, transportService, clusterService,
