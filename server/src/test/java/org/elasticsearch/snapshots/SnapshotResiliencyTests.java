/*
 * Copyright Elasticsearch B.V. and/or licensed to Elasticsearch B.V. under one
 * or more contributor license agreements. Licensed under the Elastic License
 * 2.0 and the Server Side Public License, v 1; you may not use this file except
 * in compliance with, at your election, the Elastic License 2.0 or the Server
 * Side Public License, v 1.
 */

package org.elasticsearch.snapshots;

import org.apache.logging.log4j.LogManager;
import org.apache.logging.log4j.Logger;
import org.apache.lucene.util.SetOnce;
import org.elasticsearch.ExceptionsHelper;
import org.elasticsearch.Version;
import org.elasticsearch.action.ActionListener;
import org.elasticsearch.action.ActionType;
import org.elasticsearch.action.RequestValidators;
import org.elasticsearch.action.StepListener;
import org.elasticsearch.action.admin.cluster.repositories.cleanup.CleanupRepositoryAction;
import org.elasticsearch.action.admin.cluster.repositories.cleanup.CleanupRepositoryRequest;
import org.elasticsearch.action.admin.cluster.repositories.cleanup.CleanupRepositoryResponse;
import org.elasticsearch.action.admin.cluster.repositories.cleanup.TransportCleanupRepositoryAction;
import org.elasticsearch.action.admin.cluster.repositories.put.PutRepositoryAction;
import org.elasticsearch.action.admin.cluster.repositories.put.TransportPutRepositoryAction;
import org.elasticsearch.action.admin.cluster.reroute.ClusterRerouteAction;
import org.elasticsearch.action.admin.cluster.reroute.ClusterRerouteRequest;
import org.elasticsearch.action.admin.cluster.reroute.TransportClusterRerouteAction;
import org.elasticsearch.action.admin.cluster.snapshots.create.CreateSnapshotAction;
import org.elasticsearch.action.admin.cluster.snapshots.create.CreateSnapshotResponse;
import org.elasticsearch.action.admin.cluster.snapshots.create.TransportCreateSnapshotAction;
import org.elasticsearch.action.admin.cluster.snapshots.delete.DeleteSnapshotAction;
import org.elasticsearch.action.admin.cluster.snapshots.delete.DeleteSnapshotRequest;
import org.elasticsearch.action.admin.cluster.snapshots.delete.TransportDeleteSnapshotAction;
import org.elasticsearch.action.admin.cluster.snapshots.restore.RestoreSnapshotAction;
import org.elasticsearch.action.admin.cluster.snapshots.restore.RestoreSnapshotRequest;
import org.elasticsearch.action.admin.cluster.snapshots.restore.RestoreSnapshotResponse;
import org.elasticsearch.action.admin.cluster.snapshots.restore.TransportRestoreSnapshotAction;
import org.elasticsearch.action.admin.cluster.state.ClusterStateAction;
import org.elasticsearch.action.admin.cluster.state.ClusterStateRequest;
import org.elasticsearch.action.admin.cluster.state.ClusterStateResponse;
import org.elasticsearch.action.admin.cluster.state.TransportClusterStateAction;
import org.elasticsearch.action.admin.indices.create.CreateIndexAction;
import org.elasticsearch.action.admin.indices.create.CreateIndexRequest;
import org.elasticsearch.action.admin.indices.create.CreateIndexResponse;
import org.elasticsearch.action.admin.indices.create.TransportCreateIndexAction;
import org.elasticsearch.action.admin.indices.delete.DeleteIndexAction;
import org.elasticsearch.action.admin.indices.delete.DeleteIndexRequest;
import org.elasticsearch.action.admin.indices.delete.TransportDeleteIndexAction;
import org.elasticsearch.action.admin.indices.mapping.put.AutoPutMappingAction;
import org.elasticsearch.action.admin.indices.mapping.put.PutMappingAction;
import org.elasticsearch.action.admin.indices.mapping.put.TransportAutoPutMappingAction;
import org.elasticsearch.action.admin.indices.mapping.put.TransportPutMappingAction;
import org.elasticsearch.action.admin.indices.shards.IndicesShardStoresAction;
import org.elasticsearch.action.admin.indices.shards.TransportIndicesShardStoresAction;
import org.elasticsearch.action.bulk.BulkAction;
import org.elasticsearch.action.bulk.BulkRequest;
import org.elasticsearch.action.bulk.BulkResponse;
import org.elasticsearch.action.bulk.TransportBulkAction;
import org.elasticsearch.action.bulk.TransportShardBulkAction;
import org.elasticsearch.action.index.IndexRequest;
import org.elasticsearch.action.resync.TransportResyncReplicationAction;
import org.elasticsearch.action.search.SearchAction;
import org.elasticsearch.action.search.SearchExecutionStatsCollector;
import org.elasticsearch.action.search.SearchPhaseController;
import org.elasticsearch.action.search.SearchRequest;
import org.elasticsearch.action.search.SearchResponse;
import org.elasticsearch.action.search.SearchTransportService;
import org.elasticsearch.action.search.TransportSearchAction;
import org.elasticsearch.action.support.ActionFilters;
import org.elasticsearch.action.support.ActionTestUtils;
import org.elasticsearch.action.support.ActiveShardCount;
import org.elasticsearch.action.support.DestructiveOperations;
import org.elasticsearch.action.support.GroupedActionListener;
import org.elasticsearch.action.support.PlainActionFuture;
import org.elasticsearch.action.support.TransportAction;
import org.elasticsearch.action.support.WriteRequest;
import org.elasticsearch.action.support.master.AcknowledgedResponse;
import org.elasticsearch.action.update.UpdateHelper;
import org.elasticsearch.client.AdminClient;
import org.elasticsearch.client.node.NodeClient;
import org.elasticsearch.cluster.ClusterChangedEvent;
import org.elasticsearch.cluster.ClusterModule;
import org.elasticsearch.cluster.ClusterName;
import org.elasticsearch.cluster.ClusterState;
import org.elasticsearch.cluster.ClusterStateListener;
import org.elasticsearch.cluster.ESAllocationTestCase;
import org.elasticsearch.cluster.NodeConnectionsService;
import org.elasticsearch.cluster.SnapshotDeletionsInProgress;
import org.elasticsearch.cluster.SnapshotsInProgress;
import org.elasticsearch.cluster.action.index.MappingUpdatedAction;
import org.elasticsearch.cluster.action.shard.ShardStateAction;
import org.elasticsearch.cluster.coordination.AbstractCoordinatorTestCase;
import org.elasticsearch.cluster.coordination.ClusterBootstrapService;
import org.elasticsearch.cluster.coordination.CoordinationMetadata.VotingConfiguration;
import org.elasticsearch.cluster.coordination.CoordinationState;
import org.elasticsearch.cluster.coordination.Coordinator;
import org.elasticsearch.cluster.coordination.CoordinatorTests;
import org.elasticsearch.cluster.coordination.DeterministicTaskQueue;
import org.elasticsearch.cluster.coordination.ElectionStrategy;
import org.elasticsearch.cluster.coordination.InMemoryPersistedState;
import org.elasticsearch.cluster.coordination.MockSinglePrioritizingExecutor;
import org.elasticsearch.cluster.metadata.AliasValidator;
import org.elasticsearch.cluster.metadata.IndexMetadata;
import org.elasticsearch.cluster.metadata.IndexMetadataVerifier;
import org.elasticsearch.cluster.metadata.IndexNameExpressionResolver;
import org.elasticsearch.cluster.metadata.MetadataCreateIndexService;
import org.elasticsearch.cluster.metadata.MetadataDeleteIndexService;
import org.elasticsearch.cluster.metadata.MetadataMappingService;
import org.elasticsearch.cluster.node.DiscoveryNode;
import org.elasticsearch.cluster.node.DiscoveryNodeRole;
import org.elasticsearch.cluster.node.DiscoveryNodes;
import org.elasticsearch.cluster.routing.BatchedRerouteService;
import org.elasticsearch.cluster.routing.RerouteService;
import org.elasticsearch.cluster.routing.ShardRouting;
import org.elasticsearch.cluster.routing.UnassignedInfo;
import org.elasticsearch.cluster.routing.allocation.AllocationService;
import org.elasticsearch.cluster.routing.allocation.command.AllocateEmptyPrimaryAllocationCommand;
import org.elasticsearch.cluster.service.ClusterApplierService;
import org.elasticsearch.cluster.service.ClusterService;
import org.elasticsearch.cluster.service.FakeThreadPoolMasterService;
import org.elasticsearch.cluster.service.MasterService;
import org.elasticsearch.core.CheckedConsumer;
import org.elasticsearch.core.Nullable;
import org.elasticsearch.common.io.stream.NamedWriteableRegistry;
import org.elasticsearch.common.network.NetworkModule;
import org.elasticsearch.common.settings.ClusterSettings;
import org.elasticsearch.common.settings.IndexScopedSettings;
import org.elasticsearch.common.settings.Settings;
import org.elasticsearch.common.transport.TransportAddress;
import org.elasticsearch.common.util.BigArrays;
import org.elasticsearch.common.util.PageCacheRecycler;
import org.elasticsearch.common.util.concurrent.PrioritizedEsThreadPoolExecutor;
import org.elasticsearch.common.xcontent.NamedXContentRegistry;
import org.elasticsearch.env.Environment;
import org.elasticsearch.env.NodeEnvironment;
import org.elasticsearch.env.TestEnvironment;
import org.elasticsearch.gateway.MetaStateService;
import org.elasticsearch.gateway.TransportNodesListGatewayStartedShards;
import org.elasticsearch.index.Index;
import org.elasticsearch.index.IndexingPressure;
import org.elasticsearch.index.analysis.AnalysisRegistry;
import org.elasticsearch.index.mapper.MapperRegistry;
import org.elasticsearch.index.seqno.GlobalCheckpointSyncAction;
import org.elasticsearch.index.seqno.RetentionLeaseSyncer;
import org.elasticsearch.index.shard.PrimaryReplicaSyncer;
import org.elasticsearch.indices.EmptySystemIndices;
import org.elasticsearch.indices.IndicesModule;
import org.elasticsearch.indices.IndicesService;
import org.elasticsearch.indices.ShardLimitValidator;
import org.elasticsearch.indices.TestIndexNameExpressionResolver;
import org.elasticsearch.indices.analysis.AnalysisModule;
import org.elasticsearch.indices.breaker.NoneCircuitBreakerService;
import org.elasticsearch.indices.cluster.IndicesClusterStateService;
import org.elasticsearch.indices.recovery.PeerRecoverySourceService;
import org.elasticsearch.indices.recovery.PeerRecoveryTargetService;
import org.elasticsearch.indices.recovery.RecoverySettings;
import org.elasticsearch.ingest.IngestService;
import org.elasticsearch.monitor.StatusInfo;
import org.elasticsearch.node.ResponseCollectorService;
import org.elasticsearch.plugins.PluginsService;
import org.elasticsearch.repositories.RepositoriesService;
import org.elasticsearch.repositories.Repository;
import org.elasticsearch.repositories.RepositoryData;
import org.elasticsearch.repositories.blobstore.BlobStoreRepository;
import org.elasticsearch.repositories.blobstore.BlobStoreTestUtil;
import org.elasticsearch.repositories.fs.FsRepository;
import org.elasticsearch.script.ScriptCompiler;
import org.elasticsearch.script.ScriptService;
import org.elasticsearch.search.SearchService;
import org.elasticsearch.search.builder.SearchSourceBuilder;
import org.elasticsearch.search.fetch.FetchPhase;
import org.elasticsearch.snapshots.mockstore.MockEventuallyConsistentRepository;
import org.elasticsearch.test.ESTestCase;
import org.elasticsearch.test.disruption.DisruptableMockTransport;
import org.elasticsearch.threadpool.ThreadPool;
import org.elasticsearch.transport.TransportService;
import org.junit.After;
import org.junit.Before;

import java.io.IOException;
import java.nio.file.Path;
import java.util.Collection;
import java.util.Collections;
import java.util.Comparator;
import java.util.HashMap;
import java.util.HashSet;
import java.util.LinkedHashMap;
import java.util.List;
import java.util.Map;
import java.util.Objects;
import java.util.Optional;
import java.util.Set;
import java.util.concurrent.TimeUnit;
import java.util.concurrent.atomic.AtomicBoolean;
import java.util.concurrent.atomic.AtomicInteger;
import java.util.function.Supplier;
import java.util.stream.Collectors;
import java.util.stream.IntStream;
import java.util.stream.Stream;

import static java.util.Collections.emptyMap;
import static java.util.Collections.emptySet;
import static org.elasticsearch.action.support.ActionTestUtils.assertNoFailureListener;
import static org.elasticsearch.env.Environment.PATH_HOME_SETTING;
import static org.elasticsearch.monitor.StatusInfo.Status.HEALTHY;
import static org.elasticsearch.node.Node.NODE_NAME_SETTING;
import static org.hamcrest.Matchers.contains;
import static org.hamcrest.Matchers.containsInAnyOrder;
import static org.hamcrest.Matchers.either;
import static org.hamcrest.Matchers.empty;
import static org.hamcrest.Matchers.endsWith;
import static org.hamcrest.Matchers.hasSize;
import static org.hamcrest.Matchers.is;
import static org.hamcrest.Matchers.iterableWithSize;
import static org.hamcrest.Matchers.lessThanOrEqualTo;
import static org.hamcrest.Matchers.notNullValue;
import static org.mockito.Mockito.mock;

public class SnapshotResiliencyTests extends ESTestCase {

    private DeterministicTaskQueue deterministicTaskQueue;

    private TestClusterNodes testClusterNodes;

    private Path tempDir;

    /**
     * Context shared by all the node's {@link Repository} instances if the eventually consistent blobstore is to be used.
     * {@code null} if not using the eventually consistent blobstore.
     */
    @Nullable
    private MockEventuallyConsistentRepository.Context blobStoreContext;

    @Before
    public void createServices() {
        tempDir = createTempDir();
        if (randomBoolean()) {
            blobStoreContext = new MockEventuallyConsistentRepository.Context();
        }
        deterministicTaskQueue = new DeterministicTaskQueue(Settings.builder().put(NODE_NAME_SETTING.getKey(), "shared").build(), random());
    }

    @After
    public void verifyReposThenStopServices() {
        try {
            clearDisruptionsAndAwaitSync();

            final StepListener<CleanupRepositoryResponse> cleanupResponse = new StepListener<>();
            final StepListener<CreateSnapshotResponse> createSnapshotResponse = new StepListener<>();
            // Create another snapshot and then clean up the repository to verify that the repository works correctly no matter the
            // failures seen during the previous test.
            client().admin()
                .cluster()
                .prepareCreateSnapshot("repo", "last-snapshot")
                .setWaitForCompletion(true)
                .setPartial(true)
                .execute(createSnapshotResponse);
            continueOrDie(createSnapshotResponse, r -> {
                final SnapshotInfo snapshotInfo = r.getSnapshotInfo();
                // Snapshot can be partial because some tests leave indices in a red state because data nodes were stopped
                assertThat(snapshotInfo.state(), either(is(SnapshotState.SUCCESS)).or(is(SnapshotState.PARTIAL)));
                assertThat(snapshotInfo.shardFailures(), iterableWithSize(snapshotInfo.failedShards()));
                assertThat(snapshotInfo.successfulShards(), is(snapshotInfo.totalShards() - snapshotInfo.failedShards()));
                client().admin().cluster().cleanupRepository(new CleanupRepositoryRequest("repo"), cleanupResponse);
            });
            final AtomicBoolean cleanedUp = new AtomicBoolean(false);
            continueOrDie(cleanupResponse, r -> cleanedUp.set(true));

            runUntil(cleanedUp::get, TimeUnit.MINUTES.toMillis(1L));

            if (blobStoreContext != null) {
                blobStoreContext.forceConsistent();
            }
<<<<<<< HEAD
            final PlainActionFuture<AssertionError> future = BlobStoreTestUtil.assertConsistencyAsync(
                (BlobStoreRepository) testClusterNodes.randomMasterNodeSafe().repositoriesService.repository("repo")
            );
            deterministicTaskQueue.runAllRunnableTasks();
            assertTrue(future.isDone());
            assertNull(future.actionGet(0));
=======
            BlobStoreTestUtil.assertConsistency(
                (BlobStoreRepository) testClusterNodes.randomMasterNodeSafe().repositoriesService.repository("repo"),
                Runnable::run
            );
>>>>>>> 1afe4b91
        } finally {
            testClusterNodes.nodes.values().forEach(TestClusterNodes.TestClusterNode::stop);
        }
    }

    public void testSuccessfulSnapshotAndRestore() {
        setupTestCluster(randomFrom(1, 3, 5), randomIntBetween(2, 10));

        String repoName = "repo";
        String snapshotName = "snapshot";
        final String index = "test";
        final int shards = randomIntBetween(1, 10);
        final int documents = randomIntBetween(0, 100);

        final TestClusterNodes.TestClusterNode masterNode = testClusterNodes.currentMaster(
            testClusterNodes.nodes.values().iterator().next().clusterService.state()
        );

        final StepListener<CreateSnapshotResponse> createSnapshotResponseListener = new StepListener<>();

        continueOrDie(createRepoAndIndex(repoName, index, shards), createIndexResponse -> {
            final Runnable afterIndexing = () -> client().admin()
                .cluster()
                .prepareCreateSnapshot(repoName, snapshotName)
                .setWaitForCompletion(true)
                .execute(createSnapshotResponseListener);
            if (documents == 0) {
                afterIndexing.run();
            } else {
                final BulkRequest bulkRequest = new BulkRequest().setRefreshPolicy(WriteRequest.RefreshPolicy.IMMEDIATE);
                for (int i = 0; i < documents; ++i) {
                    bulkRequest.add(new IndexRequest(index).source(Collections.singletonMap("foo", "bar" + i)));
                }
                final StepListener<BulkResponse> bulkResponseStepListener = new StepListener<>();
                client().bulk(bulkRequest, bulkResponseStepListener);
                continueOrDie(bulkResponseStepListener, bulkResponse -> {
                    assertFalse("Failures in bulk response: " + bulkResponse.buildFailureMessage(), bulkResponse.hasFailures());
                    assertEquals(documents, bulkResponse.getItems().length);
                    afterIndexing.run();
                });
            }
        });

        final StepListener<AcknowledgedResponse> deleteIndexListener = new StepListener<>();

        continueOrDie(
            createSnapshotResponseListener,
            createSnapshotResponse -> client().admin().indices().delete(new DeleteIndexRequest(index), deleteIndexListener)
        );

        final StepListener<RestoreSnapshotResponse> restoreSnapshotResponseListener = new StepListener<>();
        continueOrDie(
            deleteIndexListener,
            ignored -> client().admin()
                .cluster()
                .restoreSnapshot(
                    new RestoreSnapshotRequest(repoName, snapshotName).waitForCompletion(true),
                    restoreSnapshotResponseListener
                )
        );

        final StepListener<SearchResponse> searchResponseListener = new StepListener<>();
        continueOrDie(restoreSnapshotResponseListener, restoreSnapshotResponse -> {
            assertEquals(shards, restoreSnapshotResponse.getRestoreInfo().totalShards());
            client().search(
                new SearchRequest(index).source(new SearchSourceBuilder().size(0).trackTotalHits(true)),
                searchResponseListener
            );
        });

        final AtomicBoolean documentCountVerified = new AtomicBoolean();
        continueOrDie(searchResponseListener, r -> {
            assertEquals(documents, Objects.requireNonNull(r.getHits().getTotalHits()).value);
            documentCountVerified.set(true);
        });

        runUntil(documentCountVerified::get, TimeUnit.MINUTES.toMillis(5L));
        assertNotNull(createSnapshotResponseListener.result());
        assertNotNull(restoreSnapshotResponseListener.result());
        assertTrue(documentCountVerified.get());
        SnapshotsInProgress finalSnapshotsInProgress = masterNode.clusterService.state().custom(SnapshotsInProgress.TYPE);
        assertFalse(finalSnapshotsInProgress.entries().stream().anyMatch(entry -> entry.state().completed() == false));
        final Repository repository = masterNode.repositoriesService.repository(repoName);
        Collection<SnapshotId> snapshotIds = getRepositoryData(repository).getSnapshotIds();
        assertThat(snapshotIds, hasSize(1));

        final SnapshotInfo snapshotInfo = getSnapshotInfo(repository, snapshotIds.iterator().next());
        assertEquals(SnapshotState.SUCCESS, snapshotInfo.state());
        assertThat(snapshotInfo.indices(), containsInAnyOrder(index));
        assertEquals(shards, snapshotInfo.successfulShards());
        assertEquals(0, snapshotInfo.failedShards());
    }

    private SnapshotInfo getSnapshotInfo(Repository repository, SnapshotId snapshotId) {
        final StepListener<SnapshotInfo> listener = new StepListener<>();
        repository.getSnapshotInfo(snapshotId, listener);
        deterministicTaskQueue.runAllRunnableTasks();
        return listener.result();
    }

    public void testSnapshotWithNodeDisconnects() {
        final int dataNodes = randomIntBetween(2, 10);
        final int masterNodes = randomFrom(1, 3, 5);
        setupTestCluster(masterNodes, dataNodes);

        String repoName = "repo";
        String snapshotName = "snapshot";
        final String index = "test";
        final int shards = randomIntBetween(1, 10);

        final StepListener<CreateSnapshotResponse> createSnapshotResponseStepListener = new StepListener<>();

        final boolean partial = randomBoolean();
        continueOrDie(createRepoAndIndex(repoName, index, shards), createIndexResponse -> {
            for (int i = 0; i < randomIntBetween(0, dataNodes); ++i) {
                scheduleNow(this::disconnectRandomDataNode);
            }
            if (randomBoolean()) {
                scheduleNow(() -> testClusterNodes.clearNetworkDisruptions());
            }
            testClusterNodes.randomMasterNodeSafe().client.admin()
                .cluster()
                .prepareCreateSnapshot(repoName, snapshotName)
                .setPartial(partial)
                .execute(createSnapshotResponseStepListener);
        });

        final AtomicBoolean snapshotNeverStarted = new AtomicBoolean(false);

        createSnapshotResponseStepListener.whenComplete(createSnapshotResponse -> {
            for (int i = 0; i < randomIntBetween(0, dataNodes); ++i) {
                scheduleNow(this::disconnectOrRestartDataNode);
            }
            // Only disconnect master if we have more than a single master and can simulate a failover
            final boolean disconnectedMaster = randomBoolean() && masterNodes > 1;
            if (disconnectedMaster) {
                scheduleNow(this::disconnectOrRestartMasterNode);
            }
            if (disconnectedMaster || randomBoolean()) {
                scheduleSoon(() -> testClusterNodes.clearNetworkDisruptions());
            } else if (randomBoolean()) {
                scheduleNow(() -> testClusterNodes.clearNetworkDisruptions());
            }
        }, e -> {
            if (partial == false) {
                final SnapshotException unwrapped = (SnapshotException) ExceptionsHelper.unwrap(e, SnapshotException.class);
                assertNotNull(unwrapped);
                assertThat(unwrapped.getMessage(), endsWith("Indices don't have primary shards [test]"));
                snapshotNeverStarted.set(true);
            } else {
                throw new AssertionError(e);
            }
        });

        runUntil(() -> testClusterNodes.randomMasterNode().map(master -> {
            if (snapshotNeverStarted.get()) {
                return true;
            }
            final SnapshotsInProgress snapshotsInProgress = master.clusterService.state().custom(SnapshotsInProgress.TYPE);
            return snapshotsInProgress != null && snapshotsInProgress.entries().isEmpty();
        }).orElse(false), TimeUnit.MINUTES.toMillis(1L));

        clearDisruptionsAndAwaitSync();

        final TestClusterNodes.TestClusterNode randomMaster = testClusterNodes.randomMasterNode()
            .orElseThrow(() -> new AssertionError("expected to find at least one active master node"));
        SnapshotsInProgress finalSnapshotsInProgress = randomMaster.clusterService.state()
            .custom(SnapshotsInProgress.TYPE, SnapshotsInProgress.EMPTY);
        assertThat(finalSnapshotsInProgress.entries(), empty());
        final Repository repository = randomMaster.repositoriesService.repository(repoName);
        Collection<SnapshotId> snapshotIds = getRepositoryData(repository).getSnapshotIds();
        if (snapshotNeverStarted.get()) {
            assertThat(snapshotIds, empty());
        } else {
            assertThat(snapshotIds, hasSize(1));
        }
    }

    public void testSnapshotDeleteWithMasterFailover() {
        final int dataNodes = randomIntBetween(2, 10);
        final int masterNodes = randomFrom(3, 5);
        setupTestCluster(masterNodes, dataNodes);

        String repoName = "repo";
        String snapshotName = "snapshot";
        final String index = "test";
        final int shards = randomIntBetween(1, 10);

        final boolean waitForSnapshot = randomBoolean();
        final StepListener<CreateSnapshotResponse> createSnapshotResponseStepListener = new StepListener<>();
        continueOrDie(
            createRepoAndIndex(repoName, index, shards),
            createIndexResponse -> testClusterNodes.randomMasterNodeSafe().client.admin()
                .cluster()
                .prepareCreateSnapshot(repoName, snapshotName)
                .setWaitForCompletion(waitForSnapshot)
                .execute(createSnapshotResponseStepListener)
        );

        final AtomicBoolean snapshotDeleteResponded = new AtomicBoolean(false);
        continueOrDie(createSnapshotResponseStepListener, createSnapshotResponse -> {
            scheduleNow(this::disconnectOrRestartMasterNode);
            testClusterNodes.randomDataNodeSafe().client.admin()
                .cluster()
                .prepareDeleteSnapshot(repoName, snapshotName)
                .execute(ActionListener.wrap(() -> snapshotDeleteResponded.set(true)));
        });

        runUntil(
            () -> testClusterNodes.randomMasterNode()
                .map(
                    master -> snapshotDeleteResponded.get()
                        && master.clusterService.state()
                            .custom(SnapshotDeletionsInProgress.TYPE, SnapshotDeletionsInProgress.EMPTY)
                            .getEntries()
                            .isEmpty()
                )
                .orElse(false),
            TimeUnit.MINUTES.toMillis(1L)
        );

        clearDisruptionsAndAwaitSync();

        final TestClusterNodes.TestClusterNode randomMaster = testClusterNodes.randomMasterNode()
            .orElseThrow(() -> new AssertionError("expected to find at least one active master node"));
        SnapshotsInProgress finalSnapshotsInProgress = randomMaster.clusterService.state().custom(SnapshotsInProgress.TYPE);
        assertThat(finalSnapshotsInProgress.entries(), empty());
        final Repository repository = randomMaster.repositoriesService.repository(repoName);
        Collection<SnapshotId> snapshotIds = getRepositoryData(repository).getSnapshotIds();
        assertThat(snapshotIds, hasSize(0));
    }

    public void testConcurrentSnapshotCreateAndDelete() {
        setupTestCluster(randomFrom(1, 3, 5), randomIntBetween(2, 10));

        String repoName = "repo";
        String snapshotName = "snapshot";
        final String index = "test";
        final int shards = randomIntBetween(1, 10);

        TestClusterNodes.TestClusterNode masterNode = testClusterNodes.currentMaster(
            testClusterNodes.nodes.values().iterator().next().clusterService.state()
        );

        final StepListener<CreateSnapshotResponse> createSnapshotResponseStepListener = new StepListener<>();

        continueOrDie(
            createRepoAndIndex(repoName, index, shards),
            createIndexResponse -> client().admin()
                .cluster()
                .prepareCreateSnapshot(repoName, snapshotName)
                .execute(createSnapshotResponseStepListener)
        );

        final StepListener<AcknowledgedResponse> deleteSnapshotStepListener = new StepListener<>();

        masterNode.clusterService.addListener(new ClusterStateListener() {
            @Override
            public void clusterChanged(ClusterChangedEvent event) {
                if (event.state().custom(SnapshotsInProgress.TYPE, SnapshotsInProgress.EMPTY).entries().isEmpty() == false) {
                    client().admin().cluster().prepareDeleteSnapshot(repoName, snapshotName).execute(deleteSnapshotStepListener);
                    masterNode.clusterService.removeListener(this);
                }
            }
        });

        final StepListener<CreateSnapshotResponse> createAnotherSnapshotResponseStepListener = new StepListener<>();

        continueOrDie(
            deleteSnapshotStepListener,
            acknowledgedResponse -> client().admin()
                .cluster()
                .prepareCreateSnapshot(repoName, snapshotName)
                .setWaitForCompletion(true)
                .execute(createAnotherSnapshotResponseStepListener)
        );
        continueOrDie(
            createAnotherSnapshotResponseStepListener,
            createSnapshotResponse -> assertEquals(createSnapshotResponse.getSnapshotInfo().state(), SnapshotState.SUCCESS)
        );

        deterministicTaskQueue.runAllRunnableTasks();

        assertNotNull(createSnapshotResponseStepListener.result());
        assertNotNull(createAnotherSnapshotResponseStepListener.result());
        SnapshotsInProgress finalSnapshotsInProgress = masterNode.clusterService.state().custom(SnapshotsInProgress.TYPE);
        assertFalse(finalSnapshotsInProgress.entries().stream().anyMatch(entry -> entry.state().completed() == false));
        final Repository repository = masterNode.repositoriesService.repository(repoName);
        Collection<SnapshotId> snapshotIds = getRepositoryData(repository).getSnapshotIds();
        assertThat(snapshotIds, hasSize(1));

        final SnapshotInfo snapshotInfo = getSnapshotInfo(repository, snapshotIds.iterator().next());
        assertEquals(SnapshotState.SUCCESS, snapshotInfo.state());
        assertThat(snapshotInfo.indices(), containsInAnyOrder(index));
        assertEquals(shards, snapshotInfo.successfulShards());
        assertEquals(0, snapshotInfo.failedShards());
    }

    public void testConcurrentSnapshotCreateAndDeleteOther() {
        setupTestCluster(randomFrom(1, 3, 5), randomIntBetween(2, 10));

        String repoName = "repo";
        String snapshotName = "snapshot";
        final String index = "test";
        final int shards = randomIntBetween(1, 10);

        TestClusterNodes.TestClusterNode masterNode = testClusterNodes.currentMaster(
            testClusterNodes.nodes.values().iterator().next().clusterService.state()
        );

        final StepListener<CreateSnapshotResponse> createSnapshotResponseStepListener = new StepListener<>();

        continueOrDie(
            createRepoAndIndex(repoName, index, shards),
            createIndexResponse -> client().admin()
                .cluster()
                .prepareCreateSnapshot(repoName, snapshotName)
                .setWaitForCompletion(true)
                .execute(createSnapshotResponseStepListener)
        );

        final StepListener<CreateSnapshotResponse> createOtherSnapshotResponseStepListener = new StepListener<>();

        continueOrDie(
            createSnapshotResponseStepListener,
            createSnapshotResponse -> client().admin()
                .cluster()
                .prepareCreateSnapshot(repoName, "snapshot-2")
                .execute(createOtherSnapshotResponseStepListener)
        );

        final StepListener<AcknowledgedResponse> deleteSnapshotStepListener = new StepListener<>();

        continueOrDie(
            createOtherSnapshotResponseStepListener,
            createSnapshotResponse -> client().admin()
                .cluster()
                .prepareDeleteSnapshot(repoName, snapshotName)
                .execute(deleteSnapshotStepListener)
        );

        final StepListener<CreateSnapshotResponse> createAnotherSnapshotResponseStepListener = new StepListener<>();

        continueOrDie(deleteSnapshotStepListener, deleted -> {
            client().admin()
                .cluster()
                .prepareCreateSnapshot(repoName, snapshotName)
                .setWaitForCompletion(true)
                .execute(createAnotherSnapshotResponseStepListener);
            continueOrDie(
                createAnotherSnapshotResponseStepListener,
                createSnapshotResponse -> assertEquals(createSnapshotResponse.getSnapshotInfo().state(), SnapshotState.SUCCESS)
            );
        });

        deterministicTaskQueue.runAllRunnableTasks();

        SnapshotsInProgress finalSnapshotsInProgress = masterNode.clusterService.state().custom(SnapshotsInProgress.TYPE);
        assertFalse(finalSnapshotsInProgress.entries().stream().anyMatch(entry -> entry.state().completed() == false));
        final Repository repository = masterNode.repositoriesService.repository(repoName);
        Collection<SnapshotId> snapshotIds = getRepositoryData(repository).getSnapshotIds();
        // We end up with two snapshots no matter if the delete worked out or not
        assertThat(snapshotIds, hasSize(2));

        for (SnapshotId snapshotId : snapshotIds) {
            final SnapshotInfo snapshotInfo = getSnapshotInfo(repository, snapshotId);
            assertEquals(SnapshotState.SUCCESS, snapshotInfo.state());
            assertThat(snapshotInfo.indices(), containsInAnyOrder(index));
            assertEquals(shards, snapshotInfo.successfulShards());
            assertEquals(0, snapshotInfo.failedShards());
        }
    }

    public void testBulkSnapshotDeleteWithAbort() {
        setupTestCluster(randomFrom(1, 3, 5), randomIntBetween(2, 10));

        String repoName = "repo";
        String snapshotName = "snapshot";
        final String index = "test";
        final int shards = randomIntBetween(1, 10);

        TestClusterNodes.TestClusterNode masterNode = testClusterNodes.currentMaster(
            testClusterNodes.nodes.values().iterator().next().clusterService.state()
        );

        final StepListener<CreateSnapshotResponse> createSnapshotResponseStepListener = new StepListener<>();

        continueOrDie(
            createRepoAndIndex(repoName, index, shards),
            createIndexResponse -> client().admin()
                .cluster()
                .prepareCreateSnapshot(repoName, snapshotName)
                .setWaitForCompletion(true)
                .execute(createSnapshotResponseStepListener)
        );

        final int inProgressSnapshots = randomIntBetween(1, 5);
        final StepListener<Collection<CreateSnapshotResponse>> createOtherSnapshotResponseStepListener = new StepListener<>();
        final ActionListener<CreateSnapshotResponse> createSnapshotListener = new GroupedActionListener<>(
            createOtherSnapshotResponseStepListener,
            inProgressSnapshots
        );

        continueOrDie(createSnapshotResponseStepListener, createSnapshotResponse -> {
            for (int i = 0; i < inProgressSnapshots; i++) {
                client().admin().cluster().prepareCreateSnapshot(repoName, "other-" + i).execute(createSnapshotListener);
            }
        });

        final StepListener<AcknowledgedResponse> deleteSnapshotStepListener = new StepListener<>();

        continueOrDie(
            createOtherSnapshotResponseStepListener,
            createSnapshotResponse -> client().admin()
                .cluster()
                .deleteSnapshot(new DeleteSnapshotRequest(repoName, "*"), deleteSnapshotStepListener)
        );

        deterministicTaskQueue.runAllRunnableTasks();

        SnapshotsInProgress finalSnapshotsInProgress = masterNode.clusterService.state().custom(SnapshotsInProgress.TYPE);
        assertFalse(finalSnapshotsInProgress.entries().stream().anyMatch(entry -> entry.state().completed() == false));
        final Repository repository = masterNode.repositoriesService.repository(repoName);
        Collection<SnapshotId> snapshotIds = getRepositoryData(repository).getSnapshotIds();
        // No snapshots should be left in the repository
        assertThat(snapshotIds, empty());
    }

    public void testConcurrentSnapshotRestoreAndDeleteOther() {
        setupTestCluster(randomFrom(1, 3, 5), randomIntBetween(2, 10));

        String repoName = "repo";
        String snapshotName = "snapshot";
        final String index = "test";
        final int shards = randomIntBetween(1, 10);

        TestClusterNodes.TestClusterNode masterNode = testClusterNodes.currentMaster(
            testClusterNodes.nodes.values().iterator().next().clusterService.state()
        );

        final StepListener<CreateSnapshotResponse> createSnapshotResponseStepListener = new StepListener<>();

        final int documentsFirstSnapshot = randomIntBetween(0, 100);

        continueOrDie(
            createRepoAndIndex(repoName, index, shards),
            createIndexResponse -> indexNDocuments(
                documentsFirstSnapshot,
                index,
                () -> client().admin()
                    .cluster()
                    .prepareCreateSnapshot(repoName, snapshotName)
                    .setWaitForCompletion(true)
                    .execute(createSnapshotResponseStepListener)
            )
        );

        final int documentsSecondSnapshot = randomIntBetween(0, 100);

        final StepListener<CreateSnapshotResponse> createOtherSnapshotResponseStepListener = new StepListener<>();

        final String secondSnapshotName = "snapshot-2";
        continueOrDie(
            createSnapshotResponseStepListener,
            createSnapshotResponse -> indexNDocuments(
                documentsSecondSnapshot,
                index,
                () -> client().admin()
                    .cluster()
                    .prepareCreateSnapshot(repoName, secondSnapshotName)
                    .setWaitForCompletion(true)
                    .execute(createOtherSnapshotResponseStepListener)
            )
        );

        final StepListener<AcknowledgedResponse> deleteSnapshotStepListener = new StepListener<>();
        final StepListener<RestoreSnapshotResponse> restoreSnapshotResponseListener = new StepListener<>();

        continueOrDie(createOtherSnapshotResponseStepListener, createSnapshotResponse -> {
            scheduleNow(() -> client().admin().cluster().prepareDeleteSnapshot(repoName, snapshotName).execute(deleteSnapshotStepListener));
            scheduleNow(
                () -> client().admin()
                    .cluster()
                    .restoreSnapshot(
                        new RestoreSnapshotRequest(repoName, secondSnapshotName).waitForCompletion(true)
                            .renamePattern("(.+)")
                            .renameReplacement("restored_$1"),
                        restoreSnapshotResponseListener
                    )
            );
        });

        final StepListener<SearchResponse> searchResponseListener = new StepListener<>();
        continueOrDie(restoreSnapshotResponseListener, restoreSnapshotResponse -> {
            assertEquals(shards, restoreSnapshotResponse.getRestoreInfo().totalShards());
            client().search(
                new SearchRequest("restored_" + index).source(new SearchSourceBuilder().size(0).trackTotalHits(true)),
                searchResponseListener
            );
        });

        deterministicTaskQueue.runAllRunnableTasks();

        assertEquals(
            documentsFirstSnapshot + documentsSecondSnapshot,
            Objects.requireNonNull(searchResponseListener.result().getHits().getTotalHits()).value
        );
        assertThat(deleteSnapshotStepListener.result().isAcknowledged(), is(true));
        assertThat(restoreSnapshotResponseListener.result().getRestoreInfo().failedShards(), is(0));

        final Repository repository = masterNode.repositoriesService.repository(repoName);
        Collection<SnapshotId> snapshotIds = getRepositoryData(repository).getSnapshotIds();
        assertThat(snapshotIds, contains(createOtherSnapshotResponseStepListener.result().getSnapshotInfo().snapshotId()));

        for (SnapshotId snapshotId : snapshotIds) {
            final SnapshotInfo snapshotInfo = getSnapshotInfo(repository, snapshotId);
            assertEquals(SnapshotState.SUCCESS, snapshotInfo.state());
            assertThat(snapshotInfo.indices(), containsInAnyOrder(index));
            assertEquals(shards, snapshotInfo.successfulShards());
            assertEquals(0, snapshotInfo.failedShards());
        }
    }

    private void indexNDocuments(int documents, String index, Runnable afterIndexing) {
        if (documents == 0) {
            afterIndexing.run();
            return;
        }
        final BulkRequest bulkRequest = new BulkRequest().setRefreshPolicy(WriteRequest.RefreshPolicy.IMMEDIATE);
        for (int i = 0; i < documents; ++i) {
            bulkRequest.add(new IndexRequest(index).source(Collections.singletonMap("foo", "bar" + i)));
        }
        final StepListener<BulkResponse> bulkResponseStepListener = new StepListener<>();
        client().bulk(bulkRequest, bulkResponseStepListener);
        continueOrDie(bulkResponseStepListener, bulkResponse -> {
            assertFalse("Failures in bulk response: " + bulkResponse.buildFailureMessage(), bulkResponse.hasFailures());
            assertEquals(documents, bulkResponse.getItems().length);
            afterIndexing.run();
        });
    }

    public void testConcurrentSnapshotDeleteAndDeleteIndex() throws IOException {
        setupTestCluster(randomFrom(1, 3, 5), randomIntBetween(2, 10));

        String repoName = "repo";
        String snapshotName = "snapshot";
        final String index = "test";

        TestClusterNodes.TestClusterNode masterNode = testClusterNodes.currentMaster(
            testClusterNodes.nodes.values().iterator().next().clusterService.state()
        );

        final StepListener<Collection<CreateIndexResponse>> createIndicesListener = new StepListener<>();
        final int indices = randomIntBetween(5, 20);

        final SetOnce<Index> firstIndex = new SetOnce<>();
        continueOrDie(createRepoAndIndex(repoName, index, 1), createIndexResponse -> {
            firstIndex.set(masterNode.clusterService.state().metadata().index(index).getIndex());
            // create a few more indices to make it more likely that the subsequent index delete operation happens before snapshot
            // finalization
            final GroupedActionListener<CreateIndexResponse> listener = new GroupedActionListener<>(createIndicesListener, indices);
            for (int i = 0; i < indices; ++i) {
                client().admin().indices().create(new CreateIndexRequest("index-" + i), listener);
            }
        });

        final StepListener<CreateSnapshotResponse> createSnapshotResponseStepListener = new StepListener<>();

        final boolean partialSnapshot = randomBoolean();

        continueOrDie(
            createIndicesListener,
            createIndexResponses -> client().admin()
                .cluster()
                .prepareCreateSnapshot(repoName, snapshotName)
                .setWaitForCompletion(false)
                .setPartial(partialSnapshot)
                .setIncludeGlobalState(randomBoolean())
                .execute(createSnapshotResponseStepListener)
        );

        continueOrDie(
            createSnapshotResponseStepListener,
            createSnapshotResponse -> client().admin().indices().delete(new DeleteIndexRequest(index), new ActionListener<>() {
                @Override
                public void onResponse(AcknowledgedResponse acknowledgedResponse) {
                    if (partialSnapshot) {
                        // Recreate index by the same name to test that we don't snapshot conflicting metadata in this scenario
                        client().admin().indices().create(new CreateIndexRequest(index), noopListener());
                    }
                }

                @Override
                public void onFailure(Exception e) {
                    if (partialSnapshot) {
                        throw new AssertionError("Delete index should always work during partial snapshots", e);
                    }
                }
            })
        );

        deterministicTaskQueue.runAllRunnableTasks();

        SnapshotsInProgress finalSnapshotsInProgress = masterNode.clusterService.state().custom(SnapshotsInProgress.TYPE);
        assertFalse(finalSnapshotsInProgress.entries().stream().anyMatch(entry -> entry.state().completed() == false));
        final Repository repository = masterNode.repositoriesService.repository(repoName);
        final RepositoryData repositoryData = getRepositoryData(repository);
        Collection<SnapshotId> snapshotIds = repositoryData.getSnapshotIds();
        assertThat(snapshotIds, hasSize(1));

        final SnapshotInfo snapshotInfo = getSnapshotInfo(repository, snapshotIds.iterator().next());
        if (partialSnapshot) {
            assertThat(snapshotInfo.state(), either(is(SnapshotState.SUCCESS)).or(is(SnapshotState.PARTIAL)));
            // Single shard for each index so we either get all indices or all except for the deleted index
            assertThat(snapshotInfo.successfulShards(), either(is(indices + 1)).or(is(indices)));
            if (snapshotInfo.successfulShards() == indices + 1) {
                final IndexMetadata indexMetadata = repository.getSnapshotIndexMetaData(
                    repositoryData,
                    snapshotInfo.snapshotId(),
                    repositoryData.resolveIndexId(index)
                );
                // Make sure we snapshotted the metadata of this index and not the recreated version
                assertEquals(indexMetadata.getIndex(), firstIndex.get());
            }
        } else {
            assertEquals(snapshotInfo.state(), SnapshotState.SUCCESS);
            // Index delete must be blocked for non-partial snapshots and we get a snapshot for every index
            assertEquals(snapshotInfo.successfulShards(), indices + 1);
        }
        assertEquals(0, snapshotInfo.failedShards());
    }

    public void testConcurrentDeletes() {
        setupTestCluster(randomFrom(1, 3, 5), randomIntBetween(2, 10));

        String repoName = "repo";
        String snapshotName = "snapshot";
        final String index = "test";
        final int shards = randomIntBetween(1, 10);

        TestClusterNodes.TestClusterNode masterNode = testClusterNodes.currentMaster(
            testClusterNodes.nodes.values().iterator().next().clusterService.state()
        );

        final StepListener<CreateSnapshotResponse> createSnapshotResponseStepListener = new StepListener<>();

        continueOrDie(
            createRepoAndIndex(repoName, index, shards),
            createIndexResponse -> client().admin()
                .cluster()
                .prepareCreateSnapshot(repoName, snapshotName)
                .setWaitForCompletion(true)
                .execute(createSnapshotResponseStepListener)
        );

        final Collection<StepListener<Boolean>> deleteSnapshotStepListeners = List.of(new StepListener<>(), new StepListener<>());

        final AtomicInteger successfulDeletes = new AtomicInteger(0);

        continueOrDie(createSnapshotResponseStepListener, createSnapshotResponse -> {
            for (StepListener<Boolean> deleteListener : deleteSnapshotStepListeners) {
                client().admin()
                    .cluster()
                    .prepareDeleteSnapshot(repoName, snapshotName)
                    .execute(ActionListener.wrap(resp -> deleteListener.onResponse(true), e -> {
                        final Throwable unwrapped = ExceptionsHelper.unwrap(
                            e,
                            ConcurrentSnapshotExecutionException.class,
                            SnapshotMissingException.class
                        );
                        assertThat(unwrapped, notNullValue());
                        deleteListener.onResponse(false);
                    }));
            }
        });

        for (StepListener<Boolean> deleteListener : deleteSnapshotStepListeners) {
            continueOrDie(deleteListener, deleted -> {
                if (deleted) {
                    successfulDeletes.incrementAndGet();
                }
            });
        }

        deterministicTaskQueue.runAllRunnableTasks();

        SnapshotDeletionsInProgress deletionsInProgress = masterNode.clusterService.state().custom(SnapshotDeletionsInProgress.TYPE);
        assertFalse(deletionsInProgress.hasDeletionsInProgress());
        final Repository repository = masterNode.repositoriesService.repository(repoName);
        final RepositoryData repositoryData = getRepositoryData(repository);
        Collection<SnapshotId> snapshotIds = repositoryData.getSnapshotIds();
        // We end up with no snapshots since at least one of the deletes worked out
        assertThat(snapshotIds, empty());
        assertThat(successfulDeletes.get(), either(is(1)).or(is(2)));
        // We did one snapshot and one delete so we went two steps from the empty generation (-1) to 1
        assertThat(repositoryData.getGenId(), is(1L));
    }

    /**
     * Simulates concurrent restarts of data and master nodes as well as relocating a primary shard, while starting and subsequently
     * deleting a snapshot.
     */
    public void testSnapshotPrimaryRelocations() {
        final int masterNodeCount = randomFrom(1, 3, 5);
        setupTestCluster(masterNodeCount, randomIntBetween(2, 10));

        String repoName = "repo";
        String snapshotName = "snapshot";
        final String index = "test";

        final int shards = randomIntBetween(1, 10);

        final TestClusterNodes.TestClusterNode masterNode = testClusterNodes.currentMaster(
            testClusterNodes.nodes.values().iterator().next().clusterService.state()
        );
        final AtomicBoolean createdSnapshot = new AtomicBoolean();
        final AdminClient masterAdminClient = masterNode.client.admin();

        final StepListener<ClusterStateResponse> clusterStateResponseStepListener = new StepListener<>();

        continueOrDie(
            createRepoAndIndex(repoName, index, shards),
            createIndexResponse -> client().admin().cluster().state(new ClusterStateRequest(), clusterStateResponseStepListener)
        );

        continueOrDie(clusterStateResponseStepListener, clusterStateResponse -> {
            final ShardRouting shardToRelocate = clusterStateResponse.getState().routingTable().allShards(index).get(0);
            final TestClusterNodes.TestClusterNode currentPrimaryNode = testClusterNodes.nodeById(shardToRelocate.currentNodeId());
            final TestClusterNodes.TestClusterNode otherNode = testClusterNodes.randomDataNodeSafe(currentPrimaryNode.node.getName());
            scheduleNow(() -> testClusterNodes.stopNode(currentPrimaryNode));
            scheduleNow(new Runnable() {
                @Override
                public void run() {
                    final StepListener<ClusterStateResponse> updatedClusterStateResponseStepListener = new StepListener<>();
                    masterAdminClient.cluster().state(new ClusterStateRequest(), updatedClusterStateResponseStepListener);
                    continueOrDie(updatedClusterStateResponseStepListener, updatedClusterState -> {
                        final ShardRouting shardRouting = updatedClusterState.getState()
                            .routingTable()
                            .shardRoutingTable(shardToRelocate.shardId())
                            .primaryShard();
                        if (shardRouting.unassigned() && shardRouting.unassignedInfo().getReason() == UnassignedInfo.Reason.NODE_LEFT) {
                            if (masterNodeCount > 1) {
                                scheduleNow(() -> testClusterNodes.stopNode(masterNode));
                            }
                            testClusterNodes.randomDataNodeSafe().client.admin()
                                .cluster()
                                .prepareCreateSnapshot(repoName, snapshotName)
                                .execute(ActionListener.wrap(() -> {
                                    createdSnapshot.set(true);
                                    testClusterNodes.randomDataNodeSafe().client.admin()
                                        .cluster()
                                        .deleteSnapshot(new DeleteSnapshotRequest(repoName, snapshotName), noopListener());
                                }));
                            scheduleNow(
                                () -> testClusterNodes.randomMasterNodeSafe().client.admin()
                                    .cluster()
                                    .reroute(
                                        new ClusterRerouteRequest().add(
                                            new AllocateEmptyPrimaryAllocationCommand(
                                                index,
                                                shardRouting.shardId().id(),
                                                otherNode.node.getName(),
                                                true
                                            )
                                        ),
                                        noopListener()
                                    )
                            );
                        } else {
                            scheduleSoon(this);
                        }
                    });
                }
            });
        });

        runUntil(() -> testClusterNodes.randomMasterNode().map(master -> {
            if (createdSnapshot.get() == false) {
                return false;
            }
            return master.clusterService.state().custom(SnapshotsInProgress.TYPE, SnapshotsInProgress.EMPTY).entries().isEmpty();
        }).orElse(false), TimeUnit.MINUTES.toMillis(1L));

        clearDisruptionsAndAwaitSync();

        assertTrue(createdSnapshot.get());
        assertThat(
            testClusterNodes.randomDataNodeSafe().clusterService.state()
                .custom(SnapshotsInProgress.TYPE, SnapshotsInProgress.EMPTY)
                .entries(),
            empty()
        );
        final Repository repository = testClusterNodes.randomMasterNodeSafe().repositoriesService.repository(repoName);
        Collection<SnapshotId> snapshotIds = getRepositoryData(repository).getSnapshotIds();
        assertThat(snapshotIds, either(hasSize(1)).or(hasSize(0)));
    }

    public void testSuccessfulSnapshotWithConcurrentDynamicMappingUpdates() {
        setupTestCluster(randomFrom(1, 3, 5), randomIntBetween(2, 10));

        String repoName = "repo";
        String snapshotName = "snapshot";
        final String index = "test";

        final int shards = randomIntBetween(1, 10);
        final int documents = randomIntBetween(2, 100);
        TestClusterNodes.TestClusterNode masterNode = testClusterNodes.currentMaster(
            testClusterNodes.nodes.values().iterator().next().clusterService.state()
        );

        final StepListener<CreateSnapshotResponse> createSnapshotResponseStepListener = new StepListener<>();

        continueOrDie(createRepoAndIndex(repoName, index, shards), createIndexResponse -> {
            final AtomicBoolean initiatedSnapshot = new AtomicBoolean(false);
            for (int i = 0; i < documents; ++i) {
                // Index a few documents with different field names so we trigger a dynamic mapping update for each of them
                client().bulk(
                    new BulkRequest().add(new IndexRequest(index).source(Map.of("foo" + i, "bar")))
                        .setRefreshPolicy(WriteRequest.RefreshPolicy.IMMEDIATE),
                    assertNoFailureListener(bulkResponse -> {
                        assertFalse("Failures in bulkresponse: " + bulkResponse.buildFailureMessage(), bulkResponse.hasFailures());
                        if (initiatedSnapshot.compareAndSet(false, true)) {
                            client().admin()
                                .cluster()
                                .prepareCreateSnapshot(repoName, snapshotName)
                                .setWaitForCompletion(true)
                                .execute(createSnapshotResponseStepListener);
                        }
                    })
                );
            }
        });

        final String restoredIndex = "restored";

        final StepListener<RestoreSnapshotResponse> restoreSnapshotResponseStepListener = new StepListener<>();

        continueOrDie(
            createSnapshotResponseStepListener,
            createSnapshotResponse -> client().admin()
                .cluster()
                .restoreSnapshot(
                    new RestoreSnapshotRequest(repoName, snapshotName).renamePattern(index)
                        .renameReplacement(restoredIndex)
                        .waitForCompletion(true),
                    restoreSnapshotResponseStepListener
                )
        );

        final StepListener<SearchResponse> searchResponseStepListener = new StepListener<>();

        continueOrDie(restoreSnapshotResponseStepListener, restoreSnapshotResponse -> {
            assertEquals(shards, restoreSnapshotResponse.getRestoreInfo().totalShards());
            client().search(
                new SearchRequest(restoredIndex).source(new SearchSourceBuilder().size(documents).trackTotalHits(true)),
                searchResponseStepListener
            );
        });

        final AtomicBoolean documentCountVerified = new AtomicBoolean();

        continueOrDie(searchResponseStepListener, r -> {
            final long hitCount = r.getHits().getTotalHits().value;
            assertThat(
                "Documents were restored but the restored index mapping was older than some documents and misses some of their fields",
                (int) hitCount,
                lessThanOrEqualTo(
                    ((Map<?, ?>) masterNode.clusterService.state()
                        .metadata()
                        .index(restoredIndex)
                        .mapping()
                        .sourceAsMap()
                        .get("properties")).size()
                )
            );
            documentCountVerified.set(true);
        });

        runUntil(documentCountVerified::get, TimeUnit.MINUTES.toMillis(5L));

        assertNotNull(createSnapshotResponseStepListener.result());
        assertNotNull(restoreSnapshotResponseStepListener.result());
        SnapshotsInProgress finalSnapshotsInProgress = masterNode.clusterService.state().custom(SnapshotsInProgress.TYPE);
        assertFalse(finalSnapshotsInProgress.entries().stream().anyMatch(entry -> entry.state().completed() == false));
        final Repository repository = masterNode.repositoriesService.repository(repoName);
        Collection<SnapshotId> snapshotIds = getRepositoryData(repository).getSnapshotIds();
        assertThat(snapshotIds, hasSize(1));

        final SnapshotInfo snapshotInfo = getSnapshotInfo(repository, snapshotIds.iterator().next());
        assertEquals(SnapshotState.SUCCESS, snapshotInfo.state());
        assertThat(snapshotInfo.indices(), containsInAnyOrder(index));
        assertEquals(shards, snapshotInfo.successfulShards());
        assertEquals(0, snapshotInfo.failedShards());
    }

    public void testRunConcurrentSnapshots() {
        setupTestCluster(randomFrom(1, 3, 5), randomIntBetween(2, 10));

        final String repoName = "repo";
        final List<String> snapshotNames = IntStream.range(1, randomIntBetween(2, 4))
            .mapToObj(i -> "snapshot-" + i)
            .collect(Collectors.toList());
        final String index = "test";
        final int shards = randomIntBetween(1, 10);
        final int documents = randomIntBetween(1, 100);

        final TestClusterNodes.TestClusterNode masterNode = testClusterNodes.currentMaster(
            testClusterNodes.nodes.values().iterator().next().clusterService.state()
        );

        final StepListener<Collection<CreateSnapshotResponse>> allSnapshotsListener = new StepListener<>();
        final ActionListener<CreateSnapshotResponse> snapshotListener = new GroupedActionListener<>(
            allSnapshotsListener,
            snapshotNames.size()
        );
        final AtomicBoolean doneIndexing = new AtomicBoolean(false);
        continueOrDie(createRepoAndIndex(repoName, index, shards), createIndexResponse -> {
            for (String snapshotName : snapshotNames) {
                scheduleNow(
                    () -> client().admin()
                        .cluster()
                        .prepareCreateSnapshot(repoName, snapshotName)
                        .setWaitForCompletion(true)
                        .execute(snapshotListener)
                );
            }
            final BulkRequest bulkRequest = new BulkRequest().setRefreshPolicy(WriteRequest.RefreshPolicy.IMMEDIATE);
            for (int i = 0; i < documents; ++i) {
                bulkRequest.add(new IndexRequest(index).source(Collections.singletonMap("foo", "bar" + i)));
            }
            final StepListener<BulkResponse> bulkResponseStepListener = new StepListener<>();
            client().bulk(bulkRequest, bulkResponseStepListener);
            continueOrDie(bulkResponseStepListener, bulkResponse -> {
                assertFalse("Failures in bulk response: " + bulkResponse.buildFailureMessage(), bulkResponse.hasFailures());
                assertEquals(documents, bulkResponse.getItems().length);
                doneIndexing.set(true);
            });
        });

        final AtomicBoolean doneSnapshotting = new AtomicBoolean(false);
        continueOrDie(allSnapshotsListener, createSnapshotResponses -> {
            for (CreateSnapshotResponse createSnapshotResponse : createSnapshotResponses) {
                final SnapshotInfo snapshotInfo = createSnapshotResponse.getSnapshotInfo();
                assertThat(snapshotInfo.state(), is(SnapshotState.SUCCESS));
            }
            doneSnapshotting.set(true);
        });

        runUntil(() -> doneIndexing.get() && doneSnapshotting.get(), TimeUnit.MINUTES.toMillis(5L));
        SnapshotsInProgress finalSnapshotsInProgress = masterNode.clusterService.state().custom(SnapshotsInProgress.TYPE);
        assertFalse(finalSnapshotsInProgress.entries().stream().anyMatch(entry -> entry.state().completed() == false));
        final Repository repository = masterNode.repositoriesService.repository(repoName);
        Collection<SnapshotId> snapshotIds = getRepositoryData(repository).getSnapshotIds();
        assertThat(snapshotIds, hasSize(snapshotNames.size()));

        for (SnapshotId snapshotId : snapshotIds) {
            final SnapshotInfo snapshotInfo = getSnapshotInfo(repository, snapshotId);
            assertEquals(SnapshotState.SUCCESS, snapshotInfo.state());
            assertThat(snapshotInfo.indices(), containsInAnyOrder(index));
            assertEquals(shards, snapshotInfo.successfulShards());
            assertEquals(0, snapshotInfo.failedShards());
        }
    }

    private RepositoryData getRepositoryData(Repository repository) {
        final PlainActionFuture<RepositoryData> res = PlainActionFuture.newFuture();
        repository.getRepositoryData(res);
        deterministicTaskQueue.runAllRunnableTasks();
        assertTrue(res.isDone());
        return res.actionGet();
    }

    private StepListener<CreateIndexResponse> createRepoAndIndex(String repoName, String index, int shards) {
        final StepListener<AcknowledgedResponse> createRepositoryListener = new StepListener<>();

        client().admin()
            .cluster()
            .preparePutRepository(repoName)
            .setType(FsRepository.TYPE)
            .setSettings(Settings.builder().put("location", randomAlphaOfLength(10)))
            .execute(createRepositoryListener);

        final StepListener<CreateIndexResponse> createIndexResponseStepListener = new StepListener<>();

        continueOrDie(
            createRepositoryListener,
            acknowledgedResponse -> client().admin()
                .indices()
                .create(
                    new CreateIndexRequest(index).waitForActiveShards(ActiveShardCount.ALL).settings(defaultIndexSettings(shards)),
                    createIndexResponseStepListener
                )
        );

        return createIndexResponseStepListener;
    }

    private void clearDisruptionsAndAwaitSync() {
        testClusterNodes.clearNetworkDisruptions();
        stabilize();
    }

    private void disconnectOrRestartDataNode() {
        if (randomBoolean()) {
            disconnectRandomDataNode();
        } else {
            testClusterNodes.randomDataNode().ifPresent(TestClusterNodes.TestClusterNode::restart);
        }
    }

    private void disconnectOrRestartMasterNode() {
        testClusterNodes.randomMasterNode().ifPresent(masterNode -> {
            if (randomBoolean()) {
                testClusterNodes.disconnectNode(masterNode);
            } else {
                masterNode.restart();
            }
        });
    }

    private void disconnectRandomDataNode() {
        testClusterNodes.randomDataNode().ifPresent(n -> testClusterNodes.disconnectNode(n));
    }

    private void startCluster() {
        final ClusterState initialClusterState = new ClusterState.Builder(ClusterName.DEFAULT).nodes(testClusterNodes.discoveryNodes())
            .build();
        testClusterNodes.nodes.values().forEach(testClusterNode -> testClusterNode.start(initialClusterState));

        deterministicTaskQueue.advanceTime();
        deterministicTaskQueue.runAllRunnableTasks();

        final VotingConfiguration votingConfiguration = new VotingConfiguration(
            testClusterNodes.nodes.values()
                .stream()
                .map(n -> n.node)
                .filter(DiscoveryNode::isMasterNode)
                .map(DiscoveryNode::getId)
                .collect(Collectors.toSet())
        );
        testClusterNodes.nodes.values()
            .stream()
            .filter(n -> n.node.isMasterNode())
            .forEach(testClusterNode -> testClusterNode.coordinator.setInitialConfiguration(votingConfiguration));
        // Connect all nodes to each other
        testClusterNodes.nodes.values()
            .forEach(
                node -> testClusterNodes.nodes.values()
                    .forEach(
                        n -> n.transportService.connectToNode(
                            node.node,
                            null,
                            ActionTestUtils.assertNoFailureListener(c -> logger.info("--> Connected [{}] to [{}]", n.node, node.node))
                        )
                    )
            );
        stabilize();
    }

    private void stabilize() {
        final long endTime = deterministicTaskQueue.getCurrentTimeMillis() + AbstractCoordinatorTestCase.DEFAULT_STABILISATION_TIME;
        while (deterministicTaskQueue.getCurrentTimeMillis() < endTime) {
            deterministicTaskQueue.advanceTime();
            deterministicTaskQueue.runAllRunnableTasks();
        }
        runUntil(() -> {
            final Collection<ClusterState> clusterStates = testClusterNodes.nodes.values()
                .stream()
                .map(node -> node.clusterService.state())
                .collect(Collectors.toList());
            final Set<String> masterNodeIds = clusterStates.stream()
                .map(clusterState -> clusterState.nodes().getMasterNodeId())
                .collect(Collectors.toSet());
            final Set<Long> terms = clusterStates.stream().map(ClusterState::term).collect(Collectors.toSet());
            final List<Long> versions = clusterStates.stream().map(ClusterState::version).distinct().collect(Collectors.toList());
            return versions.size() == 1 && masterNodeIds.size() == 1 && masterNodeIds.contains(null) == false && terms.size() == 1;
        }, TimeUnit.MINUTES.toMillis(1L));
    }

    private void runUntil(Supplier<Boolean> fulfilled, long timeout) {
        final long start = deterministicTaskQueue.getCurrentTimeMillis();
        while (timeout > deterministicTaskQueue.getCurrentTimeMillis() - start) {
            if (fulfilled.get()) {
                return;
            }
            deterministicTaskQueue.runAllRunnableTasks();
            deterministicTaskQueue.advanceTime();
        }
        fail("Condition wasn't fulfilled.");
    }

    private void setupTestCluster(int masterNodes, int dataNodes) {
        testClusterNodes = new TestClusterNodes(masterNodes, dataNodes);
        startCluster();
    }

    private void scheduleSoon(Runnable runnable) {
        deterministicTaskQueue.scheduleAt(deterministicTaskQueue.getCurrentTimeMillis() + randomLongBetween(0, 100L), runnable);
    }

    private void scheduleNow(Runnable runnable) {
        deterministicTaskQueue.scheduleNow(runnable);
    }

    private static Settings defaultIndexSettings(int shards) {
        // TODO: randomize replica count settings once recovery operations aren't blocking anymore
        return Settings.builder()
            .put(IndexMetadata.INDEX_NUMBER_OF_SHARDS_SETTING.getKey(), shards)
            .put(IndexMetadata.INDEX_NUMBER_OF_REPLICAS_SETTING.getKey(), 0)
            .build();
    }

    private static <T> void continueOrDie(StepListener<T> listener, CheckedConsumer<T, Exception> onResponse) {
        listener.whenComplete(onResponse, e -> { throw new AssertionError(e); });
    }

    private static <T> ActionListener<T> noopListener() {
        return ActionListener.wrap(() -> {});
    }

    public NodeClient client() {
        // Select from sorted list of nodes
        final List<TestClusterNodes.TestClusterNode> nodes = testClusterNodes.nodes.values()
            .stream()
            .filter(n -> testClusterNodes.disconnectedNodes.contains(n.node.getName()) == false)
            .sorted(Comparator.comparing(n -> n.node.getName()))
            .collect(Collectors.toList());
        if (nodes.isEmpty()) {
            throw new AssertionError("No nodes available");
        }
        return randomFrom(nodes).client;
    }

    /**
     * Create a {@link Environment} with random path.home and path.repo
     **/
    private Environment createEnvironment(String nodeName) {
        return TestEnvironment.newEnvironment(
            Settings.builder()
                .put(NODE_NAME_SETTING.getKey(), nodeName)
                .put(PATH_HOME_SETTING.getKey(), tempDir.resolve(nodeName).toAbsolutePath())
                .put(Environment.PATH_REPO_SETTING.getKey(), tempDir.resolve("repo").toAbsolutePath())
                .putList(
                    ClusterBootstrapService.INITIAL_MASTER_NODES_SETTING.getKey(),
                    ClusterBootstrapService.INITIAL_MASTER_NODES_SETTING.get(Settings.EMPTY)
                )
                .put(MappingUpdatedAction.INDICES_MAX_IN_FLIGHT_UPDATES_SETTING.getKey(), 1000) // o.w. some tests might block
                .build()
        );
    }

    private static ClusterState stateForNode(ClusterState state, DiscoveryNode node) {
        // Remove and add back local node to update ephemeral id on restarts
        return ClusterState.builder(state)
            .nodes(DiscoveryNodes.builder(state.nodes()).remove(node.getId()).add(node).localNodeId(node.getId()))
            .build();
    }

    private final class TestClusterNodes {

        // LinkedHashMap so we have deterministic ordering when iterating over the map in tests
        private final Map<String, TestClusterNode> nodes = new LinkedHashMap<>();

        /**
         * Node names that are disconnected from all other nodes.
         */
        private final Set<String> disconnectedNodes = new HashSet<>();

        TestClusterNodes(int masterNodes, int dataNodes) {
            for (int i = 0; i < masterNodes; ++i) {
                nodes.computeIfAbsent("node" + i, nodeName -> {
                    try {
                        return newMasterNode(nodeName);
                    } catch (IOException e) {
                        throw new AssertionError(e);
                    }
                });
            }
            for (int i = 0; i < dataNodes; ++i) {
                nodes.computeIfAbsent("data-node" + i, nodeName -> {
                    try {
                        return newDataNode(nodeName);
                    } catch (IOException e) {
                        throw new AssertionError(e);
                    }
                });
            }
        }

        public TestClusterNode nodeById(final String nodeId) {
            return nodes.values()
                .stream()
                .filter(n -> n.node.getId().equals(nodeId))
                .findFirst()
                .orElseThrow(() -> new AssertionError("Could not find node by id [" + nodeId + ']'));
        }

        private TestClusterNode newMasterNode(String nodeName) throws IOException {
            return newNode(nodeName, DiscoveryNodeRole.MASTER_ROLE);
        }

        private TestClusterNode newDataNode(String nodeName) throws IOException {
            return newNode(nodeName, DiscoveryNodeRole.DATA_ROLE);
        }

        private TestClusterNode newNode(String nodeName, DiscoveryNodeRole role) throws IOException {
            return new TestClusterNode(
                new DiscoveryNode(
                    nodeName,
                    randomAlphaOfLength(10),
                    buildNewFakeTransportAddress(),
                    emptyMap(),
                    Collections.singleton(role),
                    Version.CURRENT
                )
            );
        }

        public TestClusterNode randomMasterNodeSafe() {
            return randomMasterNode().orElseThrow(() -> new AssertionError("Expected to find at least one connected master node"));
        }

        public Optional<TestClusterNode> randomMasterNode() {
            // Select from sorted list of data-nodes here to not have deterministic behaviour
            final List<TestClusterNode> masterNodes = testClusterNodes.nodes.values()
                .stream()
                .filter(n -> n.node.isMasterNode())
                .filter(n -> disconnectedNodes.contains(n.node.getName()) == false)
                .sorted(Comparator.comparing(n -> n.node.getName()))
                .collect(Collectors.toList());
            return masterNodes.isEmpty() ? Optional.empty() : Optional.of(randomFrom(masterNodes));
        }

        public void stopNode(TestClusterNode node) {
            node.stop();
            nodes.remove(node.node.getName());
        }

        public TestClusterNode randomDataNodeSafe(String... excludedNames) {
            return randomDataNode(excludedNames).orElseThrow(() -> new AssertionError("Could not find another data node."));
        }

        public Optional<TestClusterNode> randomDataNode(String... excludedNames) {
            // Select from sorted list of data-nodes here to not have deterministic behaviour
            final List<TestClusterNode> dataNodes = testClusterNodes.nodes.values()
                .stream()
                .filter(n -> n.node.canContainData())
                .filter(n -> {
                    for (final String nodeName : excludedNames) {
                        if (n.node.getName().equals(nodeName)) {
                            return false;
                        }
                    }
                    return true;
                })
                .sorted(Comparator.comparing(n -> n.node.getName()))
                .collect(Collectors.toList());
            return dataNodes.isEmpty() ? Optional.empty() : Optional.ofNullable(randomFrom(dataNodes));
        }

        public void disconnectNode(TestClusterNode node) {
            if (disconnectedNodes.contains(node.node.getName())) {
                return;
            }
            testClusterNodes.nodes.values().forEach(n -> n.transportService.getConnectionManager().disconnectFromNode(node.node));
            disconnectedNodes.add(node.node.getName());
        }

        public void clearNetworkDisruptions() {
            final Set<String> disconnectedNodes = new HashSet<>(this.disconnectedNodes);
            this.disconnectedNodes.clear();
            disconnectedNodes.forEach(nodeName -> {
                if (testClusterNodes.nodes.containsKey(nodeName)) {
                    final DiscoveryNode node = testClusterNodes.nodes.get(nodeName).node;
                    testClusterNodes.nodes.values()
                        .forEach(
                            n -> n.transportService.openConnection(
                                node,
                                null,
                                ActionTestUtils.assertNoFailureListener(c -> logger.debug("--> Connected [{}] to [{}]", n.node, node))
                            )
                        );
                }
            });
        }

        /**
         * Builds a {@link DiscoveryNodes} instance that holds the nodes in this test cluster.
         * @return DiscoveryNodes
         */
        public DiscoveryNodes discoveryNodes() {
            DiscoveryNodes.Builder builder = DiscoveryNodes.builder();
            nodes.values().forEach(node -> builder.add(node.node));
            return builder.build();
        }

        /**
         * Returns the {@link TestClusterNode} for the master node in the given {@link ClusterState}.
         * @param state ClusterState
         * @return Master Node
         */
        public TestClusterNode currentMaster(ClusterState state) {
            TestClusterNode master = nodes.get(state.nodes().getMasterNode().getName());
            assertNotNull(master);
            assertTrue(master.node.isMasterNode());
            return master;
        }

        private final class TestClusterNode {

            private final Logger logger = LogManager.getLogger(TestClusterNode.class);

            private final NamedWriteableRegistry namedWriteableRegistry = new NamedWriteableRegistry(
                Stream.concat(ClusterModule.getNamedWriteables().stream(), NetworkModule.getNamedWriteables().stream())
                    .collect(Collectors.toList())
            );

            private final TransportService transportService;

            private final ClusterService clusterService;

            private final RecoverySettings recoverySettings;

            private final PeerRecoverySourceService peerRecoverySourceService;

            private final NodeConnectionsService nodeConnectionsService;

            private final RepositoriesService repositoriesService;

            private final SnapshotsService snapshotsService;

            private final SnapshotShardsService snapshotShardsService;

            private final IndicesService indicesService;

            private final IndicesClusterStateService indicesClusterStateService;

            private final DiscoveryNode node;

            private final MasterService masterService;

            private final AllocationService allocationService;

            private final RerouteService rerouteService;

            private final NodeClient client;

            private final NodeEnvironment nodeEnv;

            private final DisruptableMockTransport mockTransport;

            private final ThreadPool threadPool;

            private final BigArrays bigArrays;

            private Coordinator coordinator;

            TestClusterNode(DiscoveryNode node) throws IOException {
                this.node = node;
                final Environment environment = createEnvironment(node.getName());
                threadPool = deterministicTaskQueue.getThreadPool(runnable -> CoordinatorTests.onNodeLog(node, runnable));
                masterService = new FakeThreadPoolMasterService(node.getName(), "test", threadPool, deterministicTaskQueue::scheduleNow);
                final Settings settings = environment.settings();
                final ClusterSettings clusterSettings = new ClusterSettings(settings, ClusterSettings.BUILT_IN_CLUSTER_SETTINGS);
                clusterService = new ClusterService(
                    settings,
                    clusterSettings,
                    masterService,
                    new ClusterApplierService(node.getName(), settings, clusterSettings, threadPool) {
                        @Override
                        protected PrioritizedEsThreadPoolExecutor createThreadPoolExecutor() {
                            return new MockSinglePrioritizingExecutor(node.getName(), deterministicTaskQueue, threadPool);
                        }

                        @Override
                        protected void connectToNodesAndWait(ClusterState newClusterState) {
                            // don't do anything, and don't block
                        }
                    }
                );
                recoverySettings = new RecoverySettings(settings, clusterSettings);
                mockTransport = new DisruptableMockTransport(node, logger, deterministicTaskQueue) {
                    @Override
                    protected ConnectionStatus getConnectionStatus(DiscoveryNode destination) {
                        if (node.equals(destination)) {
                            return ConnectionStatus.CONNECTED;
                        }
                        // Check if both nodes are still part of the cluster
                        if (nodes.containsKey(node.getName()) == false || nodes.containsKey(destination.getName()) == false) {
                            return ConnectionStatus.DISCONNECTED;
                        }
                        return disconnectedNodes.contains(node.getName()) || disconnectedNodes.contains(destination.getName())
                            ? ConnectionStatus.DISCONNECTED
                            : ConnectionStatus.CONNECTED;
                    }

                    @Override
                    protected Optional<DisruptableMockTransport> getDisruptableMockTransport(TransportAddress address) {
                        return nodes.values()
                            .stream()
                            .map(cn -> cn.mockTransport)
                            .filter(transport -> transport.getLocalNode().getAddress().equals(address))
                            .findAny();
                    }

                    @Override
                    protected void execute(Runnable runnable) {
                        scheduleNow(CoordinatorTests.onNodeLog(getLocalNode(), runnable));
                    }

                    @Override
                    protected NamedWriteableRegistry writeableRegistry() {
                        return namedWriteableRegistry;
                    }
                };
                transportService = mockTransport.createTransportService(
                    settings,
                    threadPool,
                    TransportService.NOOP_TRANSPORT_INTERCEPTOR,
                    a -> node,
                    null,
                    emptySet()
                );
                final IndexNameExpressionResolver indexNameExpressionResolver = TestIndexNameExpressionResolver.newInstance();
                repositoriesService = new RepositoriesService(
                    settings,
                    clusterService,
                    transportService,
                    Collections.singletonMap(FsRepository.TYPE, getRepoFactory(environment)),
                    emptyMap(),
                    threadPool
                );
                final ActionFilters actionFilters = new ActionFilters(emptySet());
                snapshotsService = new SnapshotsService(
                    settings,
                    clusterService,
                    indexNameExpressionResolver,
                    repositoriesService,
                    transportService,
                    actionFilters,
                    Collections.emptyMap()
                );
                nodeEnv = new NodeEnvironment(settings, environment);
                final NamedXContentRegistry namedXContentRegistry = new NamedXContentRegistry(Collections.emptyList());
                final ScriptService scriptService = new ScriptService(settings, emptyMap(), emptyMap());
                client = new NodeClient(settings, threadPool);
                final SetOnce<RerouteService> rerouteServiceSetOnce = new SetOnce<>();
                final SnapshotsInfoService snapshotsInfoService = new InternalSnapshotsInfoService(
                    settings,
                    clusterService,
                    () -> repositoriesService,
                    rerouteServiceSetOnce::get
                );
                allocationService = ESAllocationTestCase.createAllocationService(settings, snapshotsInfoService);
                rerouteService = new BatchedRerouteService(clusterService, allocationService::reroute);
                rerouteServiceSetOnce.set(rerouteService);
                final IndexScopedSettings indexScopedSettings = new IndexScopedSettings(
                    settings,
                    IndexScopedSettings.BUILT_IN_INDEX_SETTINGS
                );
                bigArrays = new BigArrays(new PageCacheRecycler(settings), null, "test");
                final MapperRegistry mapperRegistry = new IndicesModule(Collections.emptyList()).getMapperRegistry();
                indicesService = new IndicesService(
                    settings,
                    mock(PluginsService.class),
                    nodeEnv,
                    namedXContentRegistry,
                    new AnalysisRegistry(
                        environment,
                        emptyMap(),
                        emptyMap(),
                        emptyMap(),
                        emptyMap(),
                        emptyMap(),
                        emptyMap(),
                        emptyMap(),
                        emptyMap(),
                        emptyMap()
                    ),
                    indexNameExpressionResolver,
                    mapperRegistry,
                    namedWriteableRegistry,
                    threadPool,
                    indexScopedSettings,
                    new NoneCircuitBreakerService(),
                    bigArrays,
                    scriptService,
                    clusterService,
                    client,
                    new MetaStateService(nodeEnv, namedXContentRegistry),
                    Collections.emptyList(),
                    emptyMap(),
                    null,
                    emptyMap(),
                    List.of(),
                    emptyMap()
                );
                final RecoverySettings recoverySettings = new RecoverySettings(settings, clusterSettings);
                snapshotShardsService = new SnapshotShardsService(
                    settings,
                    clusterService,
                    repositoriesService,
                    transportService,
                    indicesService
                );
                final ShardStateAction shardStateAction = new ShardStateAction(
                    clusterService,
                    transportService,
                    allocationService,
                    rerouteService,
                    threadPool
                );
                nodeConnectionsService = new NodeConnectionsService(clusterService.getSettings(), threadPool, transportService);
                @SuppressWarnings("rawtypes")
                Map<ActionType, TransportAction> actions = new HashMap<>();
                actions.put(
                    GlobalCheckpointSyncAction.TYPE,
                    new GlobalCheckpointSyncAction(
                        settings,
                        transportService,
                        clusterService,
                        indicesService,
                        threadPool,
                        shardStateAction,
                        actionFilters
                    )
                );
                final MetadataMappingService metadataMappingService = new MetadataMappingService(clusterService, indicesService);
                peerRecoverySourceService = new PeerRecoverySourceService(transportService, indicesService, recoverySettings);

                indicesClusterStateService = new IndicesClusterStateService(
                    settings,
                    indicesService,
                    clusterService,
                    threadPool,
                    new PeerRecoveryTargetService(threadPool, transportService, recoverySettings, clusterService),
                    shardStateAction,
                    repositoriesService,
                    mock(SearchService.class),
                    peerRecoverySourceService,
                    snapshotShardsService,
                    new PrimaryReplicaSyncer(
                        transportService,
                        new TransportResyncReplicationAction(
                            settings,
                            transportService,
                            clusterService,
                            indicesService,
                            threadPool,
                            shardStateAction,
                            actionFilters,
                            new IndexingPressure(settings),
                            EmptySystemIndices.INSTANCE
                        )
                    ),
                    RetentionLeaseSyncer.EMPTY,
                    client
                );
                final ShardLimitValidator shardLimitValidator = new ShardLimitValidator(settings, clusterService);
                final MetadataCreateIndexService metadataCreateIndexService = new MetadataCreateIndexService(
                    settings,
                    clusterService,
                    indicesService,
                    allocationService,
                    new AliasValidator(),
                    shardLimitValidator,
                    environment,
                    indexScopedSettings,
                    threadPool,
                    namedXContentRegistry,
                    EmptySystemIndices.INSTANCE,
                    false
                );
                actions.put(
                    CreateIndexAction.INSTANCE,
                    new TransportCreateIndexAction(
                        transportService,
                        clusterService,
                        threadPool,
                        metadataCreateIndexService,
                        actionFilters,
                        indexNameExpressionResolver,
                        EmptySystemIndices.INSTANCE
                    )
                );
                final MappingUpdatedAction mappingUpdatedAction = new MappingUpdatedAction(settings, clusterSettings);
                final IndexingPressure indexingMemoryLimits = new IndexingPressure(settings);
                mappingUpdatedAction.setClient(client);
                actions.put(
                    BulkAction.INSTANCE,
                    new TransportBulkAction(
                        threadPool,
                        transportService,
                        clusterService,
                        new IngestService(
                            clusterService,
                            threadPool,
                            environment,
                            scriptService,
                            new AnalysisModule(environment, Collections.emptyList()).getAnalysisRegistry(),
                            Collections.emptyList(),
                            client
                        ),
                        client,
                        actionFilters,
                        indexNameExpressionResolver,
                        new IndexingPressure(settings),
                        EmptySystemIndices.INSTANCE
                    )
                );
                final TransportShardBulkAction transportShardBulkAction = new TransportShardBulkAction(
                    settings,
                    transportService,
                    clusterService,
                    indicesService,
                    threadPool,
                    shardStateAction,
                    mappingUpdatedAction,
                    new UpdateHelper(scriptService),
                    actionFilters,
                    indexingMemoryLimits,
                    EmptySystemIndices.INSTANCE
                );
                actions.put(TransportShardBulkAction.TYPE, transportShardBulkAction);
                final RestoreService restoreService = new RestoreService(
                    clusterService,
                    repositoriesService,
                    allocationService,
                    metadataCreateIndexService,
                    new MetadataDeleteIndexService(settings, clusterService, allocationService),
                    new IndexMetadataVerifier(settings, namedXContentRegistry, mapperRegistry, indexScopedSettings, ScriptCompiler.NONE),
                    shardLimitValidator,
                    EmptySystemIndices.INSTANCE
                );
                actions.put(
                    PutMappingAction.INSTANCE,
                    new TransportPutMappingAction(
                        transportService,
                        clusterService,
                        threadPool,
                        metadataMappingService,
                        actionFilters,
                        indexNameExpressionResolver,
                        new RequestValidators<>(Collections.emptyList()),
                        EmptySystemIndices.INSTANCE
                    )
                );
                actions.put(
                    AutoPutMappingAction.INSTANCE,
                    new TransportAutoPutMappingAction(
                        transportService,
                        clusterService,
                        threadPool,
                        metadataMappingService,
                        actionFilters,
                        indexNameExpressionResolver,
                        EmptySystemIndices.INSTANCE
                    )
                );
                final ResponseCollectorService responseCollectorService = new ResponseCollectorService(clusterService);
                final SearchTransportService searchTransportService = new SearchTransportService(
                    transportService,
                    client,
                    SearchExecutionStatsCollector.makeWrapper(responseCollectorService)
                );
                final SearchService searchService = new SearchService(
                    clusterService,
                    indicesService,
                    threadPool,
                    scriptService,
                    bigArrays,
                    new FetchPhase(Collections.emptyList()),
                    responseCollectorService,
                    new NoneCircuitBreakerService(),
                    EmptySystemIndices.INSTANCE.getExecutorSelector()
                );
                SearchPhaseController searchPhaseController = new SearchPhaseController(
                    writableRegistry(),
                    searchService::aggReduceContextBuilder
                );
                actions.put(
                    SearchAction.INSTANCE,
                    new TransportSearchAction(
                        threadPool,
                        new NoneCircuitBreakerService(),
                        transportService,
                        searchService,
                        searchTransportService,
                        searchPhaseController,
                        clusterService,
                        actionFilters,
                        indexNameExpressionResolver,
                        namedWriteableRegistry,
                        EmptySystemIndices.INSTANCE.getExecutorSelector()
                    )
                );
                actions.put(
                    RestoreSnapshotAction.INSTANCE,
                    new TransportRestoreSnapshotAction(
                        transportService,
                        clusterService,
                        threadPool,
                        restoreService,
                        actionFilters,
                        indexNameExpressionResolver
                    )
                );
                actions.put(
                    DeleteIndexAction.INSTANCE,
                    new TransportDeleteIndexAction(
                        transportService,
                        clusterService,
                        threadPool,
                        new MetadataDeleteIndexService(settings, clusterService, allocationService),
                        actionFilters,
                        indexNameExpressionResolver,
                        new DestructiveOperations(settings, clusterSettings)
                    )
                );
                actions.put(
                    PutRepositoryAction.INSTANCE,
                    new TransportPutRepositoryAction(
                        transportService,
                        clusterService,
                        repositoriesService,
                        threadPool,
                        actionFilters,
                        indexNameExpressionResolver
                    )
                );
                actions.put(
                    CleanupRepositoryAction.INSTANCE,
                    new TransportCleanupRepositoryAction(
                        transportService,
                        clusterService,
                        repositoriesService,
                        snapshotsService,
                        threadPool,
                        actionFilters,
                        indexNameExpressionResolver
                    )
                );
                actions.put(
                    CreateSnapshotAction.INSTANCE,
                    new TransportCreateSnapshotAction(
                        transportService,
                        clusterService,
                        threadPool,
                        snapshotsService,
                        actionFilters,
                        indexNameExpressionResolver
                    )
                );
                actions.put(
                    ClusterRerouteAction.INSTANCE,
                    new TransportClusterRerouteAction(
                        transportService,
                        clusterService,
                        threadPool,
                        allocationService,
                        actionFilters,
                        indexNameExpressionResolver
                    )
                );
                actions.put(
                    ClusterStateAction.INSTANCE,
                    new TransportClusterStateAction(
                        transportService,
                        clusterService,
                        threadPool,
                        actionFilters,
                        indexNameExpressionResolver
                    )
                );
                actions.put(
                    IndicesShardStoresAction.INSTANCE,
                    new TransportIndicesShardStoresAction(
                        transportService,
                        clusterService,
                        threadPool,
                        actionFilters,
                        indexNameExpressionResolver,
                        client
                    )
                );
                actions.put(
                    TransportNodesListGatewayStartedShards.TYPE,
                    new TransportNodesListGatewayStartedShards(
                        settings,
                        threadPool,
                        clusterService,
                        transportService,
                        actionFilters,
                        nodeEnv,
                        indicesService,
                        namedXContentRegistry
                    )
                );
                actions.put(
                    DeleteSnapshotAction.INSTANCE,
                    new TransportDeleteSnapshotAction(
                        transportService,
                        clusterService,
                        threadPool,
                        snapshotsService,
                        actionFilters,
                        indexNameExpressionResolver
                    )
                );
                client.initialize(
                    actions,
                    transportService.getTaskManager(),
                    () -> clusterService.localNode().getId(),
                    transportService.getLocalNodeConnection(),
                    transportService.getRemoteClusterService(),
                    new NamedWriteableRegistry(List.of())
                );
            }

            private Repository.Factory getRepoFactory(Environment environment) {
                // Run half the tests with the eventually consistent repository
                if (blobStoreContext == null) {
                    return metadata -> new FsRepository(
                        metadata,
                        environment,
                        xContentRegistry(),
                        clusterService,
                        bigArrays,
                        recoverySettings
                    ) {
                        @Override
                        protected void assertSnapshotOrGenericThread() {
                            // eliminate thread name check as we create repo in the test thread
                        }
                    };
                } else {
                    return metadata -> new MockEventuallyConsistentRepository(
                        metadata,
                        xContentRegistry(),
                        clusterService,
                        recoverySettings,
                        blobStoreContext,
                        random()
                    );
                }
            }

            public void restart() {
                testClusterNodes.disconnectNode(this);
                final ClusterState oldState = this.clusterService.state();
                stop();
                nodes.remove(node.getName());
                scheduleSoon(() -> {
                    try {
                        final TestClusterNode restartedNode = new TestClusterNode(
                            new DiscoveryNode(node.getName(), node.getId(), node.getAddress(), emptyMap(), node.getRoles(), Version.CURRENT)
                        );
                        nodes.put(node.getName(), restartedNode);
                        restartedNode.start(oldState);
                    } catch (IOException e) {
                        throw new AssertionError(e);
                    }
                });
            }

            public void stop() {
                testClusterNodes.disconnectNode(this);
                indicesService.close();
                clusterService.close();
                nodeConnectionsService.stop();
                indicesClusterStateService.close();
                peerRecoverySourceService.stop();
                if (coordinator != null) {
                    coordinator.close();
                }
                nodeEnv.close();
            }

            public void start(ClusterState initialState) {
                transportService.start();
                transportService.acceptIncomingRequests();
                snapshotsService.start();
                snapshotShardsService.start();
                repositoriesService.start();
                final CoordinationState.PersistedState persistedState = new InMemoryPersistedState(
                    initialState.term(),
                    stateForNode(initialState, node)
                );
                coordinator = new Coordinator(
                    node.getName(),
                    clusterService.getSettings(),
                    clusterService.getClusterSettings(),
                    transportService,
                    namedWriteableRegistry,
                    allocationService,
                    masterService,
                    () -> persistedState,
                    hostsResolver -> nodes.values()
                        .stream()
                        .filter(n -> n.node.isMasterNode())
                        .map(n -> n.node.getAddress())
                        .collect(Collectors.toList()),
                    clusterService.getClusterApplierService(),
                    Collections.emptyList(),
                    random(),
                    rerouteService,
                    ElectionStrategy.DEFAULT_INSTANCE,
                    () -> new StatusInfo(HEALTHY, "healthy-info")
                );
                masterService.setClusterStatePublisher(coordinator);
                coordinator.start();
                clusterService.getClusterApplierService().setNodeConnectionsService(nodeConnectionsService);
                nodeConnectionsService.start();
                clusterService.start();
                indicesService.start();
                indicesClusterStateService.start();
                coordinator.startInitialJoin();
                peerRecoverySourceService.start();
            }
        }
    }
}<|MERGE_RESOLUTION|>--- conflicted
+++ resolved
@@ -272,19 +272,12 @@
             if (blobStoreContext != null) {
                 blobStoreContext.forceConsistent();
             }
-<<<<<<< HEAD
             final PlainActionFuture<AssertionError> future = BlobStoreTestUtil.assertConsistencyAsync(
                 (BlobStoreRepository) testClusterNodes.randomMasterNodeSafe().repositoriesService.repository("repo")
             );
             deterministicTaskQueue.runAllRunnableTasks();
             assertTrue(future.isDone());
             assertNull(future.actionGet(0));
-=======
-            BlobStoreTestUtil.assertConsistency(
-                (BlobStoreRepository) testClusterNodes.randomMasterNodeSafe().repositoriesService.repository("repo"),
-                Runnable::run
-            );
->>>>>>> 1afe4b91
         } finally {
             testClusterNodes.nodes.values().forEach(TestClusterNodes.TestClusterNode::stop);
         }
