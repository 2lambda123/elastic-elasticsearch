--- conflicted
+++ resolved
@@ -56,6 +56,7 @@
 import org.elasticsearch.cluster.SnapshotsInProgress;
 import org.elasticsearch.cluster.action.index.NodeMappingRefreshAction;
 import org.elasticsearch.cluster.action.shard.ShardStateAction;
+import org.elasticsearch.cluster.coordination.ClusterBootstrapService;
 import org.elasticsearch.cluster.coordination.CoordinationMetaData.VotingConfiguration;
 import org.elasticsearch.cluster.coordination.CoordinationState;
 import org.elasticsearch.cluster.coordination.Coordinator;
@@ -63,7 +64,6 @@
 import org.elasticsearch.cluster.coordination.DeterministicTaskQueue;
 import org.elasticsearch.cluster.coordination.InMemoryPersistedState;
 import org.elasticsearch.cluster.coordination.MockSinglePrioritizingExecutor;
-import org.elasticsearch.cluster.coordination.ClusterBootstrapService;
 import org.elasticsearch.cluster.metadata.AliasValidator;
 import org.elasticsearch.cluster.metadata.IndexMetaData;
 import org.elasticsearch.cluster.metadata.IndexNameExpressionResolver;
@@ -886,46 +886,17 @@
                     indicesService,
                     threadPool,
                     shardStateAction,
-<<<<<<< HEAD
+                    actionFilters,
+                    indexNameExpressionResolver),
+                new RetentionLeaseSyncAction(
+                    settings,
+                    transportService,
+                    clusterService,
+                    indicesService,
+                    threadPool,
+                    shardStateAction,
                     actionFilters,
                     indexNameExpressionResolver));
-=======
-                    new NodeMappingRefreshAction(transportService, new MetaDataMappingService(clusterService, indicesService)),
-                    repositoriesService,
-                    mock(SearchService.class),
-                    new SyncedFlushService(indicesService, clusterService, transportService, indexNameExpressionResolver),
-                    new PeerRecoverySourceService(transportService, indicesService, recoverySettings),
-                    snapshotShardsService,
-                    new PrimaryReplicaSyncer(
-                            transportService,
-                            new TransportResyncReplicationAction(
-                                    settings,
-                                    transportService,
-                                    clusterService,
-                                    indicesService,
-                                    threadPool,
-                                    shardStateAction,
-                                    actionFilters,
-                                    indexNameExpressionResolver)),
-                    new GlobalCheckpointSyncAction(
-                            settings,
-                            transportService,
-                            clusterService,
-                            indicesService,
-                            threadPool,
-                            shardStateAction,
-                            actionFilters,
-                            indexNameExpressionResolver),
-                    new RetentionLeaseSyncAction(
-                            settings,
-                            transportService,
-                            clusterService,
-                            indicesService,
-                            threadPool,
-                            shardStateAction,
-                            actionFilters,
-                            indexNameExpressionResolver));
->>>>>>> a9adc169
             Map<Action, TransportAction> actions = new HashMap<>();
             actions.put(CreateIndexAction.INSTANCE,
                 new TransportCreateIndexAction(
