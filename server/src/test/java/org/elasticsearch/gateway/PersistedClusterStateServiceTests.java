/*
 * Copyright Elasticsearch B.V. and/or licensed to Elasticsearch B.V. under one
 * or more contributor license agreements. Licensed under the Elastic License
 * 2.0 and the Server Side Public License, v 1; you may not use this file except
 * in compliance with, at your election, the Elastic License 2.0 or the Server
 * Side Public License, v 1.
 */
package org.elasticsearch.gateway;

import org.apache.logging.log4j.Level;
import org.apache.logging.log4j.LogManager;
import org.apache.logging.log4j.Logger;
import org.apache.lucene.index.IndexWriter;
import org.apache.lucene.index.IndexWriterConfig;
import org.apache.lucene.store.Directory;
import org.apache.lucene.store.FilterDirectory;
import org.apache.lucene.store.IOContext;
import org.apache.lucene.store.IndexOutput;
import org.apache.lucene.store.SimpleFSDirectory;
import org.elasticsearch.Version;
import org.elasticsearch.cluster.ClusterName;
import org.elasticsearch.cluster.ClusterState;
import org.elasticsearch.cluster.coordination.CoordinationMetadata;
import org.elasticsearch.cluster.metadata.IndexMetadata;
import org.elasticsearch.cluster.metadata.Metadata;
import org.elasticsearch.cluster.node.DiscoveryNode;
import org.elasticsearch.cluster.node.DiscoveryNodes;
import org.elasticsearch.common.UUIDs;
import org.elasticsearch.common.logging.Loggers;
import org.elasticsearch.common.settings.ClusterSettings;
import org.elasticsearch.common.settings.Settings;
import org.elasticsearch.common.util.BigArrays;
import org.elasticsearch.common.util.MockBigArrays;
import org.elasticsearch.common.util.MockPageCacheRecycler;
import org.elasticsearch.env.Environment;
import org.elasticsearch.env.NodeEnvironment;
import org.elasticsearch.gateway.PersistedClusterStateService.Writer;
import org.elasticsearch.index.Index;
import org.elasticsearch.indices.breaker.NoneCircuitBreakerService;
import org.elasticsearch.test.ESTestCase;
import org.elasticsearch.test.MockLogAppender;
import org.elasticsearch.test.junit.annotations.TestLogging;

import java.io.IOError;
import java.io.IOException;
import java.nio.file.Path;
import java.util.ArrayList;
import java.util.Collection;
import java.util.List;
import java.util.concurrent.atomic.AtomicBoolean;
import java.util.concurrent.atomic.AtomicLong;

import static org.hamcrest.Matchers.allOf;
import static org.hamcrest.Matchers.containsString;
import static org.hamcrest.Matchers.equalTo;
import static org.hamcrest.Matchers.lessThan;
import static org.hamcrest.Matchers.nullValue;

public class PersistedClusterStateServiceTests extends ESTestCase {

    private PersistedClusterStateService newPersistedClusterStateService(NodeEnvironment nodeEnvironment) {
        return new PersistedClusterStateService(nodeEnvironment, xContentRegistry(), getBigArrays(),
            new ClusterSettings(Settings.EMPTY, ClusterSettings.BUILT_IN_CLUSTER_SETTINGS),
            () -> 0L);
    }

    public void testPersistsAndReloadsTerm() throws IOException {
        try (NodeEnvironment nodeEnvironment = newNodeEnvironment(createTempDir())) {
            final PersistedClusterStateService persistedClusterStateService = newPersistedClusterStateService(nodeEnvironment);
            final long newTerm = randomNonNegativeLong();

            assertThat(persistedClusterStateService.loadOnDiskState().currentTerm, equalTo(0L));
            try (Writer writer = persistedClusterStateService.createWriter()) {
                writer.writeFullStateAndCommit(newTerm, ClusterState.EMPTY_STATE);
                assertThat(persistedClusterStateService.loadOnDiskState().currentTerm, equalTo(newTerm));
            }

            assertThat(persistedClusterStateService.loadOnDiskState().currentTerm, equalTo(newTerm));
        }
    }

    public void testPersistsAndReloadsGlobalMetadata() throws IOException {
        try (NodeEnvironment nodeEnvironment = newNodeEnvironment(createTempDir())) {
            final PersistedClusterStateService persistedClusterStateService = newPersistedClusterStateService(nodeEnvironment);
            final String clusterUUID = UUIDs.randomBase64UUID(random());
            final long version = randomLongBetween(1L, Long.MAX_VALUE);

            ClusterState clusterState = loadPersistedClusterState(persistedClusterStateService);
            try (Writer writer = persistedClusterStateService.createWriter()) {
                writer.writeFullStateAndCommit(0L, ClusterState.builder(clusterState)
                    .metadata(Metadata.builder(clusterState.metadata())
                        .clusterUUID(clusterUUID)
                        .clusterUUIDCommitted(true)
                        .version(version))
                    .incrementVersion().build());
                clusterState = loadPersistedClusterState(persistedClusterStateService);
                assertThat(clusterState.metadata().clusterUUID(), equalTo(clusterUUID));
                assertTrue(clusterState.metadata().clusterUUIDCommitted());
                assertThat(clusterState.metadata().version(), equalTo(version));
            }

            try (Writer writer = persistedClusterStateService.createWriter()) {
                writer.writeFullStateAndCommit(0L, ClusterState.builder(clusterState)
                    .metadata(Metadata.builder(clusterState.metadata())
                        .clusterUUID(clusterUUID)
                        .clusterUUIDCommitted(true)
                        .version(version + 1))
                    .incrementVersion().build());
            }

            clusterState = loadPersistedClusterState(persistedClusterStateService);
            assertThat(clusterState.metadata().clusterUUID(), equalTo(clusterUUID));
            assertTrue(clusterState.metadata().clusterUUIDCommitted());
            assertThat(clusterState.metadata().version(), equalTo(version + 1));
        }
    }

    private static void writeState(Writer writer, long currentTerm, ClusterState clusterState,
                                   ClusterState previousState) throws IOException {
        if (randomBoolean() || clusterState.term() != previousState.term() || writer.fullStateWritten == false) {
            writer.writeFullStateAndCommit(currentTerm, clusterState);
        } else {
            writer.writeIncrementalStateAndCommit(currentTerm, previousState, clusterState);
        }
    }

    public void testFailsGracefullyOnExceptionDuringFlush() throws IOException {
        final AtomicBoolean throwException = new AtomicBoolean();

        try (NodeEnvironment nodeEnvironment = newNodeEnvironment(createTempDir())) {
            final PersistedClusterStateService persistedClusterStateService
                = new PersistedClusterStateService(nodeEnvironment, xContentRegistry(), getBigArrays(),
                new ClusterSettings(Settings.EMPTY, ClusterSettings.BUILT_IN_CLUSTER_SETTINGS), () -> 0L) {
                @Override
                Directory createDirectory(Path path) throws IOException {
                    return new FilterDirectory(super.createDirectory(path)) {
                        @Override
                        public IndexOutput createOutput(String name, IOContext context) throws IOException {
                            if (throwException.get()) {
                                throw new IOException("simulated");
                            }
                            return super.createOutput(name, context);
                        }
                    };
                }
            };

            try (Writer writer = persistedClusterStateService.createWriter()) {
                final ClusterState clusterState = loadPersistedClusterState(persistedClusterStateService);
                final long newTerm = randomNonNegativeLong();
                final ClusterState newState = ClusterState.builder(clusterState)
                    .metadata(Metadata.builder(clusterState.metadata())
                        .clusterUUID(UUIDs.randomBase64UUID(random()))
                        .clusterUUIDCommitted(true)
                        .version(randomLongBetween(1L, Long.MAX_VALUE)))
                    .incrementVersion().build();
                throwException.set(true);
                assertThat(expectThrows(IOException.class, () ->
                        writeState(writer, newTerm, newState, clusterState)).getMessage(),
                    containsString("simulated"));
            }
        }
    }

    public void testClosesWriterOnFatalError() throws IOException {
        final AtomicBoolean throwException = new AtomicBoolean();

        try (NodeEnvironment nodeEnvironment = newNodeEnvironment(createTempDir())) {
            final PersistedClusterStateService persistedClusterStateService
                = new PersistedClusterStateService(nodeEnvironment, xContentRegistry(), getBigArrays(),
                new ClusterSettings(Settings.EMPTY, ClusterSettings.BUILT_IN_CLUSTER_SETTINGS), () -> 0L) {
                @Override
                Directory createDirectory(Path path) throws IOException {
                    return new FilterDirectory(super.createDirectory(path)) {
                        @Override
                        public void sync(Collection<String> names) {
                            throw new OutOfMemoryError("simulated");
                        }
                    };
                }
            };

            try (Writer writer = persistedClusterStateService.createWriter()) {
                final ClusterState clusterState = loadPersistedClusterState(persistedClusterStateService);
                final long newTerm = randomNonNegativeLong();
                final ClusterState newState = ClusterState.builder(clusterState)
                    .metadata(Metadata.builder(clusterState.metadata())
                        .clusterUUID(UUIDs.randomBase64UUID(random()))
                        .clusterUUIDCommitted(true)
                        .version(randomLongBetween(1L, Long.MAX_VALUE)))
                    .incrementVersion().build();
                throwException.set(true);
                assertThat(expectThrows(OutOfMemoryError.class, () -> {
                        if (randomBoolean()) {
                            writeState(writer, newTerm, newState, clusterState);
                        } else {
                            writer.commit(newTerm, newState.version());
                        }
                    }).getMessage(),
                    containsString("simulated"));
                assertFalse(writer.isOpen());
            }

            // check if we can open writer again
            try (Writer ignored = persistedClusterStateService.createWriter()) {

            }
        }
    }

    public void testCrashesWithIOErrorOnCommitFailure() throws IOException {
        final AtomicBoolean throwException = new AtomicBoolean();

        try (NodeEnvironment nodeEnvironment = newNodeEnvironment(createTempDir())) {
            final PersistedClusterStateService persistedClusterStateService
                = new PersistedClusterStateService(nodeEnvironment, xContentRegistry(), getBigArrays(),
                new ClusterSettings(Settings.EMPTY, ClusterSettings.BUILT_IN_CLUSTER_SETTINGS), () -> 0L) {
                @Override
                Directory createDirectory(Path path) throws IOException {
                    return new FilterDirectory(super.createDirectory(path)) {
                        @Override
                        public void rename(String source, String dest) throws IOException {
                            if (throwException.get() && dest.startsWith("segments")) {
                                throw new IOException("simulated");
                            }
                        }
                    };
                }
            };

            try (Writer writer = persistedClusterStateService.createWriter()) {
                final ClusterState clusterState = loadPersistedClusterState(persistedClusterStateService);
                final long newTerm = randomNonNegativeLong();
                final ClusterState newState = ClusterState.builder(clusterState)
                    .metadata(Metadata.builder(clusterState.metadata())
                        .clusterUUID(UUIDs.randomBase64UUID(random()))
                        .clusterUUIDCommitted(true)
                        .version(randomLongBetween(1L, Long.MAX_VALUE)))
                    .incrementVersion().build();
                throwException.set(true);
                assertThat(expectThrows(IOError.class, () -> {
                        if (randomBoolean()) {
                            writeState(writer, newTerm, newState, clusterState);
                        } else {
                            writer.commit(newTerm, newState.version());
                        }
                    }).getMessage(),
                    containsString("simulated"));
                assertFalse(writer.isOpen());
            }

            // check if we can open writer again
            try (Writer ignored = persistedClusterStateService.createWriter()) {

            }
        }
    }

    public void testFailsIfGlobalMetadataIsMissing() throws IOException {
        // if someone attempted surgery on the metadata index by hand, e.g. deleting broken segments, then maybe the global metadata
        // isn't there any more

        try (NodeEnvironment nodeEnvironment = newNodeEnvironment(createTempDir())) {
            try (Writer writer = newPersistedClusterStateService(nodeEnvironment).createWriter()) {
                final ClusterState clusterState = loadPersistedClusterState(newPersistedClusterStateService(nodeEnvironment));
                writeState(writer, 0L, ClusterState.builder(clusterState).version(randomLongBetween(1L, Long.MAX_VALUE)).build(),
                    clusterState);
            }

            final Path brokenPath = randomFrom(nodeEnvironment.nodeDataPaths());
            try (Directory directory = new SimpleFSDirectory(brokenPath.resolve(PersistedClusterStateService.METADATA_DIRECTORY_NAME))) {
                final IndexWriterConfig indexWriterConfig = new IndexWriterConfig();
                indexWriterConfig.setOpenMode(IndexWriterConfig.OpenMode.CREATE);
                try (IndexWriter indexWriter = new IndexWriter(directory, indexWriterConfig)) {
                    indexWriter.commit();
                }
            }

            final String message = expectThrows(IllegalStateException.class,
                () -> newPersistedClusterStateService(nodeEnvironment).loadOnDiskState()).getMessage();
            assertThat(message, allOf(containsString("no global metadata found"), containsString(brokenPath.toString())));
        }
    }

    public void testPersistsAndReloadsIndexMetadataIffVersionOrTermChanges() throws IOException {
        try (NodeEnvironment nodeEnvironment = newNodeEnvironment(createTempDir())) {
            final PersistedClusterStateService persistedClusterStateService = newPersistedClusterStateService(nodeEnvironment);
            final long globalVersion = randomLongBetween(1L, Long.MAX_VALUE);
            final String indexUUID = UUIDs.randomBase64UUID(random());
            final long indexMetadataVersion = randomLongBetween(1L, Long.MAX_VALUE);

            final long oldTerm = randomLongBetween(1L, Long.MAX_VALUE - 1);
            final long newTerm = randomLongBetween(oldTerm + 1, Long.MAX_VALUE);

            try (Writer writer = persistedClusterStateService.createWriter()) {
                ClusterState clusterState = loadPersistedClusterState(persistedClusterStateService);
                writeState(writer, 0L, ClusterState.builder(clusterState)
                        .metadata(Metadata.builder(clusterState.metadata())
                            .version(globalVersion)
                            .coordinationMetadata(CoordinationMetadata.builder(clusterState.coordinationMetadata()).term(oldTerm).build())
                            .put(IndexMetadata.builder("test")
                                .version(indexMetadataVersion - 1) // -1 because it's incremented in .put()
                                .settings(Settings.builder()
                                    .put(IndexMetadata.INDEX_NUMBER_OF_SHARDS_SETTING.getKey(), 1)
                                    .put(IndexMetadata.INDEX_NUMBER_OF_REPLICAS_SETTING.getKey(), 0)
                                    .put(IndexMetadata.SETTING_VERSION_CREATED, Version.CURRENT)
                                    .put(IndexMetadata.SETTING_INDEX_UUID, indexUUID))))
                        .incrementVersion().build(),
                    clusterState);


                clusterState = loadPersistedClusterState(persistedClusterStateService);
                IndexMetadata indexMetadata = clusterState.metadata().index("test");
                assertThat(indexMetadata.getIndexUUID(), equalTo(indexUUID));
                assertThat(indexMetadata.getVersion(), equalTo(indexMetadataVersion));
                assertThat(IndexMetadata.INDEX_NUMBER_OF_REPLICAS_SETTING.get(indexMetadata.getSettings()), equalTo(0));
                // ensure we do not wastefully persist the same index metadata version by making a bad update with the same version
                writer.writeIncrementalStateAndCommit(0L, clusterState, ClusterState.builder(clusterState)
                        .metadata(Metadata.builder(clusterState.metadata())
                            .put(IndexMetadata.builder(indexMetadata).settings(Settings.builder()
                                .put(indexMetadata.getSettings())
                                .put(IndexMetadata.INDEX_NUMBER_OF_REPLICAS_SETTING.getKey(), 1)).build(), false))
                        .incrementVersion().build());

                clusterState = loadPersistedClusterState(persistedClusterStateService);
                indexMetadata = clusterState.metadata().index("test");
                assertThat(indexMetadata.getIndexUUID(), equalTo(indexUUID));
                assertThat(indexMetadata.getVersion(), equalTo(indexMetadataVersion));
                assertThat(IndexMetadata.INDEX_NUMBER_OF_REPLICAS_SETTING.get(indexMetadata.getSettings()), equalTo(0));
                // ensure that we do persist the same index metadata version by making an update with a higher version
                writeState(writer, 0L, ClusterState.builder(clusterState)
                        .metadata(Metadata.builder(clusterState.metadata())
                            .put(IndexMetadata.builder(indexMetadata).settings(Settings.builder()
                                .put(indexMetadata.getSettings())
                                .put(IndexMetadata.INDEX_NUMBER_OF_REPLICAS_SETTING.getKey(), 2)).build(), true))
                        .incrementVersion().build(),
                    clusterState);

                clusterState = loadPersistedClusterState(persistedClusterStateService);
                indexMetadata = clusterState.metadata().index("test");
                assertThat(indexMetadata.getVersion(), equalTo(indexMetadataVersion + 1));
                assertThat(IndexMetadata.INDEX_NUMBER_OF_REPLICAS_SETTING.get(indexMetadata.getSettings()), equalTo(2));
                // ensure that we also persist the index metadata when the term changes
                writeState(writer, 0L, ClusterState.builder(clusterState)
                        .metadata(Metadata.builder(clusterState.metadata())
                            .coordinationMetadata(CoordinationMetadata.builder(clusterState.coordinationMetadata()).term(newTerm).build())
                            .put(IndexMetadata.builder(indexMetadata).settings(Settings.builder()
                                .put(indexMetadata.getSettings())
                                .put(IndexMetadata.INDEX_NUMBER_OF_REPLICAS_SETTING.getKey(), 3)).build(), false))
                        .incrementVersion().build(),
                    clusterState);
            }

            final ClusterState clusterState = loadPersistedClusterState(persistedClusterStateService);
            final IndexMetadata indexMetadata = clusterState.metadata().index("test");
            assertThat(indexMetadata.getIndexUUID(), equalTo(indexUUID));
            assertThat(indexMetadata.getVersion(), equalTo(indexMetadataVersion + 1));
            assertThat(IndexMetadata.INDEX_NUMBER_OF_REPLICAS_SETTING.get(indexMetadata.getSettings()), equalTo(3));
        }
    }

    public void testPersistsAndReloadsIndexMetadataForMultipleIndices() throws IOException {
        try (NodeEnvironment nodeEnvironment = newNodeEnvironment(createTempDir())) {
            final PersistedClusterStateService persistedClusterStateService = newPersistedClusterStateService(nodeEnvironment);

            final long term = randomLongBetween(1L, Long.MAX_VALUE);
            final String addedIndexUuid = UUIDs.randomBase64UUID(random());
            final String updatedIndexUuid = UUIDs.randomBase64UUID(random());
            final String deletedIndexUuid = UUIDs.randomBase64UUID(random());

            try (Writer writer = persistedClusterStateService.createWriter()) {
                final ClusterState clusterState = loadPersistedClusterState(persistedClusterStateService);
                writeState(writer, 0L, ClusterState.builder(clusterState)
                    .metadata(Metadata.builder(clusterState.metadata())
                        .version(clusterState.metadata().version() + 1)
                        .coordinationMetadata(CoordinationMetadata.builder(clusterState.coordinationMetadata()).term(term).build())
                        .put(IndexMetadata.builder("updated")
                            .version(randomLongBetween(0L, Long.MAX_VALUE - 1) - 1) // -1 because it's incremented in .put()
                            .settings(Settings.builder()
                                .put(IndexMetadata.INDEX_NUMBER_OF_REPLICAS_SETTING.getKey(), 1)
                                .put(IndexMetadata.INDEX_NUMBER_OF_SHARDS_SETTING.getKey(), 1)
                                .put(IndexMetadata.SETTING_VERSION_CREATED, Version.CURRENT)
                                .put(IndexMetadata.SETTING_INDEX_UUID, updatedIndexUuid)))
                    .put(IndexMetadata.builder("deleted")
                        .version(randomLongBetween(0L, Long.MAX_VALUE - 1) - 1) // -1 because it's incremented in .put()
                        .settings(Settings.builder()
                            .put(IndexMetadata.INDEX_NUMBER_OF_REPLICAS_SETTING.getKey(), 1)
                            .put(IndexMetadata.INDEX_NUMBER_OF_SHARDS_SETTING.getKey(), 1)
                            .put(IndexMetadata.SETTING_VERSION_CREATED, Version.CURRENT)
                            .put(IndexMetadata.SETTING_INDEX_UUID, deletedIndexUuid))))
                    .incrementVersion().build(),
                    clusterState);
            }

            try (Writer writer = persistedClusterStateService.createWriter()) {
                final ClusterState clusterState = loadPersistedClusterState(persistedClusterStateService);

                assertThat(clusterState.metadata().indices().size(), equalTo(2));
                assertThat(clusterState.metadata().index("updated").getIndexUUID(), equalTo(updatedIndexUuid));
                assertThat(IndexMetadata.INDEX_NUMBER_OF_REPLICAS_SETTING.get(clusterState.metadata().index("updated").getSettings()),
                    equalTo(1));
                assertThat(clusterState.metadata().index("deleted").getIndexUUID(), equalTo(deletedIndexUuid));

                writeState(writer, 0L, ClusterState.builder(clusterState)
                    .metadata(Metadata.builder(clusterState.metadata())
                        .version(clusterState.metadata().version() + 1)
                        .remove("deleted")
                        .put(IndexMetadata.builder("updated")
                            .settings(Settings.builder()
                                .put(clusterState.metadata().index("updated").getSettings())
                                .put(IndexMetadata.INDEX_NUMBER_OF_REPLICAS_SETTING.getKey(), 2)))
                        .put(IndexMetadata.builder("added")
                            .version(randomLongBetween(0L, Long.MAX_VALUE - 1) - 1) // -1 because it's incremented in .put()
                            .settings(Settings.builder()
                                .put(IndexMetadata.INDEX_NUMBER_OF_REPLICAS_SETTING.getKey(), 1)
                                .put(IndexMetadata.INDEX_NUMBER_OF_SHARDS_SETTING.getKey(), 1)
                                .put(IndexMetadata.SETTING_VERSION_CREATED, Version.CURRENT)
                                .put(IndexMetadata.SETTING_INDEX_UUID, addedIndexUuid))))
                    .incrementVersion().build(),
                    clusterState);
            }

            final ClusterState clusterState = loadPersistedClusterState(persistedClusterStateService);

            assertThat(clusterState.metadata().indices().size(), equalTo(2));
            assertThat(clusterState.metadata().index("updated").getIndexUUID(), equalTo(updatedIndexUuid));
            assertThat(IndexMetadata.INDEX_NUMBER_OF_REPLICAS_SETTING.get(clusterState.metadata().index("updated").getSettings()),
                equalTo(2));
            assertThat(clusterState.metadata().index("added").getIndexUUID(), equalTo(addedIndexUuid));
            assertThat(clusterState.metadata().index("deleted"), nullValue());
        }
    }

    public void testReloadsMetadataAcrossMultipleSegments() throws IOException {
        try (NodeEnvironment nodeEnvironment = newNodeEnvironment(createTempDir())) {
            final PersistedClusterStateService persistedClusterStateService = newPersistedClusterStateService(nodeEnvironment);

            final int writes = between(5, 20);
            final List<Index> indices = new ArrayList<>(writes);

            try (Writer writer = persistedClusterStateService.createWriter()) {
                for (int i = 0; i < writes; i++) {
                    final Index index = new Index("test-" + i, UUIDs.randomBase64UUID(random()));
                    indices.add(index);
                    final ClusterState clusterState = loadPersistedClusterState(persistedClusterStateService);
                    writeState(writer, 0L, ClusterState.builder(clusterState)
                        .metadata(Metadata.builder(clusterState.metadata())
                            .version(i + 2)
                            .put(IndexMetadata.builder(index.getName())
                                .settings(Settings.builder()
                                    .put(IndexMetadata.INDEX_NUMBER_OF_SHARDS_SETTING.getKey(), 1)
                                    .put(IndexMetadata.INDEX_NUMBER_OF_REPLICAS_SETTING.getKey(), 0)
                                    .put(IndexMetadata.SETTING_VERSION_CREATED, Version.CURRENT)
                                    .put(IndexMetadata.SETTING_INDEX_UUID, index.getUUID()))))
                        .incrementVersion().build(),
                        clusterState);
                }
            }

            final ClusterState clusterState = loadPersistedClusterState(persistedClusterStateService);
            for (Index index : indices) {
                final IndexMetadata indexMetadata = clusterState.metadata().index(index.getName());
                assertThat(indexMetadata.getIndexUUID(), equalTo(index.getUUID()));
            }
        }
    }

    @TestLogging(value = "org.elasticsearch.gateway:WARN", reason = "to ensure that we log gateway events on WARN level")
    public void testSlowLogging() throws IOException, IllegalAccessException {
        final long slowWriteLoggingThresholdMillis;
        final Settings settings;
        if (randomBoolean()) {
            slowWriteLoggingThresholdMillis = PersistedClusterStateService.SLOW_WRITE_LOGGING_THRESHOLD.get(Settings.EMPTY).millis();
            settings = Settings.EMPTY;
        } else {
            slowWriteLoggingThresholdMillis = randomLongBetween(2, 100000);
            settings = Settings.builder()
                .put(PersistedClusterStateService.SLOW_WRITE_LOGGING_THRESHOLD.getKey(), slowWriteLoggingThresholdMillis + "ms")
                .build();
        }

        final DiscoveryNode localNode = new DiscoveryNode("node", buildNewFakeTransportAddress(), Version.CURRENT);
        final ClusterState clusterState = ClusterState.builder(ClusterName.DEFAULT)
            .nodes(DiscoveryNodes.builder().add(localNode).localNodeId(localNode.getId())).build();

        final long startTimeMillis = randomLongBetween(0L, Long.MAX_VALUE - slowWriteLoggingThresholdMillis * 10);
        final AtomicLong currentTime = new AtomicLong(startTimeMillis);
        final AtomicLong writeDurationMillis = new AtomicLong(slowWriteLoggingThresholdMillis);

        final ClusterSettings clusterSettings = new ClusterSettings(settings, ClusterSettings.BUILT_IN_CLUSTER_SETTINGS);
        try (NodeEnvironment nodeEnvironment = newNodeEnvironment(createTempDir())) {
            PersistedClusterStateService persistedClusterStateService = new PersistedClusterStateService(nodeEnvironment,
                    xContentRegistry(), getBigArrays(), clusterSettings, () -> currentTime.getAndAdd(writeDurationMillis.get()));

            try (Writer writer = persistedClusterStateService.createWriter()) {
                assertExpectedLogs(1L, null, clusterState, writer, new MockLogAppender.SeenEventExpectation(
                    "should see warning at threshold",
                    PersistedClusterStateService.class.getCanonicalName(),
                    Level.WARN,
                    "writing cluster state took [*] which is above the warn threshold of [*]; " +
                        "wrote full state with [0] indices"));

                writeDurationMillis.set(randomLongBetween(slowWriteLoggingThresholdMillis, slowWriteLoggingThresholdMillis * 2));
                assertExpectedLogs(1L, null, clusterState, writer, new MockLogAppender.SeenEventExpectation(
                    "should see warning above threshold",
                    PersistedClusterStateService.class.getCanonicalName(),
                    Level.WARN,
                    "writing cluster state took [*] which is above the warn threshold of [*]; " +
                        "wrote full state with [0] indices"));

                writeDurationMillis.set(randomLongBetween(1, slowWriteLoggingThresholdMillis - 1));
                assertExpectedLogs(1L, null, clusterState, writer, new MockLogAppender.UnseenEventExpectation(
                    "should not see warning below threshold",
                    PersistedClusterStateService.class.getCanonicalName(),
                    Level.WARN,
                    "*"));

                clusterSettings.applySettings(Settings.builder()
                    .put(PersistedClusterStateService.SLOW_WRITE_LOGGING_THRESHOLD.getKey(), writeDurationMillis.get() + "ms")
                    .build());
                assertExpectedLogs(1L, null, clusterState, writer, new MockLogAppender.SeenEventExpectation(
                    "should see warning at reduced threshold",
                    PersistedClusterStateService.class.getCanonicalName(),
                    Level.WARN,
                    "writing cluster state took [*] which is above the warn threshold of [*]; " +
                        "wrote full state with [0] indices"));

                final ClusterState newClusterState = ClusterState.builder(clusterState)
                    .metadata(Metadata.builder(clusterState.metadata())
                        .version(clusterState.version())
                        .put(IndexMetadata.builder("test")
                            .settings(Settings.builder()
                                .put(IndexMetadata.INDEX_NUMBER_OF_SHARDS_SETTING.getKey(), 1)
                                .put(IndexMetadata.INDEX_NUMBER_OF_REPLICAS_SETTING.getKey(), 0)
                                .put(IndexMetadata.SETTING_VERSION_CREATED, Version.CURRENT)
                                .put(IndexMetadata.SETTING_INDEX_UUID, "test-uuid"))))
                    .incrementVersion().build();

                assertExpectedLogs(1L, clusterState, newClusterState, writer, new MockLogAppender.SeenEventExpectation(
                    "should see warning at threshold",
                    PersistedClusterStateService.class.getCanonicalName(),
                    Level.WARN,
                    "writing cluster state took [*] which is above the warn threshold of [*]; " +
                        "wrote global metadata [false] and metadata for [1] indices and skipped [0] unchanged indices"));

                writeDurationMillis.set(randomLongBetween(0, writeDurationMillis.get() - 1));
                assertExpectedLogs(1L, clusterState, newClusterState, writer, new MockLogAppender.UnseenEventExpectation(
                    "should not see warning below threshold",
                    PersistedClusterStateService.class.getCanonicalName(),
                    Level.WARN,
                    "*"));

                assertThat(currentTime.get(), lessThan(startTimeMillis + 14 * slowWriteLoggingThresholdMillis)); // ensure no overflow
            }
        }
    }

    private void assertExpectedLogs(long currentTerm, ClusterState previousState, ClusterState clusterState,
                                    PersistedClusterStateService.Writer writer, MockLogAppender.LoggingExpectation expectation)
        throws IllegalAccessException, IOException {
        MockLogAppender mockAppender = new MockLogAppender();
        mockAppender.start();
        mockAppender.addExpectation(expectation);
        Logger classLogger = LogManager.getLogger(PersistedClusterStateService.class);
        Loggers.addAppender(classLogger, mockAppender);

        try {
            if (previousState == null) {
                writer.writeFullStateAndCommit(currentTerm, clusterState);
            } else {
                writer.writeIncrementalStateAndCommit(currentTerm, previousState, clusterState);
            }
        } finally {
            Loggers.removeAppender(classLogger, mockAppender);
            mockAppender.stop();
        }
        mockAppender.assertAllExpectationsMatched();
    }

    @Override
    public Settings buildEnvSettings(Settings settings) {
        assertTrue(settings.hasValue(Environment.PATH_DATA_SETTING.getKey()));
        return Settings.builder()
            .put(settings)
            .put(Environment.PATH_HOME_SETTING.getKey(), createTempDir().toAbsolutePath()).build();
    }

    private NodeEnvironment newNodeEnvironment(Path dataPath) throws IOException {
        return newNodeEnvironment(Settings.builder()
<<<<<<< HEAD
            .put(Environment.PATH_DATA_SETTING.getKey(), dataPath.toAbsolutePath().toString())
=======
            .put(Environment.PATH_DATA_SETTING.getKey(), dataPath.toString())
>>>>>>> d933ecd2
            .build());
    }

    private static ClusterState loadPersistedClusterState(PersistedClusterStateService persistedClusterStateService) throws IOException {
        final PersistedClusterStateService.OnDiskState onDiskState = persistedClusterStateService.loadOnDiskState();
        return clusterStateFromMetadata(onDiskState.lastAcceptedVersion, onDiskState.metadata);
    }

    private static ClusterState clusterStateFromMetadata(long version, Metadata metadata) {
        return ClusterState.builder(ClusterName.DEFAULT).version(version).metadata(metadata).build();
    }

    private static BigArrays getBigArrays() {
        return usually()
                ? BigArrays.NON_RECYCLING_INSTANCE
                : new MockBigArrays(new MockPageCacheRecycler(Settings.EMPTY), new NoneCircuitBreakerService());
    }

}<|MERGE_RESOLUTION|>--- conflicted
+++ resolved
@@ -587,11 +587,7 @@
 
     private NodeEnvironment newNodeEnvironment(Path dataPath) throws IOException {
         return newNodeEnvironment(Settings.builder()
-<<<<<<< HEAD
-            .put(Environment.PATH_DATA_SETTING.getKey(), dataPath.toAbsolutePath().toString())
-=======
             .put(Environment.PATH_DATA_SETTING.getKey(), dataPath.toString())
->>>>>>> d933ecd2
             .build());
     }
 
