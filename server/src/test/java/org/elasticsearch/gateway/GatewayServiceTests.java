--- conflicted
+++ resolved
@@ -81,24 +81,6 @@
         assertThat(service.recoverAfterTime().millis(), Matchers.equalTo(timeValue.millis()));
     }
 
-<<<<<<< HEAD
-=======
-    public void testDeprecatedSettings() {
-        GatewayService service = createService(Settings.builder());
-
-        service = createService(Settings.builder().put("gateway.expected_nodes", 1));
-        assertSettingDeprecationsAndWarnings(new Setting<?>[] {GatewayService.EXPECTED_NODES_SETTING });
-
-        service = createService(Settings.builder().put("gateway.expected_master_nodes", 1));
-        assertSettingDeprecationsAndWarnings(new Setting<?>[] {GatewayService.EXPECTED_MASTER_NODES_SETTING });
-
-        service = createService(Settings.builder().put("gateway.recover_after_nodes", 1));
-        assertSettingDeprecationsAndWarnings(new Setting<?>[] {GatewayService.RECOVER_AFTER_NODES_SETTING });
-
-        service = createService(Settings.builder().put("gateway.recover_after_master_nodes", 1));
-        assertSettingDeprecationsAndWarnings(new Setting<?>[] {GatewayService.RECOVER_AFTER_MASTER_NODES_SETTING });
-    }
-
     public void testRecoverStateUpdateTask() throws Exception {
         GatewayService service = createService(Settings.builder());
         ClusterStateUpdateTask clusterStateUpdateTask = service.new RecoverStateUpdateTask();
@@ -120,5 +102,4 @@
         assertSame(recoveredState, clusterState);
     }
 
->>>>>>> e5c3e562
 }