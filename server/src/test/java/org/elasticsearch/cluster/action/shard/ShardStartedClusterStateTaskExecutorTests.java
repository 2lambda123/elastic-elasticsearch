/*
 * Copyright Elasticsearch B.V. and/or licensed to Elasticsearch B.V. under one
 * or more contributor license agreements. Licensed under the Elastic License
 * 2.0 and the Server Side Public License, v 1; you may not use this file except
 * in compliance with, at your election, the Elastic License 2.0 or the Server
 * Side Public License, v 1.
 */

package org.elasticsearch.cluster.action.shard;

import org.elasticsearch.action.ActionListener;
import org.elasticsearch.action.support.ActionTestUtils;
import org.elasticsearch.cluster.ClusterState;
import org.elasticsearch.cluster.ESAllocationTestCase;
import org.elasticsearch.cluster.action.shard.ShardStateAction.StartedShardEntry;
import org.elasticsearch.cluster.action.shard.ShardStateAction.StartedShardUpdateTask;
import org.elasticsearch.cluster.metadata.IndexMetadata;
import org.elasticsearch.cluster.metadata.Metadata;
import org.elasticsearch.cluster.routing.IndexShardRoutingTable;
import org.elasticsearch.cluster.routing.ShardRouting;
import org.elasticsearch.cluster.routing.ShardRoutingState;
import org.elasticsearch.cluster.routing.allocation.AllocationService;
import org.elasticsearch.cluster.service.ClusterStateTaskExecutorUtils;
import org.elasticsearch.common.Priority;
import org.elasticsearch.common.settings.Settings;
import org.elasticsearch.index.shard.IndexLongFieldRange;
import org.elasticsearch.index.shard.ShardId;
import org.elasticsearch.index.shard.ShardLongFieldRange;

import java.util.List;
import java.util.stream.IntStream;
import java.util.stream.Stream;

import static org.elasticsearch.action.support.replication.ClusterStateCreationUtils.state;
import static org.elasticsearch.action.support.replication.ClusterStateCreationUtils.stateWithActivePrimary;
import static org.elasticsearch.action.support.replication.ClusterStateCreationUtils.stateWithAssignedPrimariesAndReplicas;
import static org.elasticsearch.action.support.replication.ClusterStateCreationUtils.stateWithNoShard;
import static org.elasticsearch.cluster.routing.allocation.decider.ThrottlingAllocationDecider.CLUSTER_ROUTING_ALLOCATION_NODE_CONCURRENT_RECOVERIES_SETTING;
import static org.hamcrest.Matchers.equalTo;
import static org.hamcrest.Matchers.is;
import static org.hamcrest.Matchers.sameInstance;

public class ShardStartedClusterStateTaskExecutorTests extends ESAllocationTestCase {

    private ShardStateAction.ShardStartedClusterStateTaskExecutor executor;

    @SuppressWarnings("unused")
    private static void neverReroutes(String reason, Priority priority, ActionListener<Void> listener) {
        fail("unexpectedly ran a deferred reroute");
    }

    @Override
    public void setUp() throws Exception {
        super.setUp();
        AllocationService allocationService = createAllocationService(
            Settings.builder().put(CLUSTER_ROUTING_ALLOCATION_NODE_CONCURRENT_RECOVERIES_SETTING.getKey(), Integer.MAX_VALUE).build()
        );
        executor = new ShardStateAction.ShardStartedClusterStateTaskExecutor(
            allocationService,
            ShardStartedClusterStateTaskExecutorTests::neverReroutes
        );
    }

    public void testEmptyTaskListProducesSameClusterState() throws Exception {
        final ClusterState clusterState = stateWithNoShard();
        assertSame(clusterState, executeTasks(clusterState, List.of()));
    }

    public void testNonExistentIndexMarkedAsSuccessful() throws Exception {
        final ClusterState clusterState = stateWithNoShard();
        final StartedShardUpdateTask entry = new StartedShardUpdateTask(
            new StartedShardEntry(new ShardId("test", "_na", 0), "aId", randomNonNegativeLong(), "test", ShardLongFieldRange.UNKNOWN),
            createTestListener()
        );

        assertSame(clusterState, executeTasks(clusterState, List.of(entry)));
    }

    public void testNonExistentShardsAreMarkedAsSuccessful() throws Exception {
        final String indexName = "test";
        final ClusterState clusterState = stateWithActivePrimary(indexName, true, randomInt(2), randomInt(2));

        final IndexMetadata indexMetadata = clusterState.metadata().index(indexName);
        final List<StartedShardUpdateTask> tasks = Stream.concat(
            // Existent shard id but different allocation id
            IntStream.range(0, randomIntBetween(1, 5))
                .mapToObj(
                    i -> new StartedShardUpdateTask(
                        new StartedShardEntry(
                            new ShardId(indexMetadata.getIndex(), 0),
                            String.valueOf(i),
                            0L,
                            "allocation id",
                            ShardLongFieldRange.UNKNOWN
                        ),
                        createTestListener()
                    )
                ),
            // Non existent shard id
            IntStream.range(1, randomIntBetween(2, 5))
                .mapToObj(
                    i -> new StartedShardUpdateTask(
                        new StartedShardEntry(
                            new ShardId(indexMetadata.getIndex(), i),
                            String.valueOf(i),
                            0L,
                            "shard id",
                            ShardLongFieldRange.UNKNOWN
                        ),
                        createTestListener()
                    )
                )

        ).toList();

        assertSame(clusterState, executeTasks(clusterState, tasks));
    }

    public void testNonInitializingShardAreMarkedAsSuccessful() throws Exception {
        final String indexName = "test";
        final ClusterState clusterState = stateWithAssignedPrimariesAndReplicas(new String[] { indexName }, randomIntBetween(2, 10), 1);

        final IndexMetadata indexMetadata = clusterState.metadata().index(indexName);
        final List<StartedShardUpdateTask> tasks = IntStream.range(0, randomIntBetween(1, indexMetadata.getNumberOfShards()))
            .mapToObj(i -> {
                final ShardId shardId = new ShardId(indexMetadata.getIndex(), i);
                final IndexShardRoutingTable shardRoutingTable = clusterState.routingTable().shardRoutingTable(shardId);
                final String allocationId;
                if (randomBoolean()) {
                    allocationId = shardRoutingTable.primaryShard().allocationId().getId();
                } else {
                    allocationId = shardRoutingTable.replicaShards().iterator().next().allocationId().getId();
                }
                final long primaryTerm = indexMetadata.primaryTerm(shardId.id());
                return new StartedShardUpdateTask(
                    new StartedShardEntry(shardId, allocationId, primaryTerm, "test", ShardLongFieldRange.UNKNOWN),
                    createTestListener()
                );
            })
            .toList();

        assertSame(clusterState, executeTasks(clusterState, tasks));
    }

    public void testStartPrimary() throws Exception {
        final String indexName = "test";
        final ClusterState clusterState = state(indexName, randomBoolean(), ShardRoutingState.INITIALIZING);

        final IndexMetadata indexMetadata = clusterState.metadata().index(indexName);
        final ShardId shardId = new ShardId(indexMetadata.getIndex(), 0);
        final long primaryTerm = indexMetadata.primaryTerm(shardId.id());
        final ShardRouting primaryShard = clusterState.routingTable().shardRoutingTable(shardId).primaryShard();
        final String primaryAllocationId = primaryShard.allocationId().getId();

        final var task = new StartedShardUpdateTask(
            new StartedShardEntry(shardId, primaryAllocationId, primaryTerm, "test", ShardLongFieldRange.UNKNOWN),
            createTestListener()
        );

        final var resultingState = executeTasks(clusterState, List.of(task));
        assertNotSame(clusterState, resultingState);
        assertThat(
            resultingState.routingTable()
                .shardRoutingTable(task.getEntry().shardId)
                .getByAllocationId(task.getEntry().allocationId)
                .state(),
            is(ShardRoutingState.STARTED)
        );
    }

    public void testStartReplica() throws Exception {
        final String indexName = "test";
        final ClusterState clusterState = state(indexName, randomBoolean(), ShardRoutingState.STARTED, ShardRoutingState.INITIALIZING);

        final IndexMetadata indexMetadata = clusterState.metadata().index(indexName);
        final ShardId shardId = new ShardId(indexMetadata.getIndex(), 0);
        final long primaryTerm = indexMetadata.primaryTerm(shardId.id());
        final ShardRouting primaryShard = clusterState.routingTable().shardRoutingTable(shardId).primaryShard();

        final ShardRouting replicaShard = clusterState.routingTable().shardRoutingTable(shardId).replicaShards().iterator().next();
        final String replicaAllocationId = replicaShard.allocationId().getId();
        final var task = new StartedShardUpdateTask(
            new StartedShardEntry(shardId, replicaAllocationId, primaryTerm, "test", ShardLongFieldRange.UNKNOWN),
            createTestListener()
        );

        final var resultingState = executeTasks(clusterState, List.of(task));
        assertNotSame(clusterState, resultingState);
        assertThat(
            resultingState.routingTable()
                .shardRoutingTable(task.getEntry().shardId)
                .getByAllocationId(task.getEntry().allocationId)
                .state(),
            is(ShardRoutingState.STARTED)
        );
    }

    public void testDuplicateStartsAreOkay() throws Exception {
        final String indexName = "test";
        final ClusterState clusterState = state(indexName, randomBoolean(), ShardRoutingState.INITIALIZING);

        final IndexMetadata indexMetadata = clusterState.metadata().index(indexName);
        final ShardId shardId = new ShardId(indexMetadata.getIndex(), 0);
        final ShardRouting shardRouting = clusterState.routingTable().shardRoutingTable(shardId).primaryShard();
        final String allocationId = shardRouting.allocationId().getId();
        final long primaryTerm = indexMetadata.primaryTerm(shardId.id());

        final List<StartedShardUpdateTask> tasks = IntStream.range(0, randomIntBetween(2, 10))
            .mapToObj(
                i -> new StartedShardUpdateTask(
                    new StartedShardEntry(shardId, allocationId, primaryTerm, "test", ShardLongFieldRange.UNKNOWN),
                    createTestListener()
                )
            )
            .toList();

        final var resultingState = executeTasks(clusterState, tasks);
        assertNotSame(clusterState, resultingState);
        for (final var task : tasks) {
            assertThat(
                resultingState.routingTable()
                    .shardRoutingTable(task.getEntry().shardId)
                    .getByAllocationId(task.getEntry().allocationId)
                    .state(),
                is(ShardRoutingState.STARTED)
            );
        }
    }

    public void testPrimaryTermsMismatchOnPrimary() throws Exception {
        final String indexName = "test";
        final int shard = 0;
        final int primaryTerm = 2 + randomInt(200);

        ClusterState clusterState = state(indexName, randomBoolean(), ShardRoutingState.INITIALIZING);
        clusterState = ClusterState.builder(clusterState)
            .metadata(
                Metadata.builder(clusterState.metadata())
                    .put(IndexMetadata.builder(clusterState.metadata().index(indexName)).primaryTerm(shard, primaryTerm).build(), true)
                    .build()
            )
            .build();
        final ShardId shardId = new ShardId(clusterState.metadata().index(indexName).getIndex(), shard);
        final String primaryAllocationId = clusterState.routingTable().shardRoutingTable(shardId).primaryShard().allocationId().getId();
        {
            final StartedShardUpdateTask task = new StartedShardUpdateTask(
                new StartedShardEntry(
                    shardId,
                    primaryAllocationId,
                    primaryTerm - 1,
                    "primary terms does not match on primary",
                    ShardLongFieldRange.UNKNOWN
                ),
                createTestListener()
            );

            assertSame(clusterState, executeTasks(clusterState, List.of(task)));
            assertThat(
                clusterState.routingTable()
                    .shardRoutingTable(task.getEntry().shardId)
                    .getByAllocationId(task.getEntry().allocationId)
                    .state(),
                is(ShardRoutingState.INITIALIZING)
            );
        }
        {
            final StartedShardUpdateTask task = new StartedShardUpdateTask(
                new StartedShardEntry(
                    shardId,
                    primaryAllocationId,
                    primaryTerm,
                    "primary terms match on primary",
                    ShardLongFieldRange.UNKNOWN
                ),
                createTestListener()
            );

            final var resultingState = executeTasks(clusterState, List.of(task));
            assertNotSame(clusterState, resultingState);
            assertThat(
                resultingState.routingTable()
                    .shardRoutingTable(task.getEntry().shardId)
                    .getByAllocationId(task.getEntry().allocationId)
                    .state(),
                is(ShardRoutingState.STARTED)
            );
        }
    }

    public void testPrimaryTermsMismatchOnReplica() throws Exception {
        final String indexName = "test";
        final int shard = 0;
        final int primaryTerm = 2 + randomInt(200);

        ClusterState clusterState = state(indexName, randomBoolean(), ShardRoutingState.STARTED, ShardRoutingState.INITIALIZING);
        clusterState = ClusterState.builder(clusterState)
            .metadata(
                Metadata.builder(clusterState.metadata())
                    .put(IndexMetadata.builder(clusterState.metadata().index(indexName)).primaryTerm(shard, primaryTerm).build(), true)
                    .build()
            )
            .build();
        final ShardId shardId = new ShardId(clusterState.metadata().index(indexName).getIndex(), shard);
        {
            final long replicaPrimaryTerm = randomBoolean() ? primaryTerm : primaryTerm - 1;
            final String replicaAllocationId = clusterState.routingTable()
                .shardRoutingTable(shardId)
                .replicaShards()
                .iterator()
                .next()
                .allocationId()
                .getId();

            final StartedShardUpdateTask task = new StartedShardUpdateTask(
                new StartedShardEntry(shardId, replicaAllocationId, replicaPrimaryTerm, "test on replica", ShardLongFieldRange.UNKNOWN),
                createTestListener()
            );

            final var resultingState = executeTasks(clusterState, List.of(task));
            assertNotSame(clusterState, resultingState);
            assertThat(
                resultingState.routingTable()
                    .shardRoutingTable(task.getEntry().shardId)
                    .getByAllocationId(task.getEntry().allocationId)
                    .state(),
                is(ShardRoutingState.STARTED)
            );
        }
    }

    public void testExpandsTimestampRangeForPrimary() throws Exception {
        final String indexName = "test";
        final ClusterState clusterState = state(indexName, randomBoolean(), ShardRoutingState.INITIALIZING);

        final IndexMetadata indexMetadata = clusterState.metadata().index(indexName);
        final ShardId shardId = new ShardId(indexMetadata.getIndex(), 0);
        final long primaryTerm = indexMetadata.primaryTerm(shardId.id());
        final ShardRouting primaryShard = clusterState.routingTable().shardRoutingTable(shardId).primaryShard();
        final String primaryAllocationId = primaryShard.allocationId().getId();

        assertThat(indexMetadata.getTimestampRange(), sameInstance(IndexLongFieldRange.NO_SHARDS));

        final ShardLongFieldRange shardTimestampRange = randomBoolean() ? ShardLongFieldRange.UNKNOWN
            : randomBoolean() ? ShardLongFieldRange.EMPTY
            : ShardLongFieldRange.of(1606407943000L, 1606407944000L);

        final var task = new StartedShardUpdateTask(
            new StartedShardEntry(shardId, primaryAllocationId, primaryTerm, "test", shardTimestampRange),
            createTestListener()
        );

        final var resultingState = executeTasks(clusterState, List.of(task));
        assertNotSame(clusterState, resultingState);
        assertThat(
            resultingState.routingTable()
                .shardRoutingTable(task.getEntry().shardId)
                .getByAllocationId(task.getEntry().allocationId)
                .state(),
            is(ShardRoutingState.STARTED)
        );

        final var timestampRange = resultingState.metadata().index(indexName).getTimestampRange();
        if (shardTimestampRange == ShardLongFieldRange.UNKNOWN) {
            assertThat(timestampRange, sameInstance(IndexLongFieldRange.UNKNOWN));
        } else if (shardTimestampRange == ShardLongFieldRange.EMPTY) {
            assertThat(timestampRange, sameInstance(IndexLongFieldRange.EMPTY));
        } else {
            assertTrue(timestampRange.isComplete());
            assertThat(timestampRange.getMin(), equalTo(shardTimestampRange.getMin()));
            assertThat(timestampRange.getMax(), equalTo(shardTimestampRange.getMax()));
        }
    }

    public void testExpandsTimestampRangeForReplica() throws Exception {
        final String indexName = "test";
        final ClusterState clusterState = state(indexName, randomBoolean(), ShardRoutingState.STARTED, ShardRoutingState.INITIALIZING);

        final IndexMetadata indexMetadata = clusterState.metadata().index(indexName);
        final ShardId shardId = new ShardId(indexMetadata.getIndex(), 0);
        final long primaryTerm = indexMetadata.primaryTerm(shardId.id());

        assertThat(indexMetadata.getTimestampRange(), sameInstance(IndexLongFieldRange.UNKNOWN));

        final ShardLongFieldRange shardTimestampRange = randomBoolean() ? ShardLongFieldRange.UNKNOWN
            : randomBoolean() ? ShardLongFieldRange.EMPTY
            : ShardLongFieldRange.of(1606407943000L, 1606407944000L);

        final ShardRouting replicaShard = clusterState.routingTable().shardRoutingTable(shardId).replicaShards().iterator().next();
        final String replicaAllocationId = replicaShard.allocationId().getId();
        final var task = new StartedShardUpdateTask(
            new StartedShardEntry(shardId, replicaAllocationId, primaryTerm, "test", shardTimestampRange),
            createTestListener()
        );
        final var resultingState = executeTasks(clusterState, List.of(task));
        assertNotSame(clusterState, resultingState);
        assertThat(
            resultingState.routingTable()
                .shardRoutingTable(task.getEntry().shardId)
                .getByAllocationId(task.getEntry().allocationId)
                .state(),
            is(ShardRoutingState.STARTED)
        );

        assertThat(resultingState.metadata().index(indexName).getTimestampRange(), sameInstance(IndexLongFieldRange.UNKNOWN));
    }

    private ClusterState executeTasks(final ClusterState state, final List<StartedShardUpdateTask> tasks) throws Exception {
        return ClusterStateTaskExecutorUtils.executeAndAssertSuccessful(state, executor, tasks);
    }

    private static <T> ActionListener<T> createTestListener() {
<<<<<<< HEAD
        return ActionListener.noop();
=======
        return ActionTestUtils.assertNoFailureListener(t -> {});
>>>>>>> 71a47c8c
    }
}<|MERGE_RESOLUTION|>--- conflicted
+++ resolved
@@ -409,10 +409,6 @@
     }
 
     private static <T> ActionListener<T> createTestListener() {
-<<<<<<< HEAD
-        return ActionListener.noop();
-=======
         return ActionTestUtils.assertNoFailureListener(t -> {});
->>>>>>> 71a47c8c
     }
 }