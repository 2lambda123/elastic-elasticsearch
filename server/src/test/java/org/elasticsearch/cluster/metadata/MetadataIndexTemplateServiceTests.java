--- conflicted
+++ resolved
@@ -308,29 +308,16 @@
         assertNotNull(state.metadata().componentTemplates().get("foo"));
 
         IndexTemplateV2 firstGlobalIndexTemplate =
-<<<<<<< HEAD
             new IndexTemplateV2(List.of("*"), template, List.of("foo"), 1L, null, null, null);
-        state = metadataIndexTemplateService.addIndexTemplateV2(state, true, "globalIndexTemplate1", firstGlobalIndexTemplate);
+        state = metadataIndexTemplateService.addIndexTemplateV2(state, true, "globalindextemplate1", firstGlobalIndexTemplate);
 
         IndexTemplateV2 secondGlobalIndexTemplate =
             new IndexTemplateV2(List.of("*"), template, List.of("foo"), 2L, null, null, null);
-        state = metadataIndexTemplateService.addIndexTemplateV2(state, true, "globalIndexTemplate2", secondGlobalIndexTemplate);
+        state = metadataIndexTemplateService.addIndexTemplateV2(state, true, "globalindextemplate2", secondGlobalIndexTemplate);
 
         IndexTemplateV2 fooPatternIndexTemplate =
             new IndexTemplateV2(List.of("foo-*"), template, List.of("foo"), 3L, null, null, null);
-        state = metadataIndexTemplateService.addIndexTemplateV2(state, true, "fooPatternIndexTemplate", fooPatternIndexTemplate);
-=======
-            new IndexTemplateV2(List.of("*"), template, List.of("foo"), 1L, null, null);
-        state = metadataIndexTemplateService.addIndexTemplateV2(state, true, "globalindextemplate1", firstGlobalIndexTemplate);
-
-        IndexTemplateV2 secondGlobalIndexTemplate =
-            new IndexTemplateV2(List.of("*"), template, List.of("foo"), 2L, null, null);
-        state = metadataIndexTemplateService.addIndexTemplateV2(state, true, "globalindextemplate2", secondGlobalIndexTemplate);
-
-        IndexTemplateV2 fooPatternIndexTemplate =
-            new IndexTemplateV2(List.of("foo-*"), template, List.of("foo"), 3L, null, null);
         state = metadataIndexTemplateService.addIndexTemplateV2(state, true, "foopatternindextemplate", fooPatternIndexTemplate);
->>>>>>> bb51f989
 
         // update the component template to set the index.hidden setting
         Template templateWithIndexHiddenSetting = new Template(Settings.builder().put(IndexMetadata.SETTING_INDEX_HIDDEN, true).build(),
