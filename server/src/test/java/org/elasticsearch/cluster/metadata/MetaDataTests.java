/*
 * Licensed to Elasticsearch under one or more contributor
 * license agreements. See the NOTICE file distributed with
 * this work for additional information regarding copyright
 * ownership. Elasticsearch licenses this file to you under
 * the Apache License, Version 2.0 (the "License"); you may
 * not use this file except in compliance with the License.
 * You may obtain a copy of the License at
 *
 *    http://www.apache.org/licenses/LICENSE-2.0
 *
 * Unless required by applicable law or agreed to in writing,
 * software distributed under the License is distributed on an
 * "AS IS" BASIS, WITHOUT WARRANTIES OR CONDITIONS OF ANY
 * KIND, either express or implied.  See the License for the
 * specific language governing permissions and limitations
 * under the License.
 */

package org.elasticsearch.cluster.metadata;

import org.elasticsearch.Version;
import org.elasticsearch.action.admin.indices.alias.get.GetAliasesRequest;
import org.elasticsearch.cluster.ClusterModule;
import org.elasticsearch.cluster.coordination.CoordinationMetaData;
import org.elasticsearch.cluster.coordination.CoordinationMetaData.VotingConfigExclusion;
import org.elasticsearch.common.Strings;
import org.elasticsearch.common.UUIDs;
import org.elasticsearch.common.bytes.BytesReference;
import org.elasticsearch.common.collect.ImmutableOpenMap;
import org.elasticsearch.common.io.stream.BytesStreamOutput;
import org.elasticsearch.common.io.stream.NamedWriteableAwareStreamInput;
import org.elasticsearch.common.io.stream.NamedWriteableRegistry;
import org.elasticsearch.common.settings.Setting;
import org.elasticsearch.common.settings.Settings;
import org.elasticsearch.common.util.set.Sets;
import org.elasticsearch.common.xcontent.XContentBuilder;
import org.elasticsearch.common.xcontent.XContentHelper;
import org.elasticsearch.common.xcontent.XContentParser;
import org.elasticsearch.common.xcontent.json.JsonXContent;
import org.elasticsearch.index.Index;
import org.elasticsearch.plugins.MapperPlugin;
import org.elasticsearch.test.ESTestCase;

import java.io.IOException;
import java.util.Arrays;
import java.util.HashMap;
import java.util.HashSet;
import java.util.List;
import java.util.Map;
import java.util.Set;

import static org.hamcrest.Matchers.containsString;
import static org.hamcrest.Matchers.equalTo;
import static org.hamcrest.Matchers.is;
import static org.hamcrest.Matchers.startsWith;

public class MetaDataTests extends ESTestCase {

    public void testFindAliases() {
        MetaData metaData = MetaData.builder().put(IndexMetaData.builder("index")
            .settings(Settings.builder().put(IndexMetaData.SETTING_VERSION_CREATED, Version.CURRENT))
            .numberOfShards(1)
            .numberOfReplicas(0)
            .putAlias(AliasMetaData.builder("alias1").build())
            .putAlias(AliasMetaData.builder("alias2").build())).build();

        {
            ImmutableOpenMap<String, List<AliasMetaData>> aliases = metaData.findAliases(new GetAliasesRequest(), Strings.EMPTY_ARRAY);
            assertThat(aliases.size(), equalTo(0));
        }
        {
            final GetAliasesRequest request;
            if (randomBoolean()) {
                request = new GetAliasesRequest();
            } else {
                request = new GetAliasesRequest(randomFrom("alias1", "alias2"));
                // replacing with empty aliases behaves as if aliases were unspecified at request building
                request.replaceAliases(Strings.EMPTY_ARRAY);
            }
            ImmutableOpenMap<String, List<AliasMetaData>> aliases = metaData.findAliases(new GetAliasesRequest(), new String[]{"index"});
            assertThat(aliases.size(), equalTo(1));
            List<AliasMetaData> aliasMetaDataList = aliases.get("index");
            assertThat(aliasMetaDataList.size(), equalTo(2));
            assertThat(aliasMetaDataList.get(0).alias(), equalTo("alias1"));
            assertThat(aliasMetaDataList.get(1).alias(), equalTo("alias2"));
        }
        {
            ImmutableOpenMap<String, List<AliasMetaData>> aliases =
                metaData.findAliases(new GetAliasesRequest("alias*"), new String[]{"index"});
            assertThat(aliases.size(), equalTo(1));
            List<AliasMetaData> aliasMetaDataList = aliases.get("index");
            assertThat(aliasMetaDataList.size(), equalTo(2));
            assertThat(aliasMetaDataList.get(0).alias(), equalTo("alias1"));
            assertThat(aliasMetaDataList.get(1).alias(), equalTo("alias2"));
        }
        {
            ImmutableOpenMap<String, List<AliasMetaData>> aliases =
                metaData.findAliases(new GetAliasesRequest("alias1"), new String[]{"index"});
            assertThat(aliases.size(), equalTo(1));
            List<AliasMetaData> aliasMetaDataList = aliases.get("index");
            assertThat(aliasMetaDataList.size(), equalTo(1));
            assertThat(aliasMetaDataList.get(0).alias(), equalTo("alias1"));
        }
        {
            ImmutableOpenMap<String, List<AliasMetaData>> aliases = metaData.findAllAliases(new String[]{"index"});
            assertThat(aliases.size(), equalTo(1));
            List<AliasMetaData> aliasMetaDataList = aliases.get("index");
            assertThat(aliasMetaDataList.size(), equalTo(2));
            assertThat(aliasMetaDataList.get(0).alias(), equalTo("alias1"));
            assertThat(aliasMetaDataList.get(1).alias(), equalTo("alias2"));
        }
        {
            ImmutableOpenMap<String, List<AliasMetaData>> aliases = metaData.findAllAliases(Strings.EMPTY_ARRAY);
            assertThat(aliases.size(), equalTo(0));
        }
    }

    public void testFindAliasWithExclusion() {
        MetaData metaData = MetaData.builder().put(
            IndexMetaData.builder("index")
                .settings(Settings.builder().put(IndexMetaData.SETTING_VERSION_CREATED, Version.CURRENT))
                .numberOfShards(1)
                .numberOfReplicas(0)
                .putAlias(AliasMetaData.builder("alias1").build())
                .putAlias(AliasMetaData.builder("alias2").build())
        ).build();
        List<AliasMetaData> aliases =
            metaData.findAliases(new GetAliasesRequest().aliases("*", "-alias1"), new String[] {"index"}).get("index");
        assertThat(aliases.size(), equalTo(1));
        assertThat(aliases.get(0).alias(), equalTo("alias2"));
    }

    public void testFindAliasWithExclusionAndOverride() {
        MetaData metaData = MetaData.builder().put(
            IndexMetaData.builder("index")
                .settings(Settings.builder().put(IndexMetaData.SETTING_VERSION_CREATED, Version.CURRENT))
                .numberOfShards(1)
                .numberOfReplicas(0)
                .putAlias(AliasMetaData.builder("aa").build())
                .putAlias(AliasMetaData.builder("ab").build())
                .putAlias(AliasMetaData.builder("bb").build())
        ).build();
        List<AliasMetaData> aliases =
            metaData.findAliases(new GetAliasesRequest().aliases("a*", "-*b", "b*"), new String[] {"index"}).get("index");
        assertThat(aliases.size(), equalTo(2));
        assertThat(aliases.get(0).alias(), equalTo("aa"));
        assertThat(aliases.get(1).alias(), equalTo("bb"));
    }

    public void testIndexAndAliasWithSameName() {
        IndexMetaData.Builder builder = IndexMetaData.builder("index")
                .settings(Settings.builder().put(IndexMetaData.SETTING_VERSION_CREATED, Version.CURRENT))
                .numberOfShards(1)
                .numberOfReplicas(0)
                .putAlias(AliasMetaData.builder("index").build());
        try {
            MetaData.builder().put(builder).build();
            fail("exception should have been thrown");
        } catch (IllegalStateException e) {
            assertThat(e.getMessage(),
                equalTo("index and alias names need to be unique, but the following duplicates were found [index (alias of [index])]"));
        }
    }

    public void testAliasCollidingWithAnExistingIndex() {
        int indexCount = randomIntBetween(10, 100);
        Set<String> indices = new HashSet<>(indexCount);
        for (int i = 0; i < indexCount; i++) {
            indices.add(randomAlphaOfLength(10));
        }
        Map<String, Set<String>> aliasToIndices = new HashMap<>();
        for (String alias: randomSubsetOf(randomIntBetween(1, 10), indices)) {
            aliasToIndices.put(alias, new HashSet<>(randomSubsetOf(randomIntBetween(1, 3), indices)));
        }
        int properAliases = randomIntBetween(0, 3);
        for (int i = 0; i < properAliases; i++) {
            aliasToIndices.put(randomAlphaOfLength(5), new HashSet<>(randomSubsetOf(randomIntBetween(1, 3), indices)));
        }
        MetaData.Builder metaDataBuilder = MetaData.builder();
        for (String index : indices) {
            IndexMetaData.Builder indexBuilder = IndexMetaData.builder(index)
                .settings(Settings.builder().put(IndexMetaData.SETTING_VERSION_CREATED, Version.CURRENT))
                .numberOfShards(1)
                .numberOfReplicas(0);
            aliasToIndices.forEach((key, value) -> {
                if (value.contains(index)) {
                    indexBuilder.putAlias(AliasMetaData.builder(key).build());
                }
            });
            metaDataBuilder.put(indexBuilder);
        }
        try {
            metaDataBuilder.build();
            fail("exception should have been thrown");
        } catch (IllegalStateException e) {
            assertThat(e.getMessage(), startsWith("index and alias names need to be unique"));
        }
    }

    public void testValidateAliasWriteOnly() {
        String alias = randomAlphaOfLength(5);
        String indexA = randomAlphaOfLength(6);
        String indexB = randomAlphaOfLength(7);
        Boolean aWriteIndex = randomBoolean() ? null : randomBoolean();
        Boolean bWriteIndex;
        if (Boolean.TRUE.equals(aWriteIndex)) {
            bWriteIndex = randomFrom(Boolean.FALSE, null);
        } else {
            bWriteIndex = randomFrom(Boolean.TRUE, Boolean.FALSE, null);
        }
        // when only one index/alias pair exist
        MetaData metaData = MetaData.builder().put(buildIndexMetaData(indexA, alias, aWriteIndex)).build();

        // when alias points to two indices, but valid
        // one of the following combinations: [(null, null), (null, true), (null, false), (false, false)]
        MetaData.builder(metaData).put(buildIndexMetaData(indexB, alias, bWriteIndex)).build();

        // when too many write indices
        Exception exception = expectThrows(IllegalStateException.class,
            () -> {
                IndexMetaData.Builder metaA = buildIndexMetaData(indexA, alias, true);
                IndexMetaData.Builder metaB = buildIndexMetaData(indexB, alias, true);
                MetaData.builder().put(metaA).put(metaB).build();
            });
        assertThat(exception.getMessage(), startsWith("alias [" + alias + "] has more than one write index ["));
    }

    public void testValidateHiddenAliasConsistency() {
        String alias = randomAlphaOfLength(5);
        String indexA = randomAlphaOfLength(6);
        String indexB = randomAlphaOfLength(7);

        {
            Exception ex = expectThrows(IllegalStateException.class,
                () -> buildMetadataWithHiddenIndexMix(alias, indexA, true, indexB, randomFrom(false, null)).build());
            assertThat(ex.getMessage(), containsString("has is_hidden set to true on indices"));
        }

        {
            Exception ex = expectThrows(IllegalStateException.class,
                () -> buildMetadataWithHiddenIndexMix(alias, indexA, randomFrom(false, null), indexB, true).build());
            assertThat(ex.getMessage(), containsString("has is_hidden set to true on indices"));
        }
    }

    private MetaData.Builder buildMetadataWithHiddenIndexMix(String aliasName, String indexAName, Boolean indexAHidden,
                                                             String indexBName, Boolean indexBHidden) {
        IndexMetaData.Builder indexAMeta = IndexMetaData.builder(indexAName)
            .settings(Settings.builder().put(IndexMetaData.SETTING_VERSION_CREATED, Version.CURRENT))
            .numberOfShards(1)
            .numberOfReplicas(0)
<<<<<<< HEAD
            .putAlias(AliasMetaData.builder(aliasName).build());
=======
            .putAlias(AliasMetaData.builder(aliasName).isHidden(indexAHidden).build());
>>>>>>> 20736b21
        IndexMetaData.Builder indexBMeta = IndexMetaData.builder(indexBName)
            .settings(Settings.builder().put(IndexMetaData.SETTING_VERSION_CREATED, Version.CURRENT))
            .numberOfShards(1)
            .numberOfReplicas(0)
<<<<<<< HEAD
            .putAlias(AliasMetaData.builder(aliasName).build());
=======
            .putAlias(AliasMetaData.builder(aliasName).isHidden(indexBHidden).build());
>>>>>>> 20736b21
        return MetaData.builder().put(indexAMeta).put(indexBMeta);
    }

    public void testResolveIndexRouting() {
        IndexMetaData.Builder builder = IndexMetaData.builder("index")
                .settings(Settings.builder().put(IndexMetaData.SETTING_VERSION_CREATED, Version.CURRENT))
                .numberOfShards(1)
                .numberOfReplicas(0)
                .putAlias(AliasMetaData.builder("alias0").build())
                .putAlias(AliasMetaData.builder("alias1").routing("1").build())
                .putAlias(AliasMetaData.builder("alias2").routing("1,2").build());
        MetaData metaData = MetaData.builder().put(builder).build();

        // no alias, no index
        assertEquals(metaData.resolveIndexRouting(null, null), null);
        assertEquals(metaData.resolveIndexRouting("0", null), "0");

        // index, no alias
        assertEquals(metaData.resolveIndexRouting(null, "index"), null);
        assertEquals(metaData.resolveIndexRouting("0", "index"), "0");

        // alias with no index routing
        assertEquals(metaData.resolveIndexRouting(null, "alias0"), null);
        assertEquals(metaData.resolveIndexRouting("0", "alias0"), "0");

        // alias with index routing.
        assertEquals(metaData.resolveIndexRouting(null, "alias1"), "1");
        try {
            metaData.resolveIndexRouting("0", "alias1");
            fail("should fail");
        } catch (IllegalArgumentException ex) {
            assertThat(ex.getMessage(), is("Alias [alias1] has index routing associated with it [1], " +
                "and was provided with routing value [0], rejecting operation"));
        }

        // alias with invalid index routing.
        try {
            metaData.resolveIndexRouting(null, "alias2");
            fail("should fail");
        } catch (IllegalArgumentException ex) {
            assertThat(ex.getMessage(), is("index/alias [alias2] provided with routing value [1,2] that" +
                " resolved to several routing values, rejecting operation"));
        }

        try {
            metaData.resolveIndexRouting("1", "alias2");
            fail("should fail");
        } catch (IllegalArgumentException ex) {
            assertThat(ex.getMessage(), is("index/alias [alias2] provided with routing value [1,2] that" +
                " resolved to several routing values, rejecting operation"));
        }

        IndexMetaData.Builder builder2 = IndexMetaData.builder("index2")
            .settings(Settings.builder().put(IndexMetaData.SETTING_VERSION_CREATED, Version.CURRENT))
            .numberOfShards(1)
            .numberOfReplicas(0)
            .putAlias(AliasMetaData.builder("alias0").build());
        MetaData metaDataTwoIndices = MetaData.builder(metaData).put(builder2).build();

        // alias with multiple indices
        IllegalArgumentException exception = expectThrows(IllegalArgumentException.class,
            () -> metaDataTwoIndices.resolveIndexRouting("1", "alias0"));
        assertThat(exception.getMessage(), startsWith("Alias [alias0] has more than one index associated with it"));
    }

    public void testResolveWriteIndexRouting() {
        AliasMetaData.Builder aliasZeroBuilder = AliasMetaData.builder("alias0");
        if (randomBoolean()) {
            aliasZeroBuilder.writeIndex(true);
        }
        IndexMetaData.Builder builder = IndexMetaData.builder("index")
            .settings(Settings.builder().put(IndexMetaData.SETTING_VERSION_CREATED, Version.CURRENT))
            .numberOfShards(1)
            .numberOfReplicas(0)
            .putAlias(aliasZeroBuilder.build())
            .putAlias(AliasMetaData.builder("alias1").routing("1").build())
            .putAlias(AliasMetaData.builder("alias2").routing("1,2").build())
            .putAlias(AliasMetaData.builder("alias3").writeIndex(false).build())
            .putAlias(AliasMetaData.builder("alias4").routing("1,2").writeIndex(true).build());
        MetaData metaData = MetaData.builder().put(builder).build();

        // no alias, no index
        assertEquals(metaData.resolveWriteIndexRouting(null, null), null);
        assertEquals(metaData.resolveWriteIndexRouting("0", null), "0");

        // index, no alias
        assertEquals(metaData.resolveWriteIndexRouting(null, "index"), null);
        assertEquals(metaData.resolveWriteIndexRouting("0", "index"), "0");

        // alias with no index routing
        assertEquals(metaData.resolveWriteIndexRouting(null, "alias0"), null);
        assertEquals(metaData.resolveWriteIndexRouting("0", "alias0"), "0");

        // alias with index routing.
        assertEquals(metaData.resolveWriteIndexRouting(null, "alias1"), "1");
        Exception exception = expectThrows(IllegalArgumentException.class, () -> metaData.resolveWriteIndexRouting("0", "alias1"));
        assertThat(exception.getMessage(),
            is("Alias [alias1] has index routing associated with it [1], and was provided with routing value [0], rejecting operation"));

        // alias with invalid index routing.
        exception = expectThrows(IllegalArgumentException.class, () -> metaData.resolveWriteIndexRouting(null, "alias2"));
            assertThat(exception.getMessage(),
                is("index/alias [alias2] provided with routing value [1,2] that resolved to several routing values, rejecting operation"));
        exception = expectThrows(IllegalArgumentException.class, () -> metaData.resolveWriteIndexRouting("1", "alias2"));
        assertThat(exception.getMessage(),
            is("index/alias [alias2] provided with routing value [1,2] that resolved to several routing values, rejecting operation"));
        exception = expectThrows(IllegalArgumentException.class, () -> metaData.resolveWriteIndexRouting(randomFrom("1", null), "alias4"));
        assertThat(exception.getMessage(),
            is("index/alias [alias4] provided with routing value [1,2] that resolved to several routing values, rejecting operation"));

        // alias with no write index
        exception = expectThrows(IllegalArgumentException.class, () -> metaData.resolveWriteIndexRouting("1", "alias3"));
        assertThat(exception.getMessage(),
            is("alias [alias3] does not have a write index"));


        // aliases with multiple indices
        AliasMetaData.Builder aliasZeroBuilderTwo = AliasMetaData.builder("alias0");
        if (randomBoolean()) {
            aliasZeroBuilder.writeIndex(false);
        }
        IndexMetaData.Builder builder2 = IndexMetaData.builder("index2")
            .settings(Settings.builder().put(IndexMetaData.SETTING_VERSION_CREATED, Version.CURRENT))
            .numberOfShards(1)
            .numberOfReplicas(0)
            .putAlias(aliasZeroBuilderTwo.build())
            .putAlias(AliasMetaData.builder("alias1").routing("0").writeIndex(true).build())
            .putAlias(AliasMetaData.builder("alias2").writeIndex(true).build());
        MetaData metaDataTwoIndices = MetaData.builder(metaData).put(builder2).build();

        // verify that new write index is used
        assertThat("0", equalTo(metaDataTwoIndices.resolveWriteIndexRouting("0", "alias1")));
    }

    public void testUnknownFieldClusterMetaData() throws IOException {
        BytesReference metadata = BytesReference.bytes(JsonXContent.contentBuilder()
            .startObject()
                .startObject("meta-data")
                    .field("random", "value")
                .endObject()
            .endObject());
        try (XContentParser parser = createParser(JsonXContent.jsonXContent, metadata)) {
            MetaData.Builder.fromXContent(parser, randomBoolean());
            fail();
        } catch (IllegalArgumentException e) {
            assertEquals("Unexpected field [random]", e.getMessage());
        }
    }

    public void testUnknownFieldIndexMetaData() throws IOException {
        BytesReference metadata = BytesReference.bytes(JsonXContent.contentBuilder()
            .startObject()
                .startObject("index_name")
                    .field("random", "value")
                .endObject()
            .endObject());
        try (XContentParser parser = createParser(JsonXContent.jsonXContent, metadata)) {
            IndexMetaData.Builder.fromXContent(parser);
            fail();
        } catch (IllegalArgumentException e) {
            assertEquals("Unexpected field [random]", e.getMessage());
        }
    }

    public void testMetaDataGlobalStateChangesOnIndexDeletions() {
        IndexGraveyard.Builder builder = IndexGraveyard.builder();
        builder.addTombstone(new Index("idx1", UUIDs.randomBase64UUID()));
        final MetaData metaData1 = MetaData.builder().indexGraveyard(builder.build()).build();
        builder = IndexGraveyard.builder(metaData1.indexGraveyard());
        builder.addTombstone(new Index("idx2", UUIDs.randomBase64UUID()));
        final MetaData metaData2 = MetaData.builder(metaData1).indexGraveyard(builder.build()).build();
        assertFalse("metadata not equal after adding index deletions", MetaData.isGlobalStateEquals(metaData1, metaData2));
        final MetaData metaData3 = MetaData.builder(metaData2).build();
        assertTrue("metadata equal when not adding index deletions", MetaData.isGlobalStateEquals(metaData2, metaData3));
    }

    public void testXContentWithIndexGraveyard() throws IOException {
        final IndexGraveyard graveyard = IndexGraveyardTests.createRandom();
        final MetaData originalMeta = MetaData.builder().indexGraveyard(graveyard).build();
        final XContentBuilder builder = JsonXContent.contentBuilder();
        builder.startObject();
        MetaData.FORMAT.toXContent(builder, originalMeta);
        builder.endObject();
        try (XContentParser parser = createParser(JsonXContent.jsonXContent, BytesReference.bytes(builder))) {
            final MetaData fromXContentMeta = MetaData.fromXContent(parser);
            assertThat(fromXContentMeta.indexGraveyard(), equalTo(originalMeta.indexGraveyard()));
        }
    }

    public void testXContentClusterUUID() throws IOException {
        final MetaData originalMeta = MetaData.builder().clusterUUID(UUIDs.randomBase64UUID())
            .clusterUUIDCommitted(randomBoolean()).build();
        final XContentBuilder builder = JsonXContent.contentBuilder();
        builder.startObject();
        MetaData.FORMAT.toXContent(builder, originalMeta);
        builder.endObject();
        try (XContentParser parser = createParser(JsonXContent.jsonXContent, BytesReference.bytes(builder))) {
            final MetaData fromXContentMeta = MetaData.fromXContent(parser);
            assertThat(fromXContentMeta.clusterUUID(), equalTo(originalMeta.clusterUUID()));
            assertThat(fromXContentMeta.clusterUUIDCommitted(), equalTo(originalMeta.clusterUUIDCommitted()));
        }
    }

    public void testSerializationClusterUUID() throws IOException {
        final MetaData originalMeta = MetaData.builder().clusterUUID(UUIDs.randomBase64UUID())
            .clusterUUIDCommitted(randomBoolean()).build();
        final BytesStreamOutput out = new BytesStreamOutput();
        originalMeta.writeTo(out);
        NamedWriteableRegistry namedWriteableRegistry = new NamedWriteableRegistry(ClusterModule.getNamedWriteables());
        final MetaData fromStreamMeta = MetaData.readFrom(
            new NamedWriteableAwareStreamInput(out.bytes().streamInput(), namedWriteableRegistry)
        );
        assertThat(fromStreamMeta.clusterUUID(), equalTo(originalMeta.clusterUUID()));
        assertThat(fromStreamMeta.clusterUUIDCommitted(), equalTo(originalMeta.clusterUUIDCommitted()));
    }

    public void testMetaDataGlobalStateChangesOnClusterUUIDChanges() {
        final MetaData metaData1 = MetaData.builder().clusterUUID(UUIDs.randomBase64UUID()).clusterUUIDCommitted(randomBoolean()).build();
        final MetaData metaData2 = MetaData.builder(metaData1).clusterUUID(UUIDs.randomBase64UUID()).build();
        final MetaData metaData3 = MetaData.builder(metaData1).clusterUUIDCommitted(!metaData1.clusterUUIDCommitted()).build();
        assertFalse(MetaData.isGlobalStateEquals(metaData1, metaData2));
        assertFalse(MetaData.isGlobalStateEquals(metaData1, metaData3));
        final MetaData metaData4 = MetaData.builder(metaData2).clusterUUID(metaData1.clusterUUID()).build();
        assertTrue(MetaData.isGlobalStateEquals(metaData1, metaData4));
    }

    private static CoordinationMetaData.VotingConfiguration randomVotingConfig() {
        return new CoordinationMetaData.VotingConfiguration(Sets.newHashSet(generateRandomStringArray(randomInt(10), 20, false)));
    }

    private Set<VotingConfigExclusion> randomVotingConfigExclusions() {
        final int size = randomIntBetween(0, 10);
        final Set<VotingConfigExclusion> nodes = new HashSet<>(size);
        while (nodes.size() < size) {
            assertTrue(nodes.add(new VotingConfigExclusion(randomAlphaOfLength(10), randomAlphaOfLength(10))));
        }
        return nodes;
    }

    public void testXContentWithCoordinationMetaData() throws IOException {
        CoordinationMetaData originalMeta = new CoordinationMetaData(randomNonNegativeLong(), randomVotingConfig(), randomVotingConfig(),
                randomVotingConfigExclusions());

        MetaData metaData = MetaData.builder().coordinationMetaData(originalMeta).build();

        final XContentBuilder builder = JsonXContent.contentBuilder();
        builder.startObject();
        MetaData.FORMAT.toXContent(builder, metaData);
        builder.endObject();

        try (XContentParser parser = createParser(JsonXContent.jsonXContent, BytesReference.bytes(builder))) {
            final CoordinationMetaData fromXContentMeta = MetaData.fromXContent(parser).coordinationMetaData();
            assertThat(fromXContentMeta, equalTo(originalMeta));
        }
    }

    public void testGlobalStateEqualsCoordinationMetaData() {
        CoordinationMetaData coordinationMetaData1 = new CoordinationMetaData(randomNonNegativeLong(), randomVotingConfig(),
                randomVotingConfig(), randomVotingConfigExclusions());
        MetaData metaData1 = MetaData.builder().coordinationMetaData(coordinationMetaData1).build();
        CoordinationMetaData coordinationMetaData2 = new CoordinationMetaData(randomNonNegativeLong(), randomVotingConfig(),
                randomVotingConfig(), randomVotingConfigExclusions());
        MetaData metaData2 = MetaData.builder().coordinationMetaData(coordinationMetaData2).build();

        assertTrue(MetaData.isGlobalStateEquals(metaData1, metaData1));
        assertFalse(MetaData.isGlobalStateEquals(metaData1, metaData2));
    }

    public void testSerializationWithIndexGraveyard() throws IOException {
        final IndexGraveyard graveyard = IndexGraveyardTests.createRandom();
        final MetaData originalMeta = MetaData.builder().indexGraveyard(graveyard).build();
        final BytesStreamOutput out = new BytesStreamOutput();
        originalMeta.writeTo(out);
        NamedWriteableRegistry namedWriteableRegistry = new NamedWriteableRegistry(ClusterModule.getNamedWriteables());
        final MetaData fromStreamMeta = MetaData.readFrom(
            new NamedWriteableAwareStreamInput(out.bytes().streamInput(), namedWriteableRegistry)
        );
        assertThat(fromStreamMeta.indexGraveyard(), equalTo(fromStreamMeta.indexGraveyard()));
    }

    public void testFindMappings() throws IOException {
        MetaData metaData = MetaData.builder()
                .put(IndexMetaData.builder("index1")
                    .settings(Settings.builder().put(IndexMetaData.SETTING_VERSION_CREATED, Version.CURRENT)
                        .put(IndexMetaData.SETTING_NUMBER_OF_SHARDS, 1).put(IndexMetaData.SETTING_NUMBER_OF_REPLICAS, 0))
                    .putMapping(FIND_MAPPINGS_TEST_ITEM))
                .put(IndexMetaData.builder("index2")
                    .settings(Settings.builder().put(IndexMetaData.SETTING_VERSION_CREATED, Version.CURRENT)
                        .put(IndexMetaData.SETTING_NUMBER_OF_SHARDS, 1).put(IndexMetaData.SETTING_NUMBER_OF_REPLICAS, 0))
                    .putMapping(FIND_MAPPINGS_TEST_ITEM)).build();

        {
            ImmutableOpenMap<String, MappingMetaData> mappings = metaData.findMappings(Strings.EMPTY_ARRAY,
                    MapperPlugin.NOOP_FIELD_FILTER);
            assertEquals(0, mappings.size());
        }
        {
            ImmutableOpenMap<String, MappingMetaData> mappings = metaData.findMappings(new String[]{"index1"},
                    MapperPlugin.NOOP_FIELD_FILTER);
            assertEquals(1, mappings.size());
            assertIndexMappingsNotFiltered(mappings, "index1");
        }
        {
            ImmutableOpenMap<String, MappingMetaData> mappings = metaData.findMappings(
                    new String[]{"index1", "index2"},
                    MapperPlugin.NOOP_FIELD_FILTER);
            assertEquals(2, mappings.size());
            assertIndexMappingsNotFiltered(mappings, "index1");
            assertIndexMappingsNotFiltered(mappings, "index2");
        }
    }

    public void testFindMappingsNoOpFilters() throws IOException {
        MappingMetaData originalMappingMetaData = new MappingMetaData("_doc",
                XContentHelper.convertToMap(JsonXContent.jsonXContent, FIND_MAPPINGS_TEST_ITEM, true));

        MetaData metaData = MetaData.builder()
                .put(IndexMetaData.builder("index1")
                        .settings(Settings.builder().put(IndexMetaData.SETTING_VERSION_CREATED, Version.CURRENT)
                                .put(IndexMetaData.SETTING_NUMBER_OF_SHARDS, 1).put(IndexMetaData.SETTING_NUMBER_OF_REPLICAS, 0))
                        .putMapping(originalMappingMetaData)).build();

        {
            ImmutableOpenMap<String, MappingMetaData> mappings = metaData.findMappings(new String[]{"index1"},
                    MapperPlugin.NOOP_FIELD_FILTER);
            MappingMetaData mappingMetaData = mappings.get("index1");
            assertSame(originalMappingMetaData, mappingMetaData);
        }
        {
            ImmutableOpenMap<String, MappingMetaData> mappings = metaData.findMappings(new String[]{"index1"},
                    index -> field -> randomBoolean());
            MappingMetaData mappingMetaData = mappings.get("index1");
            assertNotSame(originalMappingMetaData, mappingMetaData);
        }
    }

    @SuppressWarnings("unchecked")
    public void testFindMappingsWithFilters() throws IOException {
        String mapping = FIND_MAPPINGS_TEST_ITEM;
        if (randomBoolean()) {
            Map<String, Object> stringObjectMap = XContentHelper.convertToMap(JsonXContent.jsonXContent, FIND_MAPPINGS_TEST_ITEM, false);
            Map<String, Object> doc = (Map<String, Object>)stringObjectMap.get("_doc");
            try (XContentBuilder builder = JsonXContent.contentBuilder()) {
                builder.map(doc);
                mapping = Strings.toString(builder);
            }
        }

        MetaData metaData = MetaData.builder()
                .put(IndexMetaData.builder("index1")
                        .settings(Settings.builder().put(IndexMetaData.SETTING_VERSION_CREATED, Version.CURRENT)
                        .put(IndexMetaData.SETTING_NUMBER_OF_SHARDS, 1).put(IndexMetaData.SETTING_NUMBER_OF_REPLICAS, 0))
                .putMapping(mapping))
                .put(IndexMetaData.builder("index2")
                        .settings(Settings.builder().put(IndexMetaData.SETTING_VERSION_CREATED, Version.CURRENT)
                                .put(IndexMetaData.SETTING_NUMBER_OF_SHARDS, 1).put(IndexMetaData.SETTING_NUMBER_OF_REPLICAS, 0))
                        .putMapping(mapping))
                .put(IndexMetaData.builder("index3")
                        .settings(Settings.builder().put(IndexMetaData.SETTING_VERSION_CREATED, Version.CURRENT)
                                .put(IndexMetaData.SETTING_NUMBER_OF_SHARDS, 1).put(IndexMetaData.SETTING_NUMBER_OF_REPLICAS, 0))
                        .putMapping(mapping)).build();

        {
            ImmutableOpenMap<String, MappingMetaData> mappings = metaData.findMappings(
                    new String[]{"index1", "index2", "index3"},
                    index -> {
                        if (index.equals("index1")) {
                            return field -> field.startsWith("name.") == false && field.startsWith("properties.key.") == false
                                    && field.equals("age") == false && field.equals("address.location") == false;
                        }
                        if (index.equals("index2")) {
                            return field -> false;
                        }
                        return MapperPlugin.NOOP_FIELD_PREDICATE;
                    });



            assertIndexMappingsNoFields(mappings, "index2");
            assertIndexMappingsNotFiltered(mappings, "index3");

            MappingMetaData docMapping = mappings.get("index1");
            assertNotNull(docMapping);

            Map<String, Object> sourceAsMap = docMapping.getSourceAsMap();
            assertEquals(3, sourceAsMap.size());
            assertTrue(sourceAsMap.containsKey("_routing"));
            assertTrue(sourceAsMap.containsKey("_source"));

            Map<String, Object> typeProperties = (Map<String, Object>) sourceAsMap.get("properties");
            assertEquals(6, typeProperties.size());
            assertTrue(typeProperties.containsKey("birth"));
            assertTrue(typeProperties.containsKey("ip"));
            assertTrue(typeProperties.containsKey("suggest"));

            Map<String, Object> name = (Map<String, Object>) typeProperties.get("name");
            assertNotNull(name);
            assertEquals(1, name.size());
            Map<String, Object> nameProperties = (Map<String, Object>) name.get("properties");
            assertNotNull(nameProperties);
            assertEquals(0, nameProperties.size());

            Map<String, Object> address = (Map<String, Object>) typeProperties.get("address");
            assertNotNull(address);
            assertEquals(2, address.size());
            assertTrue(address.containsKey("type"));
            Map<String, Object> addressProperties = (Map<String, Object>) address.get("properties");
            assertNotNull(addressProperties);
            assertEquals(2, addressProperties.size());
            assertLeafs(addressProperties, "street", "area");

            Map<String, Object> properties = (Map<String, Object>) typeProperties.get("properties");
            assertNotNull(properties);
            assertEquals(2, properties.size());
            assertTrue(properties.containsKey("type"));
            Map<String, Object> propertiesProperties = (Map<String, Object>) properties.get("properties");
            assertNotNull(propertiesProperties);
            assertEquals(2, propertiesProperties.size());
            assertLeafs(propertiesProperties, "key");
            assertMultiField(propertiesProperties, "value", "keyword");
        }

        {
            ImmutableOpenMap<String, MappingMetaData> mappings = metaData.findMappings(
                    new String[]{"index1", "index2" , "index3"},
                    index -> field -> (index.equals("index3") && field.endsWith("keyword")));

            assertIndexMappingsNoFields(mappings, "index1");
            assertIndexMappingsNoFields(mappings, "index2");
            MappingMetaData mappingMetaData = mappings.get("index3");
            Map<String, Object> sourceAsMap = mappingMetaData.getSourceAsMap();
            assertEquals(3, sourceAsMap.size());
            assertTrue(sourceAsMap.containsKey("_routing"));
            assertTrue(sourceAsMap.containsKey("_source"));
            Map<String, Object> typeProperties = (Map<String, Object>) sourceAsMap.get("properties");
            assertNotNull(typeProperties);
            assertEquals(1, typeProperties.size());
            Map<String, Object> properties = (Map<String, Object>) typeProperties.get("properties");
            assertNotNull(properties);
            assertEquals(2, properties.size());
            assertTrue(properties.containsKey("type"));
            Map<String, Object> propertiesProperties = (Map<String, Object>) properties.get("properties");
            assertNotNull(propertiesProperties);
            assertEquals(2, propertiesProperties.size());
            Map<String, Object> key = (Map<String, Object>) propertiesProperties.get("key");
            assertEquals(1, key.size());
            Map<String, Object> keyProperties = (Map<String, Object>) key.get("properties");
            assertEquals(1, keyProperties.size());
            assertLeafs(keyProperties, "keyword");
            Map<String, Object> value = (Map<String, Object>) propertiesProperties.get("value");
            assertEquals(1, value.size());
            Map<String, Object> valueProperties = (Map<String, Object>) value.get("properties");
            assertEquals(1, valueProperties.size());
            assertLeafs(valueProperties, "keyword");
        }

        {
            ImmutableOpenMap<String, MappingMetaData> mappings = metaData.findMappings(
                    new String[]{"index1", "index2" , "index3"},
                    index -> field -> (index.equals("index2")));

            assertIndexMappingsNoFields(mappings, "index1");
            assertIndexMappingsNoFields(mappings, "index3");
            assertIndexMappingsNotFiltered(mappings, "index2");
        }
    }

    private static IndexMetaData.Builder buildIndexMetaData(String name, String alias, Boolean writeIndex) {
        return IndexMetaData.builder(name)
            .settings(settings(Version.CURRENT)).creationDate(randomNonNegativeLong())
            .putAlias(AliasMetaData.builder(alias).writeIndex(writeIndex))
            .numberOfShards(1).numberOfReplicas(0);
    }

    @SuppressWarnings("unchecked")
    private static void assertIndexMappingsNoFields(ImmutableOpenMap<String, MappingMetaData> mappings,
                                                    String index) {
        MappingMetaData docMapping = mappings.get(index);
        assertNotNull(docMapping);
        Map<String, Object> sourceAsMap = docMapping.getSourceAsMap();
        assertEquals(3, sourceAsMap.size());
        assertTrue(sourceAsMap.containsKey("_routing"));
        assertTrue(sourceAsMap.containsKey("_source"));
        Map<String, Object> typeProperties = (Map<String, Object>) sourceAsMap.get("properties");
        assertEquals(0, typeProperties.size());
    }

    @SuppressWarnings("unchecked")
    private static void assertIndexMappingsNotFiltered(ImmutableOpenMap<String, MappingMetaData> mappings,
                                                       String index) {
        MappingMetaData docMapping = mappings.get(index);
        assertNotNull(docMapping);

        Map<String, Object> sourceAsMap = docMapping.getSourceAsMap();
        assertEquals(3, sourceAsMap.size());
        assertTrue(sourceAsMap.containsKey("_routing"));
        assertTrue(sourceAsMap.containsKey("_source"));

        Map<String, Object> typeProperties = (Map<String, Object>) sourceAsMap.get("properties");
        assertEquals(7, typeProperties.size());
        assertTrue(typeProperties.containsKey("birth"));
        assertTrue(typeProperties.containsKey("age"));
        assertTrue(typeProperties.containsKey("ip"));
        assertTrue(typeProperties.containsKey("suggest"));

        Map<String, Object> name = (Map<String, Object>) typeProperties.get("name");
        assertNotNull(name);
        assertEquals(1, name.size());
        Map<String, Object> nameProperties = (Map<String, Object>) name.get("properties");
        assertNotNull(nameProperties);
        assertEquals(2, nameProperties.size());
        assertLeafs(nameProperties, "first", "last");

        Map<String, Object> address = (Map<String, Object>) typeProperties.get("address");
        assertNotNull(address);
        assertEquals(2, address.size());
        assertTrue(address.containsKey("type"));
        Map<String, Object> addressProperties = (Map<String, Object>) address.get("properties");
        assertNotNull(addressProperties);
        assertEquals(3, addressProperties.size());
        assertLeafs(addressProperties, "street", "location", "area");

        Map<String, Object> properties = (Map<String, Object>) typeProperties.get("properties");
        assertNotNull(properties);
        assertEquals(2, properties.size());
        assertTrue(properties.containsKey("type"));
        Map<String, Object> propertiesProperties = (Map<String, Object>) properties.get("properties");
        assertNotNull(propertiesProperties);
        assertEquals(2, propertiesProperties.size());
        assertMultiField(propertiesProperties, "key", "keyword");
        assertMultiField(propertiesProperties, "value", "keyword");
    }

    @SuppressWarnings("unchecked")
    public static void assertLeafs(Map<String, Object> properties, String... fields) {
        for (String field : fields) {
            assertTrue(properties.containsKey(field));
            Map<String, Object> fieldProp = (Map<String, Object>)properties.get(field);
            assertNotNull(fieldProp);
            assertFalse(fieldProp.containsKey("properties"));
            assertFalse(fieldProp.containsKey("fields"));
        }
    }

    public static void assertMultiField(Map<String, Object> properties, String field, String... subFields) {
        assertTrue(properties.containsKey(field));
        @SuppressWarnings("unchecked")
        Map<String, Object> fieldProp = (Map<String, Object>)properties.get(field);
        assertNotNull(fieldProp);
        assertTrue(fieldProp.containsKey("fields"));
        @SuppressWarnings("unchecked")
        Map<String, Object> subFieldsDef = (Map<String, Object>) fieldProp.get("fields");
        assertLeafs(subFieldsDef, subFields);
    }

    private static final String FIND_MAPPINGS_TEST_ITEM = "{\n" +
            "  \"_doc\": {\n" +
            "      \"_routing\": {\n" +
            "        \"required\":true\n" +
            "      }," +
            "      \"_source\": {\n" +
            "        \"enabled\":false\n" +
            "      }," +
            "      \"properties\": {\n" +
            "        \"name\": {\n" +
            "          \"properties\": {\n" +
            "            \"first\": {\n" +
            "              \"type\": \"keyword\"\n" +
            "            },\n" +
            "            \"last\": {\n" +
            "              \"type\": \"keyword\"\n" +
            "            }\n" +
            "          }\n" +
            "        },\n" +
            "        \"birth\": {\n" +
            "          \"type\": \"date\"\n" +
            "        },\n" +
            "        \"age\": {\n" +
            "          \"type\": \"integer\"\n" +
            "        },\n" +
            "        \"ip\": {\n" +
            "          \"type\": \"ip\"\n" +
            "        },\n" +
            "        \"suggest\" : {\n" +
            "          \"type\": \"completion\"\n" +
            "        },\n" +
            "        \"address\": {\n" +
            "          \"type\": \"object\",\n" +
            "          \"properties\": {\n" +
            "            \"street\": {\n" +
            "              \"type\": \"keyword\"\n" +
            "            },\n" +
            "            \"location\": {\n" +
            "              \"type\": \"geo_point\"\n" +
            "            },\n" +
            "            \"area\": {\n" +
            "              \"type\": \"geo_shape\",  \n" +
            "              \"tree\": \"quadtree\",\n" +
            "              \"precision\": \"1m\"\n" +
            "            }\n" +
            "          }\n" +
            "        },\n" +
            "        \"properties\": {\n" +
            "          \"type\": \"nested\",\n" +
            "          \"properties\": {\n" +
            "            \"key\" : {\n" +
            "              \"type\": \"text\",\n" +
            "              \"fields\": {\n" +
            "                \"keyword\" : {\n" +
            "                  \"type\" : \"keyword\"\n" +
            "                }\n" +
            "              }\n" +
            "            },\n" +
            "            \"value\" : {\n" +
            "              \"type\": \"text\",\n" +
            "              \"fields\": {\n" +
            "                \"keyword\" : {\n" +
            "                  \"type\" : \"keyword\"\n" +
            "                }\n" +
            "              }\n" +
            "            }\n" +
            "          }\n" +
            "        }\n" +
            "      }\n" +
            "    }\n" +
            "  }\n" +
            "}";

    public void testTransientSettingsOverridePersistentSettings() {
        final Setting setting = Setting.simpleString("key");
        final MetaData metaData = MetaData.builder()
            .persistentSettings(Settings.builder().put(setting.getKey(), "persistent-value").build())
            .transientSettings(Settings.builder().put(setting.getKey(), "transient-value").build()).build();
        assertThat(setting.get(metaData.settings()), equalTo("transient-value"));
    }

    public void testBuilderRejectsNullCustom() {
        final MetaData.Builder builder = MetaData.builder();
        final String key = randomAlphaOfLength(10);
        assertThat(expectThrows(NullPointerException.class, () -> builder.putCustom(key, null)).getMessage(), containsString(key));
    }

    public void testBuilderRejectsNullInCustoms() {
        final MetaData.Builder builder = MetaData.builder();
        final String key = randomAlphaOfLength(10);
        final ImmutableOpenMap.Builder<String, MetaData.Custom> mapBuilder = ImmutableOpenMap.builder();
        mapBuilder.put(key, null);
        final ImmutableOpenMap<String, MetaData.Custom> map = mapBuilder.build();
        assertThat(expectThrows(NullPointerException.class, () -> builder.customs(map)).getMessage(), containsString(key));
    }

    public void testSerialization() throws IOException {
        final MetaData orig = randomMetaData();
        final BytesStreamOutput out = new BytesStreamOutput();
        orig.writeTo(out);
        NamedWriteableRegistry namedWriteableRegistry = new NamedWriteableRegistry(ClusterModule.getNamedWriteables());
        final MetaData fromStreamMeta = MetaData.readFrom(new NamedWriteableAwareStreamInput(out.bytes().streamInput(),
            namedWriteableRegistry));
        assertTrue(MetaData.isGlobalStateEquals(orig, fromStreamMeta));
    }

    public static MetaData randomMetaData() {
        return MetaData.builder()
            .put(buildIndexMetaData("index", "alias", randomBoolean() ? null : randomBoolean()).build(), randomBoolean())
            .put(IndexTemplateMetaData.builder("template" + randomAlphaOfLength(3))
                .patterns(Arrays.asList("bar-*", "foo-*"))
                .settings(Settings.builder()
                    .put("random_index_setting_" + randomAlphaOfLength(3), randomAlphaOfLength(5))
                    .build())
                .build())
            .persistentSettings(Settings.builder()
                .put("setting" + randomAlphaOfLength(3), randomAlphaOfLength(4))
                .build())
            .transientSettings(Settings.builder()
                .put("other_setting" + randomAlphaOfLength(3), randomAlphaOfLength(4))
                .build())
            .clusterUUID("uuid" + randomAlphaOfLength(3))
            .clusterUUIDCommitted(randomBoolean())
            .indexGraveyard(IndexGraveyardTests.createRandom())
            .version(randomNonNegativeLong())
<<<<<<< HEAD
=======
            .put("component_template_" + randomAlphaOfLength(3), ComponentTemplateTests.randomInstance())
            .put("index_template_v2_" + randomAlphaOfLength(3), IndexTemplateV2Tests.randomInstance())
>>>>>>> 20736b21
            .build();
    }
}<|MERGE_RESOLUTION|>--- conflicted
+++ resolved
@@ -250,20 +250,12 @@
             .settings(Settings.builder().put(IndexMetaData.SETTING_VERSION_CREATED, Version.CURRENT))
             .numberOfShards(1)
             .numberOfReplicas(0)
-<<<<<<< HEAD
-            .putAlias(AliasMetaData.builder(aliasName).build());
-=======
             .putAlias(AliasMetaData.builder(aliasName).isHidden(indexAHidden).build());
->>>>>>> 20736b21
         IndexMetaData.Builder indexBMeta = IndexMetaData.builder(indexBName)
             .settings(Settings.builder().put(IndexMetaData.SETTING_VERSION_CREATED, Version.CURRENT))
             .numberOfShards(1)
             .numberOfReplicas(0)
-<<<<<<< HEAD
-            .putAlias(AliasMetaData.builder(aliasName).build());
-=======
             .putAlias(AliasMetaData.builder(aliasName).isHidden(indexBHidden).build());
->>>>>>> 20736b21
         return MetaData.builder().put(indexAMeta).put(indexBMeta);
     }
 
@@ -944,11 +936,8 @@
             .clusterUUIDCommitted(randomBoolean())
             .indexGraveyard(IndexGraveyardTests.createRandom())
             .version(randomNonNegativeLong())
-<<<<<<< HEAD
-=======
             .put("component_template_" + randomAlphaOfLength(3), ComponentTemplateTests.randomInstance())
             .put("index_template_v2_" + randomAlphaOfLength(3), IndexTemplateV2Tests.randomInstance())
->>>>>>> 20736b21
             .build();
     }
 }