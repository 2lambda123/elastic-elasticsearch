/*
 * Licensed to Elasticsearch under one or more contributor
 * license agreements. See the NOTICE file distributed with
 * this work for additional information regarding copyright
 * ownership. Elasticsearch licenses this file to you under
 * the Apache License, Version 2.0 (the "License"); you may
 * not use this file except in compliance with the License.
 * You may obtain a copy of the License at
 *
 *    http://www.apache.org/licenses/LICENSE-2.0
 *
 * Unless required by applicable law or agreed to in writing,
 * software distributed under the License is distributed on an
 * "AS IS" BASIS, WITHOUT WARRANTIES OR CONDITIONS OF ANY
 * KIND, either express or implied.  See the License for the
 * specific language governing permissions and limitations
 * under the License.
 */

package org.elasticsearch.cluster.metadata;

import org.elasticsearch.ExceptionsHelper;
import org.elasticsearch.ResourceAlreadyExistsException;
import org.elasticsearch.Version;
import org.elasticsearch.action.admin.indices.alias.Alias;
import org.elasticsearch.action.admin.indices.create.CreateIndexClusterStateUpdateRequest;
import org.elasticsearch.action.admin.indices.shrink.ResizeType;
import org.elasticsearch.cluster.ClusterName;
import org.elasticsearch.cluster.ClusterState;
import org.elasticsearch.cluster.ESAllocationTestCase;
import org.elasticsearch.cluster.EmptyClusterInfoService;
import org.elasticsearch.cluster.block.ClusterBlocks;
import org.elasticsearch.cluster.node.DiscoveryNode;
import org.elasticsearch.cluster.node.DiscoveryNodeRole;
import org.elasticsearch.cluster.node.DiscoveryNodes;
import org.elasticsearch.cluster.routing.RoutingTable;
import org.elasticsearch.cluster.routing.allocation.AllocationService;
import org.elasticsearch.cluster.routing.allocation.allocator.BalancedShardsAllocator;
import org.elasticsearch.cluster.routing.allocation.decider.AllocationDeciders;
import org.elasticsearch.cluster.routing.allocation.decider.MaxRetryAllocationDecider;
import org.elasticsearch.cluster.shards.ClusterShardLimitIT;
import org.elasticsearch.common.Strings;
import org.elasticsearch.common.ValidationException;
import org.elasticsearch.common.collect.ImmutableOpenMap;
import org.elasticsearch.common.compress.CompressedXContent;
import org.elasticsearch.common.settings.IndexScopedSettings;
import org.elasticsearch.common.settings.Setting;
import org.elasticsearch.common.settings.Settings;
import org.elasticsearch.common.util.BigArrays;
import org.elasticsearch.common.xcontent.NamedXContentRegistry;
import org.elasticsearch.common.xcontent.XContentFactory;
import org.elasticsearch.index.Index;
import org.elasticsearch.index.IndexNotFoundException;
import org.elasticsearch.index.IndexSettings;
import org.elasticsearch.index.mapper.MapperService;
import org.elasticsearch.index.query.QueryShardContext;
import org.elasticsearch.indices.InvalidAliasNameException;
import org.elasticsearch.indices.InvalidIndexNameException;
import org.elasticsearch.test.ESTestCase;
import org.elasticsearch.test.VersionUtils;
import org.elasticsearch.test.gateway.TestGatewayAllocator;
import org.hamcrest.Matchers;
import org.junit.Before;

import java.io.IOException;
import java.util.ArrayList;
import java.util.Arrays;
import java.util.Collection;
import java.util.Collections;
import java.util.Comparator;
import java.util.HashSet;
import java.util.List;
import java.util.Locale;
import java.util.Map;
import java.util.Set;
import java.util.UUID;
import java.util.concurrent.atomic.AtomicBoolean;
import java.util.function.BiFunction;
import java.util.function.Consumer;
import java.util.stream.Collectors;
import java.util.stream.Stream;

import static java.util.Collections.emptyMap;
import static org.elasticsearch.cluster.metadata.IndexMetaData.INDEX_NUMBER_OF_ROUTING_SHARDS_SETTING;
import static org.elasticsearch.cluster.metadata.IndexMetaData.INDEX_NUMBER_OF_SHARDS_SETTING;
import static org.elasticsearch.cluster.metadata.IndexMetaData.INDEX_READ_ONLY_BLOCK;
import static org.elasticsearch.cluster.metadata.IndexMetaData.SETTING_NUMBER_OF_REPLICAS;
import static org.elasticsearch.cluster.metadata.IndexMetaData.SETTING_NUMBER_OF_SHARDS;
import static org.elasticsearch.cluster.metadata.IndexMetaData.SETTING_READ_ONLY;
import static org.elasticsearch.cluster.metadata.IndexMetaData.SETTING_VERSION_CREATED;
import static org.elasticsearch.cluster.metadata.MetaDataCreateIndexService.aggregateIndexSettings;
import static org.elasticsearch.cluster.metadata.MetaDataCreateIndexService.buildIndexMetaData;
import static org.elasticsearch.cluster.metadata.MetaDataCreateIndexService.clusterStateCreateIndex;
import static org.elasticsearch.cluster.metadata.MetaDataCreateIndexService.getIndexNumberOfRoutingShards;
import static org.elasticsearch.cluster.metadata.MetaDataCreateIndexService.parseMappings;
import static org.elasticsearch.cluster.metadata.MetaDataCreateIndexService.resolveAndValidateAliases;
import static org.elasticsearch.cluster.shards.ClusterShardLimitIT.ShardCounts.forDataNodeCount;
import static org.elasticsearch.index.IndexSettings.INDEX_SOFT_DELETES_SETTING;
import static org.elasticsearch.indices.IndicesServiceTests.createClusterForShardLimitTest;
import static org.hamcrest.Matchers.containsString;
import static org.hamcrest.Matchers.endsWith;
import static org.hamcrest.Matchers.equalTo;
import static org.hamcrest.Matchers.hasKey;
import static org.hamcrest.Matchers.hasToString;
import static org.hamcrest.Matchers.hasValue;
import static org.hamcrest.Matchers.is;
import static org.hamcrest.Matchers.notNullValue;
import static org.hamcrest.Matchers.nullValue;
import static org.hamcrest.Matchers.startsWith;

public class MetaDataCreateIndexServiceTests extends ESTestCase {

    private AliasValidator aliasValidator;
    private CreateIndexClusterStateUpdateRequest request;
    private QueryShardContext queryShardContext;

    @Before
    public void setupCreateIndexRequestAndAliasValidator() {
        aliasValidator = new AliasValidator();
        request = new CreateIndexClusterStateUpdateRequest("create index", "test", "test");
        Settings indexSettings = Settings.builder().put(IndexMetaData.SETTING_VERSION_CREATED, Version.CURRENT)
            .put(IndexMetaData.SETTING_NUMBER_OF_SHARDS, 1).put(IndexMetaData.SETTING_NUMBER_OF_REPLICAS, 1).build();
        queryShardContext = new QueryShardContext(0,
            new IndexSettings(IndexMetaData.builder("test").settings(indexSettings).build(), indexSettings),
            BigArrays.NON_RECYCLING_INSTANCE, null, null, null, null, null, xContentRegistry(), writableRegistry(),
            null, null, () -> randomNonNegativeLong(), null, null);
    }

    private ClusterState createClusterState(String name, int numShards, int numReplicas, Settings settings) {
        int numRoutingShards = settings.getAsInt(IndexMetaData.INDEX_NUMBER_OF_ROUTING_SHARDS_SETTING.getKey(), numShards);
        MetaData.Builder metaBuilder = MetaData.builder();
        IndexMetaData indexMetaData = IndexMetaData.builder(name).settings(settings(Version.CURRENT)
            .put(settings))
            .numberOfShards(numShards).numberOfReplicas(numReplicas)
            .setRoutingNumShards(numRoutingShards).build();
        metaBuilder.put(indexMetaData, false);
        MetaData metaData = metaBuilder.build();
        RoutingTable.Builder routingTableBuilder = RoutingTable.builder();
        routingTableBuilder.addAsNew(metaData.index(name));

        RoutingTable routingTable = routingTableBuilder.build();
        ClusterState clusterState = ClusterState.builder(org.elasticsearch.cluster.ClusterName.CLUSTER_NAME_SETTING
            .getDefault(Settings.EMPTY))
            .metaData(metaData).routingTable(routingTable).blocks(ClusterBlocks.builder().addBlocks(indexMetaData)).build();
        return clusterState;
    }

    public static boolean isShrinkable(int source, int target) {
        int x = source / target;
        assert source > target : source  + " <= " + target;
        return target * x == source;
    }

    public static boolean isSplitable(int source, int target) {
        int x = target / source;
        assert source < target : source  + " >= " + target;
        return source * x == target;
    }

    public void testValidateShrinkIndex() {
        int numShards = randomIntBetween(2, 42);
        ClusterState state = createClusterState("source", numShards, randomIntBetween(0, 10),
            Settings.builder().put("index.blocks.write", true).build());

        assertEquals("index [source] already exists",
            expectThrows(ResourceAlreadyExistsException.class, () ->
                MetaDataCreateIndexService.validateShrinkIndex(state, "target", Collections.emptySet(), "source", Settings.EMPTY)
            ).getMessage());

        assertEquals("no such index [no_such_index]",
            expectThrows(IndexNotFoundException.class, () ->
                MetaDataCreateIndexService.validateShrinkIndex(state, "no_such_index", Collections.emptySet(), "target", Settings.EMPTY)
            ).getMessage());

        Settings targetSettings = Settings.builder().put("index.number_of_shards", 1).build();
        assertEquals("can't shrink an index with only one shard",
            expectThrows(IllegalArgumentException.class, () -> MetaDataCreateIndexService.validateShrinkIndex(createClusterState("source",
                1, 0, Settings.builder().put("index.blocks.write", true).build()), "source",
                Collections.emptySet(), "target", targetSettings)).getMessage());

        assertEquals("the number of target shards [10] must be less that the number of source shards [5]",
            expectThrows(IllegalArgumentException.class, () -> MetaDataCreateIndexService.validateShrinkIndex(createClusterState("source",
                5, 0, Settings.builder().put("index.blocks.write", true).build()), "source",
                Collections.emptySet(), "target", Settings.builder().put("index.number_of_shards", 10).build())).getMessage());


        assertEquals("index source must be read-only to resize index. use \"index.blocks.write=true\"",
            expectThrows(IllegalStateException.class, () ->
                    MetaDataCreateIndexService.validateShrinkIndex(
                        createClusterState("source", randomIntBetween(2, 100), randomIntBetween(0, 10), Settings.EMPTY)
                        , "source", Collections.emptySet(), "target", targetSettings)
            ).getMessage());

        assertEquals("index source must have all shards allocated on the same node to shrink index",
            expectThrows(IllegalStateException.class, () ->
                MetaDataCreateIndexService.validateShrinkIndex(state, "source", Collections.emptySet(), "target", targetSettings)

            ).getMessage());
        assertEquals("the number of source shards [8] must be a multiple of [3]",
            expectThrows(IllegalArgumentException.class, () ->
                    MetaDataCreateIndexService.validateShrinkIndex(createClusterState("source", 8, randomIntBetween(0, 10),
                        Settings.builder().put("index.blocks.write", true).build()), "source", Collections.emptySet(), "target",
                        Settings.builder().put("index.number_of_shards", 3).build())
            ).getMessage());

        assertEquals("mappings are not allowed when resizing indices, all mappings are copied from the source index",
            expectThrows(IllegalArgumentException.class, () -> {
                MetaDataCreateIndexService.validateShrinkIndex(state, "source", Collections.singleton("foo"),
                    "target", targetSettings);
                }
            ).getMessage());

        // create one that won't fail
        ClusterState clusterState = ClusterState.builder(createClusterState("source", numShards, 0,
            Settings.builder().put("index.blocks.write", true).build())).nodes(DiscoveryNodes.builder().add(newNode("node1")))
            .build();
        AllocationService service = new AllocationService(new AllocationDeciders(
            Collections.singleton(new MaxRetryAllocationDecider())),
            new TestGatewayAllocator(), new BalancedShardsAllocator(Settings.EMPTY), EmptyClusterInfoService.INSTANCE);

        RoutingTable routingTable = service.reroute(clusterState, "reroute").routingTable();
        clusterState = ClusterState.builder(clusterState).routingTable(routingTable).build();
        // now we start the shard
        routingTable = ESAllocationTestCase.startInitializingShardsAndReroute(service, clusterState, "source").routingTable();
        clusterState = ClusterState.builder(clusterState).routingTable(routingTable).build();
        int targetShards;
        do {
            targetShards = randomIntBetween(1, numShards/2);
        } while (isShrinkable(numShards, targetShards) == false);
        MetaDataCreateIndexService.validateShrinkIndex(clusterState, "source", Collections.emptySet(), "target",
            Settings.builder().put("index.number_of_shards", targetShards).build());
    }

    public void testValidateSplitIndex() {
        int numShards = randomIntBetween(1, 42);
        Settings targetSettings = Settings.builder().put("index.number_of_shards", numShards * 2).build();
        ClusterState state = createClusterState("source", numShards, randomIntBetween(0, 10),
            Settings.builder().put("index.blocks.write", true).build());

        assertEquals("index [source] already exists",
            expectThrows(ResourceAlreadyExistsException.class, () ->
                MetaDataCreateIndexService.validateSplitIndex(state, "target", Collections.emptySet(), "source", targetSettings)
            ).getMessage());

        assertEquals("no such index [no_such_index]",
            expectThrows(IndexNotFoundException.class, () ->
                MetaDataCreateIndexService.validateSplitIndex(state, "no_such_index", Collections.emptySet(), "target", targetSettings)
            ).getMessage());

        assertEquals("the number of source shards [10] must be less that the number of target shards [5]",
            expectThrows(IllegalArgumentException.class, () -> MetaDataCreateIndexService.validateSplitIndex(createClusterState("source",
                10, 0, Settings.builder().put("index.blocks.write", true).build()), "source", Collections.emptySet(),
                "target", Settings.builder().put("index.number_of_shards", 5).build())
            ).getMessage());


        assertEquals("index source must be read-only to resize index. use \"index.blocks.write=true\"",
            expectThrows(IllegalStateException.class, () ->
                MetaDataCreateIndexService.validateSplitIndex(
                    createClusterState("source", randomIntBetween(2, 100), randomIntBetween(0, 10), Settings.EMPTY)
                    , "source", Collections.emptySet(), "target", targetSettings)
            ).getMessage());


        assertEquals("the number of source shards [3] must be a factor of [4]",
            expectThrows(IllegalArgumentException.class, () ->
                MetaDataCreateIndexService.validateSplitIndex(createClusterState("source", 3, randomIntBetween(0, 10),
                    Settings.builder().put("index.blocks.write", true).build()), "source", Collections.emptySet(), "target",
                    Settings.builder().put("index.number_of_shards", 4).build())
            ).getMessage());

        assertEquals("mappings are not allowed when resizing indices, all mappings are copied from the source index",
            expectThrows(IllegalArgumentException.class, () -> {
                    MetaDataCreateIndexService.validateSplitIndex(state, "source", Collections.singleton("foo"),
                        "target", targetSettings);
                }
            ).getMessage());

        int targetShards;
        do {
            targetShards = randomIntBetween(numShards+1, 100);
        } while (isSplitable(numShards, targetShards) == false);
        ClusterState clusterState = ClusterState.builder(createClusterState("source", numShards, 0,
            Settings.builder().put("index.blocks.write", true).put("index.number_of_routing_shards", targetShards).build()))
            .nodes(DiscoveryNodes.builder().add(newNode("node1"))).build();
        AllocationService service = new AllocationService(new AllocationDeciders(
            Collections.singleton(new MaxRetryAllocationDecider())),
            new TestGatewayAllocator(), new BalancedShardsAllocator(Settings.EMPTY), EmptyClusterInfoService.INSTANCE);

        RoutingTable routingTable = service.reroute(clusterState, "reroute").routingTable();
        clusterState = ClusterState.builder(clusterState).routingTable(routingTable).build();
        // now we start the shard
        routingTable = ESAllocationTestCase.startInitializingShardsAndReroute(service, clusterState, "source").routingTable();
        clusterState = ClusterState.builder(clusterState).routingTable(routingTable).build();

        MetaDataCreateIndexService.validateSplitIndex(clusterState, "source", Collections.emptySet(), "target",
            Settings.builder().put("index.number_of_shards", targetShards).build());
    }

    public void testPrepareResizeIndexSettings() {
        final List<Version> versions = Arrays.asList(VersionUtils.randomVersion(random()), VersionUtils.randomVersion(random()));
        versions.sort(Comparator.comparingLong(l -> l.id));
        final Version version = versions.get(0);
        final Version upgraded = versions.get(1);
        final Settings.Builder indexSettingsBuilder =
                Settings.builder()
                        .put("index.version.created", version)
                        .put("index.version.upgraded", upgraded)
                        .put("index.similarity.default.type", "BM25")
                        .put("index.analysis.analyzer.default.tokenizer", "keyword")
                        .put("index.soft_deletes.enabled", "true");
        if (randomBoolean()) {
            indexSettingsBuilder.put("index.allocation.max_retries", randomIntBetween(1, 1000));
        }
        runPrepareResizeIndexSettingsTest(
                indexSettingsBuilder.build(),
                Settings.EMPTY,
                Collections.emptyList(),
                randomBoolean(),
                settings -> {
                    assertThat("similarity settings must be copied", settings.get("index.similarity.default.type"), equalTo("BM25"));
                    assertThat(
                            "analysis settings must be copied",
                            settings.get("index.analysis.analyzer.default.tokenizer"),
                            equalTo("keyword"));
                    assertThat(settings.get("index.routing.allocation.initial_recovery._id"), equalTo("node1"));
                    assertThat(settings.get("index.allocation.max_retries"), nullValue());
                    assertThat(settings.getAsVersion("index.version.created", null), equalTo(version));
                    assertThat(settings.getAsVersion("index.version.upgraded", null), equalTo(upgraded));
                    assertThat(settings.get("index.soft_deletes.enabled"), equalTo("true"));
                });
    }

    public void testPrepareResizeIndexSettingsCopySettings() {
        final int maxMergeCount = randomIntBetween(1, 16);
        final int maxThreadCount = randomIntBetween(1, 16);
        final Setting<String> nonCopyableExistingIndexSetting =
                Setting.simpleString("index.non_copyable.existing", Setting.Property.IndexScope, Setting.Property.NotCopyableOnResize);
        final Setting<String> nonCopyableRequestIndexSetting =
                Setting.simpleString("index.non_copyable.request", Setting.Property.IndexScope, Setting.Property.NotCopyableOnResize);
        runPrepareResizeIndexSettingsTest(
                Settings.builder()
                        .put("index.merge.scheduler.max_merge_count", maxMergeCount)
                        .put("index.non_copyable.existing", "existing")
                        .build(),
                Settings.builder()
                        .put("index.blocks.write", (String) null)
                        .put("index.merge.scheduler.max_thread_count", maxThreadCount)
                        .put("index.non_copyable.request", "request")
                        .build(),
                Arrays.asList(nonCopyableExistingIndexSetting, nonCopyableRequestIndexSetting),
                true,
                settings -> {
                    assertNull(settings.getAsBoolean("index.blocks.write", null));
                    assertThat(settings.get("index.routing.allocation.require._name"), equalTo("node1"));
                    assertThat(settings.getAsInt("index.merge.scheduler.max_merge_count", null), equalTo(maxMergeCount));
                    assertThat(settings.getAsInt("index.merge.scheduler.max_thread_count", null), equalTo(maxThreadCount));
                    assertNull(settings.get("index.non_copyable.existing"));
                    assertThat(settings.get("index.non_copyable.request"), equalTo("request"));
                });
    }

    public void testPrepareResizeIndexSettingsAnalysisSettings() {
        // analysis settings from the request are not overwritten
        runPrepareResizeIndexSettingsTest(
                Settings.EMPTY,
                Settings.builder().put("index.analysis.analyzer.default.tokenizer", "whitespace").build(),
                Collections.emptyList(),
                randomBoolean(),
                settings ->
                    assertThat(
                            "analysis settings are not overwritten",
                            settings.get("index.analysis.analyzer.default.tokenizer"),
                            equalTo("whitespace"))
                );

    }

    public void testPrepareResizeIndexSettingsSimilaritySettings() {
        // similarity settings from the request are not overwritten
        runPrepareResizeIndexSettingsTest(
                Settings.EMPTY,
                Settings.builder().put("index.similarity.sim.type", "DFR").build(),
                Collections.emptyList(),
                randomBoolean(),
                settings ->
                        assertThat("similarity settings are not overwritten", settings.get("index.similarity.sim.type"), equalTo("DFR")));

    }

    public void testDoNotOverrideSoftDeletesSettingOnResize() {
        runPrepareResizeIndexSettingsTest(
            Settings.builder().put("index.soft_deletes.enabled", "false").build(),
            Settings.builder().put("index.soft_deletes.enabled", "true").build(),
            Collections.emptyList(),
            randomBoolean(),
            settings -> assertThat(settings.get("index.soft_deletes.enabled"), equalTo("true")));
    }

    private void runPrepareResizeIndexSettingsTest(
            final Settings sourceSettings,
            final Settings requestSettings,
            final Collection<Setting<?>> additionalIndexScopedSettings,
            final boolean copySettings,
            final Consumer<Settings> consumer) {
        final String indexName = randomAlphaOfLength(10);

        final Settings indexSettings = Settings.builder()
                .put("index.blocks.write", true)
                .put("index.routing.allocation.require._name", "node1")
                .put(sourceSettings)
                .build();

        final ClusterState initialClusterState =
                ClusterState
                        .builder(createClusterState(indexName, randomIntBetween(2, 10), 0, indexSettings))
                        .nodes(DiscoveryNodes.builder().add(newNode("node1")))
                        .build();

        final AllocationService service = new AllocationService(
                new AllocationDeciders(Collections.singleton(new MaxRetryAllocationDecider())),
                new TestGatewayAllocator(),
                new BalancedShardsAllocator(Settings.EMPTY),
                EmptyClusterInfoService.INSTANCE);

        final RoutingTable initialRoutingTable = service.reroute(initialClusterState, "reroute").routingTable();
        final ClusterState routingTableClusterState = ClusterState.builder(initialClusterState).routingTable(initialRoutingTable).build();

        // now we start the shard
        final RoutingTable routingTable
            = ESAllocationTestCase.startInitializingShardsAndReroute(service, routingTableClusterState, indexName).routingTable();
        final ClusterState clusterState = ClusterState.builder(routingTableClusterState).routingTable(routingTable).build();

        final Settings.Builder indexSettingsBuilder = Settings.builder().put("index.number_of_shards", 1).put(requestSettings);
        final Set<Setting<?>> settingsSet =
                Stream.concat(
                        IndexScopedSettings.BUILT_IN_INDEX_SETTINGS.stream(),
                        additionalIndexScopedSettings.stream())
                        .collect(Collectors.toSet());
        MetaDataCreateIndexService.prepareResizeIndexSettings(
                clusterState,
                Collections.emptySet(),
                indexSettingsBuilder,
                clusterState.metaData().index(indexName).getIndex(),
                "target",
                ResizeType.SHRINK,
                copySettings,
                new IndexScopedSettings(Settings.EMPTY, settingsSet));
        consumer.accept(indexSettingsBuilder.build());
    }

    private DiscoveryNode newNode(String nodeId) {
        return new DiscoveryNode(
                nodeId,
                buildNewFakeTransportAddress(),
                emptyMap(),
                Set.of(DiscoveryNodeRole.MASTER_ROLE, DiscoveryNodeRole.DATA_ROLE), Version.CURRENT);
    }

    public void testValidateIndexName() throws Exception {

        validateIndexName("index?name", "must not contain the following characters " + Strings.INVALID_FILENAME_CHARS);

        validateIndexName("index#name", "must not contain '#'");

        validateIndexName("_indexname", "must not start with '_', '-', or '+'");
        validateIndexName("-indexname", "must not start with '_', '-', or '+'");
        validateIndexName("+indexname", "must not start with '_', '-', or '+'");

        validateIndexName("INDEXNAME", "must be lowercase");

        validateIndexName("..", "must not be '.' or '..'");

        validateIndexName("foo:bar", "must not contain ':'");
    }

    private void validateIndexName(String indexName, String errorMessage) {
        InvalidIndexNameException e = expectThrows(InvalidIndexNameException.class,
            () -> MetaDataCreateIndexService.validateIndexName(indexName, ClusterState.builder(ClusterName.CLUSTER_NAME_SETTING
                .getDefault(Settings.EMPTY)).build(), Collections.emptySet()));
        assertThat(e.getMessage(), endsWith(errorMessage));
    }

    public void testCalculateNumRoutingShards() {
        assertEquals(1024, MetaDataCreateIndexService.calculateNumRoutingShards(1, Version.CURRENT));
        assertEquals(1024, MetaDataCreateIndexService.calculateNumRoutingShards(2, Version.CURRENT));
        assertEquals(768, MetaDataCreateIndexService.calculateNumRoutingShards(3, Version.CURRENT));
        assertEquals(576, MetaDataCreateIndexService.calculateNumRoutingShards(9, Version.CURRENT));
        assertEquals(1024, MetaDataCreateIndexService.calculateNumRoutingShards(512, Version.CURRENT));
        assertEquals(2048, MetaDataCreateIndexService.calculateNumRoutingShards(1024, Version.CURRENT));
        assertEquals(4096, MetaDataCreateIndexService.calculateNumRoutingShards(2048, Version.CURRENT));

        for (int i = 0; i < 1000; i++) {
            int randomNumShards = randomIntBetween(1, 10000);
            int numRoutingShards = MetaDataCreateIndexService.calculateNumRoutingShards(randomNumShards, Version.CURRENT);
            if (numRoutingShards <= 1024) {
                assertTrue("numShards: " + randomNumShards, randomNumShards < 513);
                assertTrue("numRoutingShards: " + numRoutingShards, numRoutingShards > 512);
            } else {
                assertEquals("numShards: " + randomNumShards, numRoutingShards / 2, randomNumShards);
            }

            double ratio = numRoutingShards / randomNumShards;
            int intRatio = (int) ratio;
            assertEquals(ratio, intRatio, 0.0d);
            assertTrue(1 < ratio);
            assertTrue(ratio <= 1024);
            assertEquals(0, intRatio % 2);
            assertEquals("ratio is not a power of two", intRatio, Integer.highestOneBit(intRatio));
        }
    }

    public void testShardLimit() {
        int nodesInCluster = randomIntBetween(2,90);
        ClusterShardLimitIT.ShardCounts counts = forDataNodeCount(nodesInCluster);
        Settings clusterSettings = Settings.builder()
            .put(MetaData.SETTING_CLUSTER_MAX_SHARDS_PER_NODE.getKey(), counts.getShardsPerNode())
            .build();
        ClusterState state = createClusterForShardLimitTest(nodesInCluster, counts.getFirstIndexShards(), counts.getFirstIndexReplicas(),
            clusterSettings);

        Settings indexSettings = Settings.builder()
            .put(SETTING_VERSION_CREATED, Version.CURRENT)
            .put(SETTING_NUMBER_OF_SHARDS, counts.getFailingIndexShards())
            .put(SETTING_NUMBER_OF_REPLICAS, counts.getFailingIndexReplicas())
            .build();

        final ValidationException e = expectThrows(
            ValidationException.class,
            () -> MetaDataCreateIndexService.checkShardLimit(indexSettings, state));
        int totalShards = counts.getFailingIndexShards() * (1 + counts.getFailingIndexReplicas());
        int currentShards = counts.getFirstIndexShards() * (1 + counts.getFirstIndexReplicas());
        int maxShards = counts.getShardsPerNode() * nodesInCluster;
        final String expectedMessage = String.format(
            Locale.ROOT,
            "this action would add [%d] total shards, but this cluster currently has [%d]/[%d] maximum shards open",
            totalShards,
            currentShards,
            maxShards);
        assertThat(e, hasToString(containsString(expectedMessage)));
    }

<<<<<<< HEAD
    public void testValidateIndexNameChecksSystemIndexNames() {
        // Check deprecations
        MetaDataCreateIndexService.validateIndexName(".test", ClusterState.EMPTY_STATE, null);
        assertWarnings("index name [.test] starts with a dot '.', in the next major version, creating indices with " +
            "names starting with a dot will fail as these names are reserved for system indices");
        MetaDataCreateIndexService.validateIndexName(".test2", ClusterState.EMPTY_STATE, Collections.emptySet());
        assertWarnings("index name [.test2] starts with a dot '.', in the next major version, creating indices with " +
            "names starting with a dot will fail as these names are reserved for system indices");
        MetaDataCreateIndexService.validateIndexName(".test3", ClusterState.EMPTY_STATE,
            new HashSet<>(Arrays.asList(".test1", ".test2", ".foobar")));
        assertWarnings("index name [.test3] starts with a dot '.', in the next major version, creating indices with " +
            "names starting with a dot will fail as these names are reserved for system indices");

        // Check NO deprecation warnings if we give the index name
        MetaDataCreateIndexService.validateIndexName(".test4", ClusterState.EMPTY_STATE, new HashSet<>(Arrays.asList(".test4")));
        MetaDataCreateIndexService.validateIndexName(".test5", ClusterState.EMPTY_STATE,
            new HashSet<>(Arrays.asList(".foo", ".bar", ".baz", ".test5", ".quux")));
    }
=======
    public void testParseMappingsAppliesDataFromTemplateAndRequest() throws Exception {
        IndexTemplateMetaData templateMetaData = addMatchingTemplate(templateBuilder -> {
            templateBuilder.putAlias(AliasMetaData.builder("alias1"));
            templateBuilder.putMapping("_doc", createMapping("mapping_from_template", "text"));
        });
        request.mappings(createMapping("mapping_from_request", "text").string());

        Map<String, Object> parsedMappings = MetaDataCreateIndexService.parseMappings(request.mappings(), List.of(templateMetaData),
            NamedXContentRegistry.EMPTY);

        assertThat(parsedMappings, hasKey("_doc"));
        Map<String, Object> doc = (Map<String, Object>) parsedMappings.get("_doc");
        assertThat(doc, hasKey("properties"));
        Map<String, Object> mappingsProperties = (Map<String, Object>) doc.get("properties");
        assertThat(mappingsProperties, hasKey("mapping_from_request"));
        assertThat(mappingsProperties, hasKey("mapping_from_template"));
    }

    public void testAggregateSettingsAppliesSettingsFromTemplatesAndRequest() {
        IndexTemplateMetaData templateMetaData = addMatchingTemplate(builder -> {
            builder.settings(Settings.builder().put("template_setting", "value1"));
        });
        ImmutableOpenMap.Builder<String, IndexTemplateMetaData> templatesBuilder = ImmutableOpenMap.builder();
        templatesBuilder.put("template_1", templateMetaData);
        MetaData metaData = new MetaData.Builder().templates(templatesBuilder.build()).build();
        ClusterState clusterState = ClusterState.builder(org.elasticsearch.cluster.ClusterName.CLUSTER_NAME_SETTING
            .getDefault(Settings.EMPTY))
            .metaData(metaData)
            .build();
        request.settings(Settings.builder().put("request_setting", "value2").build());

        Settings aggregatedIndexSettings = aggregateIndexSettings(clusterState, request, List.of(templateMetaData), Map.of(),
            null, Settings.EMPTY, IndexScopedSettings.DEFAULT_SCOPED_SETTINGS);

        assertThat(aggregatedIndexSettings.get("template_setting"), equalTo("value1"));
        assertThat(aggregatedIndexSettings.get("request_setting"), equalTo("value2"));
    }

    public void testInvalidAliasName() {
        final String[] invalidAliasNames = new String[] { "-alias1", "+alias2", "_alias3", "a#lias", "al:ias", ".", ".." };
        String aliasName = randomFrom(invalidAliasNames);
        request.aliases(Set.of(new Alias(aliasName)));

        expectThrows(InvalidAliasNameException.class, () ->
            resolveAndValidateAliases(request.index(), request.aliases(), List.of(), MetaData.builder().build(),
                aliasValidator, xContentRegistry(), queryShardContext)
        );
    }

    public void testRequestDataHavePriorityOverTemplateData() throws Exception {
        CompressedXContent templateMapping = createMapping("test", "text");
        CompressedXContent reqMapping = createMapping("test", "keyword");

        IndexTemplateMetaData templateMetaData = addMatchingTemplate(builder -> builder
            .putAlias(AliasMetaData.builder("alias").searchRouting("fromTemplate").build())
            .putMapping("_doc", templateMapping)
            .settings(Settings.builder().put("key1", "templateValue"))
        );

        request.mappings(reqMapping.string());
        request.aliases(Set.of(new Alias("alias").searchRouting("fromRequest")));
        request.settings(Settings.builder().put("key1", "requestValue").build());

        Map<String, Object> parsedMappings = MetaDataCreateIndexService.parseMappings(request.mappings(), List.of(templateMetaData),
            xContentRegistry());
        List<AliasMetaData> resolvedAliases = resolveAndValidateAliases(request.index(), request.aliases(), List.of(templateMetaData),
            MetaData.builder().build(), aliasValidator, xContentRegistry(), queryShardContext);
        Settings aggregatedIndexSettings = aggregateIndexSettings(ClusterState.EMPTY_STATE, request, List.of(templateMetaData), Map.of(),
            null, Settings.EMPTY, IndexScopedSettings.DEFAULT_SCOPED_SETTINGS);

        assertThat(resolvedAliases.get(0).getSearchRouting(), equalTo("fromRequest"));
        assertThat(aggregatedIndexSettings.get("key1"), equalTo("requestValue"));
        assertThat(parsedMappings, hasKey("_doc"));
        Map<String, Object> doc = (Map<String, Object>) parsedMappings.get("_doc");
        assertThat(doc, hasKey("properties"));
        Map<String, Object> mappingsProperties = (Map<String, Object>) doc.get("properties");
        assertThat(mappingsProperties, hasKey("test"));
        assertThat((Map<String, Object>) mappingsProperties.get("test"), hasValue("keyword"));
    }

    public void testDefaultSettings() {
        Settings aggregatedIndexSettings = aggregateIndexSettings(ClusterState.EMPTY_STATE, request, List.of(), Map.of(),
            null, Settings.EMPTY, IndexScopedSettings.DEFAULT_SCOPED_SETTINGS);

        assertThat(aggregatedIndexSettings.get(SETTING_NUMBER_OF_SHARDS), equalTo("1"));
    }

    public void testSettingsFromClusterState() {
        Settings aggregatedIndexSettings = aggregateIndexSettings(ClusterState.EMPTY_STATE, request, List.of(), Map.of(),
            null, Settings.builder().put(SETTING_NUMBER_OF_SHARDS, 15).build(), IndexScopedSettings.DEFAULT_SCOPED_SETTINGS);

        assertThat(aggregatedIndexSettings.get(SETTING_NUMBER_OF_SHARDS), equalTo("15"));
    }

    public void testTemplateOrder() throws Exception {
        List<IndexTemplateMetaData> templates = new ArrayList<>(3);
        templates.add(addMatchingTemplate(builder -> builder
            .order(3)
            .settings(Settings.builder().put(SETTING_NUMBER_OF_SHARDS, 12))
            .putAlias(AliasMetaData.builder("alias1").writeIndex(true).searchRouting("3").build())
        ));
        templates.add(addMatchingTemplate(builder -> builder
            .order(2)
            .settings(Settings.builder().put(SETTING_NUMBER_OF_SHARDS, 11))
            .putAlias(AliasMetaData.builder("alias1").searchRouting("2").build())
        ));
        templates.add(addMatchingTemplate(builder -> builder
            .order(1)
            .settings(Settings.builder().put(SETTING_NUMBER_OF_SHARDS, 10))
            .putAlias(AliasMetaData.builder("alias1").searchRouting("1").build())
        ));
        Settings aggregatedIndexSettings = aggregateIndexSettings(ClusterState.EMPTY_STATE, request, templates, Map.of(),
            null, Settings.EMPTY, IndexScopedSettings.DEFAULT_SCOPED_SETTINGS);
        List<AliasMetaData> resolvedAliases = resolveAndValidateAliases(request.index(), request.aliases(), templates,
            MetaData.builder().build(), aliasValidator, xContentRegistry(), queryShardContext);
        assertThat(aggregatedIndexSettings.get(SETTING_NUMBER_OF_SHARDS), equalTo("12"));
        AliasMetaData alias = resolvedAliases.get(0);
        assertThat(alias.getSearchRouting(), equalTo("3"));
        assertThat(alias.writeIndex(), is(true));
    }

    public void testAggregateIndexSettingsIgnoresTemplatesOnCreateFromSourceIndex() throws Exception {
        CompressedXContent templateMapping = createMapping("test", "text");

        IndexTemplateMetaData templateMetaData = addMatchingTemplate(builder -> builder
            .putAlias(AliasMetaData.builder("alias").searchRouting("fromTemplate").build())
            .putMapping("_doc", templateMapping)
            .settings(Settings.builder().put("templateSetting", "templateValue"))
        );

        request.settings(Settings.builder().put("requestSetting", "requestValue").build());
        request.resizeType(ResizeType.SPLIT);
        request.recoverFrom(new Index("sourceIndex", UUID.randomUUID().toString()));
        ClusterState clusterState =
            createClusterState("sourceIndex", 1, 0,
                Settings.builder().put("index.blocks.write", true).build());

        Settings aggregatedIndexSettings = aggregateIndexSettings(clusterState, request, List.of(templateMetaData), Map.of(),
            clusterState.metaData().index("sourceIndex"), Settings.EMPTY, IndexScopedSettings.DEFAULT_SCOPED_SETTINGS);

        assertThat(aggregatedIndexSettings.get("templateSetting"), is(nullValue()));
        assertThat(aggregatedIndexSettings.get("requestSetting"), is("requestValue"));
    }

    public void testClusterStateCreateIndexThrowsWriteIndexValidationException() throws Exception {
        IndexMetaData existingWriteIndex = IndexMetaData.builder("test2")
            .settings(settings(Version.CURRENT)).putAlias(AliasMetaData.builder("alias1").writeIndex(true).build())
            .numberOfShards(1).numberOfReplicas(0).build();
        ClusterState currentClusterState =
            ClusterState.builder(ClusterState.EMPTY_STATE).metaData(MetaData.builder().put(existingWriteIndex, false).build()).build();

        IndexMetaData newIndex = IndexMetaData.builder("test")
            .settings(settings(Version.CURRENT))
            .numberOfShards(1)
            .numberOfReplicas(0)
            .putAlias(AliasMetaData.builder("alias1").writeIndex(true).build())
            .build();

        assertThat(
            expectThrows(IllegalStateException.class,
                () -> clusterStateCreateIndex(currentClusterState, Set.of(), newIndex, (state, reason) -> state)).getMessage(),
            startsWith("alias [alias1] has more than one write index [")
        );
    }

    public void testClusterStateCreateIndex() {
        ClusterState currentClusterState =
            ClusterState.builder(ClusterState.EMPTY_STATE).build();

        IndexMetaData newIndexMetaData = IndexMetaData.builder("test")
            .settings(settings(Version.CURRENT).put(SETTING_READ_ONLY, true))
            .numberOfShards(1)
            .numberOfReplicas(0)
            .putAlias(AliasMetaData.builder("alias1").writeIndex(true).build())
            .build();

        // used as a value container, not for the concurrency and visibility guarantees
        AtomicBoolean allocationRerouted = new AtomicBoolean(false);
        BiFunction<ClusterState, String, ClusterState> rerouteRoutingTable = (clusterState, reason) -> {
            allocationRerouted.compareAndSet(false, true);
            return clusterState;
        };

        ClusterState updatedClusterState = clusterStateCreateIndex(currentClusterState, Set.of(INDEX_READ_ONLY_BLOCK), newIndexMetaData,
            rerouteRoutingTable);
        assertThat(updatedClusterState.blocks().getIndexBlockWithId("test", INDEX_READ_ONLY_BLOCK.id()), is(INDEX_READ_ONLY_BLOCK));
        assertThat(updatedClusterState.routingTable().index("test"), is(notNullValue()));
        assertThat(allocationRerouted.get(), is(true));
    }

    public void testParseMappingsWithTypedTemplateAndTypelessIndexMapping() throws Exception {
        IndexTemplateMetaData templateMetaData = addMatchingTemplate(builder -> {
            try {
                builder.putMapping("type", "{\"type\": {}}");
            } catch (IOException e) {
                ExceptionsHelper.reThrowIfNotNull(e);
            }
        });

        Map<String, Object> mappings = parseMappings("{\"_doc\":{}}", List.of(templateMetaData), xContentRegistry());
        assertThat(mappings, Matchers.hasKey(MapperService.SINGLE_MAPPING_NAME));
    }

    public void testParseMappingsWithTypedTemplate() throws Exception {
        IndexTemplateMetaData templateMetaData = addMatchingTemplate(builder -> {
            try {
                builder.putMapping("type",
                    "{\"type\":{\"properties\":{\"field\":{\"type\":\"keyword\"}}}}");
            } catch (IOException e) {
                ExceptionsHelper.reThrowIfNotNull(e);
            }
        });
        Map<String, Object> mappings = parseMappings("", List.of(templateMetaData), xContentRegistry());
        assertThat(mappings, Matchers.hasKey(MapperService.SINGLE_MAPPING_NAME));
    }

    public void testParseMappingsWithTypelessTemplate() throws Exception {
        IndexTemplateMetaData templateMetaData = addMatchingTemplate(builder -> {
            try {
                builder.putMapping(MapperService.SINGLE_MAPPING_NAME, "{\"_doc\": {}}");
            } catch (IOException e) {
                ExceptionsHelper.reThrowIfNotNull(e);
            }
        });
        Map<String, Object> mappings = parseMappings("", List.of(templateMetaData), xContentRegistry());
        assertThat(mappings, Matchers.hasKey(MapperService.SINGLE_MAPPING_NAME));
    }

    public void testBuildIndexMetadata() {
        IndexMetaData sourceIndexMetaData = IndexMetaData.builder("parent")
            .settings(Settings.builder()
                .put("index.version.created", Version.CURRENT)
                .build())
            .numberOfShards(1)
            .numberOfReplicas(0)
            .primaryTerm(0, 3L)
            .build();

        Settings indexSettings = Settings.builder()
            .put("index.version.created", Version.CURRENT)
            .put(INDEX_SOFT_DELETES_SETTING.getKey(), false)
            .put(SETTING_NUMBER_OF_REPLICAS, 0)
            .put(SETTING_NUMBER_OF_SHARDS, 1)
            .build();
        List<AliasMetaData> aliases = List.of(AliasMetaData.builder("alias1").build());
        IndexMetaData indexMetaData = buildIndexMetaData("test", aliases, () -> null, indexSettings, 4, sourceIndexMetaData);

        assertThat(indexMetaData.getSettings().getAsBoolean(INDEX_SOFT_DELETES_SETTING.getKey(), true), is(false));
        assertThat(indexMetaData.getAliases().size(), is(1));
        assertThat(indexMetaData.getAliases().keys().iterator().next().value, is("alias1"));
        assertThat("The source index primary term must be used", indexMetaData.primaryTerm(0), is(3L));
    }

    public void testGetIndexNumberOfRoutingShardsWithNullSourceIndex() {
        Settings indexSettings = Settings.builder()
            .put("index.version.created", Version.CURRENT)
            .put(INDEX_NUMBER_OF_SHARDS_SETTING.getKey(), 3)
            .build();
        int targetRoutingNumberOfShards = getIndexNumberOfRoutingShards(indexSettings, null);
        assertThat("When the target routing number of shards is not specified the expected value is the configured number of shards " +
            "multiplied by 2 at most ten times (ie. 3 * 2^8)", targetRoutingNumberOfShards, is(768));
    }

    public void testGetIndexNumberOfRoutingShardsWhenExplicitlyConfigured() {
        Settings indexSettings = Settings.builder()
            .put(INDEX_NUMBER_OF_ROUTING_SHARDS_SETTING.getKey(), 9)
            .put(INDEX_NUMBER_OF_SHARDS_SETTING.getKey(), 3)
            .build();
        int targetRoutingNumberOfShards = getIndexNumberOfRoutingShards(indexSettings, null);
        assertThat(targetRoutingNumberOfShards, is(9));
    }

    public void testGetIndexNumberOfRoutingShardsYieldsSourceNumberOfShards() {
        Settings indexSettings = Settings.builder()
            .put(INDEX_NUMBER_OF_SHARDS_SETTING.getKey(), 3)
            .build();

        IndexMetaData sourceIndexMetaData = IndexMetaData.builder("parent")
            .settings(Settings.builder()
                .put("index.version.created", Version.CURRENT)
                .build())
            .numberOfShards(6)
            .numberOfReplicas(0)
            .build();

        int targetRoutingNumberOfShards = getIndexNumberOfRoutingShards(indexSettings, sourceIndexMetaData);
        assertThat(targetRoutingNumberOfShards, is(6));
    }

    private IndexTemplateMetaData addMatchingTemplate(Consumer<IndexTemplateMetaData.Builder> configurator) {
        IndexTemplateMetaData.Builder builder = templateMetaDataBuilder("template1", "te*");
        configurator.accept(builder);
        return builder.build();
    }

    private IndexTemplateMetaData.Builder templateMetaDataBuilder(String name, String pattern) {
        return IndexTemplateMetaData
            .builder(name)
            .patterns(Collections.singletonList(pattern));
    }

    private CompressedXContent createMapping(String fieldName, String fieldType) {
        try {
            final String mapping = Strings.toString(XContentFactory.jsonBuilder()
                .startObject()
                .startObject("_doc")
                .startObject("properties")
                .startObject(fieldName)
                .field("type", fieldType)
                .endObject()
                .endObject()
                .endObject()
                .endObject());

            return new CompressedXContent(mapping);
        } catch (IOException e) {
            throw ExceptionsHelper.convertToRuntime(e);
        }
    }

>>>>>>> 1bffcf62
}<|MERGE_RESOLUTION|>--- conflicted
+++ resolved
@@ -540,7 +540,6 @@
         assertThat(e, hasToString(containsString(expectedMessage)));
     }
 
-<<<<<<< HEAD
     public void testValidateIndexNameChecksSystemIndexNames() {
         // Check deprecations
         MetaDataCreateIndexService.validateIndexName(".test", ClusterState.EMPTY_STATE, null);
@@ -559,7 +558,7 @@
         MetaDataCreateIndexService.validateIndexName(".test5", ClusterState.EMPTY_STATE,
             new HashSet<>(Arrays.asList(".foo", ".bar", ".baz", ".test5", ".quux")));
     }
-=======
+
     public void testParseMappingsAppliesDataFromTemplateAndRequest() throws Exception {
         IndexTemplateMetaData templateMetaData = addMatchingTemplate(templateBuilder -> {
             templateBuilder.putAlias(AliasMetaData.builder("alias1"));
@@ -880,5 +879,4 @@
         }
     }
 
->>>>>>> 1bffcf62
 }