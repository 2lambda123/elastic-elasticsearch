/*
 * Licensed to Elasticsearch under one or more contributor
 * license agreements. See the NOTICE file distributed with
 * this work for additional information regarding copyright
 * ownership. Elasticsearch licenses this file to you under
 * the Apache License, Version 2.0 (the "License"); you may
 * not use this file except in compliance with the License.
 * You may obtain a copy of the License at
 *
 *    http://www.apache.org/licenses/LICENSE-2.0
 *
 * Unless required by applicable law or agreed to in writing,
 * software distributed under the License is distributed on an
 * "AS IS" BASIS, WITHOUT WARRANTIES OR CONDITIONS OF ANY
 * KIND, either express or implied.  See the License for the
 * specific language governing permissions and limitations
 * under the License.
 */

package org.elasticsearch.cluster.metadata;

import org.elasticsearch.cluster.ClusterName;
import org.elasticsearch.cluster.ClusterState;
import org.elasticsearch.cluster.SnapshotsInProgress;
import org.elasticsearch.cluster.block.ClusterBlocks;
import org.elasticsearch.cluster.routing.RoutingTable;
import org.elasticsearch.cluster.routing.allocation.AllocationService;
import org.elasticsearch.common.collect.ImmutableOpenMap;
import org.elasticsearch.common.settings.Settings;
import org.elasticsearch.index.Index;
import org.elasticsearch.index.IndexNotFoundException;
import org.elasticsearch.repositories.IndexId;
import org.elasticsearch.snapshots.Snapshot;
import org.elasticsearch.snapshots.SnapshotId;
import org.elasticsearch.snapshots.SnapshotInProgressException;
import org.elasticsearch.snapshots.SnapshotInfoTests;
import org.elasticsearch.test.ESTestCase;
import org.elasticsearch.test.VersionUtils;

import static java.util.Collections.singleton;
import static java.util.Collections.singletonList;
import static org.mockito.Matchers.any;
import static org.mockito.Mockito.mock;
import static org.mockito.Mockito.verify;
import static org.mockito.Mockito.when;


public class MetaDataDeleteIndexServiceTests extends ESTestCase {
    private final AllocationService allocationService = mock(AllocationService.class);
    private final MetaDataDeleteIndexService service = new MetaDataDeleteIndexService(Settings.EMPTY, null, allocationService);

    public void testDeleteMissing() {
        Index index = new Index("missing", "doesn't matter");
        ClusterState state = ClusterState.builder(ClusterName.DEFAULT).build();
        IndexNotFoundException e = expectThrows(IndexNotFoundException.class, () -> service.deleteIndices(state, singleton(index)));
        assertEquals(index, e.getIndex());
    }

    public void testDeleteSnapshotting() {
        String index = randomAlphaOfLength(5);
        Snapshot snapshot = new Snapshot("doesn't matter", new SnapshotId("snapshot name", "snapshot uuid"));
        SnapshotsInProgress snaps = new SnapshotsInProgress(new SnapshotsInProgress.Entry(snapshot, true, false,
                SnapshotsInProgress.State.INIT, singletonList(new IndexId(index, "doesn't matter")),
                System.currentTimeMillis(), (long) randomIntBetween(0, 1000), ImmutableOpenMap.of(),
<<<<<<< HEAD
                SnapshotInfoTests.randomUserMetadata(), randomBoolean(), randomBoolean()));
=======
                SnapshotInfoTests.randomUserMetadata(), VersionUtils.randomVersion(random())));
>>>>>>> cb9be14a
        ClusterState state = ClusterState.builder(clusterState(index))
                .putCustom(SnapshotsInProgress.TYPE, snaps)
                .build();
        Exception e = expectThrows(SnapshotInProgressException.class,
                () -> service.deleteIndices(state, singleton(state.metaData().getIndices().get(index).getIndex())));
        assertEquals("Cannot delete indices that are being snapshotted: [[" + index + "]]. Try again after snapshot finishes "
                + "or cancel the currently running snapshot.", e.getMessage());
    }

    public void testDeleteUnassigned() {
        // Create an unassigned index
        String index = randomAlphaOfLength(5);
        ClusterState before = clusterState(index);

        // Mock the built reroute
        when(allocationService.reroute(any(ClusterState.class), any(String.class))).then(i -> i.getArguments()[0]);

        // Remove it
        ClusterState after = service.deleteIndices(before, singleton(before.metaData().getIndices().get(index).getIndex()));

        // It is gone
        assertNull(after.metaData().getIndices().get(index));
        assertNull(after.routingTable().index(index));
        assertNull(after.blocks().indices().get(index));

        // Make sure we actually attempted to reroute
        verify(allocationService).reroute(any(ClusterState.class), any(String.class));
    }

    private ClusterState clusterState(String index) {
        IndexMetaData indexMetaData = IndexMetaData.builder(index)
                .settings(Settings.builder().put("index.version.created", VersionUtils.randomVersion(random())))
                .numberOfShards(1)
                .numberOfReplicas(1)
                .build();
        return ClusterState.builder(ClusterName.DEFAULT)
                .metaData(MetaData.builder().put(indexMetaData, false))
                .routingTable(RoutingTable.builder().addAsNew(indexMetaData).build())
                .blocks(ClusterBlocks.builder().addBlocks(indexMetaData))
                .build();
    }
}<|MERGE_RESOLUTION|>--- conflicted
+++ resolved
@@ -62,11 +62,7 @@
         SnapshotsInProgress snaps = new SnapshotsInProgress(new SnapshotsInProgress.Entry(snapshot, true, false,
                 SnapshotsInProgress.State.INIT, singletonList(new IndexId(index, "doesn't matter")),
                 System.currentTimeMillis(), (long) randomIntBetween(0, 1000), ImmutableOpenMap.of(),
-<<<<<<< HEAD
-                SnapshotInfoTests.randomUserMetadata(), randomBoolean(), randomBoolean()));
-=======
                 SnapshotInfoTests.randomUserMetadata(), VersionUtils.randomVersion(random())));
->>>>>>> cb9be14a
         ClusterState state = ClusterState.builder(clusterState(index))
                 .putCustom(SnapshotsInProgress.TYPE, snaps)
                 .build();
