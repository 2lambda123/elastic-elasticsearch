--- conflicted
+++ resolved
@@ -473,11 +473,7 @@
         final SnapshotsInProgress.Entry entry =
             new SnapshotsInProgress.Entry(snapshot, randomBoolean(), false, SnapshotsInProgress.State.INIT,
                 Collections.singletonList(new IndexId(index, index)), randomNonNegativeLong(), randomLong(), shardsBuilder.build(),
-<<<<<<< HEAD
-                SnapshotInfoTests.randomUserMetadata(), randomBoolean(), randomBoolean());
-=======
                 SnapshotInfoTests.randomUserMetadata(), VersionUtils.randomVersion(random()));
->>>>>>> cb9be14a
         return ClusterState.builder(newState).putCustom(SnapshotsInProgress.TYPE, new SnapshotsInProgress(entry)).build();
     }
 
