--- conflicted
+++ resolved
@@ -1140,13 +1140,8 @@
                 builder,
                 dataStreamName,
                 creationAndRolloverTimes,
-<<<<<<< HEAD
                 settings(IndexVersion.current()),
-                new DataStreamLifecycle(TimeValue.timeValueMillis(2500))
-=======
-                settings(Version.CURRENT),
                 DataStreamLifecycle.newBuilder().dataRetention(2500).build()
->>>>>>> 52565a35
             );
             Metadata metadata = builder.build();
 
@@ -1163,13 +1158,8 @@
                 builder,
                 dataStreamName,
                 creationAndRolloverTimes,
-<<<<<<< HEAD
                 settings(IndexVersion.current()),
-                new DataStreamLifecycle(TimeValue.timeValueMillis(0))
-=======
-                settings(Version.CURRENT),
                 DataStreamLifecycle.newBuilder().dataRetention(0).build()
->>>>>>> 52565a35
             );
             Metadata metadata = builder.build();
 
@@ -1189,13 +1179,8 @@
                 builder,
                 dataStreamName,
                 creationAndRolloverTimes,
-<<<<<<< HEAD
                 settings(IndexVersion.current()),
-                new DataStreamLifecycle(TimeValue.timeValueMillis(6000))
-=======
-                settings(Version.CURRENT),
                 DataStreamLifecycle.newBuilder().dataRetention(6000).build()
->>>>>>> 52565a35
             );
             Metadata metadata = builder.build();
 
@@ -1303,13 +1288,8 @@
             builder,
             dataStreamName,
             creationAndRolloverTimes,
-<<<<<<< HEAD
             settings(IndexVersion.current()),
-            new DataStreamLifecycle(TimeValue.timeValueMillis(0))
-=======
-            settings(Version.CURRENT),
             DataStreamLifecycle.newBuilder().dataRetention(0).build()
->>>>>>> 52565a35
         );
         Metadata metadata = builder.build();
 
