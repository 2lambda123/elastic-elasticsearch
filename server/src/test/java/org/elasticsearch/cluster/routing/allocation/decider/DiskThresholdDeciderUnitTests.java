--- conflicted
+++ resolved
@@ -836,12 +836,8 @@
         assertThat(decision.getExplanation(), containsString("disk watermarks are ignored on this index"));
 
         decision = decider.canRemain(
-<<<<<<< HEAD
+            metadata.getIndexSafe(test_0.index()),
             test_0.initialize(node_0.getId(), null, 0L).moveToStarted(ShardRouting.UNAVAILABLE_EXPECTED_SHARD_SIZE),
-=======
-            metadata.getIndexSafe(test_0.index()),
-            test_0.initialize(node_0.getId(), null, 0L).moveToStarted(),
->>>>>>> 9fffd789
             routingNode,
             allocation
         );
