--- conflicted
+++ resolved
@@ -30,10 +30,7 @@
 import org.elasticsearch.cluster.service.ClusterService;
 import org.elasticsearch.common.collect.ImmutableOpenMap;
 import org.elasticsearch.common.settings.Settings;
-<<<<<<< HEAD
 import org.elasticsearch.core.Nullable;
-=======
->>>>>>> 284cb8df
 import org.elasticsearch.health.HealthIndicatorImpact;
 import org.elasticsearch.health.HealthIndicatorResult;
 import org.elasticsearch.health.HealthStatus;
@@ -43,11 +40,8 @@
 import org.elasticsearch.test.ESTestCase;
 import org.mockito.stubbing.Answer;
 
-<<<<<<< HEAD
 import java.io.IOException;
-=======
 import java.util.ArrayList;
->>>>>>> 284cb8df
 import java.util.Collections;
 import java.util.List;
 import java.util.Map;
@@ -70,11 +64,7 @@
 import static org.elasticsearch.health.HealthStatus.YELLOW;
 import static org.elasticsearch.health.ServerHealthComponents.DATA;
 import static org.hamcrest.Matchers.equalTo;
-<<<<<<< HEAD
-import static org.hamcrest.Matchers.oneOf;
 import static org.mockito.ArgumentMatchers.any;
-=======
->>>>>>> 284cb8df
 import static org.mockito.Mockito.mock;
 import static org.mockito.Mockito.when;
 
@@ -209,13 +199,13 @@
             Map.of("red-index", 3, "yellow-index-1", 5, "yellow-index-2", 8)
         );
         var clusterState = createClusterStateWith(
+            indexMetadataList,
             List.of(
                 index("red-index", new ShardAllocation(randomNodeId(), UNAVAILABLE), new ShardAllocation(randomNodeId(), AVAILABLE)),
                 index("yellow-index-1", new ShardAllocation(randomNodeId(), AVAILABLE), new ShardAllocation(randomNodeId(), UNAVAILABLE)),
                 index("yellow-index-2", new ShardAllocation(randomNodeId(), AVAILABLE), new ShardAllocation(randomNodeId(), UNAVAILABLE))
             ),
-            List.of(),
-            indexMetadataList
+            List.of()
         );
         var service = createAllocationHealthIndicatorService(clusterState);
 
@@ -247,13 +237,13 @@
             Map.of("index-3", lowPriority, "index-1", lowPriority, "index-2", highPriority)
         );
         var clusterState = createClusterStateWith(
+            indexMetadataList,
             List.of(
                 index("index-3", new ShardAllocation(randomNodeId(), AVAILABLE), new ShardAllocation(randomNodeId(), UNAVAILABLE)),
                 index("index-1", new ShardAllocation(randomNodeId(), AVAILABLE), new ShardAllocation(randomNodeId(), UNAVAILABLE)),
                 index("index-2", new ShardAllocation(randomNodeId(), AVAILABLE), new ShardAllocation(randomNodeId(), UNAVAILABLE))
             ),
-            List.of(),
-            indexMetadataList
+            List.of()
         );
         var service = createAllocationHealthIndicatorService(clusterState);
 
@@ -442,7 +432,7 @@
         var service = createAllocationHealthIndicatorService(clusterState, decisionMap);
 
         assertThat(
-            service.calculate(),
+            service.calculate(true),
             equalTo(
                 createExpectedResult(
                     RED,
@@ -513,7 +503,7 @@
         var service = createAllocationHealthIndicatorService(clusterState, decisionMap);
 
         assertThat(
-            service.calculate(),
+            service.calculate(true),
             equalTo(
                 createExpectedResult(
                     RED,
@@ -589,7 +579,7 @@
         var service = createAllocationHealthIndicatorService(clusterState, decisionMap);
 
         assertThat(
-            service.calculate(),
+            service.calculate(true),
             equalTo(
                 createExpectedResult(
                     RED,
@@ -665,7 +655,7 @@
         var service = createAllocationHealthIndicatorService(clusterState, decisionMap);
 
         assertThat(
-            service.calculate(),
+            service.calculate(true),
             equalTo(
                 createExpectedResult(
                     RED,
@@ -741,7 +731,7 @@
         var service = createAllocationHealthIndicatorService(clusterState, decisionMap);
 
         assertThat(
-            service.calculate(),
+            service.calculate(true),
             equalTo(
                 createExpectedResult(
                     RED,
@@ -782,7 +772,6 @@
         return createExpectedResult(status, summary, details, impacts, null);
     }
 
-<<<<<<< HEAD
     private HealthIndicatorResult createExpectedResult(
         HealthStatus status,
         String summary,
@@ -812,15 +801,6 @@
         return createClusterStateWith(indices, indexRoutes, nodeShutdowns);
     }
 
-    private static ClusterState createClusterStateWith(
-        List<IndexMetadata> indices,
-        List<IndexRoutingTable> indexRoutes,
-        List<NodeShutdown> nodeShutdowns
-    ) {
-        var builder = RoutingTable.builder();
-        for (IndexRoutingTable index : indexRoutes) {
-            builder.add(index);
-=======
     private static List<IndexMetadata> createIndexMetadataForIndexNameToPriorityMap(Map<String, Integer> indexNameToPriorityMap) {
         List<IndexMetadata> indexMetadataList = new ArrayList<>();
         if (indexNameToPriorityMap != null) {
@@ -841,19 +821,14 @@
         return indexMetadataList;
     }
 
-    private static ClusterState createClusterStateWith(List<IndexRoutingTable> indexRoutingTables, List<NodeShutdown> nodeShutdowns) {
-        return createClusterStateWith(indexRoutingTables, nodeShutdowns, Collections.emptyList());
-    }
-
     private static ClusterState createClusterStateWith(
+        List<IndexMetadata> indexMetadataList,
         List<IndexRoutingTable> indexRoutingTables,
-        List<NodeShutdown> nodeShutdowns,
-        List<IndexMetadata> indexMetadataList
+        List<NodeShutdown> nodeShutdowns
     ) {
         var routingTableBuilder = RoutingTable.builder();
         for (IndexRoutingTable indexRoutingTable : indexRoutingTables) {
             routingTableBuilder.add(indexRoutingTable);
->>>>>>> 284cb8df
         }
 
         var nodesShutdownMetadata = new NodesShutdownMetadata(
@@ -872,18 +847,6 @@
                     )
                 )
         );
-<<<<<<< HEAD
-
-        ImmutableOpenMap.Builder<String, IndexMetadata> indexMapBuilder = ImmutableOpenMap.builder();
-        indices.forEach(index -> indexMapBuilder.put(index.getIndex().getName(), index));
-
-        return ClusterState.builder(new ClusterName("test-cluster"))
-            .routingTable(builder.build())
-            .metadata(Metadata.builder()
-                .indices(indexMapBuilder.build())
-                .putCustom(NodesShutdownMetadata.TYPE, nodesShutdownMetadata)
-                .build())
-=======
         Metadata.Builder metadataBuilder = Metadata.builder();
         ImmutableOpenMap.Builder<String, IndexMetadata> indexMetadataMapBuilder = ImmutableOpenMap.builder();
         for (IndexMetadata indexMetadata : indexMetadataList) {
@@ -894,7 +857,6 @@
         return ClusterState.builder(new ClusterName("test-cluster"))
             .routingTable(routingTableBuilder.build())
             .metadata(metadataBuilder.build())
->>>>>>> 284cb8df
             .build();
     }
 
