/*
 * Copyright Elasticsearch B.V. and/or licensed to Elasticsearch B.V. under one
 * or more contributor license agreements. Licensed under the Elastic License
 * 2.0 and the Server Side Public License, v 1; you may not use this file except
 * in compliance with, at your election, the Elastic License 2.0 or the Server
 * Side Public License, v 1.
 */

package org.elasticsearch.cluster.routing.allocation;

import org.elasticsearch.Version;
import org.elasticsearch.cluster.ClusterName;
import org.elasticsearch.cluster.ClusterState;
import org.elasticsearch.cluster.metadata.IndexMetadata;
import org.elasticsearch.cluster.metadata.Metadata;
import org.elasticsearch.cluster.metadata.NodesShutdownMetadata;
import org.elasticsearch.cluster.metadata.SingleNodeShutdownMetadata;
import org.elasticsearch.cluster.node.DiscoveryNode;
import org.elasticsearch.cluster.node.DiscoveryNodeRole;
import org.elasticsearch.cluster.node.DiscoveryNodes;
import org.elasticsearch.cluster.routing.IndexRoutingTable;
import org.elasticsearch.cluster.routing.RecoverySource;
import org.elasticsearch.cluster.routing.RoutingTable;
import org.elasticsearch.cluster.routing.ShardRouting;
import org.elasticsearch.cluster.routing.UnassignedInfo;
import org.elasticsearch.cluster.routing.allocation.decider.AwarenessAllocationDecider;
import org.elasticsearch.cluster.routing.allocation.decider.Decision;
import org.elasticsearch.cluster.routing.allocation.decider.EnableAllocationDecider;
import org.elasticsearch.cluster.routing.allocation.decider.FilterAllocationDecider;
import org.elasticsearch.cluster.routing.allocation.decider.SameShardAllocationDecider;
import org.elasticsearch.cluster.routing.allocation.decider.ShardsLimitAllocationDecider;
import org.elasticsearch.cluster.service.ClusterService;
import org.elasticsearch.common.settings.ClusterSettings;
import org.elasticsearch.common.settings.Settings;
import org.elasticsearch.core.Nullable;
import org.elasticsearch.health.Diagnosis;
import org.elasticsearch.health.HealthIndicatorDetails;
import org.elasticsearch.health.HealthIndicatorImpact;
import org.elasticsearch.health.HealthIndicatorResult;
import org.elasticsearch.health.HealthStatus;
import org.elasticsearch.health.ImpactArea;
import org.elasticsearch.health.SimpleHealthIndicatorDetails;
import org.elasticsearch.index.Index;
import org.elasticsearch.index.shard.ShardId;
import org.elasticsearch.test.ESTestCase;
import org.mockito.stubbing.Answer;

import java.util.ArrayList;
import java.util.Collections;
import java.util.HashMap;
import java.util.List;
import java.util.Map;
import java.util.Optional;
import java.util.Set;
import java.util.UUID;
import java.util.stream.Collectors;

import static java.util.stream.Collectors.toMap;
import static org.elasticsearch.cluster.metadata.IndexMetadata.INDEX_ROUTING_INCLUDE_GROUP_PREFIX;
import static org.elasticsearch.cluster.metadata.IndexMetadata.INDEX_ROUTING_REQUIRE_GROUP_PREFIX;
import static org.elasticsearch.cluster.metadata.SingleNodeShutdownMetadata.Type.RESTART;
import static org.elasticsearch.cluster.routing.ShardRouting.newUnassigned;
import static org.elasticsearch.cluster.routing.allocation.ShardsAvailabilityHealthIndicatorService.ACTION_CHECK_ALLOCATION_EXPLAIN_API;
import static org.elasticsearch.cluster.routing.allocation.ShardsAvailabilityHealthIndicatorService.ACTION_ENABLE_CLUSTER_ROUTING_ALLOCATION;
import static org.elasticsearch.cluster.routing.allocation.ShardsAvailabilityHealthIndicatorService.ACTION_ENABLE_INDEX_ROUTING_ALLOCATION;
import static org.elasticsearch.cluster.routing.allocation.ShardsAvailabilityHealthIndicatorService.ACTION_ENABLE_TIERS_LOOKUP;
import static org.elasticsearch.cluster.routing.allocation.ShardsAvailabilityHealthIndicatorService.ACTION_INCREASE_NODE_CAPACITY;
import static org.elasticsearch.cluster.routing.allocation.ShardsAvailabilityHealthIndicatorService.ACTION_INCREASE_SHARD_LIMIT_CLUSTER_SETTING;
import static org.elasticsearch.cluster.routing.allocation.ShardsAvailabilityHealthIndicatorService.ACTION_INCREASE_SHARD_LIMIT_CLUSTER_SETTING_LOOKUP;
import static org.elasticsearch.cluster.routing.allocation.ShardsAvailabilityHealthIndicatorService.ACTION_INCREASE_SHARD_LIMIT_INDEX_SETTING;
import static org.elasticsearch.cluster.routing.allocation.ShardsAvailabilityHealthIndicatorService.ACTION_INCREASE_SHARD_LIMIT_INDEX_SETTING_LOOKUP;
import static org.elasticsearch.cluster.routing.allocation.ShardsAvailabilityHealthIndicatorService.ACTION_INCREASE_TIER_CAPACITY_LOOKUP;
import static org.elasticsearch.cluster.routing.allocation.ShardsAvailabilityHealthIndicatorService.ACTION_MIGRATE_TIERS_AWAY_FROM_INCLUDE_DATA_LOOKUP;
import static org.elasticsearch.cluster.routing.allocation.ShardsAvailabilityHealthIndicatorService.ACTION_MIGRATE_TIERS_AWAY_FROM_REQUIRE_DATA_LOOKUP;
import static org.elasticsearch.cluster.routing.allocation.ShardsAvailabilityHealthIndicatorService.ACTION_RESTORE_FROM_SNAPSHOT;
import static org.elasticsearch.cluster.routing.allocation.ShardsAvailabilityHealthIndicatorService.NAME;
import static org.elasticsearch.cluster.routing.allocation.ShardsAvailabilityHealthIndicatorServiceTests.ShardState.AVAILABLE;
import static org.elasticsearch.cluster.routing.allocation.ShardsAvailabilityHealthIndicatorServiceTests.ShardState.INITIALIZING;
import static org.elasticsearch.cluster.routing.allocation.ShardsAvailabilityHealthIndicatorServiceTests.ShardState.RESTARTING;
import static org.elasticsearch.cluster.routing.allocation.ShardsAvailabilityHealthIndicatorServiceTests.ShardState.UNAVAILABLE;
import static org.elasticsearch.cluster.routing.allocation.decider.ShardsLimitAllocationDecider.CLUSTER_TOTAL_SHARDS_PER_NODE_SETTING;
import static org.elasticsearch.common.util.CollectionUtils.concatLists;
import static org.elasticsearch.core.TimeValue.timeValueSeconds;
import static org.elasticsearch.health.HealthStatus.GREEN;
import static org.elasticsearch.health.HealthStatus.RED;
import static org.elasticsearch.health.HealthStatus.YELLOW;
import static org.hamcrest.Matchers.contains;
import static org.hamcrest.Matchers.containsInAnyOrder;
import static org.hamcrest.Matchers.equalTo;
import static org.hamcrest.Matchers.hasSize;
import static org.mockito.ArgumentMatchers.any;
import static org.mockito.Mockito.mock;
import static org.mockito.Mockito.when;

public class ShardsAvailabilityHealthIndicatorServiceTests extends ESTestCase {

    public void testShouldBeGreenWhenAllPrimariesAndReplicasAreStarted() {
        var clusterState = createClusterStateWith(
            List.of(
                index("replicated-index", new ShardAllocation(randomNodeId(), AVAILABLE), new ShardAllocation(randomNodeId(), AVAILABLE)),
                index("unreplicated-index", new ShardAllocation(randomNodeId(), AVAILABLE))
            ),
            List.of()
        );
        var service = createAllocationHealthIndicatorService(clusterState);

        assertThat(
            service.calculate(true),
            equalTo(
                createExpectedResult(
                    GREEN,
                    "This cluster has all shards available.",
                    Map.of("started_primaries", 2, "started_replicas", 1),
                    Collections.emptyList(),
                    Collections.emptyList()
                )
            )
        );
    }

    public void testShouldBeYellowWhenThereAreUnassignedReplicas() {
        var availableReplicas = randomList(0, 5, () -> new ShardAllocation(randomNodeId(), AVAILABLE));
        var unavailableReplicas = randomList(1, 5, () -> new ShardAllocation(randomNodeId(), UNAVAILABLE));

        var clusterState = createClusterStateWith(
            List.of(
                index(
                    "yellow-index",
                    new ShardAllocation(randomNodeId(), AVAILABLE),
                    concatLists(availableReplicas, unavailableReplicas).toArray(ShardAllocation[]::new)
                )
            ),
            List.of()
        );
        var service = createAllocationHealthIndicatorService(clusterState);

        assertThat(
            service.calculate(true),
            equalTo(
                createExpectedResult(
                    YELLOW,
                    unavailableReplicas.size() > 1
                        ? "This cluster has " + unavailableReplicas.size() + " unavailable replicas."
                        : "This cluster has 1 unavailable replica.",
                    Map.of(
                        "started_primaries",
                        1,
                        "unassigned_replicas",
                        unavailableReplicas.size(),
                        "started_replicas",
                        availableReplicas.size()
                    ),
                    List.of(
                        new HealthIndicatorImpact(
                            2,
                            "Searches might be slower than usual. Fewer redundant copies of the data exist on 1 index [yellow-index].",
                            List.of(ImpactArea.SEARCH)
                        )
                    ),
                    List.of(new Diagnosis(ACTION_CHECK_ALLOCATION_EXPLAIN_API, List.of("yellow-index")))
                )
            )
        );
    }

    public void testShouldBeRedWhenThereAreUnassignedPrimariesAndAssignedReplicas() {
        var clusterState = createClusterStateWith(
            List.of(index("red-index", new ShardAllocation(randomNodeId(), UNAVAILABLE), new ShardAllocation(randomNodeId(), AVAILABLE))),
            List.of()
        );
        var service = createAllocationHealthIndicatorService(clusterState);

        assertThat(
            service.calculate(true),
            equalTo(
                createExpectedResult(
                    RED,
                    "This cluster has 1 unavailable primary.",
                    Map.of("unassigned_primaries", 1, "started_replicas", 1),
                    List.of(
                        new HealthIndicatorImpact(
                            1,
                            "Cannot add data to 1 index [red-index]. Searches might return incomplete results.",
                            List.of(ImpactArea.INGEST, ImpactArea.SEARCH)
                        )
                    ),
                    List.of(new Diagnosis(ACTION_CHECK_ALLOCATION_EXPLAIN_API, List.of("red-index")))
                )
            )
        );
    }

    public void testShouldBeRedWhenThereAreUnassignedPrimariesAndNoReplicas() {
        var clusterState = createClusterStateWith(List.of(index("red-index", new ShardAllocation(randomNodeId(), UNAVAILABLE))), List.of());
        var service = createAllocationHealthIndicatorService(clusterState);

        assertThat(
            service.calculate(true),
            equalTo(
                createExpectedResult(
                    RED,
                    "This cluster has 1 unavailable primary.",
                    Map.of("unassigned_primaries", 1),
                    List.of(
                        new HealthIndicatorImpact(
                            1,
                            "Cannot add data to 1 index [red-index]. Searches might return incomplete results.",
                            List.of(ImpactArea.INGEST, ImpactArea.SEARCH)
                        )
                    ),
                    List.of(new Diagnosis(ACTION_CHECK_ALLOCATION_EXPLAIN_API, List.of("red-index")))
                )
            )
        );
    }

    public void testShouldBeRedWhenThereAreUnassignedPrimariesAndUnassignedReplicasOnSameIndex() {
        var clusterState = createClusterStateWith(
            List.of(index("red-index", new ShardAllocation(randomNodeId(), UNAVAILABLE), new ShardAllocation(randomNodeId(), UNAVAILABLE))),
            List.of()
        );
        var service = createAllocationHealthIndicatorService(clusterState);

        HealthIndicatorResult result = service.calculate(true);
        assertEquals(RED, result.status());
        assertEquals("This cluster has 1 unavailable primary, 1 unavailable replica.", result.symptom());
        assertEquals(1, result.impacts().size());
        assertEquals(
            result.impacts().get(0),
            new HealthIndicatorImpact(
                1,
                "Cannot add data to 1 index [red-index]. Searches might return incomplete results.",
                List.of(ImpactArea.INGEST, ImpactArea.SEARCH)
            )
        );
    }

    public void testShouldBeRedWhenThereAreUnassignedPrimariesAndUnassignedReplicasOnDifferentIndices() {
        List<IndexMetadata> indexMetadataList = createIndexMetadataForIndexNameToPriorityMap(
            Map.of("red-index", 3, "yellow-index-1", 5, "yellow-index-2", 8)
        );
        var clusterState = createClusterStateWith(
            indexMetadataList,
            List.of(
                index("red-index", new ShardAllocation(randomNodeId(), UNAVAILABLE), new ShardAllocation(randomNodeId(), AVAILABLE)),
                index("yellow-index-1", new ShardAllocation(randomNodeId(), AVAILABLE), new ShardAllocation(randomNodeId(), UNAVAILABLE)),
                index("yellow-index-2", new ShardAllocation(randomNodeId(), AVAILABLE), new ShardAllocation(randomNodeId(), UNAVAILABLE))
            ),
            List.of(),
            List.of()
        );
        var service = createAllocationHealthIndicatorService(clusterState);

        HealthIndicatorResult result = service.calculate(true);
        assertEquals(RED, result.status());
        assertEquals("This cluster has 1 unavailable primary, 2 unavailable replicas.", result.symptom());
        assertEquals(2, result.impacts().size());
        assertEquals(
            result.impacts().get(0),
            new HealthIndicatorImpact(
                1,
                "Cannot add data to 1 index [red-index]. Searches might return incomplete results.",
                List.of(ImpactArea.INGEST, ImpactArea.SEARCH)
            )
        );
        // yellow-index-2 has the higher priority so it ought to be listed first:
        assertThat(
            result.impacts().get(1),
            equalTo(
                new HealthIndicatorImpact(
                    2,
                    "Searches might be slower than usual. Fewer redundant copies of the data exist on 2 indices [yellow-index-2, "
                        + "yellow-index-1].",
                    List.of(ImpactArea.SEARCH)
                )
            )
        );
    }

    public void testSortByIndexPriority() {
        var lowPriority = randomIntBetween(1, 5);
        var highPriority = randomIntBetween(6, 20);
        List<IndexMetadata> indexMetadataList = createIndexMetadataForIndexNameToPriorityMap(
            Map.of("index-3", lowPriority, "index-1", lowPriority, "index-2", highPriority)
        );
        var clusterState = createClusterStateWith(
            indexMetadataList,
            List.of(
                index("index-3", new ShardAllocation(randomNodeId(), AVAILABLE), new ShardAllocation(randomNodeId(), UNAVAILABLE)),
                index("index-1", new ShardAllocation(randomNodeId(), AVAILABLE), new ShardAllocation(randomNodeId(), UNAVAILABLE)),
                index("index-2", new ShardAllocation(randomNodeId(), AVAILABLE), new ShardAllocation(randomNodeId(), UNAVAILABLE))
            ),
            List.of(),
            List.of()
        );
        var service = createAllocationHealthIndicatorService(clusterState);

        HealthIndicatorResult result = service.calculate(true);
        // index-2 has the higher priority so it ought to be listed first, followed by index-1 then index-3 which have the same priority:
        assertThat(
            result.impacts().get(0),
            equalTo(
                new HealthIndicatorImpact(
                    2,
                    "Searches might be slower than usual. Fewer redundant copies of the data exist on 3 indices [index-2, "
                        + "index-1, index-3].",
                    List.of(ImpactArea.SEARCH)
                )
            )
        );
    }

    public void testShouldBeGreenWhenThereAreRestartingReplicas() {
        var clusterState = createClusterStateWith(
            List.of(
                index(
                    "restarting-index",
                    new ShardAllocation(randomNodeId(), AVAILABLE),
                    new ShardAllocation("node-0", RESTARTING, System.nanoTime())
                )
            ),
            List.of(new NodeShutdown("node-0", RESTART, 60))
        );
        var service = createAllocationHealthIndicatorService(clusterState);

        assertThat(
            service.calculate(true),
            equalTo(
                createExpectedResult(
                    GREEN,
                    "This cluster has 1 restarting replica.",
                    Map.of("started_primaries", 1, "restarting_replicas", 1),
                    Collections.emptyList(),
                    Collections.emptyList()
                )
            )
        );
    }

    public void testShouldBeGreenWhenThereAreNoReplicasExpected() {
        var clusterState = createClusterStateWith(
            List.of(index("primaries-only-index", new ShardAllocation(randomNodeId(), AVAILABLE))),
            List.of(new NodeShutdown("node-0", RESTART, 60))
        );
        var service = createAllocationHealthIndicatorService(clusterState);

        assertThat(
            service.calculate(true),
            equalTo(
                createExpectedResult(
                    GREEN,
                    "This cluster has all shards available.",
                    Map.of("started_primaries", 1),
                    Collections.emptyList(),
                    Collections.emptyList()
                )
            )
        );
    }

    public void testShouldBeYellowWhenRestartingReplicasReachedAllocationDelay() {
        var clusterState = createClusterStateWith(
            List.of(
                index(
                    "restarting-index",
                    new ShardAllocation(randomNodeId(), AVAILABLE),
                    new ShardAllocation("node-0", RESTARTING, System.nanoTime() - timeValueSeconds(between(60, 180)).nanos())
                )
            ),
            List.of(new NodeShutdown("node-0", RESTART, 60))
        );
        var service = createAllocationHealthIndicatorService(clusterState);

        assertThat(
            service.calculate(true),
            equalTo(
                createExpectedResult(
                    YELLOW,
                    "This cluster has 1 unavailable replica.",
                    Map.of("started_primaries", 1, "unassigned_replicas", 1),
                    List.of(
                        new HealthIndicatorImpact(
                            2,
                            "Searches might be slower than usual. Fewer redundant copies of the data exist on 1 index "
                                + "[restarting-index].",
                            List.of(ImpactArea.SEARCH)
                        )
                    ),
                    List.of(new Diagnosis(ACTION_CHECK_ALLOCATION_EXPLAIN_API, List.of("restarting-index")))
                )
            )
        );
    }

    public void testShouldBeGreenWhenThereAreInitializingPrimaries() {
        var clusterState = createClusterStateWith(
            List.of(index("restarting-index", new ShardAllocation("node-0", INITIALIZING))),
            List.of()
        );
        var service = createAllocationHealthIndicatorService(clusterState);

        assertThat(
            service.calculate(true),
            equalTo(
                createExpectedResult(
                    GREEN,
                    "This cluster has 1 creating primary.",
                    Map.of("creating_primaries", 1),
                    Collections.emptyList(),
                    Collections.emptyList()
                )
            )
        );
    }

    public void testShouldBeGreenWhenThereAreRestartingPrimaries() {
        var clusterState = createClusterStateWith(
            List.of(index("restarting-index", new ShardAllocation("node-0", RESTARTING, System.nanoTime()))),
            List.of(new NodeShutdown("node-0", RESTART, 60))
        );
        var service = createAllocationHealthIndicatorService(clusterState);

        assertThat(
            service.calculate(true),
            equalTo(
                createExpectedResult(
                    GREEN,
                    "This cluster has 1 restarting primary.",
                    Map.of("restarting_primaries", 1),
                    Collections.emptyList(),
                    Collections.emptyList()
                )
            )
        );
    }

    public void testShouldBeRedWhenRestartingPrimariesReachedAllocationDelayAndNoReplicas() {
        var clusterState = createClusterStateWith(
            List.of(
                index(
                    "restarting-index",
                    new ShardAllocation("node-0", RESTARTING, System.nanoTime() - timeValueSeconds(between(60, 120)).nanos())
                )
            ),
            List.of(new NodeShutdown("node-0", RESTART, 60))
        );
        var service = createAllocationHealthIndicatorService(clusterState);

        assertThat(
            service.calculate(true),
            equalTo(
                createExpectedResult(
                    RED,
                    "This cluster has 1 unavailable primary.",
                    Map.of("unassigned_primaries", 1),
                    List.of(
                        new HealthIndicatorImpact(
                            1,
                            "Cannot add data to 1 index [restarting-index]. Searches might return incomplete results.",
                            List.of(ImpactArea.INGEST, ImpactArea.SEARCH)
                        )
                    ),
                    List.of(new Diagnosis(ACTION_CHECK_ALLOCATION_EXPLAIN_API, List.of("restarting-index")))
                )
            )
        );
    }

    public void testUserActionsNotGeneratedWhenNotDrillingDown() {
        // Index definition, 1 primary no replicas
        IndexMetadata indexMetadata = IndexMetadata.builder("red-index")
            .settings(Settings.builder().put(IndexMetadata.SETTING_VERSION_CREATED, Version.CURRENT).build())
            .numberOfShards(1)
            .numberOfReplicas(0)
            .build();

        // Cluster state with index, but its only shard is unassigned because there is no shard copy
        var clusterState = createClusterStateWith(
            List.of(indexMetadata),
            List.of(index("red-index", new ShardAllocation(randomNodeId(), UNAVAILABLE, noShardCopy()))),
            List.of(),
            List.of()
        );

        var service = createAllocationHealthIndicatorService(clusterState);

        assertThat(
            service.calculate(false),
            equalTo(
                createExpectedTruncatedResult(
                    RED,
                    "This cluster has 1 unavailable primary.",
                    List.of(
                        new HealthIndicatorImpact(
                            1,
                            "Cannot add data to 1 index [red-index]. Searches might return incomplete results.",
                            List.of(ImpactArea.INGEST, ImpactArea.SEARCH)
                        )
                    )
                )
            )
        );
    }

    public void testDiagnoseRestoreIndexAfterDataLoss() {
        // Index definition, 1 primary no replicas
        IndexMetadata indexMetadata = IndexMetadata.builder("red-index")
            .settings(Settings.builder().put(IndexMetadata.SETTING_VERSION_CREATED, Version.CURRENT).build())
            .numberOfShards(1)
            .numberOfReplicas(0)
            .build();

        ShardRouting shardRouting = createShardRouting(
            new ShardId(indexMetadata.getIndex(), 0),
            true,
            new ShardAllocation(randomNodeId(), UNAVAILABLE, noShardCopy())
        );

        var service = createAllocationHealthIndicatorService();
        List<Diagnosis.Definition> definitions = service.diagnoseUnassignedShardRouting(shardRouting, ClusterState.EMPTY_STATE);

        assertThat(definitions, hasSize(1));
        assertThat(definitions, contains(ACTION_RESTORE_FROM_SNAPSHOT));
    }

    public void testDiagnoseUnknownAllocationDeciderIssue() {
        // Index definition, 1 primary no replicas
        IndexMetadata indexMetadata = IndexMetadata.builder("red-index")
            .settings(Settings.builder().put(IndexMetadata.SETTING_VERSION_CREATED, Version.CURRENT).build())
            .numberOfShards(1)
            .numberOfReplicas(0)
            .build();

        // Cluster state with index, but its only shard is unassigned (Either deciders said no, or a node left)
        var clusterState = createClusterStateWith(
            List.of(indexMetadata),
            List.of(index("red-index", new ShardAllocation(randomNodeId(), UNAVAILABLE, randomFrom(decidersNo(), nodeLeft())))),
            List.of(),
            List.of()
        );

        // All deciders return yes except for one kind that the indicator does not have advice about
        Map<ShardRoutingKey, ShardAllocationDecision> decisionMap = Map.of(
            new ShardRoutingKey("red-index", 0, true),
            new ShardAllocationDecision(
                AllocateUnassignedDecision.fromDecision(
                    Decision.NO,
                    null,
                    List.of(
                        new NodeAllocationResult(
                            new DiscoveryNode(randomNodeId(), buildNewFakeTransportAddress(), Version.CURRENT),
                            new Decision.Multi().add(Decision.single(Decision.Type.YES, EnableAllocationDecider.NAME, null))
                                .add(Decision.single(Decision.Type.YES, "data_tier", null))
                                .add(Decision.single(Decision.Type.YES, ShardsLimitAllocationDecider.NAME, null))
                                .add(Decision.single(Decision.Type.YES, FilterAllocationDecider.NAME, null))
                                .add(Decision.single(Decision.Type.YES, SameShardAllocationDecider.NAME, null))
                                .add(Decision.single(Decision.Type.NO, AwarenessAllocationDecider.NAME, null)), // Unhandled in indicator
                            1
                        )
                    )
                ),
                MoveDecision.NOT_TAKEN
            )
        );
        var service = createAllocationHealthIndicatorService(clusterState, decisionMap);

        // Get the list of user actions that are generated for this unassigned index shard
        ShardRouting shardRouting = clusterState.routingTable().index(indexMetadata.getIndex()).shard(0).primaryShard();
        List<Diagnosis.Definition> actions = service.diagnoseUnassignedShardRouting(shardRouting, clusterState);

        assertThat(actions, hasSize(1));
        assertThat(actions, contains(ACTION_CHECK_ALLOCATION_EXPLAIN_API));
    }

    public void testDiagnoseEnableIndexAllocation() {
        // Index definition, 1 primary no replicas, allocation is not allowed
        IndexMetadata indexMetadata = IndexMetadata.builder("red-index")
            .settings(
                Settings.builder()
                    .put(IndexMetadata.SETTING_VERSION_CREATED, Version.CURRENT)
                    .put(EnableAllocationDecider.INDEX_ROUTING_ALLOCATION_ENABLE_SETTING.getKey(), "none")
                    .build()
            )
            .numberOfShards(1)
            .numberOfReplicas(0)
            .build();

        var service = createAllocationHealthIndicatorService();

        // Get the list of user actions that are generated for this unassigned index shard
        List<Diagnosis.Definition> actions = service.checkIsAllocationDisabled(
            indexMetadata,
            List.of(
                new NodeAllocationResult(
                    // Shard allocation is disabled on index
                    new DiscoveryNode(randomNodeId(), buildNewFakeTransportAddress(), Version.CURRENT),
                    new Decision.Multi().add(Decision.single(Decision.Type.NO, EnableAllocationDecider.NAME, null)),
                    1
                )
            )
        );

        assertThat(actions, hasSize(1));
        assertThat(actions, contains(ACTION_ENABLE_INDEX_ROUTING_ALLOCATION));
    }

    public void testDiagnoseEnableClusterAllocation() {
        // Index definition, 1 primary no replicas
        IndexMetadata indexMetadata = IndexMetadata.builder("red-index")
            .settings(Settings.builder().put(IndexMetadata.SETTING_VERSION_CREATED, Version.CURRENT).build())
            .numberOfShards(1)
            .numberOfReplicas(0)
            .build();

        // Disallow allocations in cluster settings
        var service = createAllocationHealthIndicatorService(
            Settings.builder().put(EnableAllocationDecider.CLUSTER_ROUTING_ALLOCATION_ENABLE_SETTING.getKey(), "none").build(),
            ClusterState.EMPTY_STATE,
            Map.of()
        );

        // Get the list of user actions that are generated for this unassigned index shard
        List<Diagnosis.Definition> actions = service.checkIsAllocationDisabled(
            indexMetadata,
            List.of(
                new NodeAllocationResult(
                    // Shard allocation is disabled on index
                    new DiscoveryNode(randomNodeId(), buildNewFakeTransportAddress(), Version.CURRENT),
                    new Decision.Multi().add(Decision.single(Decision.Type.NO, EnableAllocationDecider.NAME, null)),
                    1
                )
            )
        );

        assertThat(actions, hasSize(1));
        assertThat(actions, contains(ACTION_ENABLE_CLUSTER_ROUTING_ALLOCATION));
    }

    public void testDiagnoseEnableRoutingAllocation() {
        // Index definition, 1 primary no replicas, allocation is not allowed
        IndexMetadata indexMetadata = IndexMetadata.builder("red-index")
            .settings(
                Settings.builder()
                    .put(IndexMetadata.SETTING_VERSION_CREATED, Version.CURRENT)
                    .put(EnableAllocationDecider.INDEX_ROUTING_ALLOCATION_ENABLE_SETTING.getKey(), "none")
                    .build()
            )
            .numberOfShards(1)
            .numberOfReplicas(0)
            .build();

        // Disallow allocations in cluster settings
        var service = createAllocationHealthIndicatorService(
            Settings.builder().put(EnableAllocationDecider.CLUSTER_ROUTING_ALLOCATION_ENABLE_SETTING.getKey(), "none").build(),
            ClusterState.EMPTY_STATE,
            Map.of()
        );

        // Get the list of user actions that are generated for this unassigned index shard
        List<Diagnosis.Definition> actions = service.checkIsAllocationDisabled(
            indexMetadata,
            List.of(
                new NodeAllocationResult(
                    // Shard allocation is disabled on index
                    new DiscoveryNode(randomNodeId(), buildNewFakeTransportAddress(), Version.CURRENT),
                    new Decision.Multi().add(Decision.single(Decision.Type.NO, EnableAllocationDecider.NAME, null)),
                    1
                )
            )
        );

        // Fix both settings
        assertThat(actions, hasSize(2));
        assertThat(actions, containsInAnyOrder(ACTION_ENABLE_INDEX_ROUTING_ALLOCATION, ACTION_ENABLE_CLUSTER_ROUTING_ALLOCATION));
    }

    public void testDiagnoseEnableDataTiers() {
        // Index definition, 1 primary no replicas, in the hot tier
        IndexMetadata indexMetadata = IndexMetadata.builder("red-index")
            .settings(
                Settings.builder()
                    .put(IndexMetadata.SETTING_VERSION_CREATED, Version.CURRENT)
                    .put(DataTier.TIER_PREFERENCE, DataTier.DATA_HOT)
                    .build()
            )
            .numberOfShards(1)
            .numberOfReplicas(0)
            .build();

        var service = createAllocationHealthIndicatorService();

        // Get the list of user actions that are generated for this unassigned index shard
        List<Diagnosis.Definition> actions = service.checkDataTierRelatedIssues(
            indexMetadata,
            List.of(
                // Shard is not allowed due to data tier filter
                new NodeAllocationResult(
                    new DiscoveryNode(randomNodeId(), buildNewFakeTransportAddress(), Version.CURRENT),
                    new Decision.Multi().add(Decision.single(Decision.Type.NO, "data_tier", null)),
                    1
                )
            ),
            ClusterState.EMPTY_STATE
        );

        assertThat(actions, hasSize(1));
        assertThat(actions, contains(ACTION_ENABLE_TIERS_LOOKUP.get(DataTier.DATA_HOT)));
    }

    public void testDiagnoseIncreaseShardLimitIndexSettingInTier() {
        // Index definition, 2 primaries no replicas, in the hot tier, and at most 1 shard per node
        IndexMetadata indexMetadata = IndexMetadata.builder("red-index")
            .settings(
                Settings.builder()
                    .put(IndexMetadata.SETTING_VERSION_CREATED, Version.CURRENT)
                    .put(DataTier.TIER_PREFERENCE, DataTier.DATA_HOT)
                    .put(ShardsLimitAllocationDecider.INDEX_TOTAL_SHARDS_PER_NODE_SETTING.getKey(), 1)
                    .build()
            )
            .numberOfShards(2)
            .numberOfReplicas(0)
            .build();
        Index index = indexMetadata.getIndex();

        // One node that is in the hot tier
        DiscoveryNode hotNode = new DiscoveryNode(
            randomNodeId(),
            buildNewFakeTransportAddress(),
            Map.of(),
            Set.of(DiscoveryNodeRole.DATA_HOT_NODE_ROLE),
            Version.CURRENT
        );

        var clusterState = createClusterStateWith(
            List.of(indexMetadata),
            List.of(
                IndexRoutingTable.builder(index)
                    // Already allocated shard on hot node (places it at limit)
                    .addShard(createShardRouting(new ShardId(index, 0), true, new ShardAllocation(hotNode.getId(), AVAILABLE)))
                    // Unallocated shard
                    .addShard(
                        createShardRouting(new ShardId(index, 1), true, new ShardAllocation(randomNodeId(), UNAVAILABLE, decidersNo()))
                    )
                    .build()
            ),
            List.of(),
            List.of(hotNode)
        );
        var service = createAllocationHealthIndicatorService();

        // Get the list of user actions that are generated for this unassigned index shard
        List<Diagnosis.Definition> actions = service.checkDataTierRelatedIssues(
            indexMetadata,
            List.of(
                new NodeAllocationResult(
                    hotNode,
                    // Shard is allowed on data tier, but disallowed because of shard limits
                    new Decision.Multi().add(Decision.single(Decision.Type.YES, "data_tier", null))
                        .add(Decision.single(Decision.Type.NO, ShardsLimitAllocationDecider.NAME, null)),
                    1
                )
            ),
            clusterState
        );

        assertThat(actions, hasSize(1));
        assertThat(actions, contains(ACTION_INCREASE_SHARD_LIMIT_INDEX_SETTING_LOOKUP.get(DataTier.DATA_HOT)));
    }

    public void testDiagnoseIncreaseShardLimitClusterSettingInTier() {
        // Index definition, 2 primaries no replicas, in the hot tier
        IndexMetadata indexMetadata = IndexMetadata.builder("red-index")
            .settings(
                Settings.builder()
                    .put(IndexMetadata.SETTING_VERSION_CREATED, Version.CURRENT)
                    .put(DataTier.TIER_PREFERENCE, DataTier.DATA_HOT)
                    .build()
            )
            .numberOfShards(2)
            .numberOfReplicas(0)
            .build();
        Index index = indexMetadata.getIndex();

        // One node that is in the hot tier
        DiscoveryNode hotNode = new DiscoveryNode(
            randomNodeId(),
            buildNewFakeTransportAddress(),
            Map.of(),
            Set.of(DiscoveryNodeRole.DATA_HOT_NODE_ROLE),
            Version.CURRENT
        );

        var clusterState = createClusterStateWith(
            List.of(indexMetadata),
            List.of(
                IndexRoutingTable.builder(index)
                    // Already allocated shard on hot node (places it at limit)
                    .addShard(createShardRouting(new ShardId(index, 0), true, new ShardAllocation(hotNode.getId(), AVAILABLE)))
                    // Unallocated shard
                    .addShard(
                        createShardRouting(new ShardId(index, 1), true, new ShardAllocation(randomNodeId(), UNAVAILABLE, decidersNo()))
                    )
                    .build()
            ),
            List.of(),
            List.of(hotNode)
        );

        // Configure at most 1 shard per node
        var service = createAllocationHealthIndicatorService(
            Settings.builder().put(CLUSTER_TOTAL_SHARDS_PER_NODE_SETTING.getKey(), 1).build(),
            clusterState,
            Map.of()
        );

        // Get the list of user actions that are generated for this unassigned index shard
        List<Diagnosis.Definition> actions = service.checkDataTierRelatedIssues(
            indexMetadata,
            List.of(
                new NodeAllocationResult(
                    hotNode,
                    // Shard is allowed on data tier, but disallowed because of shard limits
                    new Decision.Multi().add(Decision.single(Decision.Type.YES, "data_tier", null))
                        .add(Decision.single(Decision.Type.NO, ShardsLimitAllocationDecider.NAME, null)),
                    1
                )
            ),
            clusterState
        );

        assertThat(actions, hasSize(1));
        assertThat(actions, contains(ACTION_INCREASE_SHARD_LIMIT_CLUSTER_SETTING_LOOKUP.get(DataTier.DATA_HOT)));
    }

    public void testDiagnoseIncreaseShardLimitIndexSettingInGeneral() {
        // Index definition, 2 primaries no replicas, in the hot tier, and at most 1 shard per node
        IndexMetadata indexMetadata = IndexMetadata.builder("red-index")
            .settings(
                Settings.builder()
                    .put(IndexMetadata.SETTING_VERSION_CREATED, Version.CURRENT)
                    .put(DataTier.TIER_PREFERENCE, DataTier.DATA_HOT)
                    .put(ShardsLimitAllocationDecider.INDEX_TOTAL_SHARDS_PER_NODE_SETTING.getKey(), 1)
                    .build()
            )
            .numberOfShards(2)
            .numberOfReplicas(0)
            .build();
        Index index = indexMetadata.getIndex();

        // One node that is a generic data node
        DiscoveryNode dataNode = new DiscoveryNode(
            randomNodeId(),
            buildNewFakeTransportAddress(),
            Map.of(),
            Set.of(DiscoveryNodeRole.DATA_ROLE),
            Version.CURRENT
        );

        var clusterState = createClusterStateWith(
            List.of(indexMetadata),
            List.of(
                IndexRoutingTable.builder(index)
                    // Already allocated shard on data node (places it at limit)
                    .addShard(createShardRouting(new ShardId(index, 0), true, new ShardAllocation(dataNode.getId(), AVAILABLE)))
                    // Unallocated shard
                    .addShard(
                        createShardRouting(new ShardId(index, 1), true, new ShardAllocation(randomNodeId(), UNAVAILABLE, decidersNo()))
                    )
                    .build()
            ),
            List.of(),
            List.of(dataNode)
        );
        var service = createAllocationHealthIndicatorService();

        // Get the list of user actions that are generated for this unassigned index shard
        List<Diagnosis.Definition> actions = service.checkDataTierRelatedIssues(
            indexMetadata,
            List.of(
                new NodeAllocationResult(
                    dataNode,
                    // Shard is allowed on data tier, but disallowed because of shard limits
                    new Decision.Multi().add(Decision.single(Decision.Type.YES, "data_tier", null))
                        .add(Decision.single(Decision.Type.NO, ShardsLimitAllocationDecider.NAME, null)),
                    1
                )
            ),
            clusterState
        );

        assertThat(actions, hasSize(1));
        assertThat(actions, contains(ACTION_INCREASE_SHARD_LIMIT_INDEX_SETTING));
    }

    public void testDiagnoseIncreaseShardLimitClusterSettingInGeneral() {
        // Index definition, 2 primaries no replicas, in the hot tier
        IndexMetadata indexMetadata = IndexMetadata.builder("red-index")
            .settings(
                Settings.builder()
                    .put(IndexMetadata.SETTING_VERSION_CREATED, Version.CURRENT)
                    .put(DataTier.TIER_PREFERENCE, DataTier.DATA_HOT)
                    .build()
            )
            .numberOfShards(2)
            .numberOfReplicas(0)
            .build();
        Index index = indexMetadata.getIndex();

        // One node that is a generic data node
        DiscoveryNode dataNode = new DiscoveryNode(
            randomNodeId(),
            buildNewFakeTransportAddress(),
            Map.of(),
            Set.of(DiscoveryNodeRole.DATA_ROLE),
            Version.CURRENT
        );

        var clusterState = createClusterStateWith(
            List.of(indexMetadata),
            List.of(
                IndexRoutingTable.builder(index)
                    // Already allocated shard on data node (places it at limit)
                    .addShard(createShardRouting(new ShardId(index, 0), true, new ShardAllocation(dataNode.getId(), AVAILABLE)))
                    // Unallocated shard
                    .addShard(
                        createShardRouting(new ShardId(index, 1), true, new ShardAllocation(randomNodeId(), UNAVAILABLE, decidersNo()))
                    )
                    .build()
            ),
            List.of(),
            List.of(dataNode)
        );

        // Configure at most 1 shard per node
        var service = createAllocationHealthIndicatorService(
            Settings.builder().put(CLUSTER_TOTAL_SHARDS_PER_NODE_SETTING.getKey(), 1).build(),
            clusterState,
            Map.of()
        );

        // Get the list of user actions that are generated for this unassigned index shard
        List<Diagnosis.Definition> actions = service.checkDataTierRelatedIssues(
            indexMetadata,
            List.of(
                new NodeAllocationResult(
                    dataNode,
                    // Shard is allowed on data tier, but disallowed because of shard limits
                    new Decision.Multi().add(Decision.single(Decision.Type.YES, "data_tier", null))
                        .add(Decision.single(Decision.Type.NO, ShardsLimitAllocationDecider.NAME, null)),
                    1
                )
            ),
            clusterState
        );

        assertThat(actions, hasSize(1));
        assertThat(actions, contains(ACTION_INCREASE_SHARD_LIMIT_CLUSTER_SETTING));
    }

    public void testDiagnoseMigrateDataRequiredToDataTiers() {
        // Index definition, 1 primary no replicas, in the hot tier, with require attribute data:hot
        IndexMetadata indexMetadata = IndexMetadata.builder("red-index")
            .settings(
                Settings.builder()
                    .put(IndexMetadata.SETTING_VERSION_CREATED, Version.CURRENT)
                    .put(DataTier.TIER_PREFERENCE, DataTier.DATA_HOT)
                    .put(INDEX_ROUTING_REQUIRE_GROUP_PREFIX + ".data", "hot")
                    .build()
            )
            .numberOfShards(1)
            .numberOfReplicas(0)
            .build();

        var service = createAllocationHealthIndicatorService();

        // Get the list of user actions that are generated for this unassigned index shard
        List<Diagnosis.Definition> actions = service.checkDataTierRelatedIssues(
            indexMetadata,
            List.of(
                // Shard is allowed on data tier, but disallowed because of allocation filters
                new NodeAllocationResult(
                    // Node has no data attributes on it
                    new DiscoveryNode(randomNodeId(), buildNewFakeTransportAddress(), Version.CURRENT),
                    new Decision.Multi().add(Decision.single(Decision.Type.YES, "data_tier", null))
                        .add(Decision.single(Decision.Type.NO, FilterAllocationDecider.NAME, null)),
                    1
                )
            ),
            ClusterState.EMPTY_STATE
        );

        assertThat(actions, hasSize(1));
        assertThat(actions, contains(ACTION_MIGRATE_TIERS_AWAY_FROM_REQUIRE_DATA_LOOKUP.get(DataTier.DATA_HOT)));
    }

    public void testDiagnoseMigrateDataIncludedToDataTiers() {
        // Index definition, 1 primary no replicas, in the hot tier, with include attribute data:hot
        IndexMetadata indexMetadata = IndexMetadata.builder("red-index")
            .settings(
                Settings.builder()
                    .put(IndexMetadata.SETTING_VERSION_CREATED, Version.CURRENT)
                    .put(DataTier.TIER_PREFERENCE, DataTier.DATA_HOT)
                    .put(INDEX_ROUTING_INCLUDE_GROUP_PREFIX + ".data", "hot")
                    .build()
            )
            .numberOfShards(1)
            .numberOfReplicas(0)
            .build();

        var service = createAllocationHealthIndicatorService();

        // Get the list of user actions that are generated for this unassigned index shard
        List<Diagnosis.Definition> actions = service.checkDataTierRelatedIssues(
            indexMetadata,
            List.of(
                // Shard is allowed on data tier, but disallowed because of allocation filters
                new NodeAllocationResult(
                    // Node has no data attributes on it
                    new DiscoveryNode(randomNodeId(), buildNewFakeTransportAddress(), Version.CURRENT),
                    new Decision.Multi().add(Decision.single(Decision.Type.YES, "data_tier", null))
                        .add(Decision.single(Decision.Type.NO, FilterAllocationDecider.NAME, null)),
                    1
                )
            ),
            ClusterState.EMPTY_STATE
        );

        assertThat(actions, hasSize(1));
        assertThat(actions, contains(ACTION_MIGRATE_TIERS_AWAY_FROM_INCLUDE_DATA_LOOKUP.get(DataTier.DATA_HOT)));
    }

    public void testDiagnoseOtherFilteringIssue() {
        // Index definition, 1 primary no replicas, in the hot tier
        IndexMetadata indexMetadata = IndexMetadata.builder("red-index")
            .settings(
                Settings.builder()
                    .put(IndexMetadata.SETTING_VERSION_CREATED, Version.CURRENT)
                    .put(DataTier.TIER_PREFERENCE, DataTier.DATA_HOT)
                    .build()
            )
            .numberOfShards(1)
            .numberOfReplicas(0)
            .build();

        var service = createAllocationHealthIndicatorService();

        // Get the list of user actions that are generated for this unassigned index shard
        List<Diagnosis.Definition> actions = service.checkDataTierRelatedIssues(
            indexMetadata,
            List.of(
                // Shard is allowed on data tier, but disallowed because of allocation filters
                new NodeAllocationResult(
                    // Node does not have data attribute on it
                    new DiscoveryNode(randomNodeId(), buildNewFakeTransportAddress(), Version.CURRENT),
                    new Decision.Multi().add(Decision.single(Decision.Type.YES, "data_tier", null))
                        .add(Decision.single(Decision.Type.NO, FilterAllocationDecider.NAME, null)),
                    1
                )
            ),
            ClusterState.EMPTY_STATE
        );

        // checkDataTierRelatedIssues will leave list empty. Diagnosis methods upstream will add "Check allocation explain" action.
        assertThat(actions, hasSize(0));
    }

    public void testDiagnoseIncreaseTierCapacity() {
        // Index definition, 1 primary no replicas, in the hot tier
        IndexMetadata indexMetadata = IndexMetadata.builder("red-index")
            .settings(
                Settings.builder()
                    .put(IndexMetadata.SETTING_VERSION_CREATED, Version.CURRENT)
                    .put(DataTier.TIER_PREFERENCE, DataTier.DATA_HOT)
                    .build()
            )
            .numberOfShards(1)
            .numberOfReplicas(0)
            .build();

        var service = createAllocationHealthIndicatorService();

        // Get the list of user actions that are generated for this unassigned index shard
        List<Diagnosis.Definition> actions = service.checkDataTierRelatedIssues(
            indexMetadata,
            List.of(
                // Shard is allowed on data tier, but disallowed because node is already hosting a copy of it.
                new NodeAllocationResult(
                    new DiscoveryNode(
                        randomNodeId(),
                        buildNewFakeTransportAddress(),
                        Map.of(),
                        Set.of(DiscoveryNodeRole.DATA_HOT_NODE_ROLE),
                        Version.CURRENT
                    ),
                    new Decision.Multi().add(Decision.single(Decision.Type.YES, "data_tier", null))
                        .add(Decision.single(Decision.Type.NO, SameShardAllocationDecider.NAME, null)),
                    1
                )
            ),
            ClusterState.EMPTY_STATE
        );

        assertThat(actions, hasSize(1));
        assertThat(actions, contains(ACTION_INCREASE_TIER_CAPACITY_LOOKUP.get(DataTier.DATA_HOT)));
    }

    public void testDiagnoseIncreaseNodeCapacity() {
        // Index definition, 1 primary no replicas, in the hot tier
        IndexMetadata indexMetadata = IndexMetadata.builder("red-index")
            .settings(
                Settings.builder()
                    .put(IndexMetadata.SETTING_VERSION_CREATED, Version.CURRENT)
                    .put(DataTier.TIER_PREFERENCE, DataTier.DATA_HOT)
                    .build()
            )
            .numberOfShards(1)
            .numberOfReplicas(0)
            .build();

        var service = createAllocationHealthIndicatorService();

        // Get the list of user actions that are generated for this unassigned index shard
        List<Diagnosis.Definition> actions = service.checkDataTierRelatedIssues(
            indexMetadata,
            List.of(
                // Shard is allowed on data tier, but disallowed because node is already hosting a copy of it.
                new NodeAllocationResult(
                    new DiscoveryNode(
                        randomNodeId(),
                        buildNewFakeTransportAddress(),
                        Map.of(),
                        Set.of(DiscoveryNodeRole.DATA_ROLE),
                        Version.CURRENT
                    ),
                    new Decision.Multi().add(Decision.single(Decision.Type.YES, "data_tier", null))
                        .add(Decision.single(Decision.Type.NO, SameShardAllocationDecider.NAME, null)),
                    1
                )
            ),
            ClusterState.EMPTY_STATE
        );

        assertThat(actions, hasSize(1));
        assertThat(actions, contains(ACTION_INCREASE_NODE_CAPACITY));
    }

    private HealthIndicatorResult createExpectedResult(
        HealthStatus status,
        String symptom,
        Map<String, Object> details,
        List<HealthIndicatorImpact> impacts,
        List<Diagnosis> diagnosisList
    ) {
        return new HealthIndicatorResult(
            NAME,
            status,
            symptom,
            new SimpleHealthIndicatorDetails(addDefaults(details)),
            impacts,
            diagnosisList
        );
    }

<<<<<<< HEAD
    private HealthIndicatorResult createExpectedTruncatedResult(
        HealthStatus status,
        String summary,
        String helpUrl,
        List<HealthIndicatorImpact> impacts
    ) {
        return new HealthIndicatorResult(NAME, status, summary, helpUrl, HealthIndicatorDetails.EMPTY, impacts, Collections.emptyList());
=======
    private HealthIndicatorResult createExpectedTruncatedResult(HealthStatus status, String symptom, List<HealthIndicatorImpact> impacts) {
        return new HealthIndicatorResult(NAME, DATA, status, symptom, HealthIndicatorDetails.EMPTY, impacts, Collections.emptyList());
>>>>>>> 71d5ad6c
    }

    private static ClusterState createClusterStateWith(List<IndexRoutingTable> indexRoutes, List<NodeShutdown> nodeShutdowns) {
        List<IndexMetadata> indices = indexRoutes.stream()
            .map(
                table -> IndexMetadata.builder(table.getIndex().getName())
                    .settings(Settings.builder().put(IndexMetadata.SETTING_VERSION_CREATED, Version.CURRENT).build())
                    .numberOfShards(1)
                    .numberOfReplicas(table.size() - 1)
                    .build()
            )
            .collect(Collectors.toList());
        return createClusterStateWith(indices, indexRoutes, nodeShutdowns, List.of());
    }

    private static List<IndexMetadata> createIndexMetadataForIndexNameToPriorityMap(Map<String, Integer> indexNameToPriorityMap) {
        List<IndexMetadata> indexMetadataList = new ArrayList<>();
        if (indexNameToPriorityMap != null) {
            for (Map.Entry<String, Integer> indexNameToPriority : indexNameToPriorityMap.entrySet()) {
                String indexName = indexNameToPriority.getKey();
                IndexMetadata.Builder indexMetadataBuilder = new IndexMetadata.Builder(indexName);
                Settings settings = Settings.builder()
                    .put(IndexMetadata.SETTING_PRIORITY, indexNameToPriority.getValue())
                    .put(IndexMetadata.INDEX_NUMBER_OF_SHARDS_SETTING.getKey(), 1)
                    .put(IndexMetadata.INDEX_NUMBER_OF_REPLICAS_SETTING.getKey(), 1)
                    .put(IndexMetadata.SETTING_INDEX_VERSION_CREATED.getKey(), Version.CURRENT)
                    .build();
                indexMetadataBuilder.settings(settings);
                indexMetadataList.add(indexMetadataBuilder.build());

            }
        }
        return indexMetadataList;
    }

    private static ClusterState createClusterStateWith(
        List<IndexMetadata> indexMetadataList,
        List<IndexRoutingTable> indexRoutingTables,
        List<NodeShutdown> nodeShutdowns,
        List<DiscoveryNode> nodes
    ) {
        var routingTableBuilder = RoutingTable.builder();
        for (IndexRoutingTable indexRoutingTable : indexRoutingTables) {
            routingTableBuilder.add(indexRoutingTable);
        }

        var nodesShutdownMetadata = new NodesShutdownMetadata(
            nodeShutdowns.stream()
                .collect(
                    toMap(
                        it -> it.nodeId,
                        it -> SingleNodeShutdownMetadata.builder()
                            .setNodeId(it.nodeId)
                            .setType(it.type)
                            .setReason("test")
                            .setNodeSeen(true)
                            .setStartedAtMillis(System.currentTimeMillis())
                            .setAllocationDelay(it.allocationDelaySeconds != null ? timeValueSeconds(it.allocationDelaySeconds) : null)
                            .build()
                    )
                )
        );
        Metadata.Builder metadataBuilder = Metadata.builder();
        Map<String, IndexMetadata> indexMetadataMap = new HashMap<>();
        for (IndexMetadata indexMetadata : indexMetadataList) {
            indexMetadataMap.put(indexMetadata.getIndex().getName(), indexMetadata);
        }
        metadataBuilder.indices(indexMetadataMap);
        metadataBuilder.putCustom(NodesShutdownMetadata.TYPE, nodesShutdownMetadata);

        DiscoveryNodes.Builder discoveryNodesBuilder = DiscoveryNodes.builder();
        nodes.forEach(discoveryNodesBuilder::add);

        return ClusterState.builder(new ClusterName("test-cluster"))
            .routingTable(routingTableBuilder.build())
            .nodes(discoveryNodesBuilder)
            .metadata(metadataBuilder.build())
            .build();
    }

    private static Map<String, Object> addDefaults(Map<String, Object> override) {
        return Map.of(
            "unassigned_primaries",
            override.getOrDefault("unassigned_primaries", 0),
            "initializing_primaries",
            override.getOrDefault("initializing_primaries", 0),
            "creating_primaries",
            override.getOrDefault("creating_primaries", 0),
            "restarting_primaries",
            override.getOrDefault("restarting_primaries", 0),
            "started_primaries",
            override.getOrDefault("started_primaries", 0),
            "unassigned_replicas",
            override.getOrDefault("unassigned_replicas", 0),
            "initializing_replicas",
            override.getOrDefault("initializing_replicas", 0),
            "restarting_replicas",
            override.getOrDefault("restarting_replicas", 0),
            "started_replicas",
            override.getOrDefault("started_replicas", 0)
        );
    }

    private static IndexRoutingTable index(String name, ShardAllocation primaryState, ShardAllocation... replicaStates) {
        return index(
            IndexMetadata.builder(name)
                .settings(Settings.builder().put(IndexMetadata.SETTING_VERSION_CREATED, Version.CURRENT).build())
                .numberOfShards(1)
                .numberOfReplicas(replicaStates.length)
                .build(),
            primaryState,
            replicaStates
        );
    }

    private static IndexRoutingTable index(IndexMetadata indexMetadata, ShardAllocation primaryState, ShardAllocation... replicaStates) {
        var index = indexMetadata.getIndex();
        var shardId = new ShardId(index, 0);

        var builder = IndexRoutingTable.builder(index);
        builder.addShard(createShardRouting(shardId, true, primaryState));
        for (var replicaState : replicaStates) {
            builder.addShard(createShardRouting(shardId, false, replicaState));
        }
        return builder.build();
    }

    private static ShardRouting createShardRouting(ShardId shardId, boolean primary, ShardAllocation allocation) {
        var routing = newUnassigned(
            shardId,
            primary,
            getSource(primary, allocation.state),
            new UnassignedInfo(UnassignedInfo.Reason.INDEX_CREATED, null)
        );
        if (allocation.state == INITIALIZING) {
            return routing;
        }
        routing = routing.initialize(allocation.nodeId, null, 0);
        routing = routing.moveToStarted();
        if (allocation.state == AVAILABLE) {
            return routing;
        }
        if (allocation.state == UNAVAILABLE) {
            return routing.moveToUnassigned(Optional.ofNullable(allocation.unassignedInfo).orElse(randomFrom(nodeLeft(), decidersNo())));
        }
        if (allocation.state == RESTARTING) {
            return routing.moveToUnassigned(
                new UnassignedInfo(
                    UnassignedInfo.Reason.NODE_RESTARTING,
                    null,
                    null,
                    -1,
                    allocation.unassignedTimeNanos != null ? allocation.unassignedTimeNanos : 0,
                    0,
                    false,
                    UnassignedInfo.AllocationStatus.DELAYED_ALLOCATION,
                    Set.of(),
                    allocation.nodeId
                )
            );
        }

        throw new AssertionError("Unexpected state [" + allocation.state + "]");
    }

    private static RecoverySource getSource(boolean primary, ShardState state) {
        if (primary) {
            return state == INITIALIZING
                ? RecoverySource.EmptyStoreRecoverySource.INSTANCE
                : RecoverySource.ExistingStoreRecoverySource.INSTANCE;
        } else {
            return RecoverySource.PeerRecoverySource.INSTANCE;
        }
    }

    public enum ShardState {
        UNAVAILABLE,
        INITIALIZING,
        AVAILABLE,
        RESTARTING
    }

    private record ShardAllocation(String nodeId, ShardState state, Long unassignedTimeNanos, @Nullable UnassignedInfo unassignedInfo) {

        ShardAllocation(String nodeId, ShardState state) {
            this(nodeId, state, null, null);
        }

        ShardAllocation(String nodeId, ShardState state, Long unassignedTimeNanos) {
            this(nodeId, state, unassignedTimeNanos, null);
        }

        ShardAllocation(String nodeId, ShardState state, UnassignedInfo unassignedInfo) {
            this(nodeId, state, null, unassignedInfo);
        }
    }

    private record NodeShutdown(String nodeId, SingleNodeShutdownMetadata.Type type, Integer allocationDelaySeconds) {}

    private static String randomNodeId() {
        return UUID.randomUUID().toString();
    }

    private static UnassignedInfo noShardCopy() {
        return new UnassignedInfo(
            UnassignedInfo.Reason.NODE_LEFT,
            null,
            null,
            0,
            0,
            0,
            false,
            UnassignedInfo.AllocationStatus.NO_VALID_SHARD_COPY,
            Collections.emptySet(),
            null
        );
    }

    private static UnassignedInfo nodeLeft() {
        return new UnassignedInfo(
            UnassignedInfo.Reason.NODE_LEFT,
            null,
            null,
            0,
            0,
            0,
            false,
            UnassignedInfo.AllocationStatus.NO_ATTEMPT,
            Collections.emptySet(),
            null
        );
    }

    private static UnassignedInfo decidersNo() {
        return new UnassignedInfo(
            UnassignedInfo.Reason.ALLOCATION_FAILED,
            null,
            null,
            1,
            0,
            0,
            false,
            UnassignedInfo.AllocationStatus.DECIDERS_NO,
            Collections.emptySet(),
            null
        );
    }

    private record ShardRoutingKey(String index, int shard, boolean primary) {}

    private static ShardsAvailabilityHealthIndicatorService createAllocationHealthIndicatorService() {
        return createAllocationHealthIndicatorService(ClusterState.EMPTY_STATE, Collections.emptyMap());
    }

    private static ShardsAvailabilityHealthIndicatorService createAllocationHealthIndicatorService(ClusterState clusterState) {
        return createAllocationHealthIndicatorService(clusterState, Collections.emptyMap());
    }

    private static ShardsAvailabilityHealthIndicatorService createAllocationHealthIndicatorService(
        ClusterState clusterState,
        final Map<ShardRoutingKey, ShardAllocationDecision> decisions
    ) {
        return createAllocationHealthIndicatorService(Settings.EMPTY, clusterState, decisions);
    }

    private static ShardsAvailabilityHealthIndicatorService createAllocationHealthIndicatorService(
        Settings nodeSettings,
        ClusterState clusterState,
        final Map<ShardRoutingKey, ShardAllocationDecision> decisions
    ) {
        var clusterService = mock(ClusterService.class);
        when(clusterService.state()).thenReturn(clusterState);
        var clusterSettings = new ClusterSettings(nodeSettings, ClusterSettings.BUILT_IN_CLUSTER_SETTINGS);
        when(clusterService.getClusterSettings()).thenReturn(clusterSettings);
        var allocationService = mock(AllocationService.class);
        when(allocationService.explainShardAllocation(any(), any())).thenAnswer((Answer<ShardAllocationDecision>) invocation -> {
            ShardRouting shardRouting = invocation.getArgument(0);
            var key = new ShardRoutingKey(shardRouting.getIndexName(), shardRouting.getId(), shardRouting.primary());
            return decisions.getOrDefault(key, ShardAllocationDecision.NOT_TAKEN);
        });
        return new ShardsAvailabilityHealthIndicatorService(clusterService, allocationService);
    }
}<|MERGE_RESOLUTION|>--- conflicted
+++ resolved
@@ -1161,18 +1161,8 @@
         );
     }
 
-<<<<<<< HEAD
-    private HealthIndicatorResult createExpectedTruncatedResult(
-        HealthStatus status,
-        String summary,
-        String helpUrl,
-        List<HealthIndicatorImpact> impacts
-    ) {
-        return new HealthIndicatorResult(NAME, status, summary, helpUrl, HealthIndicatorDetails.EMPTY, impacts, Collections.emptyList());
-=======
     private HealthIndicatorResult createExpectedTruncatedResult(HealthStatus status, String symptom, List<HealthIndicatorImpact> impacts) {
-        return new HealthIndicatorResult(NAME, DATA, status, symptom, HealthIndicatorDetails.EMPTY, impacts, Collections.emptyList());
->>>>>>> 71d5ad6c
+        return new HealthIndicatorResult(NAME, status, symptom, HealthIndicatorDetails.EMPTY, impacts, Collections.emptyList());
     }
 
     private static ClusterState createClusterStateWith(List<IndexRoutingTable> indexRoutes, List<NodeShutdown> nodeShutdowns) {
