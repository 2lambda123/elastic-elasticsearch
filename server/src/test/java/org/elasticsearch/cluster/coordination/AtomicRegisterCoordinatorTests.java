/*
 * Copyright Elasticsearch B.V. and/or licensed to Elasticsearch B.V. under one
 * or more contributor license agreements. Licensed under the Elastic License
 * 2.0 and the Server Side Public License, v 1; you may not use this file except
 * in compliance with, at your election, the Elastic License 2.0 or the Server
 * Side Public License, v 1.
 */

package org.elasticsearch.cluster.coordination;

import org.elasticsearch.action.ActionListener;
import org.elasticsearch.cluster.ClusterName;
import org.elasticsearch.cluster.ClusterState;
import org.elasticsearch.cluster.coordination.stateless.AtomicRegisterPreVoteCollector;
import org.elasticsearch.cluster.coordination.stateless.Heartbeat;
import org.elasticsearch.cluster.coordination.stateless.HeartbeatStore;
import org.elasticsearch.cluster.coordination.stateless.SingleNodeReconfigurator;
import org.elasticsearch.cluster.coordination.stateless.StoreHeartbeatService;
import org.elasticsearch.cluster.metadata.Metadata;
import org.elasticsearch.cluster.node.DiscoveryNode;
import org.elasticsearch.cluster.node.DiscoveryNodes;
import org.elasticsearch.common.Strings;
import org.elasticsearch.common.io.stream.NamedWriteableRegistry;
import org.elasticsearch.common.settings.ClusterSettings;
import org.elasticsearch.common.settings.Settings;
import org.elasticsearch.core.TimeValue;
import org.elasticsearch.gateway.ClusterStateUpdaters;
import org.elasticsearch.test.junit.annotations.TestLogging;
import org.elasticsearch.threadpool.ThreadPool;

import java.io.IOException;
import java.util.HashMap;
import java.util.Map;
import java.util.OptionalLong;
import java.util.Set;
import java.util.concurrent.atomic.AtomicLong;
import java.util.concurrent.atomic.AtomicReference;
import java.util.function.BooleanSupplier;
import java.util.function.Function;
import java.util.function.LongSupplier;

import static org.elasticsearch.cluster.coordination.CoordinationStateTests.clusterState;
import static org.elasticsearch.cluster.coordination.stateless.StoreHeartbeatService.HEARTBEAT_FREQUENCY;
import static org.elasticsearch.cluster.coordination.stateless.StoreHeartbeatService.MAX_MISSED_HEARTBEATS;

@TestLogging(reason = "these tests do a lot of log-worthy things but we usually don't care", value = "org.elasticsearch:FATAL")
public class AtomicRegisterCoordinatorTests extends CoordinatorTests {

    @Override
    public void testLeaderDisconnectionWithDisconnectEventDetectedQuickly() {
        // must allow a little extra time for the heartbeat to expire before the election can happen
        testLeaderDisconnectionWithDisconnectEventDetectedQuickly(
            Settings.builder()
                .put(MAX_MISSED_HEARTBEATS.getKey(), 1)
                .put(HEARTBEAT_FREQUENCY.getKey(), TimeValue.timeValueSeconds(1))
                .build(),
            TimeValue.timeValueSeconds(1)
        );
    }

    @Override
    @AwaitsFix(bugUrl = "ES-5645")
<<<<<<< HEAD
=======
    public void testUnhealthyLeaderIsReplaced() {
        // In this test the leader still has access to the register, therefore it is still considered as a leader.
    }

    @Override
    @TestLogging(
        reason = "testing ClusterFormationFailureHelper logging",
        value = "org.elasticsearch.cluster.coordination.ClusterFormationFailureHelper:WARN"
    )
>>>>>>> 094fd691
    public void testLogsWarningPeriodicallyIfClusterNotFormed() {
        testLogsWarningPeriodicallyIfClusterNotFormed(
            "master not discovered or elected yet, an election requires a node with id [",
            nodeId -> "*have discovered possible quorum *" + nodeId + "*discovery will continue*"
        );
    }

    @Override
    @AwaitsFix(bugUrl = "ES-5645")
    public void testAckListenerReceivesNacksIfLeaderStandsDown() {
        // The leader still has access to the register, therefore it acknowledges the state update
    }

    @Override
    @AwaitsFix(bugUrl = "ES-5645")
    public void testAckListenerReceivesNacksIfPublicationTimesOut() {
        // The leader still has access to the register, therefore it acknowledges the state update
    }

    @Override
    @AwaitsFix(bugUrl = "ES-5645")
    public void testClusterCannotFormWithFailingJoinValidation() {
        // A single node can form a cluster in this case
    }

    @Override
    @AwaitsFix(bugUrl = "ES-5645")
    public void testCannotJoinClusterWithDifferentUUID() {
        // The cluster2 leader is considered dead since we only run the nodes in cluster 1
        // therefore the node coming from cluster 2 ends up taking over the old master in cluster 2
        // TODO: add more checks to avoid forming a mixed cluster between register based and traditional clusters
    }

    @Override
    public void testUnhealthyNodesGetsRemoved() {
        // the test still applies with an atomic register, except for the assertions about the voting configuration
        testUnhealthyNodesGetsRemoved(false);
    }

    @Override
    public void testJoiningNodeReceivesFullState() {
        try (Cluster cluster = new Cluster(randomIntBetween(1, 5))) {
            cluster.runRandomly();
            cluster.stabilise();

            cluster.addNodesAndStabilise(1);
            final Cluster.ClusterNode newNode = cluster.clusterNodes.get(cluster.clusterNodes.size() - 1);
            final PublishClusterStateStats newNodePublishStats = newNode.coordinator.stats().getPublishStats();
            // initial cluster state send when joining
            assertEquals(1L, newNodePublishStats.getFullClusterStateReceivedCount());
            // no reconfiguration
            assertEquals(0, newNodePublishStats.getCompatibleClusterStateDiffReceivedCount());
            assertEquals(0L, newNodePublishStats.getIncompatibleClusterStateDiffReceivedCount());
        }
    }

    @Override
    protected CoordinatorStrategy getCoordinatorStrategy() {
        return new AtomicRegisterCoordinatorStrategy();
    }

    class AtomicRegisterCoordinatorStrategy implements CoordinatorStrategy {
        private final AtomicLong currentTermRef = new AtomicLong();
        private final AtomicReference<Heartbeat> heartBeatRef = new AtomicReference<>();
        private final SharedStore sharedStore = new SharedStore();

        @Override
        public CoordinationServices getCoordinationServices(
            ThreadPool threadPool,
            Settings settings,
            ClusterSettings clusterSettings,
            CoordinationState.PersistedState persistedState,
            BooleanSupplier isDisruptedSupplier
        ) {
            final TimeValue heartbeatFrequency = HEARTBEAT_FREQUENCY.get(settings);
            final var atomicRegister = new AtomicRegister(currentTermRef, isDisruptedSupplier);
            final var atomicHeartbeat = new StoreHeartbeatService(
                new SharedHeartbeatStore(heartBeatRef, isDisruptedSupplier),
                threadPool,
                heartbeatFrequency,
                TimeValue.timeValueMillis(heartbeatFrequency.millis() * MAX_MISSED_HEARTBEATS.get(settings)),
                listener -> ActionListener.completeWith(listener, () -> OptionalLong.of(atomicRegister.readCurrentTerm()))
            );
            var reconfigurator = new SingleNodeReconfigurator(settings, clusterSettings);
            var electionStrategy = new AtomicRegisterElectionStrategy(atomicRegister);
            return new CoordinationServices() {
                @Override
                public ElectionStrategy getElectionStrategy() {
                    return electionStrategy;
                }

                @Override
                public Reconfigurator getReconfigurator() {
                    return reconfigurator;
                }

                @Override
                public LeaderHeartbeatService getLeaderHeartbeatService() {
                    return atomicHeartbeat;
                }

                @Override
                public PreVoteCollector.Factory getPreVoteCollectorFactory() {
                    return (
                        transportService,
                        startElection,
                        updateMaxTermSeen,
                        electionStrategy,
                        nodeHealthService,
                        leaderHeartbeatService) -> new AtomicRegisterPreVoteCollector(atomicHeartbeat, startElection);
                }
            };
        }

        @Override
        public CoordinationState.PersistedState createFreshPersistedState(
            DiscoveryNode localNode,
            BooleanSupplier disruptStorage,
            ThreadPool threadPool
        ) {
            return new AtomicRegisterPersistedState(localNode, sharedStore);
        }

        @Override
        public CoordinationState.PersistedState createPersistedStateFromExistingState(
            DiscoveryNode newLocalNode,
            CoordinationState.PersistedState oldState,
            Function<Metadata, Metadata> adaptGlobalMetadata,
            Function<Long, Long> adaptCurrentTerm,
            LongSupplier currentTimeInMillisSupplier,
            NamedWriteableRegistry namedWriteableRegistry,
            BooleanSupplier disruptStorage,
            ThreadPool threadPool
        ) {
            return new AtomicRegisterPersistedState(newLocalNode, sharedStore);
        }
    }

    static class AtomicRegisterElectionStrategy extends ElectionStrategy {
        private final AtomicRegister register;

        AtomicRegisterElectionStrategy(AtomicRegister register) {
            this.register = register;
        }

        @Override
        protected boolean satisfiesAdditionalQuorumConstraints(
            DiscoveryNode localNode,
            long localCurrentTerm,
            long localAcceptedTerm,
            long localAcceptedVersion,
            CoordinationMetadata.VotingConfiguration lastCommittedConfiguration,
            CoordinationMetadata.VotingConfiguration lastAcceptedConfiguration,
            CoordinationState.VoteCollection joinVotes
        ) {
            return true;
        }

        @Override
        public boolean isElectionQuorum(
            DiscoveryNode localNode,
            long localCurrentTerm,
            long localAcceptedTerm,
            long localAcceptedVersion,
            CoordinationMetadata.VotingConfiguration lastCommittedConfiguration,
            CoordinationMetadata.VotingConfiguration lastAcceptedConfiguration,
            CoordinationState.VoteCollection joinVotes
        ) {
            assert lastCommittedConfiguration.isEmpty() == false;
            assert lastAcceptedConfiguration.isEmpty() == false;

            // Safety is guaranteed by the blob store CAS which guaranteed that we only create one StartJoinRequest per term, so elect as
            // the master the current node as soon as it has voted for itself.
            return joinVotes.containsVoteFor(localNode);
        }

        @Override
        public boolean isPublishQuorum(
            CoordinationState.VoteCollection voteCollection,
            CoordinationMetadata.VotingConfiguration lastCommittedConfiguration,
            CoordinationMetadata.VotingConfiguration latestPublishedConfiguration
        ) {
            assert latestPublishedConfiguration.getNodeIds().size() == 1;

            return voteCollection.isQuorum(latestPublishedConfiguration);
        }

        @Override
        public void onNewElection(DiscoveryNode localNode, long proposedTerm, ActionListener<StartJoinRequest> listener) {
            ActionListener.completeWith(listener, () -> {
                final var currentTerm = register.readCurrentTerm();
                final var electionTerm = Math.max(proposedTerm, currentTerm + 1);
                final var witness = register.compareAndExchange(currentTerm, electionTerm);
                if (witness != currentTerm) {
                    throw new CoordinationStateRejectedException("could not claim " + electionTerm + ", current term is " + witness);
                }
                return new StartJoinRequest(localNode, electionTerm);
            });
        }

        @Override
        public boolean isInvalidReconfiguration(
            ClusterState clusterState,
            CoordinationMetadata.VotingConfiguration lastAcceptedConfiguration,
            CoordinationMetadata.VotingConfiguration lastCommittedConfiguration
        ) {
            // TODO: Move into a fixed dummy VotingConfiguration
            return false;
        }

        @Override
        public void beforeCommit(long term, long version, ActionListener<Void> listener) {
            // TODO: add a test to ensure that this gets called
            ActionListener.completeWith(listener, () -> {
                final var currentTerm = register.readCurrentTerm();
                if (currentTerm == term) {
                    return null;
                } else {
                    assert term < currentTerm : term + " vs " + currentTerm;
                    throw new CoordinationStateRejectedException(
                        Strings.format(
                            "could not commit cluster state version %d in term %d, current term is now %d",
                            version,
                            term,
                            currentTerm
                        )
                    );
                }
            });
        }
    }

    record PersistentClusterState(long term, long version, Metadata state) {}

    private static class SharedStore {
        private final Map<Long, PersistentClusterState> clusterStateByTerm = new HashMap<>();

        private void writeClusterState(ClusterState clusterState) {
            clusterStateByTerm.put(
                clusterState.term(),
                new PersistentClusterState(clusterState.term(), clusterState.version(), clusterState.metadata())
            );
        }

        void getClusterStateForTerm(long termGoal, ActionListener<PersistentClusterState> listener) {
            ActionListener.completeWith(listener, () -> {
                for (long term = termGoal; term > 0; term--) {
                    var persistedState = clusterStateByTerm.get(term);
                    if (persistedState != null) {
                        return persistedState;
                    }
                }
                return null;
            });
        }
    }

    private static class SharedHeartbeatStore implements HeartbeatStore {

        private final AtomicReference<Heartbeat> hearbeatRef;
        private final BooleanSupplier isDisruptedSupplier;

        SharedHeartbeatStore(AtomicReference<Heartbeat> hearbeatRef, BooleanSupplier isDisruptedSupplier) {
            this.hearbeatRef = hearbeatRef;
            this.isDisruptedSupplier = isDisruptedSupplier;
        }

        @Override
        public void writeHeartbeat(Heartbeat newHeartbeat, ActionListener<Void> listener) {
            if (isDisruptedSupplier.getAsBoolean()) {
                listener.onFailure(new IOException("simulating disrupted access to shared store"));
            }
            hearbeatRef.set(newHeartbeat);
            listener.onResponse(null);
        }

        @Override
        public void readLatestHeartbeat(ActionListener<Heartbeat> listener) {
            if (isDisruptedSupplier.getAsBoolean()) {
                listener.onFailure(new IOException("simulating disrupted access to shared store"));
            }
            listener.onResponse(hearbeatRef.get());
        }
    }

    private static class AtomicRegister {
        private final AtomicLong currentTermRef;
        private final BooleanSupplier isDisruptedSupplier;

        AtomicRegister(AtomicLong currentTermRef, BooleanSupplier isDisruptedSupplier) {
            this.currentTermRef = currentTermRef;
            this.isDisruptedSupplier = isDisruptedSupplier;
        }

        long readCurrentTerm() throws IOException {
            if (isDisruptedSupplier.getAsBoolean()) {
                throw new IOException("simulating disrupted access to shared store");
            }
            return currentTermRef.get();
        }

        long compareAndExchange(long expected, long updated) throws IOException {
            if (isDisruptedSupplier.getAsBoolean()) {
                throw new IOException("simulating disrupted access to shared store");
            }
            return currentTermRef.compareAndExchange(expected, updated);
        }
    }

    class AtomicRegisterPersistedState implements CoordinationState.PersistedState {
        private final DiscoveryNode localNode;
        private final SharedStore sharedStore;
        private long currentTerm;
        private ClusterState latestAcceptedState;

        AtomicRegisterPersistedState(DiscoveryNode localNode, SharedStore sharedStore) {
            this.localNode = localNode;
            this.sharedStore = sharedStore;
            this.latestAcceptedState = ClusterStateUpdaters.addStateNotRecoveredBlock(
                clusterState(
                    0L,
                    0L,
                    localNode,
                    CoordinationMetadata.VotingConfiguration.of(localNode),
                    CoordinationMetadata.VotingConfiguration.of(localNode),
                    0L
                )
            );
        }

        @Override
        public long getCurrentTerm() {
            return currentTerm;
        }

        @Override
        public ClusterState getLastAcceptedState() {
            return latestAcceptedState;
        }

        @Override
        public void setCurrentTerm(long currentTerm) {
            this.currentTerm = currentTerm;
        }

        @Override
        public void setLastAcceptedState(ClusterState clusterState) {
            if (clusterState.nodes().isLocalNodeElectedMaster()) {
                sharedStore.writeClusterState(clusterState);
            }
            latestAcceptedState = clusterState;
        }

        @Override
        public void close() {
            assertTrue(openPersistedStates.remove(this));
        }

        @Override
        public void getLatestStoredState(long term, ActionListener<ClusterState> listener) {
            sharedStore.getClusterStateForTerm(term - 1, listener.map(latestClusterState -> {
                if (latestClusterState == null) {
                    return null;
                }

                if (isLatestAcceptedStateStale(latestClusterState) == false) {
                    return null;
                }

                if (latestClusterState.term() > currentTerm) {
                    return null;
                }

                return ClusterStateUpdaters.recoverClusterBlocks(
                    ClusterStateUpdaters.addStateNotRecoveredBlock(
                        ClusterState.builder(ClusterName.DEFAULT)
                            .metadata(
                                Metadata.builder(latestClusterState.state())
                                    .coordinationMetadata(
                                        new CoordinationMetadata(
                                            latestClusterState.term(),
                                            // Keep the previous configuration so the assertions don't complain about a different committed
                                            // configuration, we'll change it right away
                                            latestAcceptedState.getLastCommittedConfiguration(),
                                            CoordinationMetadata.VotingConfiguration.of(localNode),
                                            Set.of()
                                        )
                                    )
                            )
                            .version(latestClusterState.version())
                            .nodes(DiscoveryNodes.builder(latestAcceptedState.nodes()).masterNodeId(null))
                            .build()
                    )
                );
            }));
        }

        boolean isLatestAcceptedStateStale(PersistentClusterState latestClusterState) {
            return latestClusterState.state().clusterUUID().equals(latestAcceptedState.metadata().clusterUUID()) == false
                || latestClusterState.term() > latestAcceptedState.term()
                || (latestClusterState.term() == latestAcceptedState.term()
                    && latestClusterState.version() > latestAcceptedState.version());
        }
    }
}<|MERGE_RESOLUTION|>--- conflicted
+++ resolved
@@ -59,19 +59,10 @@
     }
 
     @Override
-    @AwaitsFix(bugUrl = "ES-5645")
-<<<<<<< HEAD
-=======
-    public void testUnhealthyLeaderIsReplaced() {
-        // In this test the leader still has access to the register, therefore it is still considered as a leader.
-    }
-
-    @Override
     @TestLogging(
         reason = "testing ClusterFormationFailureHelper logging",
         value = "org.elasticsearch.cluster.coordination.ClusterFormationFailureHelper:WARN"
     )
->>>>>>> 094fd691
     public void testLogsWarningPeriodicallyIfClusterNotFormed() {
         testLogsWarningPeriodicallyIfClusterNotFormed(
             "master not discovered or elected yet, an election requires a node with id [",
