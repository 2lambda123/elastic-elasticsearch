/*
 * Copyright Elasticsearch B.V. and/or licensed to Elasticsearch B.V. under one
 * or more contributor license agreements. Licensed under the Elastic License
 * 2.0 and the Server Side Public License, v 1; you may not use this file except
 * in compliance with, at your election, the Elastic License 2.0 or the Server
 * Side Public License, v 1.
 */

package org.elasticsearch.cluster.coordination;

import org.elasticsearch.action.ActionListener;
import org.elasticsearch.cluster.ClusterName;
import org.elasticsearch.cluster.ClusterState;
import org.elasticsearch.cluster.metadata.Metadata;
import org.elasticsearch.cluster.node.DiscoveryNode;
import org.elasticsearch.cluster.node.DiscoveryNodes;
import org.elasticsearch.common.Strings;
import org.elasticsearch.common.io.stream.NamedWriteableRegistry;
import org.elasticsearch.common.settings.ClusterSettings;
import org.elasticsearch.common.settings.Setting;
import org.elasticsearch.common.settings.Settings;
import org.elasticsearch.core.Releasable;
import org.elasticsearch.core.TimeValue;
import org.elasticsearch.gateway.ClusterStateUpdaters;
import org.elasticsearch.test.junit.annotations.TestLogging;
import org.elasticsearch.threadpool.Scheduler;
import org.elasticsearch.threadpool.ThreadPool;

import java.util.HashMap;
import java.util.Map;
import java.util.Optional;
import java.util.Set;
import java.util.function.BooleanSupplier;
import java.util.function.Function;
import java.util.function.LongSupplier;

import static org.elasticsearch.cluster.coordination.CoordinationStateTests.clusterState;

@TestLogging(reason = "these tests do a lot of log-worthy things but we usually don't care", value = "org.elasticsearch:FATAL")
public class AtomicRegisterCoordinatorTests extends CoordinatorTests {
    @Override
    @AwaitsFix(bugUrl = "ES-5644")
    public void testExpandsConfigurationWhenGrowingFromThreeToFiveNodesAndShrinksBackToThreeOnFailure() {
        // Voting configuration test
    }

    @Override
    @AwaitsFix(bugUrl = "ES-5644")
    public void testDoesNotShrinkConfigurationBelowThreeNodes() {
        // Voting configuration test
    }

    @Override
    @AwaitsFix(bugUrl = "ES-5644")
    public void testCanShrinkFromFiveNodesToThree() {
        // Voting configuration test
    }

    @Override
    @AwaitsFix(bugUrl = "ES-5644")
    public void testDoesNotShrinkConfigurationBelowFiveNodesIfAutoShrinkDisabled() {
        // Voting configuration test
    }

    @Override
    @AwaitsFix(bugUrl = "ES-5644")
    public void testExpandsConfigurationWhenGrowingFromOneNodeToThreeButDoesNotShrink() {
        // Voting configuration test
    }

    @Override
    @AwaitsFix(bugUrl = "ES-5644")
    public void testSingleNodeDiscoveryWithoutQuorum() {
        // Voting configuration test
    }

    @Override
    @AwaitsFix(bugUrl = "ES-5644")
    public void testReconfiguresToExcludeMasterIneligibleNodesInVotingConfig() {
        // Configuration test
    }

    @Override
    @AwaitsFix(bugUrl = "ES-5644")
    public void testUnhealthyNodesGetsRemoved() {
        // This test checks that the voting configuration shrinks after a node is removed from the cluster
    }

    @Override
    @AwaitsFix(bugUrl = "ES-5645")
    public void testLeaderDisconnectionWithDisconnectEventDetectedQuickly() {
        // In this test the leader still has access to the register, therefore it is still considered as a leader.
    }

    @Override
    @AwaitsFix(bugUrl = "ES-5645")
    public void testLeaderDisconnectionWithoutDisconnectEventDetectedQuickly() {
        // In this test the leader still has access to the register, therefore it is still considered as a leader.
    }

    @Override
    @AwaitsFix(bugUrl = "ES-5645")
    public void testMasterStatsOnFailedUpdate() {
        // In this test the leader still has access to the register, therefore it is still considered as a leader, and it can perform
        // updates.
    }

    @Override
    @AwaitsFix(bugUrl = "ES-5645")
    public void testUnhealthyLeaderIsReplaced() {
        // In this test the leader still has access to the register, therefore it is still considered as a leader.
    }

    @Override
    @AwaitsFix(bugUrl = "ES-5645")
    public void testUnresponsiveLeaderDetectedEventually() {
        // In this test the leader still has access to the register, therefore it is still considered as a leader.
    }

    @Override
    @AwaitsFix(bugUrl = "ES-5645")
    public void testLogsWarningPeriodicallyIfClusterNotFormed() {
        // All nodes have access to the register, therefore it's possible to form a single-node cluster
    }

    @Override
    @AwaitsFix(bugUrl = "ES-5645")
    public void testAckListenerReceivesNacksIfLeaderStandsDown() {
        // The leader still has access to the register, therefore it acknowledges the state update
    }

    @Override
    @AwaitsFix(bugUrl = "ES-5645")
    public void testAckListenerReceivesNacksIfPublicationTimesOut() {
        // The leader still has access to the register, therefore it acknowledges the state update
    }

    @Override
    @AwaitsFix(bugUrl = "ES-5645")
    public void testAppliesNoMasterBlockWritesByDefault() {
        // If the disconnected node is the leader it will continue to have connectivity
        // into the register and therefore the no master block won't be applied
    }

    @Override
    @AwaitsFix(bugUrl = "ES-5645")
    public void testAppliesNoMasterBlockWritesIfConfigured() {
        // If the disconnected node is the leader it will continue to have connectivity
        // into the register and therefore the no master block won't be applied
    }

    @Override
    @AwaitsFix(bugUrl = "ES-5645")
    public void testAppliesNoMasterBlockAllIfConfigured() {
        // If the disconnected node is the leader it will continue to have connectivity
        // into the register and therefore the no master block won't be applied
    }

    @Override
    @AwaitsFix(bugUrl = "ES-5645")
    public void testAppliesNoMasterBlockMetadataWritesIfConfigured() {
        // If the disconnected node is the leader it will continue to have connectivity
        // into the register and therefore the no master block won't be applied
    }

    @Override
    @AwaitsFix(bugUrl = "ES-5645")
    public void testClusterCannotFormWithFailingJoinValidation() {
        // A single node can form a cluster in this case
    }

    @Override
    @AwaitsFix(bugUrl = "ES-5645")
    public void testReportsConnectBackProblemsDuringJoining() {
        // If the partitioned node is the leader, it still has access
        // to the store, therefore the test fail
    }

    @Override
    @AwaitsFix(bugUrl = "ES-5645")
    public void testCannotJoinClusterWithDifferentUUID() {
        // The cluster2 leader is considered dead since we only run the nodes in cluster 1
        // therefore the node coming from cluster 2 ends up taking over the old master in cluster 2
        // TODO: add more checks to avoid forming a mixed cluster between register based and traditional clusters
    }

    @Override
    @AwaitsFix(bugUrl = "ES-5645")
    public void testClusterUUIDLogging() {
        // Stateless masters do not lock in to a cluster UUID in a way that persists across restarts so this test doesn't make sense here
    }

    @Override
    @AwaitsFix(bugUrl = "ES-5645")
    public void testCannotSetInitialConfigurationWithoutLocalNode() {
        // Stateless masters automatically bootstrap themselves so this test doesn't make sense here
    }

    @Override
    @AwaitsFix(bugUrl = "ES-5645")
    public void testCannotSetInitialConfigurationWithoutQuorum() {
        // Stateless masters automatically bootstrap themselves so this test doesn't make sense here
    }

    @Override
    @AwaitsFix(bugUrl = "ES-5645")
    public void testSettingInitialConfigurationTriggersElection() {
        // Stateless masters automatically bootstrap themselves so this test doesn't make sense here
    }

    @Override
    public void testJoiningNodeReceivesFullState() {
        try (Cluster cluster = new Cluster(randomIntBetween(1, 5))) {
            cluster.runRandomly();
            cluster.stabilise();

            cluster.addNodesAndStabilise(1);
            final Cluster.ClusterNode newNode = cluster.clusterNodes.get(cluster.clusterNodes.size() - 1);
            final PublishClusterStateStats newNodePublishStats = newNode.coordinator.stats().getPublishStats();
            // initial cluster state send when joining
            assertEquals(1L, newNodePublishStats.getFullClusterStateReceivedCount());
            // no reconfiguration
            assertEquals(0, newNodePublishStats.getCompatibleClusterStateDiffReceivedCount());
            assertEquals(0L, newNodePublishStats.getIncompatibleClusterStateDiffReceivedCount());
        }
    }

    @Override
    protected CoordinatorStrategy getCoordinatorStrategy() {
        var atomicRegister = new AtomicRegister();
        var sharedStore = new SharedStore(atomicRegister);
        return new AtomicRegisterCoordinatorStrategy(atomicRegister, sharedStore);
    }

    record HeartBeat(DiscoveryNode leader, long term, long absoluteTimeInMillis) {
        long timeSinceLastHeartbeatInMillis(long nowInMillis) {
            return nowInMillis - absoluteTimeInMillis;
        }
    }

    static class StoreHeartbeatService implements LeaderHeartbeatService {
        private final SharedStore sharedStore;
        private final ThreadPool threadPool;
        private final TimeValue heartbeatFrequency;
        private final TimeValue maxTimeSinceLastHeartbeat;
        private final AtomicRegister register;

        private DiscoveryNode currentLeader;
        private long currentTerm;
        private Scheduler.Cancellable heartbeatTask;

        StoreHeartbeatService(
            SharedStore sharedStore,
            ThreadPool threadPool,
            TimeValue heartbeatFrequency,
            TimeValue maxTimeSinceLastHeartbeat,
            AtomicRegister register
        ) {
            this.sharedStore = sharedStore;
            this.threadPool = threadPool;
            this.heartbeatFrequency = heartbeatFrequency;
            this.maxTimeSinceLastHeartbeat = maxTimeSinceLastHeartbeat;
            this.register = register;
        }

        @Override
        public void start(DiscoveryNode currentLeader, long term) {
            this.currentLeader = currentLeader;
            this.currentTerm = term;

            sendHeartBeatToStore();
            this.heartbeatTask = threadPool.scheduleWithFixedDelay(
                this::sendHeartBeatToStore,
                heartbeatFrequency,
                ThreadPool.Names.GENERIC
            );
        }

        private void sendHeartBeatToStore() {
            if (register.readCurrentTerm() == currentTerm) {
                sharedStore.writeHeartBeat(new HeartBeat(currentLeader, currentTerm, threadPool.absoluteTimeInMillis()));
            }
            // TODO: become candidate if the currentTerm read from the register is greater than the local term
        }

        @Override
        public void stop() {
            this.currentLeader = null;
            this.currentTerm = 0;
            var heartBeatTask = this.heartbeatTask;
            if (heartBeatTask != null) {
                heartBeatTask.cancel();
            }
        }

        private Optional<DiscoveryNode> isLeaderAlive() {
            var latestHeartBeat = sharedStore.getLatestHeartbeat();
            if (latestHeartBeat == null) {
                return Optional.empty();
            }

            if (maxTimeSinceLastHeartbeat.millis() > latestHeartBeat.timeSinceLastHeartbeatInMillis(threadPool.absoluteTimeInMillis())) {
                return Optional.of(latestHeartBeat.leader());
            } else {
                return Optional.empty();
            }
        }
    }

    class AtomicRegisterCoordinatorStrategy implements CoordinatorStrategy {
        static final Setting<TimeValue> HEARTBEAT_FREQUENCY = Setting.timeSetting(
            "heartbeat_frequency",
            TimeValue.timeValueSeconds(15),
            Setting.Property.NodeScope
        );
        static final Setting<Integer> MAX_MISSED_HEARTBEATS = Setting.intSetting("max_missed_heartbeats", 2, 1, Setting.Property.NodeScope);

        private final AtomicRegister atomicRegister;
        private final SharedStore sharedStore;

        AtomicRegisterCoordinatorStrategy(AtomicRegister atomicRegister, SharedStore sharedStore) {
            this.atomicRegister = atomicRegister;
            this.sharedStore = sharedStore;
        }

        @Override
        public CoordinationServices getCoordinationServices(
            ThreadPool threadPool,
            Settings settings,
            ClusterSettings clusterSettings,
            CoordinationState.PersistedState persistedState
        ) {
            final TimeValue heartbeatFrequency = HEARTBEAT_FREQUENCY.get(settings);
            var atomicHeartBeat = new StoreHeartbeatService(
                sharedStore,
                threadPool,
                heartbeatFrequency,
                TimeValue.timeValueMillis(heartbeatFrequency.millis() * MAX_MISSED_HEARTBEATS.get(settings)),
                atomicRegister
            );
            var reconfigurator = new SingleNodeReconfigurator(settings, clusterSettings);
            var quorumStrategy = new AtomicRegisterElectionStrategy(atomicRegister);
            return new CoordinationServices() {
                @Override
                public ElectionStrategy getQuorumStrategy() {
                    return quorumStrategy;
                }

                @Override
                public Reconfigurator getReconfigurator() {
                    return reconfigurator;
                }

                @Override
                public LeaderHeartbeatService getLeaderHeartbeatService() {
                    return atomicHeartBeat;
                }

                @Override
                public PreVoteCollector.Factory getPreVoteCollectorFactory() {
                    return (
                        transportService,
                        startElection,
                        updateMaxTermSeen,
                        electionStrategy,
                        nodeHealthService) -> new AtomicRegisterPreVoteCollector(atomicHeartBeat, startElection);
                }
            };
        }

        @Override
        public CoordinationState.PersistedState createFreshPersistedState(DiscoveryNode localNode, BooleanSupplier disruptStorage) {
            return new AtomicRegisterPersistedState(localNode, sharedStore);
        }

        @Override
        public CoordinationState.PersistedState createPersistedStateFromExistingState(
            DiscoveryNode newLocalNode,
            CoordinationState.PersistedState oldState,
            Function<Metadata, Metadata> adaptGlobalMetadata,
            Function<Long, Long> adaptCurrentTerm,
            LongSupplier currentTimeInMillisSupplier,
            NamedWriteableRegistry namedWriteableRegistry,
            BooleanSupplier disruptStorage
        ) {
            return new AtomicRegisterPersistedState(newLocalNode, sharedStore);
        }

        @Override
        public CoordinationMetadata.VotingConfiguration getInitialConfigurationForNode(
            DiscoveryNode localNode,
            CoordinationMetadata.VotingConfiguration initialConfiguration
        ) {
            return new CoordinationMetadata.VotingConfiguration(Set.of(localNode.getId()));
        }
    }

    static class SingleNodeReconfigurator extends Reconfigurator {
        SingleNodeReconfigurator(Settings settings, ClusterSettings clusterSettings) {
            super(settings, clusterSettings);
        }

        @Override
        public CoordinationMetadata.VotingConfiguration reconfigure(
            Set<DiscoveryNode> liveNodes,
            Set<String> retiredNodeIds,
            DiscoveryNode currentMaster,
            CoordinationMetadata.VotingConfiguration currentConfig
        ) {
            return currentConfig;
        }

        @Override
        public ClusterState maybeReconfigureAfterNewMasterIsElected(ClusterState clusterState) {
            return ClusterState.builder(clusterState)
                .metadata(
                    Metadata.builder(clusterState.metadata())
                        .coordinationMetadata(
                            CoordinationMetadata.builder(clusterState.coordinationMetadata())
                                .lastAcceptedConfiguration(
                                    new CoordinationMetadata.VotingConfiguration(Set.of(clusterState.nodes().getMasterNodeId()))
                                )
                                .build()
                        )
                        .build()
                )
                .build();
        }
    }

    static class AtomicRegisterElectionStrategy extends ElectionStrategy {
        private final AtomicRegister register;
        private long lastWonTerm = -1;

        AtomicRegisterElectionStrategy(AtomicRegister register) {
            this.register = register;
        }

        @Override
        protected boolean satisfiesAdditionalQuorumConstraints(
            DiscoveryNode localNode,
            long localCurrentTerm,
            long localAcceptedTerm,
            long localAcceptedVersion,
            CoordinationMetadata.VotingConfiguration lastCommittedConfiguration,
            CoordinationMetadata.VotingConfiguration lastAcceptedConfiguration,
            CoordinationState.VoteCollection joinVotes
        ) {
            return true;
        }

        @Override
        public boolean isElectionQuorum(
            DiscoveryNode localNode,
            long localCurrentTerm,
            long localAcceptedTerm,
            long localAcceptedVersion,
            CoordinationMetadata.VotingConfiguration lastCommittedConfiguration,
            CoordinationMetadata.VotingConfiguration lastAcceptedConfiguration,
            CoordinationState.VoteCollection joinVotes
        ) {
            assert lastCommittedConfiguration.isEmpty() == false;
            assert lastAcceptedConfiguration.isEmpty() == false;

            if (lastWonTerm == localCurrentTerm) {
                return joinVotes.containsVoteFor(localNode);
            }

            // Safety is guaranteed by the blob store CAS, elect the current node immediately as master and let the blob store decide
            // whether this node should be the master.

            // If there's a leader that's not the local node then wait, otherwise win the election immediately
            // (use the leader node id instead of equals to take into account restarts)
<<<<<<< HEAD
            return getLeaderForTermIfAlive.apply(localCurrentTerm).map(leader -> leader.getId().equals(localNode.getId())).orElse(true)
=======
>>>>>>> 031e8f4b
                && joinVotes.containsVoteFor(localNode);
        }

        @Override
        public boolean isPublishQuorum(
            CoordinationState.VoteCollection voteCollection,
            CoordinationMetadata.VotingConfiguration lastCommittedConfiguration,
            CoordinationMetadata.VotingConfiguration latestPublishedConfiguration
        ) {
            assert latestPublishedConfiguration.getNodeIds().size() == 1;

            return voteCollection.isQuorum(latestPublishedConfiguration);
        }

        @Override
        public void onNewElection(DiscoveryNode localNode, long proposedTerm, ActionListener<StartJoinRequest> listener) {
            ActionListener.completeWith(listener, () -> {
                final var currentTerm = register.readCurrentTerm();
                final var electionTerm = Math.max(proposedTerm, currentTerm + 1);
                final var witness = register.compareAndExchange(currentTerm, electionTerm);
                if (witness != currentTerm) {
                    throw new CoordinationStateRejectedException("could not claim " + electionTerm + ", current term is " + witness);
                }
                lastWonTerm = electionTerm;
                return new StartJoinRequest(localNode, electionTerm);
            });
        }

        @Override
        public boolean isInvalidReconfiguration(
            ClusterState clusterState,
            CoordinationMetadata.VotingConfiguration lastAcceptedConfiguration,
            CoordinationMetadata.VotingConfiguration lastCommittedConfiguration
        ) {
            // TODO: Move into a fixed dummy VotingConfiguration
            return false;
        }

        @Override
        public void beforeCommit(long term, long version, ActionListener<Void> listener) {
            // TODO: add a test to ensure that this gets called
            final var currentTerm = register.readCurrentTerm();
            if (currentTerm > term) {
                listener.onFailure(
                    new CoordinationStateRejectedException(
                        Strings.format(
                            "could not commit cluster state version %d in term %d, current term is now %d",
                            version,
                            term,
                            currentTerm
                        )
                    )
                );
            } else {
                assert currentTerm == term : currentTerm + " vs " + term;
                listener.onResponse(null);
            }
        }
    }

    record PersistentClusterState(long term, long version, Metadata state) {}

    static class SharedStore {
        private final Map<Long, PersistentClusterState> clusterStateByTerm = new HashMap<>();
        private HeartBeat heartBeat;
        private final AtomicRegister register;

        SharedStore(AtomicRegister register) {
            this.register = register;
        }

        private void writeClusterState(ClusterState clusterState) {
            clusterStateByTerm.put(
                clusterState.term(),
                new PersistentClusterState(clusterState.term(), clusterState.version(), clusterState.metadata())
            );
        }

        PersistentClusterState getClusterStateForTerm(long termGoal) {
            for (long term = termGoal; term > 0; term--) {
                var persistedState = clusterStateByTerm.get(term);
                if (persistedState != null) {
                    return persistedState;
                }
            }
            return null;
        }

        private void writeHeartBeat(HeartBeat newHeartBeat) {
            this.heartBeat = newHeartBeat;
        }

        private HeartBeat getLatestHeartbeat() {
            return heartBeat;
        }
    }

    private static class AtomicRegister {
        private long currentTerm;

        long readCurrentTerm() {
            return currentTerm;
        }

        long compareAndExchange(long expected, long updated) {
            final var witness = currentTerm;
            if (currentTerm == expected) {
                currentTerm = updated;
            }
            return witness;
        }
    }

    static class AtomicRegisterPreVoteCollector extends PreVoteCollector {
        private final StoreHeartbeatService heartbeatService;
        private final Runnable startElection;

        AtomicRegisterPreVoteCollector(StoreHeartbeatService heartbeatService, Runnable startElection) {
            this.heartbeatService = heartbeatService;
            this.startElection = startElection;
        }

        @Override
        public Releasable start(ClusterState clusterState, Iterable<DiscoveryNode> broadcastNodes) {
            var currentLeader = heartbeatService.isLeaderAlive();
            if (currentLeader.isEmpty()) {
                startElection.run();
            }

            return () -> {};
        }
    }

    class AtomicRegisterPersistedState implements CoordinationState.PersistedState {
        private final DiscoveryNode localNode;
        private final SharedStore sharedStore;
        private long currentTerm;
        private ClusterState latestAcceptedState;

        AtomicRegisterPersistedState(DiscoveryNode localNode, SharedStore sharedStore) {
            this.localNode = localNode;
            this.sharedStore = sharedStore;
            this.latestAcceptedState = ClusterStateUpdaters.addStateNotRecoveredBlock(
                clusterState(
                    0L,
                    0L,
                    localNode,
                    CoordinationMetadata.VotingConfiguration.of(localNode),
                    CoordinationMetadata.VotingConfiguration.of(localNode),
                    0L
                )
            );
        }

        @Override
        public long getCurrentTerm() {
            return currentTerm;
        }

        @Override
        public ClusterState getLastAcceptedState() {
            return latestAcceptedState;
        }

        @Override
        public void setCurrentTerm(long currentTerm) {
            this.currentTerm = currentTerm;
        }

        @Override
        public void setLastAcceptedState(ClusterState clusterState) {
            if (clusterState.nodes().isLocalNodeElectedMaster()) {
                sharedStore.writeClusterState(clusterState);
            }
            latestAcceptedState = clusterState;
        }

        @Override
        public void close() {
            assertTrue(openPersistedStates.remove(this));
        }

        @Override
        public void getLatestStoredState(long term, ActionListener<ClusterState> listener) {
            ActionListener.completeWith(listener, () -> {
                var latestClusterState = sharedStore.getClusterStateForTerm(term - 1);
                if (latestClusterState == null) {
                    return null;
                }

                if (isLatestAcceptedStateStale(latestClusterState) == false) {
                    return null;
                }

                if (latestClusterState.term() > currentTerm) {
                    return null;
                }

                return ClusterStateUpdaters.recoverClusterBlocks(
                    ClusterStateUpdaters.addStateNotRecoveredBlock(
                        ClusterState.builder(ClusterName.DEFAULT)
                            .metadata(
                                Metadata.builder(latestClusterState.state())
                                    .coordinationMetadata(
                                        new CoordinationMetadata(
                                            latestClusterState.term(),
                                            // Keep the previous configuration so the assertions don't complain about a different committed
                                            // configuration, we'll change it right away
                                            latestAcceptedState.getLastCommittedConfiguration(),
                                            CoordinationMetadata.VotingConfiguration.of(localNode),
                                            Set.of()
                                        )
                                    )
                            )
                            .version(latestClusterState.version())
                            .nodes(DiscoveryNodes.builder(latestAcceptedState.nodes()).masterNodeId(null))
                            .build()
                    )
                );
            });
        }

        boolean isLatestAcceptedStateStale(PersistentClusterState latestClusterState) {
            return latestClusterState.state().clusterUUID().equals(latestAcceptedState.metadata().clusterUUID()) == false
                || latestClusterState.term() > latestAcceptedState.term()
                || (latestClusterState.term() == latestAcceptedState.term()
                    && latestClusterState.version() > latestAcceptedState.version());
        }
    }
}<|MERGE_RESOLUTION|>--- conflicted
+++ resolved
@@ -462,20 +462,9 @@
             assert lastCommittedConfiguration.isEmpty() == false;
             assert lastAcceptedConfiguration.isEmpty() == false;
 
-            if (lastWonTerm == localCurrentTerm) {
-                return joinVotes.containsVoteFor(localNode);
-            }
-
-            // Safety is guaranteed by the blob store CAS, elect the current node immediately as master and let the blob store decide
-            // whether this node should be the master.
-
-            // If there's a leader that's not the local node then wait, otherwise win the election immediately
-            // (use the leader node id instead of equals to take into account restarts)
-<<<<<<< HEAD
-            return getLeaderForTermIfAlive.apply(localCurrentTerm).map(leader -> leader.getId().equals(localNode.getId())).orElse(true)
-=======
->>>>>>> 031e8f4b
-                && joinVotes.containsVoteFor(localNode);
+            // Safety is guaranteed by the blob store CAS which guaranteed that we only create one StartJoinRequest per term, so elect as
+            // the master the current node as soon as it has voted for itself.
+            return joinVotes.containsVoteFor(localNode);
         }
 
         @Override
