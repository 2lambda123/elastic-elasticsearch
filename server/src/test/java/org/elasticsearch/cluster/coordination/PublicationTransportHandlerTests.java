/*
 * Copyright Elasticsearch B.V. and/or licensed to Elasticsearch B.V. under one
 * or more contributor license agreements. Licensed under the Elastic License
 * 2.0 and the Server Side Public License, v 1; you may not use this file except
 * in compliance with, at your election, the Elastic License 2.0 or the Server
 * Side Public License, v 1.
 */
package org.elasticsearch.cluster.coordination;

import org.elasticsearch.ElasticsearchException;
import org.elasticsearch.ExceptionsHelper;
import org.elasticsearch.Version;
import org.elasticsearch.action.ActionListener;
import org.elasticsearch.cluster.ClusterState;
import org.elasticsearch.cluster.ClusterStatePublicationEvent;
import org.elasticsearch.cluster.Diff;
import org.elasticsearch.cluster.IncompatibleClusterStateVersionException;
import org.elasticsearch.cluster.coordination.CoordinationMetadata.VotingConfiguration;
import org.elasticsearch.cluster.node.DiscoveryNode;
import org.elasticsearch.cluster.node.DiscoveryNodeRole;
import org.elasticsearch.cluster.node.DiscoveryNodes;
import org.elasticsearch.cluster.service.BatchSummary;
import org.elasticsearch.common.UUIDs;
import org.elasticsearch.common.compress.Compressor;
import org.elasticsearch.common.compress.CompressorFactory;
import org.elasticsearch.common.io.stream.InputStreamStreamInput;
import org.elasticsearch.common.io.stream.RecyclerBytesStreamOutput;
import org.elasticsearch.common.io.stream.StreamInput;
import org.elasticsearch.common.io.stream.StreamOutput;
import org.elasticsearch.common.settings.ClusterSettings;
import org.elasticsearch.common.settings.Settings;
import org.elasticsearch.common.util.MockPageCacheRecycler;
import org.elasticsearch.core.IOUtils;
import org.elasticsearch.core.Nullable;
import org.elasticsearch.tasks.Task;
import org.elasticsearch.tasks.TaskId;
import org.elasticsearch.test.ESTestCase;
import org.elasticsearch.test.VersionUtils;
import org.elasticsearch.test.transport.MockTransport;
import org.elasticsearch.threadpool.TestThreadPool;
import org.elasticsearch.threadpool.ThreadPool;
import org.elasticsearch.transport.BytesRefRecycler;
import org.elasticsearch.transport.BytesTransportRequest;
import org.elasticsearch.transport.RemoteTransportException;
import org.elasticsearch.transport.TransportRequest;
import org.elasticsearch.transport.TransportService;

import java.io.IOException;
import java.util.ArrayList;
import java.util.Collections;
import java.util.List;
import java.util.Optional;
import java.util.Set;
import java.util.concurrent.CountDownLatch;
import java.util.concurrent.TimeUnit;

import static java.util.Collections.emptyMap;
import static org.elasticsearch.cluster.service.MasterService.STATE_UPDATE_ACTION_NAME;
import static org.hamcrest.Matchers.containsString;
import static org.hamcrest.Matchers.equalTo;
import static org.hamcrest.Matchers.instanceOf;
import static org.mockito.Mockito.mock;
import static org.mockito.Mockito.when;

public class PublicationTransportHandlerTests extends ESTestCase {

    public void testDiffSerializationFailure() {
        final DiscoveryNode localNode = new DiscoveryNode("localNode", buildNewFakeTransportAddress(), Version.CURRENT);

        final TransportService transportService = mock(TransportService.class);
        final BytesRefRecycler recycler = new BytesRefRecycler(new MockPageCacheRecycler(Settings.EMPTY));
        when(transportService.newNetworkBytesStream()).then(invocation -> new RecyclerBytesStreamOutput(recycler));

        final PublicationTransportHandler handler = new PublicationTransportHandler(transportService, writableRegistry(), pu -> null);

        final DiscoveryNode otherNode = new DiscoveryNode("otherNode", buildNewFakeTransportAddress(), Version.CURRENT);
        final ClusterState clusterState = CoordinationStateTests.clusterState(
            2L,
            1L,
            DiscoveryNodes.builder().add(localNode).add(otherNode).localNodeId(localNode.getId()).build(),
            VotingConfiguration.EMPTY_CONFIG,
            VotingConfiguration.EMPTY_CONFIG,
            0L
        );

        final ClusterState unserializableClusterState = new ClusterState(clusterState.version(), clusterState.stateUUID(), clusterState) {
            @Override
            public Diff<ClusterState> diff(ClusterState previousState) {
                return new Diff<ClusterState>() {
                    @Override
                    public ClusterState apply(ClusterState part) {
                        fail("this diff shouldn't be applied");
                        return part;
                    }

                    @Override
                    public void writeTo(StreamOutput out) throws IOException {
                        out.writeString("allocate something to detect leaks");
                        throw new IOException("Simulated failure of diff serialization");
                    }
                };
            }
        };

        final ElasticsearchException e = expectThrows(
            ElasticsearchException.class,
            () -> handler.newPublicationContext(
<<<<<<< HEAD
                new ClusterStatePublicationEvent(
                    "test",
                    clusterState,
                    unserializableClusterState,
                    new Task(randomNonNegativeLong(), "test", STATE_UPDATE_ACTION_NAME, "", TaskId.EMPTY_TASK_ID, emptyMap()),
                    0L,
                    0L
                )
=======
                new ClusterStatePublicationEvent(new BatchSummary("test"), clusterState, unserializableClusterState, 0L, 0L)
>>>>>>> e30a0698
            )
        );
        assertNotNull(e.getCause());
        assertThat(e.getCause(), instanceOf(IOException.class));
        assertThat(e.getCause().getMessage(), containsString("Simulated failure of diff serialization"));
    }

    private static boolean isDiff(BytesTransportRequest request, DiscoveryNode node) {
        try {
            StreamInput in = null;
            try {
                in = request.bytes().streamInput();
                final Compressor compressor = CompressorFactory.compressor(request.bytes());
                if (compressor != null) {
                    in = new InputStreamStreamInput(compressor.threadLocalInputStream(in));
                }
                in.setVersion(node.getVersion());
                return in.readBoolean() == false;
            } finally {
                IOUtils.close(in);
            }
        } catch (IOException e) {
            throw new AssertionError("unexpected", e);
        }
    }

    public void testSerializationFailuresDoNotLeak() throws InterruptedException {
        final ThreadPool threadPool = new TestThreadPool("test");
        try {
            threadPool.getThreadContext().markAsSystemContext();

            final boolean simulateFailures = randomBoolean();
            final DiscoveryNode localNode = new DiscoveryNode(
                "localNode",
                buildNewFakeTransportAddress(),
                Collections.emptyMap(),
                Set.of(DiscoveryNodeRole.MASTER_ROLE),
                Version.CURRENT
            );
            final BytesRefRecycler recycler = new BytesRefRecycler(new MockPageCacheRecycler(Settings.EMPTY));
            final MockTransport mockTransport = new MockTransport() {

                @Nullable
                private Exception simulateException(String action, BytesTransportRequest request, DiscoveryNode node) {
                    if (action.equals(PublicationTransportHandler.PUBLISH_STATE_ACTION_NAME) && rarely()) {
                        if (isDiff(request, node) && randomBoolean()) {
                            return new IncompatibleClusterStateVersionException(
                                randomNonNegativeLong(),
                                UUIDs.randomBase64UUID(random()),
                                randomNonNegativeLong(),
                                UUIDs.randomBase64UUID(random())
                            );
                        }

                        if (simulateFailures && randomBoolean()) {
                            return new IOException("simulated failure");
                        }
                    }

                    return null;
                }

                @Override
                protected void onSendRequest(long requestId, String action, TransportRequest request, DiscoveryNode node) {
                    final Exception exception = simulateException(action, (BytesTransportRequest) request, node);
                    if (exception == null) {
                        handleResponse(
                            requestId,
                            new PublishWithJoinResponse(
                                new PublishResponse(randomNonNegativeLong(), randomNonNegativeLong()),
                                Optional.empty()
                            )
                        );
                    } else {
                        handleError(requestId, new RemoteTransportException(node.getName(), node.getAddress(), action, exception));
                    }
                }

                @Override
                public RecyclerBytesStreamOutput newNetworkBytesStream() {
                    return new RecyclerBytesStreamOutput(recycler);
                }
            };

            final TransportService transportService = mockTransport.createTransportService(
                Settings.EMPTY,
                threadPool,
                TransportService.NOOP_TRANSPORT_INTERCEPTOR,
                x -> localNode,
                new ClusterSettings(Settings.EMPTY, ClusterSettings.BUILT_IN_CLUSTER_SETTINGS),
                Collections.emptySet()
            );
            final PublicationTransportHandler handler = new PublicationTransportHandler(transportService, writableRegistry(), pu -> null);
            transportService.start();
            transportService.acceptIncomingRequests();

            final List<DiscoveryNode> allNodes = new ArrayList<>();
            while (allNodes.size() < 10) {
                allNodes.add(
                    new DiscoveryNode(
                        "node-" + allNodes.size(),
                        buildNewFakeTransportAddress(),
                        VersionUtils.randomCompatibleVersion(random(), Version.CURRENT)
                    )
                );
            }

            final DiscoveryNodes.Builder prevNodes = DiscoveryNodes.builder();
            prevNodes.add(localNode);
            prevNodes.localNodeId(localNode.getId());
            randomSubsetOf(allNodes).forEach(prevNodes::add);

            final DiscoveryNodes.Builder nextNodes = DiscoveryNodes.builder();
            nextNodes.add(localNode);
            nextNodes.localNodeId(localNode.getId());
            randomSubsetOf(allNodes).forEach(nextNodes::add);

            final ClusterState prevClusterState = CoordinationStateTests.clusterState(
                randomLongBetween(1L, Long.MAX_VALUE - 1),
                randomNonNegativeLong(),
                prevNodes.build(),
                VotingConfiguration.EMPTY_CONFIG,
                VotingConfiguration.EMPTY_CONFIG,
                0L
            );

            final ClusterState nextClusterState = new ClusterState(
                randomNonNegativeLong(),
                UUIDs.randomBase64UUID(random()),
                CoordinationStateTests.clusterState(
                    randomLongBetween(prevClusterState.term() + 1, Long.MAX_VALUE),
                    randomNonNegativeLong(),
                    nextNodes.build(),
                    VotingConfiguration.EMPTY_CONFIG,
                    VotingConfiguration.EMPTY_CONFIG,
                    0L
                )
            ) {

                @Override
                public void writeTo(StreamOutput out) throws IOException {
                    if (simulateFailures && rarely()) {
                        out.writeString("allocate something to detect leaks");
                        throw new IOException("simulated failure");
                    } else {
                        super.writeTo(out);
                    }
                }

                @Override
                public Diff<ClusterState> diff(ClusterState previousState) {
                    if (simulateFailures && rarely()) {
                        return new Diff<ClusterState>() {
                            @Override
                            public ClusterState apply(ClusterState part) {
                                fail("this diff shouldn't be applied");
                                return part;
                            }

                            @Override
                            public void writeTo(StreamOutput out) throws IOException {
                                out.writeString("allocate something to detect leaks");
                                throw new IOException("simulated failure");
                            }
                        };
                    } else {
                        return super.diff(previousState);
                    }
                }
            };

            final PublicationTransportHandler.PublicationContext context;
            try {
                context = handler.newPublicationContext(
<<<<<<< HEAD
                    new ClusterStatePublicationEvent(
                        "test",
                        prevClusterState,
                        nextClusterState,
                        new Task(randomNonNegativeLong(), "test", STATE_UPDATE_ACTION_NAME, "", TaskId.EMPTY_TASK_ID, emptyMap()),
                        0L,
                        0L
                    )
=======
                    new ClusterStatePublicationEvent(new BatchSummary("test"), prevClusterState, nextClusterState, 0L, 0L)
>>>>>>> e30a0698
                );
            } catch (ElasticsearchException e) {
                assertTrue(simulateFailures);
                assertThat(e.getCause(), instanceOf(IOException.class));
                assertThat(e.getCause().getMessage(), equalTo("simulated failure"));
                return;
            }

            final CountDownLatch requestsLatch = new CountDownLatch(nextClusterState.nodes().getSize());
            final CountDownLatch responsesLatch = new CountDownLatch(nextClusterState.nodes().getSize());

            for (DiscoveryNode discoveryNode : nextClusterState.nodes()) {
                threadPool.generic().execute(() -> {
                    context.sendPublishRequest(
                        discoveryNode,
                        new PublishRequest(nextClusterState),
                        ActionListener.runAfter(ActionListener.wrap(r -> {}, e -> {
                            assert simulateFailures : e;
                            final Throwable inner = ExceptionsHelper.unwrap(e, IOException.class);
                            assert inner instanceof IOException : e;
                            assertThat(inner.getMessage(), equalTo("simulated failure"));
                        }), responsesLatch::countDown)
                    );
                    requestsLatch.countDown();
                });
            }

            assertTrue(requestsLatch.await(10, TimeUnit.SECONDS));
            context.decRef();
            assertTrue(responsesLatch.await(10, TimeUnit.SECONDS));
        } finally {
            assertTrue(ThreadPool.terminate(threadPool, 10, TimeUnit.SECONDS));
        }
    }

}<|MERGE_RESOLUTION|>--- conflicted
+++ resolved
@@ -105,18 +105,14 @@
         final ElasticsearchException e = expectThrows(
             ElasticsearchException.class,
             () -> handler.newPublicationContext(
-<<<<<<< HEAD
                 new ClusterStatePublicationEvent(
-                    "test",
+                    new BatchSummary("test"),
                     clusterState,
                     unserializableClusterState,
                     new Task(randomNonNegativeLong(), "test", STATE_UPDATE_ACTION_NAME, "", TaskId.EMPTY_TASK_ID, emptyMap()),
                     0L,
                     0L
                 )
-=======
-                new ClusterStatePublicationEvent(new BatchSummary("test"), clusterState, unserializableClusterState, 0L, 0L)
->>>>>>> e30a0698
             )
         );
         assertNotNull(e.getCause());
@@ -291,18 +287,14 @@
             final PublicationTransportHandler.PublicationContext context;
             try {
                 context = handler.newPublicationContext(
-<<<<<<< HEAD
                     new ClusterStatePublicationEvent(
-                        "test",
+                        new BatchSummary("test"),
                         prevClusterState,
                         nextClusterState,
                         new Task(randomNonNegativeLong(), "test", STATE_UPDATE_ACTION_NAME, "", TaskId.EMPTY_TASK_ID, emptyMap()),
                         0L,
                         0L
                     )
-=======
-                    new ClusterStatePublicationEvent(new BatchSummary("test"), prevClusterState, nextClusterState, 0L, 0L)
->>>>>>> e30a0698
                 );
             } catch (ElasticsearchException e) {
                 assertTrue(simulateFailures);
