/*
 * Copyright Elasticsearch B.V. and/or licensed to Elasticsearch B.V. under one
 * or more contributor license agreements. Licensed under the Elastic License
 * 2.0 and the Server Side Public License, v 1; you may not use this file except
 * in compliance with, at your election, the Elastic License 2.0 or the Server
 * Side Public License, v 1.
 */

package org.elasticsearch.plugins;

import org.apache.lucene.tests.util.LuceneTestCase;
import org.apache.lucene.util.Constants;
import org.elasticsearch.Version;
import org.elasticsearch.common.settings.Settings;
import org.elasticsearch.env.Environment;
import org.elasticsearch.env.TestEnvironment;
import org.elasticsearch.index.IndexModule;
import org.elasticsearch.test.ESTestCase;

import java.io.IOException;
import java.io.InputStream;
import java.lang.reflect.InvocationTargetException;
import java.nio.file.FileSystemException;
import java.nio.file.Files;
import java.nio.file.NoSuchFileException;
import java.nio.file.Path;
import java.util.ArrayList;
import java.util.Arrays;
import java.util.Collection;
import java.util.List;
import java.util.Locale;
import java.util.Set;

import static org.hamcrest.Matchers.containsInAnyOrder;
import static org.hamcrest.Matchers.containsString;
import static org.hamcrest.Matchers.hasSize;
import static org.hamcrest.Matchers.hasToString;
import static org.hamcrest.Matchers.instanceOf;
import static org.hamcrest.Matchers.notNullValue;
import static org.hamcrest.Matchers.sameInstance;

@LuceneTestCase.SuppressFileSystems(value = "ExtrasFS")
public class PluginsServiceTests extends ESTestCase {
    public static class FilterablePlugin extends Plugin implements ScriptPlugin {}

    static PluginsService newPluginsService(Settings settings) {
        return new PluginsService(settings, null, null, TestEnvironment.newEnvironment(settings).pluginsFile());
    }

    static PluginsService newMockPluginsService(List<Class<? extends Plugin>> classpathPlugins) {
        Settings settings = Settings.builder()
            .put(Environment.PATH_HOME_SETTING.getKey(), createTempDir())
            .put("my.setting", "test")
            .put(IndexModule.INDEX_STORE_TYPE_SETTING.getKey(), IndexModule.Type.NIOFS.getSettingsKey())
            .build();
        return new MockPluginsService(settings, TestEnvironment.newEnvironment(settings), classpathPlugins);
    }

    // This test uses a mock in order to use plugins from the classpath
    public void testFilterPlugins() {
        PluginsService service = newMockPluginsService(List.of(FakePlugin.class, FilterablePlugin.class));
        List<ScriptPlugin> scriptPlugins = service.filterPlugins(ScriptPlugin.class);
        assertEquals(1, scriptPlugins.size());
        assertEquals(FilterablePlugin.class, scriptPlugins.get(0).getClass());
    }

    // This test uses a mock in order to use plugins from the classpath
    public void testMapPlugins() {
        PluginsService service = newMockPluginsService(List.of(FakePlugin.class, FilterablePlugin.class));
        List<String> mapResult = service.map(p -> p.getClass().getSimpleName()).toList();
        assertThat(mapResult, containsInAnyOrder("FakePlugin", "FilterablePlugin"));

        List<String> flatmapResult = service.flatMap(p -> List.of(p.getClass().getSimpleName())).toList();
        assertThat(flatmapResult, containsInAnyOrder("FakePlugin", "FilterablePlugin"));

        List<String> forEachConsumer = new ArrayList<>();
        service.forEach(p -> forEachConsumer.add(p.getClass().getSimpleName()));
        assertThat(forEachConsumer, containsInAnyOrder("FakePlugin", "FilterablePlugin"));
    }

    public void testHiddenFiles() throws IOException {
        final Path home = createTempDir();
        final Settings settings = Settings.builder().put(Environment.PATH_HOME_SETTING.getKey(), home).build();
        final Path hidden = home.resolve("plugins").resolve(".hidden");
        Files.createDirectories(hidden);
        final IllegalStateException e = expectThrows(IllegalStateException.class, () -> newPluginsService(settings));

        final String expected = "Could not load plugin descriptor for plugin directory [.hidden]";
        assertThat(e, hasToString(containsString(expected)));
    }

    public void testDesktopServicesStoreFiles() throws IOException {
        final Path home = createTempDir();
        final Settings settings = Settings.builder().put(Environment.PATH_HOME_SETTING.getKey(), home).build();
        final Path plugins = home.resolve("plugins");
        Files.createDirectories(plugins);
        final Path desktopServicesStore = plugins.resolve(".DS_Store");
        Files.createFile(desktopServicesStore);
        if (Constants.MAC_OS_X) {
            final PluginsService pluginsService = newPluginsService(settings);
            assertNotNull(pluginsService);
        } else {
            final IllegalStateException e = expectThrows(IllegalStateException.class, () -> newPluginsService(settings));
            assertThat(e.getMessage(), containsString("Could not load plugin descriptor for plugin directory [.DS_Store]"));
            assertNotNull(e.getCause());
            assertThat(e.getCause(), instanceOf(FileSystemException.class));
            if (Constants.WINDOWS) {
                assertThat(e.getCause(), instanceOf(NoSuchFileException.class));
            } else {
                // force a "Not a directory" exception to be thrown so that we can extract the locale-dependent message
                final String expected;
                try (InputStream ignored = Files.newInputStream(desktopServicesStore.resolve("not-a-directory"))) {
                    throw new AssertionError();
                } catch (final FileSystemException inner) {
                    // locale-dependent translation of "Not a directory"
                    expected = inner.getReason();
                }
                assertThat(e.getCause(), hasToString(containsString(expected)));
            }
        }
    }

    public void testStartupWithRemovingMarker() throws IOException {
        final Path home = createTempDir();
        final Settings settings = Settings.builder().put(Environment.PATH_HOME_SETTING.getKey(), home).build();
        final Path fake = home.resolve("plugins").resolve("fake");
        Files.createDirectories(fake);
        Files.createFile(fake.resolve("plugin.jar"));
        final Path removing = home.resolve("plugins").resolve(".removing-fake");
        Files.createFile(removing);
        PluginTestUtil.writePluginProperties(
            fake,
            "description",
            "fake",
            "name",
            "fake",
            "version",
            "1.0.0",
            "elasticsearch.version",
            Version.CURRENT.toString(),
            "java.version",
            System.getProperty("java.specification.version"),
            "classname",
            "Fake",
            "has.native.controller",
            "false"
        );
        final IllegalStateException e = expectThrows(IllegalStateException.class, () -> newPluginsService(settings));
        final String expected = String.format(
            Locale.ROOT,
            "found file [%s] from a failed attempt to remove the plugin [fake]; execute [elasticsearch-plugin remove fake]",
            removing
        );
        assertThat(e, hasToString(containsString(expected)));
    }

    public void testLoadPluginWithNoPublicConstructor() {
        class NoPublicConstructorPlugin extends Plugin {

            private NoPublicConstructorPlugin() {

            }

        }

        final Path home = createTempDir();
        final Settings settings = Settings.builder().put(Environment.PATH_HOME_SETTING.getKey(), home).build();
        final IllegalStateException e = expectThrows(
            IllegalStateException.class,
            () -> PluginsService.loadPlugin(NoPublicConstructorPlugin.class, settings, home)
        );
        assertThat(e, hasToString(containsString("no public constructor")));
    }

    public void testLoadPluginWithMultiplePublicConstructors() {
        class MultiplePublicConstructorsPlugin extends Plugin {

            @SuppressWarnings("unused")
            public MultiplePublicConstructorsPlugin() {

            }

            @SuppressWarnings("unused")
            public MultiplePublicConstructorsPlugin(final Settings settings) {

            }

        }

        final Path home = createTempDir();
        final Settings settings = Settings.builder().put(Environment.PATH_HOME_SETTING.getKey(), home).build();
        final IllegalStateException e = expectThrows(
            IllegalStateException.class,
            () -> PluginsService.loadPlugin(MultiplePublicConstructorsPlugin.class, settings, home)
        );
        assertThat(e, hasToString(containsString("no unique public constructor")));
    }

    public void testLoadPluginWithNoPublicConstructorOfCorrectSignature() {
        class TooManyParametersPlugin extends Plugin {

            @SuppressWarnings("unused")
            public TooManyParametersPlugin(Settings settings, Path configPath, Object object) {

            }

        }

        class TwoParametersFirstIncorrectType extends Plugin {

            @SuppressWarnings("unused")
            public TwoParametersFirstIncorrectType(Object object, Path configPath) {

            }
        }

        class TwoParametersSecondIncorrectType extends Plugin {

            @SuppressWarnings("unused")
            public TwoParametersSecondIncorrectType(Settings settings, Object object) {

            }

        }

        class OneParameterIncorrectType extends Plugin {

            @SuppressWarnings("unused")
            public OneParameterIncorrectType(Object object) {

            }
        }

        final Collection<Class<? extends Plugin>> classes = Arrays.asList(
            TooManyParametersPlugin.class,
            TwoParametersFirstIncorrectType.class,
            TwoParametersSecondIncorrectType.class,
            OneParameterIncorrectType.class
        );
        for (Class<? extends Plugin> pluginClass : classes) {
            final Path home = createTempDir();
            final Settings settings = Settings.builder().put(Environment.PATH_HOME_SETTING.getKey(), home).build();
            final IllegalStateException e = expectThrows(
                IllegalStateException.class,
                () -> PluginsService.loadPlugin(pluginClass, settings, home)
            );
            assertThat(e, hasToString(containsString("no public constructor of correct signature")));
        }
    }

    public void testNonExtensibleDep() throws Exception {
        // This test opens a child classloader, reading a jar under the test temp
        // dir (a dummy plugin). Classloaders are closed by GC, so when test teardown
        // occurs the jar is deleted while the classloader is still open. However, on
        // windows, files cannot be deleted when they are still open by a process.
        assumeFalse("windows deletion behavior is asinine", Constants.WINDOWS);

        Path homeDir = createTempDir();
        Settings settings = Settings.builder().put(Environment.PATH_HOME_SETTING.getKey(), homeDir).build();
        Path pluginsDir = homeDir.resolve("plugins");
        Path mypluginDir = pluginsDir.resolve("myplugin");
        PluginTestUtil.writePluginProperties(
            mypluginDir,
            "description",
            "whatever",
            "name",
            "myplugin",
            "version",
            "1.0.0",
            "elasticsearch.version",
            Version.CURRENT.toString(),
            "java.version",
            System.getProperty("java.specification.version"),
            "extended.plugins",
            "nonextensible",
            "classname",
            "test.DummyPlugin"
        );
        try (InputStream jar = PluginsServiceTests.class.getResourceAsStream("dummy-plugin.jar")) {
            Files.copy(jar, mypluginDir.resolve("plugin.jar"));
        }
        Path nonextensibleDir = pluginsDir.resolve("nonextensible");
        PluginTestUtil.writePluginProperties(
            nonextensibleDir,
            "description",
            "whatever",
            "name",
            "nonextensible",
            "version",
            "1.0.0",
            "elasticsearch.version",
            Version.CURRENT.toString(),
            "java.version",
            System.getProperty("java.specification.version"),
            "classname",
            "test.NonExtensiblePlugin"
        );
        try (InputStream jar = PluginsServiceTests.class.getResourceAsStream("non-extensible-plugin.jar")) {
            Files.copy(jar, nonextensibleDir.resolve("plugin.jar"));
        }
        IllegalStateException e = expectThrows(IllegalStateException.class, () -> newPluginsService(settings));
        assertEquals("Plugin [myplugin] cannot extend non-extensible plugin [nonextensible]", e.getMessage());
    }

    public void testPassingMandatoryPluginCheck() {
        PluginsService.checkMandatoryPlugins(
            Set.of("org.elasticsearch.plugins.PluginsServiceTests$FakePlugin"),
            Set.of("org.elasticsearch.plugins.PluginsServiceTests$FakePlugin")
        );
    }

    public void testFailingMandatoryPluginCheck() {
        IllegalStateException e = expectThrows(
            IllegalStateException.class,
            () -> PluginsService.checkMandatoryPlugins(Set.of(), Set.of("org.elasticsearch.plugins.PluginsServiceTests$FakePlugin"))
        );
        assertEquals(
            "missing mandatory plugins [org.elasticsearch.plugins.PluginsServiceTests$FakePlugin], found plugins []",
            e.getMessage()
        );
    }

    public static class FakePlugin extends Plugin {

        public FakePlugin() {

        }

    }

    public void testPluginNameClash() throws IOException {
        // This test opens a child classloader, reading a jar under the test temp
        // dir (a dummy plugin). Classloaders are closed by GC, so when test teardown
        // occurs the jar is deleted while the classloader is still open. However, on
        // windows, files cannot be deleted when they are still open by a process.
        assumeFalse("windows deletion behavior is asinine", Constants.WINDOWS);
        final Path pathHome = createTempDir();
        final Path plugins = pathHome.resolve("plugins");
        final Path fake1 = plugins.resolve("fake1");
        final Path fake2 = plugins.resolve("fake2");

        PluginTestUtil.writePluginProperties(
            fake1,
            "description",
            "description",
            "name",
            "fake",
            "version",
            "1.0.0",
            "elasticsearch.version",
            Version.CURRENT.toString(),
            "java.version",
            System.getProperty("java.specification.version"),
            "classname",
            "test.DummyPlugin"
        );
        try (InputStream jar = PluginsServiceTests.class.getResourceAsStream("dummy-plugin.jar")) {
            Files.copy(jar, fake1.resolve("plugin.jar"));
        }

        PluginTestUtil.writePluginProperties(
            fake2,
            "description",
            "description",
            "name",
            "fake",
            "version",
            "1.0.0",
            "elasticsearch.version",
            Version.CURRENT.toString(),
            "java.version",
            System.getProperty("java.specification.version"),
            "classname",
            "test.NonExtensiblePlugin"
        );
        try (InputStream jar = PluginsServiceTests.class.getResourceAsStream("non-extensible-plugin.jar")) {
            Files.copy(jar, fake2.resolve("plugin.jar"));
        }

        final Settings settings = Settings.builder().put("path.home", pathHome).build();
        IllegalStateException e = expectThrows(IllegalStateException.class, () -> newPluginsService(settings));
        assertThat(e.getMessage(), containsString("duplicate plugin: "));
        assertThat(e.getMessage(), containsString("Name: fake"));
    }

    public void testExistingMandatoryInstalledPlugin() throws IOException {
        // This test opens a child classloader, reading a jar under the test temp
        // dir (a dummy plugin). Classloaders are closed by GC, so when test teardown
        // occurs the jar is deleted while the classloader is still open. However, on
        // windows, files cannot be deleted when they are still open by a process.
        assumeFalse("windows deletion behavior is asinine", Constants.WINDOWS);
        final Path pathHome = createTempDir();
        final Path plugins = pathHome.resolve("plugins");
        final Path fake = plugins.resolve("fake");

        PluginTestUtil.writePluginProperties(
            fake,
            "description",
            "description",
            "name",
            "fake",
            "version",
            "1.0.0",
            "elasticsearch.version",
            Version.CURRENT.toString(),
            "java.version",
            System.getProperty("java.specification.version"),
            "classname",
            "test.DummyPlugin"
        );
        try (InputStream jar = PluginsServiceTests.class.getResourceAsStream("dummy-plugin.jar")) {
            Files.copy(jar, fake.resolve("plugin.jar"));
        }

        final Settings settings = Settings.builder().put("path.home", pathHome).put("plugin.mandatory", "fake").build();
        newPluginsService(settings);
    }

    public void testPluginFromParentClassLoader() throws IOException {
        final Path pathHome = createTempDir();
        final Path plugins = pathHome.resolve("plugins");
        final Path fake = plugins.resolve("fake");

        PluginTestUtil.writePluginProperties(
            fake,
            "description",
            "description",
            "name",
            "fake",
            "version",
            "1.0.0",
            "elasticsearch.version",
            Version.CURRENT.toString(),
            "java.version",
            System.getProperty("java.specification.version"),
            "classname",
            TestPlugin.class.getName()
        ); // set a class defined outside the bundle (in parent class-loader of plugin)

        final Settings settings = Settings.builder().put("path.home", pathHome).put("plugin.mandatory", "fake").build();
        IllegalStateException exception = expectThrows(IllegalStateException.class, () -> newPluginsService(settings));
        assertThat(
            exception,
            hasToString(
                containsString(
                    "Plugin [fake] must reference a class loader local Plugin class ["
                        + TestPlugin.class.getName()
                        + "] (class loader ["
                        + PluginsServiceTests.class.getClassLoader()
                        + "])"
                )
            )
        );
    }

    public void testExtensiblePlugin() {
        TestExtensiblePlugin extensiblePlugin = new TestExtensiblePlugin();
        PluginsService.loadExtensions(
            List.of(
                new PluginsService.LoadedPlugin(
<<<<<<< HEAD
                    new PluginDescriptor("extensible", null, null, null, null, null, null, List.of(), false, PluginType.ISOLATED, "", false),
                    extensiblePlugin,
                    null
=======
                    new PluginDescriptor(
                        "extensible",
                        null,
                        null,
                        null,
                        null,
                        null,
                        null,
                        List.of(),
                        false,
                        PluginType.ISOLATED,
                        "",
                        false
                    ),
                    extensiblePlugin
>>>>>>> 0a39b247
                )
            )
        );

        assertThat(extensiblePlugin.extensions, notNullValue());
        assertThat(extensiblePlugin.extensions, hasSize(0));

        extensiblePlugin = new TestExtensiblePlugin();
        TestPlugin testPlugin = new TestPlugin();
        PluginsService.loadExtensions(
            List.of(
                new PluginsService.LoadedPlugin(
<<<<<<< HEAD
                    new PluginDescriptor("extensible", null, null, null, null, null, null, List.of(), false, PluginType.ISOLATED, "", false),
                    extensiblePlugin,
                    null
=======
                    new PluginDescriptor(
                        "extensible",
                        null,
                        null,
                        null,
                        null,
                        null,
                        null,
                        List.of(),
                        false,
                        PluginType.ISOLATED,
                        "",
                        false
                    ),
                    extensiblePlugin
>>>>>>> 0a39b247
                ),
                new PluginsService.LoadedPlugin(
                    new PluginDescriptor(
                        "test",
                        null,
                        null,
                        null,
                        null,
                        null,
                        null,
                        List.of("extensible"),
                        false,
                        PluginType.ISOLATED,
                        "",
                        false
                    ),
                    testPlugin
                )
            )
        );

        assertThat(extensiblePlugin.extensions, notNullValue());
        assertThat(extensiblePlugin.extensions, hasSize(2));
        assertThat(extensiblePlugin.extensions.get(0), instanceOf(TestExtension1.class));
        assertThat(extensiblePlugin.extensions.get(1), instanceOf(TestExtension2.class));
        assertThat(((TestExtension2) extensiblePlugin.extensions.get(1)).plugin, sameInstance(testPlugin));
    }

    public void testNoExtensionConstructors() {
        TestPlugin plugin = new TestPlugin();
        class TestExtension implements TestExtensionPoint {
            private TestExtension() {}
        }
        IllegalStateException e = expectThrows(
            IllegalStateException.class,
            () -> { PluginsService.createExtension(TestExtension.class, TestExtensionPoint.class, plugin); }
        );

        assertThat(
            e,
            hasToString(
                containsString(
                    "no public constructor for extension ["
                        + TestExtension.class.getName()
                        + "] of type ["
                        + TestExtensionPoint.class.getName()
                        + "]"
                )
            )
        );
    }

    public void testMultipleExtensionConstructors() {
        TestPlugin plugin = new TestPlugin();
        class TestExtension implements TestExtensionPoint {
            public TestExtension() {}

            public TestExtension(TestPlugin plugin) {

            }
        }
        IllegalStateException e = expectThrows(
            IllegalStateException.class,
            () -> { PluginsService.createExtension(TestExtension.class, TestExtensionPoint.class, plugin); }
        );

        assertThat(
            e,
            hasToString(
                containsString(
                    "no unique public constructor for extension ["
                        + TestExtension.class.getName()
                        + "] of type ["
                        + TestExtensionPoint.class.getName()
                        + "]"
                )
            )
        );
    }

    public void testBadSingleParameterConstructor() {
        TestPlugin plugin = new TestPlugin();
        IllegalStateException e = expectThrows(
            IllegalStateException.class,
            () -> { PluginsService.createExtension(BadSingleParameterConstructorExtension.class, TestExtensionPoint.class, plugin); }
        );

        assertThat(
            e,
            hasToString(
                containsString(
                    "signature of constructor for extension ["
                        + BadSingleParameterConstructorExtension.class.getName()
                        + "] of type ["
                        + TestExtensionPoint.class.getName()
                        + "] must be either () or ("
                        + TestPlugin.class.getName()
                        + "), not ("
                        + String.class.getName()
                        + ")"
                )
            )
        );
    }

    public void testTooManyParametersExtensionConstructors() {
        TestPlugin plugin = new TestPlugin();
        IllegalStateException e = expectThrows(
            IllegalStateException.class,
            () -> { PluginsService.createExtension(TooManyParametersConstructorExtension.class, TestExtensionPoint.class, plugin); }
        );

        assertThat(
            e,
            hasToString(
                containsString(
                    "signature of constructor for extension ["
                        + TooManyParametersConstructorExtension.class.getName()
                        + "] of type ["
                        + TestExtensionPoint.class.getName()
                        + "] must be either () or ("
                        + TestPlugin.class.getName()
                        + ")"
                )
            )
        );
    }

    public void testThrowingConstructor() {
        TestPlugin plugin = new TestPlugin();
        IllegalStateException e = expectThrows(
            IllegalStateException.class,
            () -> { PluginsService.createExtension(ThrowingConstructorExtension.class, TestExtensionPoint.class, plugin); }
        );

        assertThat(
            e,
            hasToString(
                containsString(
                    "failed to create extension ["
                        + ThrowingConstructorExtension.class.getName()
                        + "] of type ["
                        + TestExtensionPoint.class.getName()
                        + "]"
                )
            )
        );
        assertThat(e.getCause(), instanceOf(InvocationTargetException.class));
        assertThat(e.getCause().getCause(), instanceOf(IllegalArgumentException.class));
        assertThat(e.getCause().getCause(), hasToString(containsString("test constructor failure")));
    }

    private static class TestExtensiblePlugin extends Plugin implements ExtensiblePlugin {
        private List<TestExtensionPoint> extensions;

        @Override
        public void loadExtensions(ExtensionLoader loader) {
            assert extensions == null;
            extensions = loader.loadExtensions(TestExtensionPoint.class);
            // verify unmodifiable.
            expectThrows(UnsupportedOperationException.class, () -> extensions.add(new TestExtension1()));
        }
    }

    public static class TestPlugin extends Plugin {}

    public interface TestExtensionPoint {}

    public static class TestExtension1 implements TestExtensionPoint {}

    public static class TestExtension2 implements TestExtensionPoint {
        public Plugin plugin;

        public TestExtension2(TestPlugin plugin) {
            this.plugin = plugin;
        }
    }

    public static class BadSingleParameterConstructorExtension implements TestExtensionPoint {
        public BadSingleParameterConstructorExtension(String bad) {}
    }

    public static class TooManyParametersConstructorExtension implements TestExtensionPoint {
        public TooManyParametersConstructorExtension(String bad) {}
    }

    public static class ThrowingConstructorExtension implements TestExtensionPoint {
        public ThrowingConstructorExtension() {
            throw new IllegalArgumentException("test constructor failure");
        }
    }
}<|MERGE_RESOLUTION|>--- conflicted
+++ resolved
@@ -458,11 +458,6 @@
         PluginsService.loadExtensions(
             List.of(
                 new PluginsService.LoadedPlugin(
-<<<<<<< HEAD
-                    new PluginDescriptor("extensible", null, null, null, null, null, null, List.of(), false, PluginType.ISOLATED, "", false),
-                    extensiblePlugin,
-                    null
-=======
                     new PluginDescriptor(
                         "extensible",
                         null,
@@ -478,7 +473,6 @@
                         false
                     ),
                     extensiblePlugin
->>>>>>> 0a39b247
                 )
             )
         );
@@ -491,11 +485,6 @@
         PluginsService.loadExtensions(
             List.of(
                 new PluginsService.LoadedPlugin(
-<<<<<<< HEAD
-                    new PluginDescriptor("extensible", null, null, null, null, null, null, List.of(), false, PluginType.ISOLATED, "", false),
-                    extensiblePlugin,
-                    null
-=======
                     new PluginDescriptor(
                         "extensible",
                         null,
@@ -511,7 +500,6 @@
                         false
                     ),
                     extensiblePlugin
->>>>>>> 0a39b247
                 ),
                 new PluginsService.LoadedPlugin(
                     new PluginDescriptor(
