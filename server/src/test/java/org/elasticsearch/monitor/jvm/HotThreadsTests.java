/*
 * Copyright Elasticsearch B.V. and/or licensed to Elasticsearch B.V. under one
 * or more contributor license agreements. Licensed under the Elastic License
 * 2.0 and the Server Side Public License, v 1; you may not use this file except
 * in compliance with, at your election, the Elastic License 2.0 or the Server
 * Side Public License, v 1.
 */

package org.elasticsearch.monitor.jvm;

import org.elasticsearch.ElasticsearchException;
import org.elasticsearch.core.TimeValue;
import org.elasticsearch.test.ESTestCase;
import org.mockito.InOrder;
import org.mockito.ArgumentMatchers;

import java.lang.management.ThreadInfo;
import java.lang.management.ThreadMXBean;
import java.util.ArrayList;
import java.util.List;
import java.util.Locale;
import java.util.Map;
import java.util.stream.Collectors;

import static org.hamcrest.Matchers.containsString;
import static org.hamcrest.Matchers.equalTo;
import static org.hamcrest.Matchers.stringContainsInOrder;
import static org.mockito.ArgumentMatchers.anyInt;
import static org.mockito.ArgumentMatchers.eq;
import static org.mockito.Mockito.inOrder;
import static org.mockito.Mockito.mock;
import static org.mockito.Mockito.when;

public class HotThreadsTests extends ESTestCase {

    private long nanosHelper(long millis) {
        return millis * 1_000_000;
    }

    public void testSupportedThreadsReportType() {
        for (String type : new String[] { "unsupported", "", null, "CPU", "WAIT", "BLOCK", "MEM" }) {
            expectThrows(IllegalArgumentException.class, () -> new HotThreads().type(HotThreads.ReportType.of(type)));
        }

        for (String type : new String[] { "cpu", "wait", "block", "mem" }) {
            try {
                new HotThreads().type(HotThreads.ReportType.of(type));
            } catch (IllegalArgumentException e) {
                fail(String.format(Locale.ROOT, "IllegalArgumentException called when creating HotThreads for supported type [%s]", type));
            }
        }
    }

    private void assertIdleThreadHelper(ThreadInfo threadInfo, List<StackTraceElement> stack) {
        when(threadInfo.getStackTrace()).thenReturn(stack.toArray(new StackTraceElement[0]));
        assertTrue(HotThreads.isIdleThread(threadInfo));
    }

    private List<StackTraceElement> makeThreadStackHelper(List<String[]> names) {
        return names.stream().map(e -> {
            // Cannot mock StackTraceElement because it's final
            return new StackTraceElement(e[0], e[1], "Some_File", 1);
        }).collect(Collectors.toList());
    }

    public void testIdleThreadsDetection() {
        for (String threadName : new String[] {
            "Signal Dispatcher",
            "Finalizer",
            "Reference Handler",
            "Notification Thread",
            "Common-Cleaner",
            "process reaper",
            "DestroyJavaVM" }) {
            ThreadInfo mockedThreadInfo = mock(ThreadInfo.class);
            when(mockedThreadInfo.getThreadName()).thenReturn(threadName);
            assertTrue(HotThreads.isKnownJDKThread(mockedThreadInfo));
            assertTrue(HotThreads.isIdleThread(mockedThreadInfo));
        }

        for (String threadName : new String[] { "Text", "", null, "Finalizer".toLowerCase(Locale.ROOT) }) {
            ThreadInfo mockedThreadInfo = mock(ThreadInfo.class);
            when(mockedThreadInfo.getThreadName()).thenReturn(threadName);
            when(mockedThreadInfo.getStackTrace()).thenReturn(new StackTraceElement[0]);
            assertFalse(HotThreads.isKnownJDKThread(mockedThreadInfo));
            assertFalse(HotThreads.isIdleThread(mockedThreadInfo));
        }

        List<StackTraceElement> testJvmStack = makeThreadStackHelper(
            org.elasticsearch.core.List.of(
                new String[] { "org.elasticsearch.monitor.test", "methodOne" },
                new String[] { "org.elasticsearch.monitor.testOther", "methodTwo" },
                new String[] { "org.elasticsearch.monitor.test", "methodThree" },
                new String[] { "org.elasticsearch.monitor.testOther", "methodFour" }
            )
        );

        for (StackTraceElement stackFrame : testJvmStack) {
            assertFalse(HotThreads.isKnownIdleStackFrame(stackFrame.getClassName(), stackFrame.getMethodName()));
        }

        ThreadInfo notIdleThread = mock(ThreadInfo.class);
        when(notIdleThread.getThreadName()).thenReturn("Not Idle Thread");
        when(notIdleThread.getStackTrace()).thenReturn(testJvmStack.toArray(new StackTraceElement[0]));

        assertFalse(HotThreads.isIdleThread(notIdleThread));

        List<StackTraceElement> idleThreadStackElements = makeThreadStackHelper(
            org.elasticsearch.core.List.of(
                new String[] { "java.util.concurrent.ThreadPoolExecutor", "getTask" },
                new String[] { "sun.nio.ch.SelectorImpl", "select" },
                new String[] { "org.elasticsearch.threadpool.ThreadPool$CachedTimeThread", "run" },
                new String[] { "org.elasticsearch.indices.ttl.IndicesTTLService$Notifier", "await" },
                new String[] { "java.util.concurrent.LinkedTransferQueue", "poll" },
                new String[] { "com.sun.jmx.remote.internal.ServerCommunicatorAdmin$Timeout", "run" }
            )
        );

        for (StackTraceElement extraFrame : idleThreadStackElements) {
            ThreadInfo idleThread = mock(ThreadInfo.class);
            when(idleThread.getThreadName()).thenReturn("Idle Thread");
            when(idleThread.getStackTrace()).thenReturn(new StackTraceElement[] { extraFrame });
            assertTrue(HotThreads.isKnownIdleStackFrame(extraFrame.getClassName(), extraFrame.getMethodName()));
            assertTrue(HotThreads.isIdleThread(idleThread));

            List<StackTraceElement> topOfStack = new ArrayList<>(testJvmStack);
            topOfStack.add(0, extraFrame);
            assertIdleThreadHelper(idleThread, topOfStack);

            List<StackTraceElement> bottomOfStack = new ArrayList<>(testJvmStack);
            bottomOfStack.add(extraFrame);
            assertIdleThreadHelper(idleThread, bottomOfStack);

            if (testJvmStack.size() > 1) {
                List<StackTraceElement> middleOfStack = new ArrayList<>(testJvmStack);
                middleOfStack.add(between(Math.min(1, testJvmStack.size()), Math.max(0, testJvmStack.size() - 1)), extraFrame);
                assertIdleThreadHelper(idleThread, middleOfStack);
            }
        }
    }

    public void testSimilarity() {
        StackTraceElement[] stackOne = makeThreadStackHelper(
            org.elasticsearch.core.List.of(
                new String[] { "org.elasticsearch.monitor.test", "methodOne" },
                new String[] { "org.elasticsearch.monitor.testOther", "methodTwo" }
            )
        ).toArray(new StackTraceElement[0]);

        StackTraceElement[] stackTwo = makeThreadStackHelper(
            org.elasticsearch.core.List.of(
                new String[] { "org.elasticsearch.monitor.test1", "methodOne" },
                new String[] { "org.elasticsearch.monitor.testOther", "methodTwo" }
            )
        ).toArray(new StackTraceElement[0]);

        StackTraceElement[] stackThree = makeThreadStackHelper(
            org.elasticsearch.core.List.of(
                new String[] { "org.elasticsearch.monitor.testOther", "methodTwo" },
                new String[] { "org.elasticsearch.monitor.test", "methodOne" }
            )
        ).toArray(new StackTraceElement[0]);

        StackTraceElement[] stackFour = makeThreadStackHelper(
            org.elasticsearch.core.List.of(
                new String[] { "org.elasticsearch.monitor.testPrior", "methodOther" },
                new String[] { "org.elasticsearch.monitor.test", "methodOne" },
                new String[] { "org.elasticsearch.monitor.testOther", "methodTwo" }
            )
        ).toArray(new StackTraceElement[0]);

        HotThreads hotThreads = new HotThreads();

        // We can simplify this with records when the toolchain is upgraded
        class SimilarityTestCase {
            final StackTraceElement[] one;
            final StackTraceElement[] two;
            final int similarityScore;

            SimilarityTestCase(StackTraceElement[] one, StackTraceElement[] two, int similarityScore) {
                this.one = one;
                this.two = two;
                this.similarityScore = similarityScore;
            }
        }

        SimilarityTestCase[] testCases = new SimilarityTestCase[] {
            new SimilarityTestCase(stackOne, stackOne, 2),
            new SimilarityTestCase(stackOne, stackTwo, 1),
            new SimilarityTestCase(stackOne, stackThree, 0),
            new SimilarityTestCase(stackOne, stackFour, 2),
            new SimilarityTestCase(stackTwo, stackFour, 1),
            new SimilarityTestCase(stackOne, new StackTraceElement[0], 0), };

        for (SimilarityTestCase testCase : testCases) {
            ThreadInfo threadOne = mock(ThreadInfo.class);
            when(threadOne.getThreadName()).thenReturn("Thread One");
            when(threadOne.getStackTrace()).thenReturn(testCase.one);

            ThreadInfo threadTwo = mock(ThreadInfo.class);
            when(threadTwo.getThreadName()).thenReturn("Thread Two");
            when(threadTwo.getStackTrace()).thenReturn(testCase.two);

            assertEquals(testCase.similarityScore, hotThreads.similarity(threadOne, threadTwo));
        }

        ThreadInfo threadOne = mock(ThreadInfo.class);
        when(threadOne.getThreadName()).thenReturn("Thread One");
        when(threadOne.getStackTrace()).thenReturn(testCases[0].one);

        assertEquals(0, hotThreads.similarity(threadOne, null));
    }

    private ThreadInfo makeThreadInfoMocksHelper(ThreadMXBean mockedMXBean, long threadId) {
        return makeThreadInfoMocksHelper(mockedMXBean, threadId, 1L);
    }

    private ThreadInfo makeThreadInfoMocksHelper(ThreadMXBean mockedMXBean, long threadId, long cpuMultiplier) {
        when(mockedMXBean.getThreadCpuTime(threadId)).thenReturn(0L).thenReturn(threadId * cpuMultiplier);
        ThreadInfo mockedThreadInfo = mock(ThreadInfo.class);
        when(mockedMXBean.getThreadInfo(eq(threadId), anyInt())).thenReturn(mockedThreadInfo);
        when(mockedThreadInfo.getThreadName()).thenReturn(String.format(Locale.ROOT, "Thread %d", threadId));

        // We create some variability for the blocked and waited times. Odd and even.
        when(mockedThreadInfo.getBlockedCount()).thenReturn(0L).thenReturn(threadId % 2);
        long blockedTime = ((threadId % 2) == 0) ? 0L : threadId;
        when(mockedThreadInfo.getBlockedTime()).thenReturn(0L).thenReturn(blockedTime);

        when(mockedThreadInfo.getWaitedCount()).thenReturn(0L).thenReturn((threadId + 1) % 2);
        long waitTime = (((threadId + 1) % 2) == 0) ? 0L : threadId;
        when(mockedThreadInfo.getWaitedTime()).thenReturn(0L).thenReturn(waitTime);

        when(mockedThreadInfo.getThreadId()).thenReturn(threadId);

        StackTraceElement[] stack = makeThreadStackHelper(
            org.elasticsearch.core.List.of(
                new String[] { "org.elasticsearch.monitor.test", String.format(Locale.ROOT, "method_%d", (threadId) % 2) },
                new String[] { "org.elasticsearch.monitor.testOther", "methodFinal" }
            )
        ).toArray(new StackTraceElement[0]);
        when(mockedThreadInfo.getStackTrace()).thenReturn(stack);

        return mockedThreadInfo;
    }

    private List<ThreadInfo> makeThreadInfoMocksHelper(ThreadMXBean mockedMXBean, long[] threadIds) {
        return makeThreadInfoMocksHelper(mockedMXBean, threadIds, 1L);
    }

    // We call this helper for each different mode to reset the before and after timings.
    private List<ThreadInfo> makeThreadInfoMocksHelper(ThreadMXBean mockedMXBean, long[] threadIds, long cpuMultiplier) {
        List<ThreadInfo> allInfos = new ArrayList<>(threadIds.length);

        for (long threadId : threadIds) {
            allInfos.add(makeThreadInfoMocksHelper(mockedMXBean, threadId, cpuMultiplier));
        }

        when(mockedMXBean.getThreadInfo(ArgumentMatchers.any(), anyInt())).thenReturn(allInfos.toArray(new ThreadInfo[0]));
        when(mockedMXBean.getThreadInfo(ArgumentMatchers.any(long[].class))).thenReturn(allInfos.toArray(new ThreadInfo[0]));

        return allInfos;
    }

    private ThreadMXBean makeMockMXBeanHelper() {
        ThreadMXBean mockedMXBean = mock(ThreadMXBean.class);
        when(mockedMXBean.isThreadCpuTimeSupported()).thenReturn(true);
        when(mockedMXBean.isThreadContentionMonitoringSupported()).thenReturn(true);
        when(mockedMXBean.isThreadContentionMonitoringEnabled()).thenReturn(true);

        return mockedMXBean;
    }

    private SunThreadInfo makeMockSunThreadInfoHelper() {
        SunThreadInfo mockedSunThreadInfo = mock(SunThreadInfo.class);
        when(mockedSunThreadInfo.isThreadAllocatedMemorySupported()).thenReturn(true);
        when(mockedSunThreadInfo.isThreadAllocatedMemoryEnabled()).thenReturn(true);

        return mockedSunThreadInfo;
    }

    public void testInnerDetectCPUMode() throws Exception {
        ThreadMXBean mockedMXBean = makeMockMXBeanHelper();
        SunThreadInfo mockedSunThreadInfo = makeMockSunThreadInfoHelper();

        long[] threadIds = new long[] { 1, 2, 3, 4 }; // Adds up to 10, the intervalNanos for calculating time percentages
        long mockCurrentThreadId = 0L;
        when(mockedMXBean.getAllThreadIds()).thenReturn(threadIds);

        List<ThreadInfo> allInfos = makeThreadInfoMocksHelper(mockedMXBean, threadIds, 100_000);
        List<ThreadInfo> cpuOrderedInfos = org.elasticsearch.core.List.of(
<<<<<<< HEAD
            allInfos.get(0), allInfos.get(1), allInfos.get(2), allInfos.get(3));
        when(mockedMXBean.getThreadInfo(ArgumentMatchers.any(), anyInt())).thenReturn(cpuOrderedInfos.toArray(new ThreadInfo[0]));
=======
            allInfos.get(0),
            allInfos.get(1),
            allInfos.get(2),
            allInfos.get(3)
        );
        when(mockedMXBean.getThreadInfo(Matchers.any(), anyInt())).thenReturn(cpuOrderedInfos.toArray(new ThreadInfo[0]));
>>>>>>> f69a492a

        HotThreads hotThreads = new HotThreads().busiestThreads(4)
            .type(HotThreads.ReportType.CPU)
            .interval(TimeValue.timeValueMillis(10))
            .threadElementsSnapshotCount(11)
            .ignoreIdleThreads(false);

        String innerResult = hotThreads.innerDetect(mockedMXBean, mockedSunThreadInfo, mockCurrentThreadId, (interval) -> null);

        assertThat(innerResult, containsString("Hot threads at "));
        assertThat(innerResult, containsString("interval=10ms, busiestThreads=4, ignoreIdleThreads=false:"));
        assertThat(innerResult, containsString("11/11 snapshots sharing following 2 elements"));
        assertThat(
            innerResult,
            stringContainsInOrder(
                "90.0% [cpu=1.0%, other=89.0%] (9ms out of 10ms) cpu usage by thread 'Thread 1'",
                "80.0% [cpu=2.0%, other=78.0%] (8ms out of 10ms) cpu usage by thread 'Thread 2'",
                "70.0% [cpu=3.0%, other=67.0%] (7ms out of 10ms) cpu usage by thread 'Thread 3'",
                "60.0% [cpu=4.0%, other=56.0%] (6ms out of 10ms) cpu usage by thread 'Thread 4'"
            )
        );
        assertThat(innerResult, containsString("org.elasticsearch.monitor.test.method_0(Some_File:1)"));
        assertThat(innerResult, containsString("org.elasticsearch.monitor.test.method_1(Some_File:1)"));
        assertThat(innerResult, containsString("org.elasticsearch.monitor.testOther.methodFinal(Some_File:1)"));

        // Let's ask again without progressing the CPU thread counters, e.g. resetting the mocks
        innerResult = hotThreads.innerDetect(mockedMXBean, mockedSunThreadInfo, mockCurrentThreadId, (interval) -> null);

        assertThat(innerResult, containsString("0.0% [cpu=0.0%, other=0.0%] (0s out of 10ms) cpu usage by thread 'Thread 4'"));
        assertThat(innerResult, containsString("0.0% [cpu=0.0%, other=0.0%] (0s out of 10ms) cpu usage by thread 'Thread 3'"));
        assertThat(innerResult, containsString("0.0% [cpu=0.0%, other=0.0%] (0s out of 10ms) cpu usage by thread 'Thread 2'"));
        assertThat(innerResult, containsString("0.0% [cpu=0.0%, other=0.0%] (0s out of 10ms) cpu usage by thread 'Thread 1'"));

        // Test with the legacy sort order
        allInfos = makeThreadInfoMocksHelper(mockedMXBean, threadIds, 100_000);
        cpuOrderedInfos = org.elasticsearch.core.List.of(allInfos.get(3), allInfos.get(2), allInfos.get(1), allInfos.get(0));
        when(mockedMXBean.getThreadInfo(ArgumentMatchers.any(), anyInt())).thenReturn(cpuOrderedInfos.toArray(new ThreadInfo[0]));

        hotThreads = new HotThreads().busiestThreads(4)
            .type(HotThreads.ReportType.CPU)
            .interval(TimeValue.timeValueMillis(10))
            .sortOrder(HotThreads.SortOrder.CPU)
            .threadElementsSnapshotCount(11)
            .ignoreIdleThreads(false);

        innerResult = hotThreads.innerDetect(mockedMXBean, mockedSunThreadInfo, mockCurrentThreadId, (interval) -> null);

        assertThat(innerResult, containsString("Hot threads at "));
        assertThat(innerResult, containsString("interval=10ms, busiestThreads=4, ignoreIdleThreads=false:"));
        assertThat(innerResult, containsString("11/11 snapshots sharing following 2 elements"));
        assertThat(
            innerResult,
            stringContainsInOrder(
                "60.0% [cpu=4.0%, other=56.0%] (6ms out of 10ms) cpu usage by thread 'Thread 4'",
                "70.0% [cpu=3.0%, other=67.0%] (7ms out of 10ms) cpu usage by thread 'Thread 3'",
                "80.0% [cpu=2.0%, other=78.0%] (8ms out of 10ms) cpu usage by thread 'Thread 2'",
                "90.0% [cpu=1.0%, other=89.0%] (9ms out of 10ms) cpu usage by thread 'Thread 1'"
            )
        );
        assertThat(innerResult, containsString("org.elasticsearch.monitor.test.method_0(Some_File:1)"));
        assertThat(innerResult, containsString("org.elasticsearch.monitor.test.method_1(Some_File:1)"));
        assertThat(innerResult, containsString("org.elasticsearch.monitor.testOther.methodFinal(Some_File:1)"));
    }

    public void testInnerDetectWaitMode() throws Exception {
        ThreadMXBean mockedMXBean = makeMockMXBeanHelper();
        SunThreadInfo mockedSunThreadInfo = makeMockSunThreadInfoHelper();

        long[] threadIds = new long[] { 1, 2, 3, 4 }; // Adds up to 10, the intervalNanos for calculating time percentages
        long mockCurrentThreadId = 0L;
        when(mockedMXBean.getAllThreadIds()).thenReturn(threadIds);

        HotThreads hotWaitingThreads = new HotThreads().busiestThreads(4)
            .type(HotThreads.ReportType.WAIT)
            .interval(TimeValue.timeValueMillis(50))
            .threadElementsSnapshotCount(11)
            .ignoreIdleThreads(false);

        List<ThreadInfo> allInfos = makeThreadInfoMocksHelper(mockedMXBean, threadIds);
        List<ThreadInfo> waitOrderedInfos = org.elasticsearch.core.List.of(
<<<<<<< HEAD
            allInfos.get(3), allInfos.get(1), allInfos.get(0), allInfos.get(2));
        when(mockedMXBean.getThreadInfo(ArgumentMatchers.any(), anyInt())).thenReturn(waitOrderedInfos.toArray(new ThreadInfo[0]));
=======
            allInfos.get(3),
            allInfos.get(1),
            allInfos.get(0),
            allInfos.get(2)
        );
        when(mockedMXBean.getThreadInfo(Matchers.any(), anyInt())).thenReturn(waitOrderedInfos.toArray(new ThreadInfo[0]));
>>>>>>> f69a492a

        String waitInnerResult = hotWaitingThreads.innerDetect(mockedMXBean, mockedSunThreadInfo, mockCurrentThreadId, (interval) -> null);

        assertThat(
            waitInnerResult,
            stringContainsInOrder(
                "8.0% (4ms out of 50ms) wait usage by thread 'Thread 4'",
                "4.0% (2ms out of 50ms) wait usage by thread 'Thread 2'",
                "0.0% (0s out of 50ms) wait usage by thread 'Thread 1'",
                "0.0% (0s out of 50ms) wait usage by thread 'Thread 3'"
            )
        );

        // Sort order has no impact on wait mode
        hotWaitingThreads = new HotThreads().busiestThreads(4)
            .type(HotThreads.ReportType.WAIT)
            .sortOrder(HotThreads.SortOrder.CPU)
            .interval(TimeValue.timeValueMillis(50))
            .threadElementsSnapshotCount(11)
            .ignoreIdleThreads(false);

        allInfos = makeThreadInfoMocksHelper(mockedMXBean, threadIds);
        waitOrderedInfos = org.elasticsearch.core.List.of(allInfos.get(3), allInfos.get(1), allInfos.get(0), allInfos.get(2));
        when(mockedMXBean.getThreadInfo(ArgumentMatchers.any(), anyInt())).thenReturn(waitOrderedInfos.toArray(new ThreadInfo[0]));

        waitInnerResult = hotWaitingThreads.innerDetect(mockedMXBean, mockedSunThreadInfo, mockCurrentThreadId, (interval) -> null);

        assertThat(
            waitInnerResult,
            stringContainsInOrder(
                "8.0% (4ms out of 50ms) wait usage by thread 'Thread 4'",
                "4.0% (2ms out of 50ms) wait usage by thread 'Thread 2'",
                "0.0% (0s out of 50ms) wait usage by thread 'Thread 1'",
                "0.0% (0s out of 50ms) wait usage by thread 'Thread 3'"
            )
        );
    }

    public void testInnerDetectBlockedMode() throws Exception {
        ThreadMXBean mockedMXBean = makeMockMXBeanHelper();
        SunThreadInfo mockedSunThreadInfo = makeMockSunThreadInfoHelper();

        long[] threadIds = new long[] { 1, 2, 3, 4 }; // Adds up to 10, the intervalNanos for calculating time percentages
        long mockCurrentThreadId = 0L;
        when(mockedMXBean.getAllThreadIds()).thenReturn(threadIds);
        HotThreads hotBlockedThreads = new HotThreads().busiestThreads(4)
            .type(HotThreads.ReportType.BLOCK)
            .interval(TimeValue.timeValueMillis(60))
            .threadElementsSnapshotCount(11)
            .ignoreIdleThreads(false);

        List<ThreadInfo> allInfos = makeThreadInfoMocksHelper(mockedMXBean, threadIds);
        List<ThreadInfo> blockOrderedInfos = org.elasticsearch.core.List.of(
<<<<<<< HEAD
            allInfos.get(2), allInfos.get(0), allInfos.get(1), allInfos.get(3));
        when(mockedMXBean.getThreadInfo(ArgumentMatchers.any(), anyInt())).thenReturn(blockOrderedInfos.toArray(new ThreadInfo[0]));
=======
            allInfos.get(2),
            allInfos.get(0),
            allInfos.get(1),
            allInfos.get(3)
        );
        when(mockedMXBean.getThreadInfo(Matchers.any(), anyInt())).thenReturn(blockOrderedInfos.toArray(new ThreadInfo[0]));
>>>>>>> f69a492a

        String blockInnerResult = hotBlockedThreads.innerDetect(mockedMXBean, mockedSunThreadInfo, mockCurrentThreadId, (interval) -> null);

        assertThat(
            blockInnerResult,
            stringContainsInOrder(
                "5.0% (3ms out of 60ms) block usage by thread 'Thread 3'",
                "1.7% (1ms out of 60ms) block usage by thread 'Thread 1'",
                "0.0% (0s out of 60ms) block usage by thread 'Thread 2'",
                "0.0% (0s out of 60ms) block usage by thread 'Thread 4'"
            )
        );

        // Sort order has no impact on block mode
        hotBlockedThreads = new HotThreads().busiestThreads(4)
            .type(HotThreads.ReportType.BLOCK)
            .sortOrder(HotThreads.SortOrder.CPU)
            .interval(TimeValue.timeValueMillis(60))
            .threadElementsSnapshotCount(11)
            .ignoreIdleThreads(false);

        allInfos = makeThreadInfoMocksHelper(mockedMXBean, threadIds);
        blockOrderedInfos = org.elasticsearch.core.List.of(allInfos.get(2), allInfos.get(0), allInfos.get(1), allInfos.get(3));
        when(mockedMXBean.getThreadInfo(ArgumentMatchers.any(), anyInt())).thenReturn(blockOrderedInfos.toArray(new ThreadInfo[0]));

        blockInnerResult = hotBlockedThreads.innerDetect(mockedMXBean, mockedSunThreadInfo, mockCurrentThreadId, (interval) -> null);

        assertThat(
            blockInnerResult,
            stringContainsInOrder(
                "5.0% (3ms out of 60ms) block usage by thread 'Thread 3'",
                "1.7% (1ms out of 60ms) block usage by thread 'Thread 1'",
                "0.0% (0s out of 60ms) block usage by thread 'Thread 2'",
                "0.0% (0s out of 60ms) block usage by thread 'Thread 4'"
            )
        );
    }

    public void testInnerDetectMemoryMode() throws Exception {
        ThreadMXBean mockedMXBean = makeMockMXBeanHelper();
        SunThreadInfo mockedSunThreadInfo = makeMockSunThreadInfoHelper();

        long[] threadIds = new long[] { 1, 2, 3, 4 }; // Adds up to 10, the intervalNanos for calculating time percentages
        long mockCurrentThreadId = 0L;
        when(mockedMXBean.getAllThreadIds()).thenReturn(threadIds);

        List<ThreadInfo> allInfos = makeThreadInfoMocksHelper(mockedMXBean, threadIds);
        List<ThreadInfo> cpuOrderedInfos = org.elasticsearch.core.List.of(
<<<<<<< HEAD
            allInfos.get(3), allInfos.get(2), allInfos.get(1), allInfos.get(0));
        when(mockedMXBean.getThreadInfo(ArgumentMatchers.any(), anyInt())).thenReturn(cpuOrderedInfos.toArray(new ThreadInfo[0]));
=======
            allInfos.get(3),
            allInfos.get(2),
            allInfos.get(1),
            allInfos.get(0)
        );
        when(mockedMXBean.getThreadInfo(Matchers.any(), anyInt())).thenReturn(cpuOrderedInfos.toArray(new ThreadInfo[0]));
>>>>>>> f69a492a

        for (long threadId : threadIds) {
            when(mockedSunThreadInfo.getThreadAllocatedBytes(threadId)).thenReturn(0L).thenReturn(threadId * 100);
        }

        HotThreads hotThreads = new HotThreads().busiestThreads(4)
            .type(HotThreads.ReportType.MEM)
            .interval(TimeValue.timeValueNanos(10))
            .threadElementsSnapshotCount(1)
            .ignoreIdleThreads(false);

        String memInnerResult = hotThreads.innerDetect(mockedMXBean, mockedSunThreadInfo, mockCurrentThreadId, (interval) -> null);
        assertThat(memInnerResult, containsString("  unique snapshot"));
        assertThat(
            memInnerResult,
            stringContainsInOrder(
                "400b memory allocated by thread 'Thread 4'",
                "300b memory allocated by thread 'Thread 3'",
                "200b memory allocated by thread 'Thread 2'",
                "100b memory allocated by thread 'Thread 1'"
            )
        );

        // Sort order has no impact on memory mode

        allInfos = makeThreadInfoMocksHelper(mockedMXBean, threadIds);
        cpuOrderedInfos = org.elasticsearch.core.List.of(allInfos.get(3), allInfos.get(2), allInfos.get(1), allInfos.get(0));
        when(mockedMXBean.getThreadInfo(ArgumentMatchers.any(), anyInt())).thenReturn(cpuOrderedInfos.toArray(new ThreadInfo[0]));

        for (long threadId : threadIds) {
            when(mockedSunThreadInfo.getThreadAllocatedBytes(threadId)).thenReturn(0L).thenReturn(threadId * 100);
        }

        hotThreads = new HotThreads().busiestThreads(4)
            .type(HotThreads.ReportType.MEM)
            .sortOrder(HotThreads.SortOrder.CPU)
            .interval(TimeValue.timeValueNanos(10))
            .threadElementsSnapshotCount(1)
            .ignoreIdleThreads(false);

        memInnerResult = hotThreads.innerDetect(mockedMXBean, mockedSunThreadInfo, mockCurrentThreadId, (interval) -> null);
        assertThat(memInnerResult, containsString("  unique snapshot"));
        assertThat(
            memInnerResult,
            stringContainsInOrder(
                "400b memory allocated by thread 'Thread 4'",
                "300b memory allocated by thread 'Thread 3'",
                "200b memory allocated by thread 'Thread 2'",
                "100b memory allocated by thread 'Thread 1'"
            )
        );
    }

    public void testInnerDetectSingleSnapshot() throws Exception {
        ThreadMXBean mockedMXBean = makeMockMXBeanHelper();
        SunThreadInfo mockedSunThreadInfo = makeMockSunThreadInfoHelper();

        long[] threadIds = new long[] { 1, 2, 3, 4 }; // Adds up to 10, the intervalNanos for calculating time percentages
        long mockCurrentThreadId = 0L;
        when(mockedMXBean.getAllThreadIds()).thenReturn(threadIds);

        // Test with only one stack to trigger the different print in innerDetect
        List<ThreadInfo> allInfos = makeThreadInfoMocksHelper(mockedMXBean, threadIds);
        List<ThreadInfo> cpuOrderedInfos = org.elasticsearch.core.List.of(
<<<<<<< HEAD
            allInfos.get(3), allInfos.get(2), allInfos.get(1), allInfos.get(0));
        when(mockedMXBean.getThreadInfo(ArgumentMatchers.any(), anyInt())).thenReturn(cpuOrderedInfos.toArray(new ThreadInfo[0]));
=======
            allInfos.get(3),
            allInfos.get(2),
            allInfos.get(1),
            allInfos.get(0)
        );
        when(mockedMXBean.getThreadInfo(Matchers.any(), anyInt())).thenReturn(cpuOrderedInfos.toArray(new ThreadInfo[0]));
>>>>>>> f69a492a

        HotThreads hotThreads = new HotThreads().busiestThreads(4)
            .type(HotThreads.ReportType.CPU)
            .interval(TimeValue.timeValueNanos(10))
            .threadElementsSnapshotCount(1)
            .ignoreIdleThreads(false);

        String singleResult = hotThreads.innerDetect(mockedMXBean, mockedSunThreadInfo, mockCurrentThreadId, (interval) -> null);

        assertThat(singleResult, containsString("  unique snapshot"));
        assertEquals(5, singleResult.split(" unique snapshot").length);
        assertThat(singleResult, containsString("40.0% [cpu=40.0%, other=0.0%] (4nanos out of 10nanos) cpu usage by thread 'Thread 4'"));
        assertThat(singleResult, containsString("30.0% [cpu=30.0%, other=0.0%] (3nanos out of 10nanos) cpu usage by thread 'Thread 3'"));
        assertThat(singleResult, containsString("20.0% [cpu=20.0%, other=0.0%] (2nanos out of 10nanos) cpu usage by thread 'Thread 2'"));
        assertThat(singleResult, containsString("10.0% [cpu=10.0%, other=0.0%] (1nanos out of 10nanos) cpu usage by thread 'Thread 1'"));
        assertThat(singleResult, containsString("org.elasticsearch.monitor.test.method_0(Some_File:1)"));
        assertThat(singleResult, containsString("org.elasticsearch.monitor.test.method_1(Some_File:1)"));
        assertThat(singleResult, containsString("org.elasticsearch.monitor.testOther.methodFinal(Some_File:1)"));
    }

    public void testEnsureInnerDetectSkipsCurrentThread() throws Exception {
        ThreadMXBean mockedMXBean = makeMockMXBeanHelper();

        long mockCurrentThreadId = 5L;
        long[] threadIds = new long[] { mockCurrentThreadId }; // Matches half the intervalNanos for calculating time percentages

        when(mockedMXBean.getAllThreadIds()).thenReturn(threadIds);

        List<ThreadInfo> allInfos = makeThreadInfoMocksHelper(mockedMXBean, threadIds);
        when(mockedMXBean.getThreadInfo(ArgumentMatchers.any(), anyInt())).thenReturn(allInfos.toArray(new ThreadInfo[0]));

        HotThreads hotThreads = new HotThreads().busiestThreads(4)
            .type(HotThreads.ReportType.CPU)
            .interval(TimeValue.timeValueNanos(10))
            .threadElementsSnapshotCount(11)
            .ignoreIdleThreads(false);

        String innerResult = hotThreads.innerDetect(mockedMXBean, mock(SunThreadInfo.class), mockCurrentThreadId, (interval) -> null);

        assertEquals(1, innerResult.split("\r\n|\r|\n").length);
    }

    public void testReportTypeValueGetter() {
        ThreadInfo mockedThreadInfo = mock(ThreadInfo.class);

        when(mockedThreadInfo.getBlockedTime()).thenReturn(2L).thenReturn(0L);
        when(mockedThreadInfo.getWaitedTime()).thenReturn(3L).thenReturn(0L);

        HotThreads.ThreadTimeAccumulator info = new HotThreads.ThreadTimeAccumulator(mockedThreadInfo, new TimeValue(10L), 1L, 4L);

        assertEquals(1L, HotThreads.ThreadTimeAccumulator.valueGetterForReportType(HotThreads.ReportType.CPU).applyAsLong(info));
        assertEquals(
            nanosHelper(3L),
            HotThreads.ThreadTimeAccumulator.valueGetterForReportType(HotThreads.ReportType.WAIT).applyAsLong(info)
        );
        assertEquals(
            nanosHelper(2L),
            HotThreads.ThreadTimeAccumulator.valueGetterForReportType(HotThreads.ReportType.BLOCK).applyAsLong(info)
        );
        assertEquals(4L, HotThreads.ThreadTimeAccumulator.valueGetterForReportType(HotThreads.ReportType.MEM).applyAsLong(info));

        // Ensure all enum types have a report type getter
        for (HotThreads.ReportType type : HotThreads.ReportType.values()) {
            assertNotNull(HotThreads.ThreadTimeAccumulator.valueGetterForReportType(type));
        }
    }

    public void testGetAllValidThreadInfos() {
        ThreadMXBean mockedMXBean = mock(ThreadMXBean.class);
        when(mockedMXBean.isThreadCpuTimeSupported()).thenReturn(true);
        SunThreadInfo mockedSunThreadInfo = mock(SunThreadInfo.class);

        long[] threadIds = new long[] { 1, 2, 3, 4 }; // Adds up to 10, the intervalNanos for calculating time percentages
        long mockCurrentThreadId = 0L;
        when(mockedMXBean.getAllThreadIds()).thenReturn(threadIds);

        HotThreads hotThreads = new HotThreads().busiestThreads(4)
            .type(HotThreads.ReportType.CPU)
            .interval(TimeValue.timeValueNanos(10))
            .threadElementsSnapshotCount(11)
            .ignoreIdleThreads(false);

        // Test the case when all threads exist before and after sleep
        List<ThreadInfo> allInfos = makeThreadInfoMocksHelper(mockedMXBean, threadIds);

        Map<Long, HotThreads.ThreadTimeAccumulator> validInfos = hotThreads.getAllValidThreadInfos(
            mockedMXBean,
            mockedSunThreadInfo,
            mockCurrentThreadId
        );
        assertEquals(allInfos.size(), validInfos.size());

        for (long threadId : threadIds) {
            HotThreads.ThreadTimeAccumulator accumulator = validInfos.get(threadId);
            assertNotNull(accumulator);
            assertEquals(0, accumulator.getCpuTime());
            assertEquals(0, accumulator.getBlockedTime());
            assertEquals(0, accumulator.getWaitedTime());
        }

        // Fake sleep, e.g. don't sleep call the mock again

        Map<Long, HotThreads.ThreadTimeAccumulator> afterValidInfos = hotThreads.getAllValidThreadInfos(
            mockedMXBean,
            mockedSunThreadInfo,
            mockCurrentThreadId
        );
        assertEquals(allInfos.size(), afterValidInfos.size());
        for (long threadId : threadIds) {
            HotThreads.ThreadTimeAccumulator accumulator = afterValidInfos.get(threadId);
            assertNotNull(accumulator);
            boolean evenThreadId = ((threadId % 2) == 0);

            assertEquals(threadId, accumulator.getCpuTime());
            assertEquals(nanosHelper((evenThreadId) ? 0 : threadId), accumulator.getBlockedTime());
            assertEquals(nanosHelper((evenThreadId) ? threadId : 0), accumulator.getWaitedTime());
        }

        // Test when a thread has terminated during sleep, we don't report that thread
        allInfos = makeThreadInfoMocksHelper(mockedMXBean, threadIds);

        validInfos = hotThreads.getAllValidThreadInfos(mockedMXBean, mockedSunThreadInfo, mockCurrentThreadId);
        assertEquals(allInfos.size(), validInfos.size());

        ThreadInfo removedInfo = allInfos.remove(0);
        long[] reducedThreadIds = new long[] { 2, 3, 4 };
        when(mockedMXBean.getAllThreadIds()).thenReturn(reducedThreadIds);
        when(mockedMXBean.getThreadInfo(ArgumentMatchers.any(), anyInt())).thenReturn(allInfos.toArray(new ThreadInfo[0]));
        when(mockedMXBean.getThreadInfo(ArgumentMatchers.any(long[].class))).thenReturn(allInfos.toArray(new ThreadInfo[0]));

        // Fake sleep

        afterValidInfos = hotThreads.getAllValidThreadInfos(mockedMXBean, mockedSunThreadInfo, mockCurrentThreadId);
        assertEquals(reducedThreadIds.length, afterValidInfos.size());

        for (long threadId : reducedThreadIds) {
            HotThreads.ThreadTimeAccumulator accumulator = afterValidInfos.get(threadId);
            assertNotNull(accumulator);
            boolean evenThreadId = ((threadId % 2) == 0);

            assertEquals(threadId, accumulator.getCpuTime());
            assertEquals(nanosHelper((evenThreadId) ? 0 : threadId), accumulator.getBlockedTime());
            assertEquals(nanosHelper((evenThreadId) ? threadId : 0), accumulator.getWaitedTime());
        }

        // Test capturing timings for thread that launched while we were sleeping
        allInfos.add(0, removedInfo); // We called getInfo on this once, so second time should be with cpu/wait > 0
        when(mockedMXBean.getAllThreadIds()).thenReturn(threadIds);
        when(mockedMXBean.getThreadInfo(ArgumentMatchers.any(), anyInt())).thenReturn(allInfos.toArray(new ThreadInfo[0]));
        when(mockedMXBean.getThreadInfo(ArgumentMatchers.any(long[].class))).thenReturn(allInfos.toArray(new ThreadInfo[0]));

        // Fake sleep

        afterValidInfos = hotThreads.getAllValidThreadInfos(mockedMXBean, mockedSunThreadInfo, mockCurrentThreadId);
        assertEquals(threadIds.length, afterValidInfos.size());

        HotThreads.ThreadTimeAccumulator firstAccumulator = afterValidInfos.get(removedInfo.getThreadId());
        assertEquals(1, firstAccumulator.getCpuTime());
        assertEquals(nanosHelper(0), firstAccumulator.getWaitedTime());
        assertEquals(nanosHelper(1), firstAccumulator.getBlockedTime());

        // Test skipping of current thread
        validInfos = hotThreads.getAllValidThreadInfos(mockedMXBean, mockedSunThreadInfo, threadIds[threadIds.length - 1]);
        assertEquals(threadIds.length - 1, validInfos.size());
        assertFalse(validInfos.containsKey(threadIds[threadIds.length - 1]));

        // Test skipping threads with CPU time of -1
        when(mockedMXBean.getThreadCpuTime(threadIds[0])).thenReturn(-1L);
        validInfos = hotThreads.getAllValidThreadInfos(mockedMXBean, mockedSunThreadInfo, mockCurrentThreadId);
        assertEquals(threadIds.length - 1, validInfos.size());
        assertFalse(validInfos.containsKey(threadIds[0]));

        // Test skipping null thread infos
        when(mockedMXBean.getThreadInfo(eq(threadIds[0]), anyInt())).thenReturn(null);
        validInfos = hotThreads.getAllValidThreadInfos(mockedMXBean, mockedSunThreadInfo, mockCurrentThreadId);
        assertEquals(threadIds.length - 1, validInfos.size());
        assertFalse(validInfos.containsKey(threadIds[0]));
    }

    public void testCaptureThreadStacks() throws InterruptedException {
        ThreadMXBean mockedMXBean = mock(ThreadMXBean.class);
        when(mockedMXBean.isThreadCpuTimeSupported()).thenReturn(true);

        long[] threadIds = new long[] { 1, 2, 3, 4 }; // Adds up to 10, the intervalNanos for calculating time percentages
        when(mockedMXBean.getAllThreadIds()).thenReturn(threadIds);

        HotThreads hotThreads = new HotThreads().busiestThreads(4)
            .type(HotThreads.ReportType.CPU)
            .interval(TimeValue.timeValueNanos(1))
            .threadElementsSnapshotCount(3)
            .ignoreIdleThreads(false);

        // Set up the mocks
        List<ThreadInfo> allInfos = makeThreadInfoMocksHelper(mockedMXBean, threadIds);

        long[] topThreadIds = new long[] { threadIds[threadIds.length - 1], threadIds[threadIds.length - 2] };
        List<ThreadInfo> topThreads = org.elasticsearch.core.List.of(
            allInfos.get(threadIds.length - 1),
            allInfos.get(threadIds.length - 2)
        );

        when(mockedMXBean.getThreadInfo(ArgumentMatchers.any(long[].class), anyInt())).thenReturn(topThreads.toArray(new ThreadInfo[0]));

        ThreadInfo[][] infosWithStacks = hotThreads.captureThreadStacks(mockedMXBean, topThreadIds);

        assertEquals(3, infosWithStacks.length);
        for (ThreadInfo[] infos : infosWithStacks) {
            assertEquals(2, infos.length);
            assertEquals(threadIds[threadIds.length - 1], infos[0].getThreadId());
            assertEquals(threadIds[threadIds.length - 2], infos[1].getThreadId());
        }
    }

    public void testThreadInfoAccumulator() {
        ThreadMXBean mockedMXBean = mock(ThreadMXBean.class);
        when(mockedMXBean.isThreadCpuTimeSupported()).thenReturn(true);

        ThreadInfo threadOne = makeThreadInfoMocksHelper(mockedMXBean, 1L);
        ThreadInfo threadTwo = makeThreadInfoMocksHelper(mockedMXBean, 2L);

        TimeValue maxTime = new TimeValue(1000L);

        HotThreads.ThreadTimeAccumulator acc = new HotThreads.ThreadTimeAccumulator(threadOne, maxTime, 100L, 1000L);
        HotThreads.ThreadTimeAccumulator accNext = new HotThreads.ThreadTimeAccumulator(threadOne, maxTime, 250L, 2500L);
        accNext.subtractPrevious(acc);

        assertEquals(1500, accNext.getAllocatedBytes());
        assertEquals(150, accNext.getCpuTime());
        assertEquals(0, accNext.getWaitedTime());
        assertEquals(nanosHelper(1), accNext.getBlockedTime());
        assertEquals(nanosHelper(999), accNext.getRunnableTime());

        HotThreads.ThreadTimeAccumulator accNotMoving = new HotThreads.ThreadTimeAccumulator(threadOne, maxTime, 250L, 2500L);
        HotThreads.ThreadTimeAccumulator accNotMovingNext = new HotThreads.ThreadTimeAccumulator(threadOne, maxTime, 250L, 2500L);

        accNotMovingNext.subtractPrevious(accNotMoving);

        assertEquals(0, accNotMovingNext.getAllocatedBytes());
        assertEquals(0, accNotMovingNext.getCpuTime());
        assertEquals(0, accNotMovingNext.getWaitedTime());
        assertEquals(0, accNotMovingNext.getBlockedTime());
        assertEquals(0, accNotMovingNext.getRunnableTime());

        HotThreads.ThreadTimeAccumulator accOne = new HotThreads.ThreadTimeAccumulator(threadOne, maxTime, 250L, 2500L);
        HotThreads.ThreadTimeAccumulator accTwo = new HotThreads.ThreadTimeAccumulator(threadTwo, maxTime, 350L, 3500L);

        expectThrows(IllegalStateException.class, () -> accTwo.subtractPrevious(accOne));
    }

    public void testWaitBlockTimeMonitoringEnabled() {
        ThreadMXBean mockedMXBean = mock(ThreadMXBean.class);
        when(mockedMXBean.isThreadCpuTimeSupported()).thenReturn(true);
        when(mockedMXBean.isThreadContentionMonitoringSupported()).thenReturn(true);

        long[] threadIds = new long[] { 1, 2, 3, 4 }; // Adds up to 10, the intervalNanos for calculating time percentages
        long mockCurrentThreadId = 0L;
        when(mockedMXBean.getAllThreadIds()).thenReturn(threadIds);

        List<ThreadInfo> allInfos = makeThreadInfoMocksHelper(mockedMXBean, threadIds);
        List<ThreadInfo> cpuOrderedInfos = org.elasticsearch.core.List.of(
<<<<<<< HEAD
            allInfos.get(3), allInfos.get(2), allInfos.get(1), allInfos.get(0));
        when(mockedMXBean.getThreadInfo(ArgumentMatchers.any(), anyInt())).thenReturn(cpuOrderedInfos.toArray(new ThreadInfo[0]));
=======
            allInfos.get(3),
            allInfos.get(2),
            allInfos.get(1),
            allInfos.get(0)
        );
        when(mockedMXBean.getThreadInfo(Matchers.any(), anyInt())).thenReturn(cpuOrderedInfos.toArray(new ThreadInfo[0]));
>>>>>>> f69a492a

        HotThreads hotThreads = new HotThreads().busiestThreads(4)
            .type(HotThreads.ReportType.CPU)
            .interval(TimeValue.timeValueNanos(10))
            .threadElementsSnapshotCount(11)
            .ignoreIdleThreads(false);

        Exception e = expectThrows(
            ElasticsearchException.class,
            () -> hotThreads.innerDetect(mockedMXBean, mock(SunThreadInfo.class), mockCurrentThreadId, (interval) -> null)
        );
        assertEquals(e.getMessage(), "thread wait/blocked time accounting is not supported on this JDK");

        // Ensure we checked if JVM lock monitoring is enabled
        InOrder orderVerifier = inOrder(mockedMXBean);
        orderVerifier.verify(mockedMXBean).isThreadContentionMonitoringSupported();
        orderVerifier.verify(mockedMXBean).isThreadContentionMonitoringEnabled();
    }

    public void testGetThreadAllocatedBytesFailures() {
        ThreadMXBean mockedMXBean = mock(ThreadMXBean.class);
        when(mockedMXBean.isThreadCpuTimeSupported()).thenReturn(true);
        when(mockedMXBean.isThreadContentionMonitoringSupported()).thenReturn(true);
        when(mockedMXBean.isThreadContentionMonitoringEnabled()).thenReturn(true);

        SunThreadInfo mockedSunThreadInfo = mock(SunThreadInfo.class);
        when(mockedSunThreadInfo.isThreadAllocatedMemorySupported()).thenReturn(false);

        long[] threadIds = new long[] { 1, 2, 3, 4 }; // Adds up to 10, the intervalNanos for calculating time percentages
        when(mockedMXBean.getAllThreadIds()).thenReturn(threadIds);

        List<ThreadInfo> allInfos = makeThreadInfoMocksHelper(mockedMXBean, threadIds);
        List<ThreadInfo> cpuOrderedInfos = org.elasticsearch.core.List.of(
<<<<<<< HEAD
            allInfos.get(3), allInfos.get(2), allInfos.get(1), allInfos.get(0));
        when(mockedMXBean.getThreadInfo(ArgumentMatchers.any(), anyInt())).thenReturn(cpuOrderedInfos.toArray(new ThreadInfo[0]));
=======
            allInfos.get(3),
            allInfos.get(2),
            allInfos.get(1),
            allInfos.get(0)
        );
        when(mockedMXBean.getThreadInfo(Matchers.any(), anyInt())).thenReturn(cpuOrderedInfos.toArray(new ThreadInfo[0]));
>>>>>>> f69a492a

        HotThreads hotThreads0 = new HotThreads().busiestThreads(4)
            .type(HotThreads.ReportType.MEM)
            .interval(TimeValue.timeValueNanos(10))
            .threadElementsSnapshotCount(1)
            .ignoreIdleThreads(false);

        ElasticsearchException exception = expectThrows(
            ElasticsearchException.class,
            () -> hotThreads0.innerDetect(mockedMXBean, mockedSunThreadInfo, 0L, (interval) -> null)
        );
        assertThat(exception.getMessage(), equalTo("thread allocated memory is not supported on this JDK"));
    }
}<|MERGE_RESOLUTION|>--- conflicted
+++ resolved
@@ -288,17 +288,8 @@
 
         List<ThreadInfo> allInfos = makeThreadInfoMocksHelper(mockedMXBean, threadIds, 100_000);
         List<ThreadInfo> cpuOrderedInfos = org.elasticsearch.core.List.of(
-<<<<<<< HEAD
             allInfos.get(0), allInfos.get(1), allInfos.get(2), allInfos.get(3));
         when(mockedMXBean.getThreadInfo(ArgumentMatchers.any(), anyInt())).thenReturn(cpuOrderedInfos.toArray(new ThreadInfo[0]));
-=======
-            allInfos.get(0),
-            allInfos.get(1),
-            allInfos.get(2),
-            allInfos.get(3)
-        );
-        when(mockedMXBean.getThreadInfo(Matchers.any(), anyInt())).thenReturn(cpuOrderedInfos.toArray(new ThreadInfo[0]));
->>>>>>> f69a492a
 
         HotThreads hotThreads = new HotThreads().busiestThreads(4)
             .type(HotThreads.ReportType.CPU)
@@ -379,17 +370,8 @@
 
         List<ThreadInfo> allInfos = makeThreadInfoMocksHelper(mockedMXBean, threadIds);
         List<ThreadInfo> waitOrderedInfos = org.elasticsearch.core.List.of(
-<<<<<<< HEAD
             allInfos.get(3), allInfos.get(1), allInfos.get(0), allInfos.get(2));
         when(mockedMXBean.getThreadInfo(ArgumentMatchers.any(), anyInt())).thenReturn(waitOrderedInfos.toArray(new ThreadInfo[0]));
-=======
-            allInfos.get(3),
-            allInfos.get(1),
-            allInfos.get(0),
-            allInfos.get(2)
-        );
-        when(mockedMXBean.getThreadInfo(Matchers.any(), anyInt())).thenReturn(waitOrderedInfos.toArray(new ThreadInfo[0]));
->>>>>>> f69a492a
 
         String waitInnerResult = hotWaitingThreads.innerDetect(mockedMXBean, mockedSunThreadInfo, mockCurrentThreadId, (interval) -> null);
 
@@ -443,17 +425,8 @@
 
         List<ThreadInfo> allInfos = makeThreadInfoMocksHelper(mockedMXBean, threadIds);
         List<ThreadInfo> blockOrderedInfos = org.elasticsearch.core.List.of(
-<<<<<<< HEAD
             allInfos.get(2), allInfos.get(0), allInfos.get(1), allInfos.get(3));
         when(mockedMXBean.getThreadInfo(ArgumentMatchers.any(), anyInt())).thenReturn(blockOrderedInfos.toArray(new ThreadInfo[0]));
-=======
-            allInfos.get(2),
-            allInfos.get(0),
-            allInfos.get(1),
-            allInfos.get(3)
-        );
-        when(mockedMXBean.getThreadInfo(Matchers.any(), anyInt())).thenReturn(blockOrderedInfos.toArray(new ThreadInfo[0]));
->>>>>>> f69a492a
 
         String blockInnerResult = hotBlockedThreads.innerDetect(mockedMXBean, mockedSunThreadInfo, mockCurrentThreadId, (interval) -> null);
 
@@ -502,17 +475,8 @@
 
         List<ThreadInfo> allInfos = makeThreadInfoMocksHelper(mockedMXBean, threadIds);
         List<ThreadInfo> cpuOrderedInfos = org.elasticsearch.core.List.of(
-<<<<<<< HEAD
             allInfos.get(3), allInfos.get(2), allInfos.get(1), allInfos.get(0));
         when(mockedMXBean.getThreadInfo(ArgumentMatchers.any(), anyInt())).thenReturn(cpuOrderedInfos.toArray(new ThreadInfo[0]));
-=======
-            allInfos.get(3),
-            allInfos.get(2),
-            allInfos.get(1),
-            allInfos.get(0)
-        );
-        when(mockedMXBean.getThreadInfo(Matchers.any(), anyInt())).thenReturn(cpuOrderedInfos.toArray(new ThreadInfo[0]));
->>>>>>> f69a492a
 
         for (long threadId : threadIds) {
             when(mockedSunThreadInfo.getThreadAllocatedBytes(threadId)).thenReturn(0L).thenReturn(threadId * 100);
@@ -577,17 +541,8 @@
         // Test with only one stack to trigger the different print in innerDetect
         List<ThreadInfo> allInfos = makeThreadInfoMocksHelper(mockedMXBean, threadIds);
         List<ThreadInfo> cpuOrderedInfos = org.elasticsearch.core.List.of(
-<<<<<<< HEAD
             allInfos.get(3), allInfos.get(2), allInfos.get(1), allInfos.get(0));
         when(mockedMXBean.getThreadInfo(ArgumentMatchers.any(), anyInt())).thenReturn(cpuOrderedInfos.toArray(new ThreadInfo[0]));
-=======
-            allInfos.get(3),
-            allInfos.get(2),
-            allInfos.get(1),
-            allInfos.get(0)
-        );
-        when(mockedMXBean.getThreadInfo(Matchers.any(), anyInt())).thenReturn(cpuOrderedInfos.toArray(new ThreadInfo[0]));
->>>>>>> f69a492a
 
         HotThreads hotThreads = new HotThreads().busiestThreads(4)
             .type(HotThreads.ReportType.CPU)
@@ -848,17 +803,8 @@
 
         List<ThreadInfo> allInfos = makeThreadInfoMocksHelper(mockedMXBean, threadIds);
         List<ThreadInfo> cpuOrderedInfos = org.elasticsearch.core.List.of(
-<<<<<<< HEAD
             allInfos.get(3), allInfos.get(2), allInfos.get(1), allInfos.get(0));
         when(mockedMXBean.getThreadInfo(ArgumentMatchers.any(), anyInt())).thenReturn(cpuOrderedInfos.toArray(new ThreadInfo[0]));
-=======
-            allInfos.get(3),
-            allInfos.get(2),
-            allInfos.get(1),
-            allInfos.get(0)
-        );
-        when(mockedMXBean.getThreadInfo(Matchers.any(), anyInt())).thenReturn(cpuOrderedInfos.toArray(new ThreadInfo[0]));
->>>>>>> f69a492a
 
         HotThreads hotThreads = new HotThreads().busiestThreads(4)
             .type(HotThreads.ReportType.CPU)
@@ -892,17 +838,8 @@
 
         List<ThreadInfo> allInfos = makeThreadInfoMocksHelper(mockedMXBean, threadIds);
         List<ThreadInfo> cpuOrderedInfos = org.elasticsearch.core.List.of(
-<<<<<<< HEAD
             allInfos.get(3), allInfos.get(2), allInfos.get(1), allInfos.get(0));
         when(mockedMXBean.getThreadInfo(ArgumentMatchers.any(), anyInt())).thenReturn(cpuOrderedInfos.toArray(new ThreadInfo[0]));
-=======
-            allInfos.get(3),
-            allInfos.get(2),
-            allInfos.get(1),
-            allInfos.get(0)
-        );
-        when(mockedMXBean.getThreadInfo(Matchers.any(), anyInt())).thenReturn(cpuOrderedInfos.toArray(new ThreadInfo[0]));
->>>>>>> f69a492a
 
         HotThreads hotThreads0 = new HotThreads().busiestThreads(4)
             .type(HotThreads.ReportType.MEM)
