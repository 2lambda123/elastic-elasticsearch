/*
 * Copyright Elasticsearch B.V. and/or licensed to Elasticsearch B.V. under one
 * or more contributor license agreements. Licensed under the Elastic License
 * 2.0 and the Server Side Public License, v 1; you may not use this file except
 * in compliance with, at your election, the Elastic License 2.0 or the Server
 * Side Public License, v 1.
 */

package org.elasticsearch.client.internal;

import org.elasticsearch.action.ActionListener;
import org.elasticsearch.action.ActionRequest;
import org.elasticsearch.action.ActionResponse;
import org.elasticsearch.action.ActionType;
import org.elasticsearch.action.bulk.BulkRequest;
import org.elasticsearch.action.search.ClearScrollRequest;
import org.elasticsearch.action.search.SearchRequest;
import org.elasticsearch.common.util.concurrent.EsExecutors;
import org.elasticsearch.tasks.TaskId;
import org.elasticsearch.test.ESTestCase;
import org.elasticsearch.test.client.NoOpClient;

import java.util.concurrent.Executor;

import static org.hamcrest.Matchers.instanceOf;
import static org.hamcrest.Matchers.is;
import static org.mockito.Mockito.mock;

public class ParentTaskAssigningClientTests extends ESTestCase {
    public void testSetsParentId() {
        TaskId[] parentTaskId = new TaskId[] { new TaskId(randomAlphaOfLength(3), randomLong()) };

        // This mock will do nothing but verify that parentTaskId is set on all requests sent to it.
        NoOpClient mockClient = new NoOpClient(getTestName()) {
            @Override
            protected <Request extends ActionRequest, Response extends ActionResponse> void doExecute(
                ActionType<Response> action,
                Request request,
                ActionListener<Response> listener
            ) {
                assertEquals(parentTaskId[0], request.getParentTask());
                super.doExecute(action, request, listener);
            }
        };
<<<<<<< HEAD
        try (ParentTaskAssigningClient client = new ParentTaskAssigningClient(mockClient, parentTaskId[0])) {
=======
        try (ParentTaskAssigningClient client = new ParentTaskAssigningClient(mock, parentTaskId[0])) {
            assertEquals(parentTaskId[0], client.getParentTask());

>>>>>>> d931fdc6
            // All of these should have the parentTaskId set
            client.bulk(new BulkRequest());
            client.search(new SearchRequest());
            client.clearScroll(new ClearScrollRequest());

            // Now lets verify that unwrapped calls don't have the parentTaskId set
            parentTaskId[0] = TaskId.EMPTY_TASK_ID;
            client.unwrap().bulk(new BulkRequest());
            client.unwrap().search(new SearchRequest());
            client.unwrap().clearScroll(new ClearScrollRequest());
        }
    }

    public void testRemoteClientIsAlsoAParentAssigningClient() {
        TaskId parentTaskId = new TaskId(randomAlphaOfLength(3), randomLong());

        NoOpClient mockClient = new NoOpClient(getTestName()) {
            @Override
            public Client getRemoteClusterClient(String clusterAlias, Executor responseExecutor) {
                return mock(Client.class);
            }
        };
        try (ParentTaskAssigningClient client = new ParentTaskAssigningClient(mockClient, parentTaskId)) {
            assertThat(
                client.getRemoteClusterClient("remote-cluster", EsExecutors.DIRECT_EXECUTOR_SERVICE),
                is(instanceOf(ParentTaskAssigningClient.class))
            );
        }
    }
}<|MERGE_RESOLUTION|>--- conflicted
+++ resolved
@@ -42,13 +42,9 @@
                 super.doExecute(action, request, listener);
             }
         };
-<<<<<<< HEAD
         try (ParentTaskAssigningClient client = new ParentTaskAssigningClient(mockClient, parentTaskId[0])) {
-=======
-        try (ParentTaskAssigningClient client = new ParentTaskAssigningClient(mock, parentTaskId[0])) {
             assertEquals(parentTaskId[0], client.getParentTask());
 
->>>>>>> d931fdc6
             // All of these should have the parentTaskId set
             client.bulk(new BulkRequest());
             client.search(new SearchRequest());
