/*
 * Licensed to Elasticsearch under one or more contributor
 * license agreements. See the NOTICE file distributed with
 * this work for additional information regarding copyright
 * ownership. Elasticsearch licenses this file to you under
 * the Apache License, Version 2.0 (the "License"); you may
 * not use this file except in compliance with the License.
 * You may obtain a copy of the License at
 *
 *    http://www.apache.org/licenses/LICENSE-2.0
 *
 * Unless required by applicable law or agreed to in writing,
 * software distributed under the License is distributed on an
 * "AS IS" BASIS, WITHOUT WARRANTIES OR CONDITIONS OF ANY
 * KIND, either express or implied.  See the License for the
 * specific language governing permissions and limitations
 * under the License.
 */

package org.elasticsearch.client.documentation;

import org.elasticsearch.action.admin.indices.mapping.get.GetMappingsResponse;
import org.elasticsearch.client.Client;
import org.elasticsearch.cluster.metadata.MappingMetaData;
import org.elasticsearch.common.xcontent.XContentType;
import org.elasticsearch.test.ESIntegTestCase;

import static java.util.Collections.singletonMap;

/**
 * This class is used to generate the Java indices administration documentation.
 * You need to wrap your code between two tags like:
 * // tag::example[]
 * // end::example[]
 *
 * Where example is your tag name.
 *
 * Then in the documentation, you can extract what is between tag and end tags
 * with ["source","java",subs="attributes,callouts,macros"]
 * --------------------------------------------------
 * include-tagged::{client-tests}/IndicesDocumentationIT.java[your-example-tag-here]
 * --------------------------------------------------
 */
public class IndicesDocumentationIT extends ESIntegTestCase {

    /**
     * This test method is used to generate the Put Mapping Java Indices API documentation
     * at "docs/java-api/admin/indices/put-mapping.asciidoc" so the documentation gets tested
     * so that it compiles and runs without throwing errors at runtime.
     */
     public void testPutMappingDocumentation() throws Exception {
        Client client = client();

        // tag::index-with-mapping
        client.admin().indices().prepareCreate("twitter")    // <1>
                .addMapping("_doc", "message", "type=text") // <2>
                .get();
        // end::index-with-mapping
        GetMappingsResponse getMappingsResponse = client.admin().indices().prepareGetMappings("twitter").get();
        assertEquals(1, getMappingsResponse.getMappings().size());
<<<<<<< HEAD
        ImmutableOpenMap<String, MappingMetaData> indexMapping = getMappingsResponse.getMappings();
        assertThat(indexMapping.get("twitter"), instanceOf(MappingMetaData.class));
=======
        MappingMetaData indexMapping = getMappingsResponse.getMappings().get("twitter");
>>>>>>> 292c045f

        // we need to delete in order to create a fresh new index with another type
        client.admin().indices().prepareDelete("twitter").get();
        client.admin().indices().prepareCreate("twitter").get();

        // tag::putMapping-request-source
        client.admin().indices().preparePutMapping("twitter")   // <1>
        .setType("_doc")
        .setSource("{\n" +
                "  \"properties\": {\n" +
                "    \"name\": {\n" +                           // <2>
                "      \"type\": \"text\"\n" +
                "    }\n" +
                "  }\n" +
                "}", XContentType.JSON)
        .get();

        // You can also provide the type in the source document
        client.admin().indices().preparePutMapping("twitter")
        .setType("_doc")
        .setSource("{\n" +
                "    \"_doc\":{\n" +                            // <3>
                "        \"properties\": {\n" +
                "            \"name\": {\n" +
                "                \"type\": \"text\"\n" +
                "            }\n" +
                "        }\n" +
                "    }\n" +
                "}", XContentType.JSON)
        .get();
        // end::putMapping-request-source
        getMappingsResponse = client.admin().indices().prepareGetMappings("twitter").get();
        assertEquals(1, getMappingsResponse.getMappings().size());
        indexMapping = getMappingsResponse.getMappings();
        assertEquals(singletonMap("properties", singletonMap("name", singletonMap("type", "text"))),
<<<<<<< HEAD
                indexMapping.get("twitter").getSourceAsMap());
=======
                indexMapping.getSourceAsMap());
>>>>>>> 292c045f
    }

}<|MERGE_RESOLUTION|>--- conflicted
+++ resolved
@@ -58,12 +58,6 @@
         // end::index-with-mapping
         GetMappingsResponse getMappingsResponse = client.admin().indices().prepareGetMappings("twitter").get();
         assertEquals(1, getMappingsResponse.getMappings().size());
-<<<<<<< HEAD
-        ImmutableOpenMap<String, MappingMetaData> indexMapping = getMappingsResponse.getMappings();
-        assertThat(indexMapping.get("twitter"), instanceOf(MappingMetaData.class));
-=======
-        MappingMetaData indexMapping = getMappingsResponse.getMappings().get("twitter");
->>>>>>> 292c045f
 
         // we need to delete in order to create a fresh new index with another type
         client.admin().indices().prepareDelete("twitter").get();
@@ -97,13 +91,9 @@
         // end::putMapping-request-source
         getMappingsResponse = client.admin().indices().prepareGetMappings("twitter").get();
         assertEquals(1, getMappingsResponse.getMappings().size());
-        indexMapping = getMappingsResponse.getMappings();
+        MappingMetaData indexMapping = getMappingsResponse.getMappings().get("twitter");
         assertEquals(singletonMap("properties", singletonMap("name", singletonMap("type", "text"))),
-<<<<<<< HEAD
-                indexMapping.get("twitter").getSourceAsMap());
-=======
                 indexMapping.getSourceAsMap());
->>>>>>> 292c045f
     }
 
 }