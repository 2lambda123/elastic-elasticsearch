/*
 * Copyright Elasticsearch B.V. and/or licensed to Elasticsearch B.V. under one
 * or more contributor license agreements. Licensed under the Elastic License
 * 2.0 and the Server Side Public License, v 1; you may not use this file except
 * in compliance with, at your election, the Elastic License 2.0 or the Server
 * Side Public License, v 1.
 */
package org.elasticsearch.script;

import org.elasticsearch.common.breaker.CircuitBreakingException;
import org.elasticsearch.common.settings.Setting;
import org.elasticsearch.common.settings.Settings;
import org.elasticsearch.core.TimeValue;
import org.elasticsearch.test.ESTestCase;

import java.util.function.LongSupplier;
import java.util.stream.Collectors;

public class ScriptCacheTests extends ESTestCase {
    private static final LongSupplier time = () -> 1L;
    // even though circuit breaking is allowed to be configured per minute, we actually weigh this over five minutes
    // simply by multiplying by five, so even setting it to one, requires five compilations to break
    public void testCompilationCircuitBreaking() throws Exception {
        String context = randomFrom(
            ScriptModule.CORE_CONTEXTS.values().stream().filter(c -> c.compilationRateLimited).collect(Collectors.toList())
        ).name;
        final TimeValue expire = ScriptService.SCRIPT_CACHE_EXPIRE_SETTING.getConcreteSettingForNamespace(context).get(Settings.EMPTY);
        final Integer size = ScriptService.SCRIPT_CACHE_SIZE_SETTING.getConcreteSettingForNamespace(context).get(Settings.EMPTY);
        Setting<ScriptCache.CompilationRate> rateSetting = ScriptService.SCRIPT_MAX_COMPILATIONS_RATE_SETTING
            .getConcreteSettingForNamespace(context);
        ScriptCache.CompilationRate rate = ScriptService.SCRIPT_MAX_COMPILATIONS_RATE_SETTING.getConcreteSettingForNamespace(context)
            .get(Settings.EMPTY);
        String rateSettingName = rateSetting.getKey();
<<<<<<< HEAD
        ScriptCache cache = new ScriptCache(size, expire,
            new ScriptCache.CompilationRate(1, TimeValue.timeValueMinutes(1)), rateSettingName, time);
=======
        ScriptCache cache = new ScriptCache(
            size,
            expire,
            new ScriptCache.CompilationRate(1, TimeValue.timeValueMinutes(1)),
            rateSettingName
        );
>>>>>>> 6e99cdc7
        cache.checkCompilationLimit(); // should pass
        expectThrows(CircuitBreakingException.class, cache::checkCompilationLimit);
        cache = new ScriptCache(size, expire, new ScriptCache.CompilationRate(2, TimeValue.timeValueMinutes(1)), rateSettingName,
            time);
        cache.checkCompilationLimit(); // should pass
        cache.checkCompilationLimit(); // should pass
        expectThrows(CircuitBreakingException.class, cache::checkCompilationLimit);
        int count = randomIntBetween(5, 50);
        cache = new ScriptCache(size, expire, new ScriptCache.CompilationRate(count, TimeValue.timeValueMinutes(1)), rateSettingName, time);
        for (int i = 0; i < count; i++) {
            cache.checkCompilationLimit(); // should pass
        }
        expectThrows(CircuitBreakingException.class, cache::checkCompilationLimit);
        cache = new ScriptCache(size, expire, new ScriptCache.CompilationRate(0, TimeValue.timeValueMinutes(1)), rateSettingName,
            time);
        expectThrows(CircuitBreakingException.class, cache::checkCompilationLimit);
<<<<<<< HEAD
        cache = new ScriptCache(size, expire,
                                new ScriptCache.CompilationRate(Integer.MAX_VALUE, TimeValue.timeValueMinutes(1)), rateSettingName,
                                time);
=======
        cache = new ScriptCache(
            size,
            expire,
            new ScriptCache.CompilationRate(Integer.MAX_VALUE, TimeValue.timeValueMinutes(1)),
            rateSettingName
        );
>>>>>>> 6e99cdc7
        int largeLimit = randomIntBetween(1000, 10000);
        for (int i = 0; i < largeLimit; i++) {
            cache.checkCompilationLimit();
        }
    }

    public void testGeneralCompilationCircuitBreaking() throws Exception {
        final TimeValue expire = ScriptService.SCRIPT_GENERAL_CACHE_EXPIRE_SETTING.get(Settings.EMPTY);
        final Integer size = ScriptService.SCRIPT_GENERAL_CACHE_SIZE_SETTING.get(Settings.EMPTY);
        String settingName = ScriptService.SCRIPT_GENERAL_MAX_COMPILATIONS_RATE_SETTING.getKey();
        ScriptCache cache = new ScriptCache(size, expire, new ScriptCache.CompilationRate(1, TimeValue.timeValueMinutes(1)), settingName,
            () -> 1L);
        cache.checkCompilationLimit(); // should pass
        expectThrows(CircuitBreakingException.class, cache::checkCompilationLimit);
        cache = new ScriptCache(size, expire, new ScriptCache.CompilationRate(2, TimeValue.timeValueMinutes(1)), settingName,
            () -> 1L);
        cache.checkCompilationLimit(); // should pass
        cache.checkCompilationLimit(); // should pass
        expectThrows(CircuitBreakingException.class, cache::checkCompilationLimit);
        int count = randomIntBetween(5, 50);
        cache = new ScriptCache(size, expire, new ScriptCache.CompilationRate(count, TimeValue.timeValueMinutes(1)), settingName,
            () -> 1L);
        for (int i = 0; i < count; i++) {
            cache.checkCompilationLimit(); // should pass
        }
        expectThrows(CircuitBreakingException.class, cache::checkCompilationLimit);
        cache = new ScriptCache(size, expire, new ScriptCache.CompilationRate(0, TimeValue.timeValueMinutes(1)), settingName,
            () -> 1L);
        expectThrows(CircuitBreakingException.class, cache::checkCompilationLimit);
<<<<<<< HEAD
        cache = new ScriptCache(size, expire,
            new ScriptCache.CompilationRate(Integer.MAX_VALUE, TimeValue.timeValueMinutes(1)), settingName,
            () -> 1L);
=======
        cache = new ScriptCache(
            size,
            expire,
            new ScriptCache.CompilationRate(Integer.MAX_VALUE, TimeValue.timeValueMinutes(1)),
            settingName
        );
>>>>>>> 6e99cdc7
        int largeLimit = randomIntBetween(1000, 10000);
        for (int i = 0; i < largeLimit; i++) {
            cache.checkCompilationLimit();
        }
    }

    public void testUnlimitedCompilationRate() {
        String context = randomFrom(
            ScriptModule.CORE_CONTEXTS.values().stream().filter(c -> c.compilationRateLimited).collect(Collectors.toList())
        ).name;
        final Integer size = ScriptService.SCRIPT_CACHE_SIZE_SETTING.getConcreteSettingForNamespace(context).get(Settings.EMPTY);
        final TimeValue expire = ScriptService.SCRIPT_CACHE_EXPIRE_SETTING.getConcreteSettingForNamespace(context).get(Settings.EMPTY);
        String settingName = ScriptService.SCRIPT_MAX_COMPILATIONS_RATE_SETTING.getConcreteSettingForNamespace(context).getKey();
        ScriptCache cache = new ScriptCache(size, expire, ScriptCache.UNLIMITED_COMPILATION_RATE, settingName, time);
        ScriptCache.TokenBucketState initialState = cache.tokenBucketState.get();
        for (int i = 0; i < 3000; i++) {
            cache.checkCompilationLimit();
            ScriptCache.TokenBucketState currentState = cache.tokenBucketState.get();
            assertEquals(initialState.lastInlineCompileTime, currentState.lastInlineCompileTime);
            assertEquals(initialState.availableTokens, currentState.availableTokens, 0.0); // delta of 0.0 because it should never change
        }
    }

    public void testGeneralUnlimitedCompilationRate() {
        final Integer size = ScriptService.SCRIPT_GENERAL_CACHE_SIZE_SETTING.get(Settings.EMPTY);
        final TimeValue expire = ScriptService.SCRIPT_GENERAL_CACHE_EXPIRE_SETTING.get(Settings.EMPTY);
        String settingName = ScriptService.SCRIPT_GENERAL_MAX_COMPILATIONS_RATE_SETTING.getKey();
        ScriptCache cache = new ScriptCache(size, expire, ScriptCache.UNLIMITED_COMPILATION_RATE, settingName, () -> 1L);
        ScriptCache.TokenBucketState initialState = cache.tokenBucketState.get();
        for (int i = 0; i < 3000; i++) {
            cache.checkCompilationLimit();
            ScriptCache.TokenBucketState currentState = cache.tokenBucketState.get();
            assertEquals(initialState.lastInlineCompileTime, currentState.lastInlineCompileTime);
            assertEquals(initialState.availableTokens, currentState.availableTokens, 0.0); // delta of 0.0 because it should never change
        }
    }
}<|MERGE_RESOLUTION|>--- conflicted
+++ resolved
@@ -31,17 +31,13 @@
         ScriptCache.CompilationRate rate = ScriptService.SCRIPT_MAX_COMPILATIONS_RATE_SETTING.getConcreteSettingForNamespace(context)
             .get(Settings.EMPTY);
         String rateSettingName = rateSetting.getKey();
-<<<<<<< HEAD
-        ScriptCache cache = new ScriptCache(size, expire,
-            new ScriptCache.CompilationRate(1, TimeValue.timeValueMinutes(1)), rateSettingName, time);
-=======
         ScriptCache cache = new ScriptCache(
             size,
             expire,
             new ScriptCache.CompilationRate(1, TimeValue.timeValueMinutes(1)),
-            rateSettingName
+            rateSettingName,
+            () -> 1L
         );
->>>>>>> 6e99cdc7
         cache.checkCompilationLimit(); // should pass
         expectThrows(CircuitBreakingException.class, cache::checkCompilationLimit);
         cache = new ScriptCache(size, expire, new ScriptCache.CompilationRate(2, TimeValue.timeValueMinutes(1)), rateSettingName,
@@ -58,18 +54,13 @@
         cache = new ScriptCache(size, expire, new ScriptCache.CompilationRate(0, TimeValue.timeValueMinutes(1)), rateSettingName,
             time);
         expectThrows(CircuitBreakingException.class, cache::checkCompilationLimit);
-<<<<<<< HEAD
-        cache = new ScriptCache(size, expire,
-                                new ScriptCache.CompilationRate(Integer.MAX_VALUE, TimeValue.timeValueMinutes(1)), rateSettingName,
-                                time);
-=======
         cache = new ScriptCache(
             size,
             expire,
             new ScriptCache.CompilationRate(Integer.MAX_VALUE, TimeValue.timeValueMinutes(1)),
-            rateSettingName
+            rateSettingName,
+            () -> 1L
         );
->>>>>>> 6e99cdc7
         int largeLimit = randomIntBetween(1000, 10000);
         for (int i = 0; i < largeLimit; i++) {
             cache.checkCompilationLimit();
@@ -99,18 +90,13 @@
         cache = new ScriptCache(size, expire, new ScriptCache.CompilationRate(0, TimeValue.timeValueMinutes(1)), settingName,
             () -> 1L);
         expectThrows(CircuitBreakingException.class, cache::checkCompilationLimit);
-<<<<<<< HEAD
-        cache = new ScriptCache(size, expire,
-            new ScriptCache.CompilationRate(Integer.MAX_VALUE, TimeValue.timeValueMinutes(1)), settingName,
-            () -> 1L);
-=======
         cache = new ScriptCache(
             size,
             expire,
             new ScriptCache.CompilationRate(Integer.MAX_VALUE, TimeValue.timeValueMinutes(1)),
-            settingName
+            settingName,
+            () -> 1L
         );
->>>>>>> 6e99cdc7
         int largeLimit = randomIntBetween(1000, 10000);
         for (int i = 0; i < largeLimit; i++) {
             cache.checkCompilationLimit();
