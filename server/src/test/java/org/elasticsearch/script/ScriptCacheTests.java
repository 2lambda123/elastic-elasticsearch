--- conflicted
+++ resolved
@@ -19,11 +19,7 @@
 package org.elasticsearch.script;
 
 import org.elasticsearch.common.breaker.CircuitBreakingException;
-<<<<<<< HEAD
-=======
-import org.elasticsearch.common.collect.Tuple;
 import org.elasticsearch.common.settings.Setting;
->>>>>>> 2f60ff4a
 import org.elasticsearch.common.settings.Settings;
 import org.elasticsearch.common.unit.TimeValue;
 import org.elasticsearch.test.ESTestCase;
@@ -34,15 +30,6 @@
     // even though circuit breaking is allowed to be configured per minute, we actually weigh this over five minutes
     // simply by multiplying by five, so even setting it to one, requires five compilations to break
     public void testCompilationCircuitBreaking() throws Exception {
-<<<<<<< HEAD
-        final TimeValue expire = ScriptService.SCRIPT_GENERAL_CACHE_EXPIRE_SETTING.get(Settings.EMPTY);
-        final Integer size = ScriptService.SCRIPT_GENERAL_CACHE_SIZE_SETTING.get(Settings.EMPTY);
-        String settingName = ScriptService.SCRIPT_GENERAL_MAX_COMPILATIONS_RATE_SETTING.getKey();
-        ScriptCache cache = new ScriptCache(size, expire, new ScriptCache.CompilationRate(1, TimeValue.timeValueMinutes(1)), settingName);
-        cache.checkCompilationLimit(); // should pass
-        expectThrows(CircuitBreakingException.class, cache::checkCompilationLimit);
-        cache = new ScriptCache(size, expire, new ScriptCache.CompilationRate(2, TimeValue.timeValueMinutes(1)), settingName);
-=======
         String context = randomFrom(
             ScriptModule.CORE_CONTEXTS.values().stream().filter(
                 c -> c.maxCompilationRateDefault.equals(ScriptCache.UNLIMITED_COMPILATION_RATE) == false
@@ -50,39 +37,28 @@
         ).name;
         final TimeValue expire = ScriptService.SCRIPT_CACHE_EXPIRE_SETTING.getConcreteSettingForNamespace(context).get(Settings.EMPTY);
         final Integer size = ScriptService.SCRIPT_CACHE_SIZE_SETTING.getConcreteSettingForNamespace(context).get(Settings.EMPTY);
-        Setting<Tuple<Integer, TimeValue>> rateSetting =
+        Setting<ScriptCache.CompilationRate> rateSetting =
             ScriptService.SCRIPT_MAX_COMPILATIONS_RATE_SETTING.getConcreteSettingForNamespace(context);
-        Tuple<Integer, TimeValue> rate =
+        ScriptCache.CompilationRate rate =
             ScriptService.SCRIPT_MAX_COMPILATIONS_RATE_SETTING.getConcreteSettingForNamespace(context).get(Settings.EMPTY);
         String rateSettingName = rateSetting.getKey();
-        ScriptCache cache = new ScriptCache(size, expire, Tuple.tuple(1, TimeValue.timeValueMinutes(1)), rateSettingName);
+        ScriptCache cache = new ScriptCache(size, expire, new ScriptCache.CompilationRate(1, TimeValue.timeValueMinutes(1)), rateSettingName);
         cache.checkCompilationLimit(); // should pass
         expectThrows(CircuitBreakingException.class, cache::checkCompilationLimit);
-        cache = new ScriptCache(size, expire, (Tuple.tuple(2, TimeValue.timeValueMinutes(1))), rateSettingName);
->>>>>>> 2f60ff4a
+        cache = new ScriptCache(size, expire, new ScriptCache.CompilationRate(2, TimeValue.timeValueMinutes(1)), rateSettingName);
         cache.checkCompilationLimit(); // should pass
         cache.checkCompilationLimit(); // should pass
         expectThrows(CircuitBreakingException.class, cache::checkCompilationLimit);
         int count = randomIntBetween(5, 50);
-<<<<<<< HEAD
-        cache = new ScriptCache(size, expire, new ScriptCache.CompilationRate(count, TimeValue.timeValueMinutes(1)), settingName);
-=======
-        cache = new ScriptCache(size, expire, (Tuple.tuple(count, TimeValue.timeValueMinutes(1))), rateSettingName);
->>>>>>> 2f60ff4a
+        cache = new ScriptCache(size, expire, new ScriptCache.CompilationRate(count, TimeValue.timeValueMinutes(1)), rateSettingName);
         for (int i = 0; i < count; i++) {
             cache.checkCompilationLimit(); // should pass
         }
         expectThrows(CircuitBreakingException.class, cache::checkCompilationLimit);
-<<<<<<< HEAD
-        cache = new ScriptCache(size, expire, new ScriptCache.CompilationRate(0, TimeValue.timeValueMinutes(1)), settingName);
+        cache = new ScriptCache(size, expire, new ScriptCache.CompilationRate(0, TimeValue.timeValueMinutes(1)), rateSettingName);
         expectThrows(CircuitBreakingException.class, cache::checkCompilationLimit);
         cache = new ScriptCache(size, expire,
-                                new ScriptCache.CompilationRate(Integer.MAX_VALUE, TimeValue.timeValueMinutes(1)), settingName);
-=======
-        cache = new ScriptCache(size, expire, (Tuple.tuple(0, TimeValue.timeValueMinutes(1))), rateSettingName);
-        expectThrows(CircuitBreakingException.class, cache::checkCompilationLimit);
-        cache = new ScriptCache(size, expire, (Tuple.tuple(Integer.MAX_VALUE, TimeValue.timeValueMinutes(1))), rateSettingName);
->>>>>>> 2f60ff4a
+                                new ScriptCache.CompilationRate(Integer.MAX_VALUE, TimeValue.timeValueMinutes(1)), rateSettingName);
         int largeLimit = randomIntBetween(1000, 10000);
         for (int i = 0; i < largeLimit; i++) {
             cache.checkCompilationLimit();
