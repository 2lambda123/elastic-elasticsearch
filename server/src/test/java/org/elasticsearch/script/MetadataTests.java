/*
 * Copyright Elasticsearch B.V. and/or licensed to Elasticsearch B.V. under one
 * or more contributor license agreements. Licensed under the Elastic License
 * 2.0 and the Server Side Public License, v 1; you may not use this file except
 * in compliance with, at your election, the Elastic License 2.0 or the Server
 * Side Public License, v 1.
 */

package org.elasticsearch.script;

import org.elasticsearch.test.ESTestCase;

import java.util.Collections;
import java.util.HashMap;
import java.util.Map;
<<<<<<< HEAD
=======
import java.util.Set;
>>>>>>> 85b8d3df

public class MetadataTests extends ESTestCase {
    Metadata md;
    private static final Metadata.FieldProperty<String> STRING_PROP = new Metadata.FieldProperty<>(String.class, true, true, null);

    public void testGetString() {
        Map<String, Object> metadata = new HashMap<>();
        metadata.put("a", "A");
        metadata.put("b", new Object() {
            @Override
            public String toString() {
                return "myToString()";
            }
        });
        metadata.put("c", null);
        metadata.put("d", 1234);
        md = new Metadata(metadata, allowAllValidators("a", "b", "c", "d"));
        assertNull(md.getString("c"));
        assertNull(md.getString("no key"));
        assertEquals("myToString()", md.getString("b"));
        assertEquals("A", md.getString("a"));
        assertEquals("1234", md.getString("d"));
    }

    public void testGetNumber() {
        Map<String, Object> metadata = new HashMap<>();
        metadata.put("a", Long.MAX_VALUE);
        metadata.put("b", Double.MAX_VALUE);
        metadata.put("c", "NaN");
        metadata.put("d", null);
        md = new Metadata(metadata, allowAllValidators("a", "b", "c", "d"));
        assertEquals(Long.MAX_VALUE, md.getNumber("a"));
        assertEquals(Double.MAX_VALUE, md.getNumber("b"));
        IllegalStateException err = expectThrows(IllegalStateException.class, () -> md.getNumber("c"));
        assertEquals("unexpected type for [c] with value [NaN], expected Number, got [java.lang.String]", err.getMessage());
        assertNull(md.getNumber("d"));
        assertNull(md.getNumber("no key"));
    }

    private static Map<String, Metadata.FieldProperty<?>> allowAllValidators(String... keys) {
        Map<String, Metadata.FieldProperty<?>> validators = new HashMap<>();
        for (String key : keys) {
            validators.put(key, Metadata.FieldProperty.ALLOW_ALL);
        }
        return validators;
    }

    public void testValidateMetadata() {
        IllegalArgumentException err = expectThrows(
            IllegalArgumentException.class,
            () -> new Metadata(Map.of("foo", 1), Map.of("foo", STRING_PROP))
        );
        assertEquals("foo [1] is wrong type, expected assignable to [java.lang.String], not [java.lang.Integer]", err.getMessage());

        err = expectThrows(
            IllegalArgumentException.class,
            () -> new Metadata(Map.of("foo", "abc", "bar", "def"), Map.of("foo", STRING_PROP))
        );
        assertEquals("Unexpected metadata keys [bar:def]", err.getMessage());
    }

    public void testIsAvailable() {
        md = new Metadata(Map.of("bar", "baz"), Map.of("foo", STRING_PROP, "bar", STRING_PROP));
        assertTrue(md.isAvailable("bar"));
        assertTrue(md.isAvailable("foo"));
    }

    public void testPut() {
        md = new Metadata(new HashMap<>(Map.of("foo", "bar")), Map.of("foo", STRING_PROP));
        assertEquals("bar", md.get("foo"));
        md.put("foo", "baz");
        assertEquals("baz", md.get("foo"));
        md.put("foo", null);
        assertNull(md.get("foo"));
        IllegalArgumentException err = expectThrows(IllegalArgumentException.class, () -> md.put("foo", 1));
        assertEquals("foo [1] is wrong type, expected assignable to [java.lang.String], not [java.lang.Integer]", err.getMessage());
    }

    public void testContainsKey() {
        md = new Metadata(new HashMap<>(Map.of("foo", "bar")), Map.of("foo", STRING_PROP, "baz", STRING_PROP));
        assertTrue(md.containsKey("foo"));
        assertFalse(md.containsKey("baz"));
        assertTrue(md.isAvailable("baz"));
    }

    public void testContainsValue() {
        md = new Metadata(new HashMap<>(Map.of("foo", "bar")), Map.of("foo", STRING_PROP, "baz", STRING_PROP));
        assertTrue(md.containsValue("bar"));
        assertFalse(md.containsValue("foo"));
    }

    public void testRemove() {
        md = new Metadata(
            new HashMap<>(Map.of("foo", "bar", "baz", "qux")),
            Map.of("foo", STRING_PROP, "baz", new Metadata.FieldProperty<>(String.class, false, true, null))
        );
        assertTrue(md.containsKey("foo"));
        md.remove("foo");
        assertFalse(md.containsKey("foo"));

        assertTrue(md.containsKey("baz"));
        IllegalArgumentException err = expectThrows(IllegalArgumentException.class, () -> md.remove("baz"));
        assertEquals("baz cannot be removed", err.getMessage());
    }

    public void testKeySetAndSize() {
        md = new Metadata(new HashMap<>(Map.of("foo", "bar", "baz", "qux")), Map.of("foo", STRING_PROP, "baz", STRING_PROP));
        Set<String> expected = Set.of("foo", "baz");
        assertEquals(expected, md.keySet());
        assertEquals(2, md.size());
        md.remove("foo");
        assertEquals(Set.of("baz"), md.keySet());
        assertEquals(1, md.size());
        md.put("foo", "abc");
        assertEquals(expected, md.keySet());
        assertEquals(2, md.size());
        md.remove("foo");
        md.remove("baz");
        assertEquals(Collections.emptySet(), md.keySet());
        assertEquals(0, md.size());
    }

    public void testTestClone() {
        md = new Metadata(new HashMap<>(Map.of("foo", "bar", "baz", "qux")), Map.of("foo", STRING_PROP, "baz", STRING_PROP));
        Metadata md2 = md.clone();
        md2.remove("foo");
        md.remove("baz");
        assertEquals("bar", md.get("foo"));
        assertNull(md2.get("foo"));
        assertNull(md.get("baz"));
        assertEquals("qux", md2.get("baz"));
    }

    public void testFieldPropertyType() {
        Metadata.FieldProperty<A> aProp = new Metadata.FieldProperty<>(A.class, true, true, null);
        aProp.check(Metadata.MapOperation.UPDATE, "a", new A());
        aProp.check(Metadata.MapOperation.INIT, "a", new A());
        aProp.check(Metadata.MapOperation.UPDATE, "a", new B());
        aProp.check(Metadata.MapOperation.INIT, "a", new B());

        IllegalArgumentException err = expectThrows(
            IllegalArgumentException.class,
            () -> aProp.check(Metadata.MapOperation.UPDATE, "a", new C())
        );
        String expected = "a [I'm C] is wrong type, expected assignable to [org.elasticsearch.script.MetadataTests$A], not"
            + " [org.elasticsearch.script.MetadataTests$C]";
        assertEquals(expected, err.getMessage());
        err = expectThrows(IllegalArgumentException.class, () -> aProp.check(Metadata.MapOperation.INIT, "a", new C()));
        assertEquals(expected, err.getMessage());
    }

    static class A {}

    static class B extends A {}

    static class C {
        @Override
        public String toString() {
            return "I'm C";
        }
    }

    public void testFieldPropertyNullable() {
        Metadata.FieldProperty<String> cantNull = new Metadata.FieldProperty<>(String.class, false, true, null);
        Metadata.FieldProperty<String> canNull = new Metadata.FieldProperty<>(String.class, true, true, null);

        IllegalArgumentException err;
        {
            Metadata.MapOperation op = Metadata.MapOperation.INIT;
            err = expectThrows(IllegalArgumentException.class, () -> cantNull.check(op, "a", null));
            assertEquals("a cannot be null", err.getMessage());
            canNull.check(op, "a", null);
        }

        {
            Metadata.MapOperation op = Metadata.MapOperation.UPDATE;
            err = expectThrows(IllegalArgumentException.class, () -> cantNull.check(op, "a", null));
            assertEquals("a cannot be null", err.getMessage());
            canNull.check(Metadata.MapOperation.UPDATE, "a", null);
        }

        {
            Metadata.MapOperation op = Metadata.MapOperation.REMOVE;
            err = expectThrows(IllegalArgumentException.class, () -> cantNull.check(op, "a", null));
            assertEquals("a cannot be removed", err.getMessage());
            canNull.check(Metadata.MapOperation.REMOVE, "a", null);
        }
    }

    public void testFieldPropertyWritable() {
        Metadata.FieldProperty<String> writable = new Metadata.FieldProperty<>(String.class, true, true, null);
        Metadata.FieldProperty<String> readonly = new Metadata.FieldProperty<>(String.class, true, false, null);

        String key = "a";
        String value = "abc";

        IllegalArgumentException err;
        {
            Metadata.MapOperation op = Metadata.MapOperation.INIT;
            writable.check(op, key, value);
            readonly.check(op, key, value);
        }

        {
            Metadata.MapOperation op = Metadata.MapOperation.UPDATE;
            err = expectThrows(IllegalArgumentException.class, () -> readonly.check(op, key, value));
            assertEquals("a cannot be updated", err.getMessage());
            writable.check(op, key, value);
        }

        {
            Metadata.MapOperation op = Metadata.MapOperation.REMOVE;
            err = expectThrows(IllegalArgumentException.class, () -> readonly.check(op, key, value));
            assertEquals("a cannot be removed", err.getMessage());
            writable.check(op, key, value);
        }
    }

    public void testFieldPropertyExtendedValidation() {
        Metadata.FieldProperty<Number> any = new Metadata.FieldProperty<>(Number.class, true, true, null);
        Metadata.FieldProperty<Number> odd = new Metadata.FieldProperty<>(Number.class, true, true, (k, v) -> {
            if (v.intValue() % 2 == 0) {
                throw new IllegalArgumentException("not odd");
            }
        });

        String key = "a";
        int value = 2;

        IllegalArgumentException err;
        {
            Metadata.MapOperation op = Metadata.MapOperation.INIT;
            any.check(op, key, value);
            err = expectThrows(IllegalArgumentException.class, () -> odd.check(op, key, value));
            assertEquals("not odd", err.getMessage());
        }

        {
            Metadata.MapOperation op = Metadata.MapOperation.UPDATE;
            any.check(op, key, value);
            err = expectThrows(IllegalArgumentException.class, () -> odd.check(op, key, value));
            assertEquals("not odd", err.getMessage());
        }

        {
            Metadata.MapOperation op = Metadata.MapOperation.REMOVE;
            any.check(op, key, value);
            odd.check(op, key, value);
        }
    }
}<|MERGE_RESOLUTION|>--- conflicted
+++ resolved
@@ -13,10 +13,7 @@
 import java.util.Collections;
 import java.util.HashMap;
 import java.util.Map;
-<<<<<<< HEAD
-=======
 import java.util.Set;
->>>>>>> 85b8d3df
 
 public class MetadataTests extends ESTestCase {
     Metadata md;
