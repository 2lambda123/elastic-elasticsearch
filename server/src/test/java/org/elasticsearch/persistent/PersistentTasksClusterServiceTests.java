/*
 * Copyright Elasticsearch B.V. and/or licensed to Elasticsearch B.V. under one
 * or more contributor license agreements. Licensed under the Elastic License
 * 2.0 and the Server Side Public License, v 1; you may not use this file except
 * in compliance with, at your election, the Elastic License 2.0 or the Server
 * Side Public License, v 1.
 */

package org.elasticsearch.persistent;

import org.elasticsearch.ResourceNotFoundException;
import org.elasticsearch.action.ActionListener;
import org.elasticsearch.cluster.ClusterChangedEvent;
import org.elasticsearch.cluster.ClusterName;
import org.elasticsearch.cluster.ClusterState;
import org.elasticsearch.cluster.ClusterStateUpdateTask;
import org.elasticsearch.cluster.TestShardRoutingRoleStrategies;
import org.elasticsearch.cluster.metadata.IndexMetadata;
import org.elasticsearch.cluster.metadata.Metadata;
import org.elasticsearch.cluster.metadata.NodesShutdownMetadata;
import org.elasticsearch.cluster.metadata.SingleNodeShutdownMetadata;
import org.elasticsearch.cluster.node.DiscoveryNode;
import org.elasticsearch.cluster.node.DiscoveryNodeRole;
import org.elasticsearch.cluster.node.DiscoveryNodes;
import org.elasticsearch.cluster.node.TestDiscoveryNode;
import org.elasticsearch.cluster.routing.RoutingTable;
import org.elasticsearch.cluster.service.ClusterService;
import org.elasticsearch.common.TriFunction;
import org.elasticsearch.common.UUIDs;
import org.elasticsearch.common.settings.Settings;
import org.elasticsearch.common.util.set.Sets;
import org.elasticsearch.core.TimeValue;
import org.elasticsearch.persistent.PersistentTasksCustomMetadata.Assignment;
import org.elasticsearch.persistent.PersistentTasksCustomMetadata.PersistentTask;
import org.elasticsearch.persistent.TestPersistentTasksPlugin.TestParams;
import org.elasticsearch.persistent.TestPersistentTasksPlugin.TestPersistentTasksExecutor;
import org.elasticsearch.persistent.decider.EnableAssignmentDecider;
import org.elasticsearch.test.ESTestCase;
import org.elasticsearch.test.VersionUtils;
import org.elasticsearch.threadpool.TestThreadPool;
import org.elasticsearch.threadpool.ThreadPool;
import org.junit.After;
import org.junit.AfterClass;
import org.junit.Before;
import org.junit.BeforeClass;

import java.util.Collection;
<<<<<<< HEAD
=======
import java.util.HashMap;
import java.util.List;
import java.util.Map;
>>>>>>> 08c40511
import java.util.Objects;
import java.util.Optional;
import java.util.Set;
import java.util.concurrent.CountDownLatch;
import java.util.concurrent.TimeUnit;
import java.util.concurrent.atomic.AtomicBoolean;
import java.util.concurrent.atomic.AtomicReference;
import java.util.stream.Collectors;

import static java.util.Collections.emptyMap;
import static java.util.Collections.singleton;
import static org.elasticsearch.persistent.PersistentTasksClusterService.needsReassignment;
import static org.elasticsearch.persistent.PersistentTasksClusterService.persistentTasksChanged;
import static org.elasticsearch.persistent.PersistentTasksExecutor.NO_NODE_FOUND;
import static org.elasticsearch.test.ClusterServiceUtils.createClusterService;
import static org.elasticsearch.test.ClusterServiceUtils.setState;
import static org.hamcrest.Matchers.equalTo;
import static org.hamcrest.Matchers.instanceOf;
import static org.hamcrest.Matchers.lessThanOrEqualTo;
import static org.hamcrest.Matchers.notNullValue;
import static org.hamcrest.Matchers.nullValue;
import static org.hamcrest.core.Is.is;
import static org.mockito.ArgumentMatchers.any;
import static org.mockito.ArgumentMatchers.anyString;
import static org.mockito.ArgumentMatchers.eq;
import static org.mockito.Mockito.atLeastOnce;
import static org.mockito.Mockito.doAnswer;
import static org.mockito.Mockito.mock;
import static org.mockito.Mockito.times;
import static org.mockito.Mockito.verify;
import static org.mockito.Mockito.verifyNoMoreInteractions;
import static org.mockito.Mockito.when;

public class PersistentTasksClusterServiceTests extends ESTestCase {

    /** Needed by {@link ClusterService} **/
    private static ThreadPool threadPool;
    /** Needed by {@link PersistentTasksClusterService} **/
    private ClusterService clusterService;

    private volatile boolean nonClusterStateCondition;

    @BeforeClass
    public static void setUpThreadPool() {
        threadPool = new TestThreadPool(PersistentTasksClusterServiceTests.class.getSimpleName());
    }

    @Before
    public void setUp() throws Exception {
        super.setUp();
        clusterService = createClusterService(threadPool);
    }

    @AfterClass
    public static void tearDownThreadPool() {
        terminate(threadPool);
    }

    @After
    public void tearDown() throws Exception {
        super.tearDown();
        clusterService.close();
    }

    public void testReassignmentRequired() {
        final PersistentTasksClusterService service = createService(
            (params, candidateNodes, clusterState) -> "never_assign".equals(((TestParams) params).getTestParam())
                ? NO_NODE_FOUND
                : randomNodeAssignment(clusterState.nodes().copyToCollection())
        );

        int numberOfIterations = randomIntBetween(1, 30);
        ClusterState clusterState = initialState();
        for (int i = 0; i < numberOfIterations; i++) {
            boolean significant = randomBoolean();
            ClusterState previousState = clusterState;
            logger.info("inter {} significant: {}", i, significant);
            if (significant) {
                clusterState = significantChange(clusterState);
            } else {
                clusterState = insignificantChange(clusterState);
            }
            ClusterChangedEvent event = new ClusterChangedEvent("test", clusterState, previousState);
            assertThat(dumpEvent(event), service.shouldReassignPersistentTasks(event), equalTo(significant));
        }
    }

    public void testReassignmentRequiredOnMetadataChanges() {
        EnableAssignmentDecider.Allocation allocation = randomFrom(EnableAssignmentDecider.Allocation.values());

        DiscoveryNodes nodes = DiscoveryNodes.builder()
            .add(TestDiscoveryNode.create("_node"))
            .localNodeId("_node")
            .masterNodeId("_node")
            .build();

        boolean unassigned = randomBoolean();
        PersistentTasksCustomMetadata tasks = PersistentTasksCustomMetadata.builder()
            .addTask("_task_1", TestPersistentTasksExecutor.NAME, null, new Assignment(unassigned ? null : "_node", "_reason"))
            .build();

        Metadata metadata = Metadata.builder()
            .putCustom(PersistentTasksCustomMetadata.TYPE, tasks)
            .persistentSettings(
                Settings.builder()
                    .put(EnableAssignmentDecider.CLUSTER_TASKS_ALLOCATION_ENABLE_SETTING.getKey(), allocation.toString())
                    .build()
            )
            .build();

        ClusterState previous = ClusterState.builder(new ClusterName("_name")).nodes(nodes).metadata(metadata).build();

        ClusterState current;

        final boolean changed = randomBoolean();
        if (changed) {
            allocation = randomValueOtherThan(allocation, () -> randomFrom(EnableAssignmentDecider.Allocation.values()));

            current = ClusterState.builder(previous)
                .metadata(
                    Metadata.builder(previous.metadata())
                        .persistentSettings(
                            Settings.builder()
                                .put(EnableAssignmentDecider.CLUSTER_TASKS_ALLOCATION_ENABLE_SETTING.getKey(), allocation.toString())
                                .build()
                        )
                        .build()
                )
                .build();
        } else {
            current = ClusterState.builder(previous).build();
        }

        final ClusterChangedEvent event = new ClusterChangedEvent("test", current, previous);

        final PersistentTasksClusterService service = createService(
            (params, candidateNodes, clusterState) -> randomNodeAssignment(clusterState.nodes().copyToCollection())
        );
        assertThat(dumpEvent(event), service.shouldReassignPersistentTasks(event), equalTo(changed && unassigned));
    }

    public void testReassignTasksWithNoTasks() {
        ClusterState clusterState = initialState();
        assertThat(reassign(clusterState).metadata().custom(PersistentTasksCustomMetadata.TYPE), nullValue());
    }

    public void testReassignConsidersClusterStateUpdates() {
        ClusterState clusterState = initialState();
        ClusterState.Builder builder = ClusterState.builder(clusterState);
        PersistentTasksCustomMetadata.Builder tasks = PersistentTasksCustomMetadata.builder(
            clusterState.metadata().custom(PersistentTasksCustomMetadata.TYPE)
        );
        DiscoveryNodes.Builder nodes = DiscoveryNodes.builder(clusterState.nodes());
        addTestNodes(nodes, randomIntBetween(1, 10));
        int numberOfTasks = randomIntBetween(2, 40);
        for (int i = 0; i < numberOfTasks; i++) {
            addTask(tasks, "assign_one", randomBoolean() ? null : "no_longer_exists");
        }

        Metadata.Builder metadata = Metadata.builder(clusterState.metadata()).putCustom(PersistentTasksCustomMetadata.TYPE, tasks.build());
        clusterState = builder.metadata(metadata).nodes(nodes).build();
        ClusterState newClusterState = reassign(clusterState);

        PersistentTasksCustomMetadata tasksInProgress = newClusterState.getMetadata().custom(PersistentTasksCustomMetadata.TYPE);
        assertThat(tasksInProgress, notNullValue());
    }

    public void testNonClusterStateConditionAssignment() {
        ClusterState clusterState = initialState();
        ClusterState.Builder builder = ClusterState.builder(clusterState);
        PersistentTasksCustomMetadata.Builder tasks = PersistentTasksCustomMetadata.builder(
            clusterState.metadata().custom(PersistentTasksCustomMetadata.TYPE)
        );
        DiscoveryNodes.Builder nodes = DiscoveryNodes.builder(clusterState.nodes());
        addTestNodes(nodes, randomIntBetween(1, 3));
        addTask(tasks, "assign_based_on_non_cluster_state_condition", null);
        Metadata.Builder metadata = Metadata.builder(clusterState.metadata()).putCustom(PersistentTasksCustomMetadata.TYPE, tasks.build());
        clusterState = builder.metadata(metadata).nodes(nodes).build();

        nonClusterStateCondition = false;
        ClusterState newClusterState = reassign(clusterState);

        PersistentTasksCustomMetadata tasksInProgress = newClusterState.getMetadata().custom(PersistentTasksCustomMetadata.TYPE);
        assertThat(tasksInProgress, notNullValue());
        for (PersistentTask<?> task : tasksInProgress.tasks()) {
            assertThat(task.getExecutorNode(), nullValue());
            assertThat(task.isAssigned(), equalTo(false));
            assertThat(task.getAssignment().getExplanation(), equalTo("non-cluster state condition prevents assignment"));
        }
        assertThat(tasksInProgress.tasks().size(), equalTo(1));

        nonClusterStateCondition = true;
        ClusterState finalClusterState = reassign(newClusterState);

        tasksInProgress = finalClusterState.getMetadata().custom(PersistentTasksCustomMetadata.TYPE);
        assertThat(tasksInProgress, notNullValue());
        for (PersistentTask<?> task : tasksInProgress.tasks()) {
            assertThat(task.getExecutorNode(), notNullValue());
            assertThat(task.isAssigned(), equalTo(true));
            assertThat(task.getAssignment().getExplanation(), equalTo("test assignment"));
        }
        assertThat(tasksInProgress.tasks().size(), equalTo(1));
    }

    public void testReassignTasks() {
        ClusterState clusterState = initialState();
        ClusterState.Builder builder = ClusterState.builder(clusterState);
        PersistentTasksCustomMetadata.Builder tasks = PersistentTasksCustomMetadata.builder(
            clusterState.metadata().custom(PersistentTasksCustomMetadata.TYPE)
        );
        DiscoveryNodes.Builder nodes = DiscoveryNodes.builder(clusterState.nodes());
        addTestNodes(nodes, randomIntBetween(1, 10));
        int numberOfTasks = randomIntBetween(0, 40);
        for (int i = 0; i < numberOfTasks; i++) {
            switch (randomInt(2)) {
                case 0 ->
                    // add an unassigned task that should get assigned because it's assigned to a non-existing node or unassigned
                    addTask(tasks, "assign_me", randomBoolean() ? null : "no_longer_exists");
                case 1 ->
                    // add a task assigned to non-existing node that should not get assigned
                    addTask(tasks, "dont_assign_me", randomBoolean() ? null : "no_longer_exists");
                case 2 -> addTask(tasks, "assign_one", randomBoolean() ? null : "no_longer_exists");
            }
        }
        Metadata.Builder metadata = Metadata.builder(clusterState.metadata()).putCustom(PersistentTasksCustomMetadata.TYPE, tasks.build());
        clusterState = builder.metadata(metadata).nodes(nodes).build();
        ClusterState newClusterState = reassign(clusterState);

        PersistentTasksCustomMetadata tasksInProgress = newClusterState.getMetadata().custom(PersistentTasksCustomMetadata.TYPE);
        assertThat(tasksInProgress, notNullValue());

        assertThat("number of tasks shouldn't change as a result or reassignment", numberOfTasks, equalTo(tasksInProgress.tasks().size()));

        int assignOneCount = 0;

        for (PersistentTask<?> task : tasksInProgress.tasks()) {
            // explanation should correspond to the action name
            switch (((TestParams) task.getParams()).getTestParam()) {
                case "assign_me":
                    assertThat(task.getExecutorNode(), notNullValue());
                    assertThat(task.isAssigned(), equalTo(true));
                    if (clusterState.nodes().nodeExists(task.getExecutorNode()) == false) {
                        logger.info(clusterState.metadata().custom(PersistentTasksCustomMetadata.TYPE).toString());
                    }
                    assertThat(
                        "task should be assigned to a node that is in the cluster, was assigned to " + task.getExecutorNode(),
                        clusterState.nodes().nodeExists(task.getExecutorNode()),
                        equalTo(true)
                    );
                    assertThat(task.getAssignment().getExplanation(), equalTo("test assignment"));
                    break;
                case "dont_assign_me":
                    assertThat(task.getExecutorNode(), nullValue());
                    assertThat(task.isAssigned(), equalTo(false));
                    assertThat(task.getAssignment().getExplanation(), equalTo("no appropriate nodes found for the assignment"));
                    break;
                case "assign_one":
                    if (task.isAssigned()) {
                        assignOneCount++;
                        assertThat("more than one assign_one tasks are assigned", assignOneCount, lessThanOrEqualTo(1));
                        assertThat(task.getAssignment().getExplanation(), equalTo("test assignment"));
                    } else {
                        assertThat(task.getAssignment().getExplanation(), equalTo("only one task can be assigned at a time"));
                    }
                    break;
                default:
                    fail("Unknown action " + task.getTaskName());
            }
        }
    }

    public void testPersistentTasksChangedNoTasks() {
        DiscoveryNodes nodes = DiscoveryNodes.builder().add(TestDiscoveryNode.create("_node_1")).build();

        ClusterState previous = ClusterState.builder(new ClusterName("_name")).nodes(nodes).build();
        ClusterState current = ClusterState.builder(new ClusterName("_name")).nodes(nodes).build();

        assertFalse("persistent tasks unchanged (no tasks)", persistentTasksChanged(new ClusterChangedEvent("test", current, previous)));
    }

    public void testPersistentTasksChangedTaskAdded() {
        DiscoveryNodes nodes = DiscoveryNodes.builder().add(TestDiscoveryNode.create("_node_1")).build();

        ClusterState previous = ClusterState.builder(new ClusterName("_name")).nodes(nodes).build();

        PersistentTasksCustomMetadata tasks = PersistentTasksCustomMetadata.builder()
            .addTask("_task_1", "test", null, new Assignment(null, "_reason"))
            .build();

        ClusterState current = ClusterState.builder(new ClusterName("_name"))
            .nodes(nodes)
            .metadata(Metadata.builder().putCustom(PersistentTasksCustomMetadata.TYPE, tasks))
            .build();

        assertTrue("persistent tasks changed (task added)", persistentTasksChanged(new ClusterChangedEvent("test", current, previous)));
    }

    public void testPersistentTasksChangedTaskRemoved() {
        DiscoveryNodes nodes = DiscoveryNodes.builder()
            .add(TestDiscoveryNode.create("_node_1"))
            .add(TestDiscoveryNode.create("_node_2"))
            .build();

        PersistentTasksCustomMetadata previousTasks = PersistentTasksCustomMetadata.builder()
            .addTask("_task_1", "test", null, new Assignment("_node_1", "_reason"))
            .addTask("_task_2", "test", null, new Assignment("_node_1", "_reason"))
            .addTask("_task_3", "test", null, new Assignment("_node_2", "_reason"))
            .build();

        ClusterState previous = ClusterState.builder(new ClusterName("_name"))
            .nodes(nodes)
            .metadata(Metadata.builder().putCustom(PersistentTasksCustomMetadata.TYPE, previousTasks))
            .build();

        PersistentTasksCustomMetadata currentTasks = PersistentTasksCustomMetadata.builder()
            .addTask("_task_1", "test", null, new Assignment("_node_1", "_reason"))
            .addTask("_task_3", "test", null, new Assignment("_node_2", "_reason"))
            .build();

        ClusterState current = ClusterState.builder(new ClusterName("_name"))
            .nodes(nodes)
            .metadata(Metadata.builder().putCustom(PersistentTasksCustomMetadata.TYPE, currentTasks))
            .build();

        assertTrue("persistent tasks changed (task removed)", persistentTasksChanged(new ClusterChangedEvent("test", current, previous)));
    }

    public void testPersistentTasksAssigned() {
        DiscoveryNodes nodes = DiscoveryNodes.builder()
            .add(TestDiscoveryNode.create("_node_1"))
            .add(TestDiscoveryNode.create("_node_2"))
            .build();

        PersistentTasksCustomMetadata previousTasks = PersistentTasksCustomMetadata.builder()
            .addTask("_task_1", "test", null, new Assignment("_node_1", ""))
            .addTask("_task_2", "test", null, new Assignment(null, "unassigned"))
            .build();

        ClusterState previous = ClusterState.builder(new ClusterName("_name"))
            .nodes(nodes)
            .metadata(Metadata.builder().putCustom(PersistentTasksCustomMetadata.TYPE, previousTasks))
            .build();

        PersistentTasksCustomMetadata currentTasks = PersistentTasksCustomMetadata.builder()
            .addTask("_task_1", "test", null, new Assignment("_node_1", ""))
            .addTask("_task_2", "test", null, new Assignment("_node_2", ""))
            .build();

        ClusterState current = ClusterState.builder(new ClusterName("_name"))
            .nodes(nodes)
            .metadata(Metadata.builder().putCustom(PersistentTasksCustomMetadata.TYPE, currentTasks))
            .build();

        assertTrue("persistent tasks changed (task assigned)", persistentTasksChanged(new ClusterChangedEvent("test", current, previous)));
    }

    public void testNeedsReassignment() {
        DiscoveryNodes nodes = DiscoveryNodes.builder()
            .add(TestDiscoveryNode.create("_node_1"))
            .add(TestDiscoveryNode.create("_node_2"))
            .build();

        assertTrue(needsReassignment(new Assignment(null, "unassigned"), nodes));
        assertTrue(needsReassignment(new Assignment("_node_left", "assigned to a node that left"), nodes));
        assertFalse(needsReassignment(new Assignment("_node_1", "assigned"), nodes));
    }

    public void testPeriodicRecheck() throws Exception {
        ClusterState initialState = initialState();
        ClusterState.Builder builder = ClusterState.builder(initialState);
        PersistentTasksCustomMetadata.Builder tasks = PersistentTasksCustomMetadata.builder(
            initialState.metadata().custom(PersistentTasksCustomMetadata.TYPE)
        );
        DiscoveryNodes.Builder nodes = DiscoveryNodes.builder(initialState.nodes());
        addTestNodes(nodes, randomIntBetween(1, 3));
        addTask(tasks, "assign_based_on_non_cluster_state_condition", null);
        Metadata.Builder metadata = Metadata.builder(initialState.metadata()).putCustom(PersistentTasksCustomMetadata.TYPE, tasks.build());
        ClusterState clusterState = builder.metadata(metadata).nodes(nodes).build();

        nonClusterStateCondition = false;

        boolean shouldSimulateFailure = randomBoolean();
        ClusterService recheckTestClusterService = createStateUpdateClusterState(clusterState, shouldSimulateFailure);
        PersistentTasksClusterService service = createService(
            recheckTestClusterService,
            (params, candidateNodes, currentState) -> assignBasedOnNonClusterStateCondition(candidateNodes)
        );

        ClusterChangedEvent event = new ClusterChangedEvent("test", clusterState, initialState);
        service.clusterChanged(event);
        ClusterState newClusterState = recheckTestClusterService.state();

        {
            PersistentTasksCustomMetadata tasksInProgress = newClusterState.getMetadata().custom(PersistentTasksCustomMetadata.TYPE);
            assertThat(tasksInProgress, notNullValue());
            for (PersistentTask<?> task : tasksInProgress.tasks()) {
                assertThat(task.getExecutorNode(), nullValue());
                assertThat(task.isAssigned(), equalTo(false));
                assertThat(
                    task.getAssignment().getExplanation(),
                    equalTo(
                        shouldSimulateFailure
                            ? "explanation: assign_based_on_non_cluster_state_condition"
                            : "non-cluster state condition prevents assignment"
                    )
                );
            }
            assertThat(tasksInProgress.tasks().size(), equalTo(1));
        }

        nonClusterStateCondition = true;
        service.setRecheckInterval(TimeValue.timeValueMillis(1));

        assertBusy(() -> {
            PersistentTasksCustomMetadata tasksInProgress = recheckTestClusterService.state()
                .getMetadata()
                .custom(PersistentTasksCustomMetadata.TYPE);
            assertThat(tasksInProgress, notNullValue());
            for (PersistentTask<?> task : tasksInProgress.tasks()) {
                assertThat(task.getExecutorNode(), notNullValue());
                assertThat(task.isAssigned(), equalTo(true));
                assertThat(task.getAssignment().getExplanation(), equalTo("test assignment"));
            }
            assertThat(tasksInProgress.tasks().size(), equalTo(1));
        });
    }

    public void testPeriodicRecheckOffMaster() {
        ClusterState initialState = initialState();
        ClusterState.Builder builder = ClusterState.builder(initialState);
        PersistentTasksCustomMetadata.Builder tasks = PersistentTasksCustomMetadata.builder(
            initialState.metadata().custom(PersistentTasksCustomMetadata.TYPE)
        );
        DiscoveryNodes.Builder nodes = DiscoveryNodes.builder(initialState.nodes());
        addTestNodes(nodes, randomIntBetween(1, 3));
        addTask(tasks, "assign_based_on_non_cluster_state_condition", null);
        Metadata.Builder metadata = Metadata.builder(initialState.metadata()).putCustom(PersistentTasksCustomMetadata.TYPE, tasks.build());
        ClusterState clusterState = builder.metadata(metadata).nodes(nodes).build();
        nonClusterStateCondition = false;

        ClusterService recheckTestClusterService = createStateUpdateClusterState(clusterState, false);
        PersistentTasksClusterService service = createService(
            recheckTestClusterService,
            (params, candidateNodes, currentState) -> assignBasedOnNonClusterStateCondition(candidateNodes)
        );

        ClusterChangedEvent event = new ClusterChangedEvent("test", clusterState, initialState);
        service.clusterChanged(event);
        ClusterState newClusterState = recheckTestClusterService.state();

        {
            PersistentTasksCustomMetadata tasksInProgress = newClusterState.getMetadata().custom(PersistentTasksCustomMetadata.TYPE);
            assertThat(tasksInProgress, notNullValue());
            for (PersistentTask<?> task : tasksInProgress.tasks()) {
                assertThat(task.getExecutorNode(), nullValue());
                assertThat(task.isAssigned(), equalTo(false));
                assertThat(task.getAssignment().getExplanation(), equalTo("non-cluster state condition prevents assignment"));
            }
            assertThat(tasksInProgress.tasks().size(), equalTo(1));
        }

        // The rechecker should recheck indefinitely on the master node as the
        // task can never be assigned while nonClusterStateCondition = false
        assertTrue(service.getPeriodicRechecker().isScheduled());

        // Now simulate the node ceasing to be the master
        builder = ClusterState.builder(clusterState);
        nodes = DiscoveryNodes.builder(clusterState.nodes());
        nodes.add(DiscoveryNode.createLocal(Settings.EMPTY, buildNewFakeTransportAddress(), "a_new_master_node"));
        nodes.masterNodeId("a_new_master_node");
        ClusterState nonMasterClusterState = builder.nodes(nodes).build();
        event = new ClusterChangedEvent("test", nonMasterClusterState, clusterState);
        service.clusterChanged(event);

        // The service should have cancelled the rechecker on learning it is no longer running on the master node
        assertFalse(service.getPeriodicRechecker().isScheduled());
    }

    public void testUnassignTask() throws InterruptedException {
        ClusterState clusterState = initialState();
        ClusterState.Builder builder = ClusterState.builder(clusterState);
        PersistentTasksCustomMetadata.Builder tasks = PersistentTasksCustomMetadata.builder(
            clusterState.metadata().custom(PersistentTasksCustomMetadata.TYPE)
        );
        DiscoveryNodes.Builder nodes = DiscoveryNodes.builder()
            .add(TestDiscoveryNode.create("_node_1"))
            .localNodeId("_node_1")
            .masterNodeId("_node_1")
            .add(TestDiscoveryNode.create("_node_2"));

        String unassignedId = addTask(tasks, "unassign", "_node_2");

        Metadata.Builder metadata = Metadata.builder(clusterState.metadata()).putCustom(PersistentTasksCustomMetadata.TYPE, tasks.build());
        clusterState = builder.metadata(metadata).nodes(nodes).build();
        setState(clusterService, clusterState);
        PersistentTasksClusterService service = createService((params, candidateNodes, currentState) -> new Assignment("_node_2", "test"));
        final var countDownLatch = new CountDownLatch(1);
        service.unassignPersistentTask(unassignedId, tasks.getLastAllocationId(), "unassignment test", ActionListener.wrap(task -> {
            assertThat(task.getAssignment().getExecutorNode(), is(nullValue()));
            assertThat(task.getId(), equalTo(unassignedId));
            assertThat(task.getAssignment().getExplanation(), equalTo("unassignment test"));
            countDownLatch.countDown();
        }, e -> fail()));

        assertTrue(countDownLatch.await(10, TimeUnit.SECONDS));
    }

    public void testUnassignNonExistentTask() throws InterruptedException {
        ClusterState clusterState = initialState();
        ClusterState.Builder builder = ClusterState.builder(clusterState);
        PersistentTasksCustomMetadata.Builder tasks = PersistentTasksCustomMetadata.builder(
            clusterState.metadata().custom(PersistentTasksCustomMetadata.TYPE)
        );
        DiscoveryNodes.Builder nodes = DiscoveryNodes.builder()
            .add(TestDiscoveryNode.create("_node_1"))
            .localNodeId("_node_1")
            .masterNodeId("_node_1")
            .add(TestDiscoveryNode.create("_node_2"));

        Metadata.Builder metadata = Metadata.builder(clusterState.metadata()).putCustom(PersistentTasksCustomMetadata.TYPE, tasks.build());
        clusterState = builder.metadata(metadata).nodes(nodes).build();
        setState(clusterService, clusterState);
        PersistentTasksClusterService service = createService((params, candidateNodes, currentState) -> new Assignment("_node_2", "test"));
        final var countDownLatch = new CountDownLatch(1);
        service.unassignPersistentTask(
            "missing-task",
            tasks.getLastAllocationId(),
            "unassignment test",
            ActionListener.wrap(task -> fail(), e -> {
                assertThat(e, instanceOf(ResourceNotFoundException.class));
                countDownLatch.countDown();
            })
        );

        assertTrue(countDownLatch.await(10, TimeUnit.SECONDS));
    }

    public void testTasksNotAssignedToShuttingDownNodes() {
        for (SingleNodeShutdownMetadata.Type type : List.of(
            SingleNodeShutdownMetadata.Type.RESTART,
            SingleNodeShutdownMetadata.Type.REMOVE,
            SingleNodeShutdownMetadata.Type.SIGTERM
        )) {
            ClusterState clusterState = initialState();
            ClusterState.Builder builder = ClusterState.builder(clusterState);
            PersistentTasksCustomMetadata.Builder tasks = PersistentTasksCustomMetadata.builder(
                clusterState.metadata().custom(PersistentTasksCustomMetadata.TYPE)
            );
            DiscoveryNodes.Builder nodes = DiscoveryNodes.builder(clusterState.nodes());
            addTestNodes(nodes, randomIntBetween(2, 10));
            int numberOfTasks = randomIntBetween(20, 40);
            for (int i = 0; i < numberOfTasks; i++) {
                addTask(
                    tasks,
                    randomFrom("assign_me", "assign_one", "assign_based_on_non_cluster_state_condition"),
                    randomBoolean() ? null : "no_longer_exists"
                );
            }

            Metadata.Builder metadata = Metadata.builder(clusterState.metadata())
                .putCustom(PersistentTasksCustomMetadata.TYPE, tasks.build());
            clusterState = builder.metadata(metadata).nodes(nodes).build();

            // Now that we have a bunch of tasks that need to be assigned, let's
            // mark half the nodes as shut down and make sure they do not have any
            // tasks assigned
            Collection<DiscoveryNode> allNodes = clusterState.nodes();
            Map<String, SingleNodeShutdownMetadata> shutdownMetadataMap = new HashMap<>();
            allNodes.stream()
                .limit(Math.floorDiv(allNodes.size(), 2))
                .forEach(
                    node -> shutdownMetadataMap.put(
                        node.getId(),
                        SingleNodeShutdownMetadata.builder()
                            .setNodeId(node.getId())
                            .setReason("shutdown for a unit test")
                            .setType(type)
                            .setStartedAtMillis(randomNonNegativeLong())
                            .build()
                    )
                );
            logger.info("--> nodes marked as shutting down: {}", shutdownMetadataMap.keySet());

<<<<<<< HEAD
        // Now that we have a bunch of tasks that need to be assigned, let's
        // mark half the nodes as shut down and make sure they do not have any
        // tasks assigned
        var allNodes = clusterState.nodes();
        var shutdownMetadataMap = allNodes.stream()
            .limit(Math.floorDiv(allNodes.size(), 2))
            .collect(
                Collectors.toMap(
                    DiscoveryNode::getId,
                    node -> SingleNodeShutdownMetadata.builder()
                        .setNodeId(node.getId())
                        .setReason("shutdown for a unit test")
                        .setType(randomBoolean() ? SingleNodeShutdownMetadata.Type.REMOVE : SingleNodeShutdownMetadata.Type.RESTART)
                        .setStartedAtMillis(randomNonNegativeLong())
                        .build()
                )

            );
        logger.info("--> nodes marked as shutting down: {}", shutdownMetadataMap.keySet());

        ClusterState shutdownState = ClusterState.builder(clusterState)
            .metadata(
                Metadata.builder(clusterState.metadata())
                    .putCustom(NodesShutdownMetadata.TYPE, new NodesShutdownMetadata(shutdownMetadataMap))
                    .build()
            )
            .build();
=======
            ClusterState shutdownState = ClusterState.builder(clusterState)
                .metadata(
                    Metadata.builder(clusterState.metadata())
                        .putCustom(NodesShutdownMetadata.TYPE, new NodesShutdownMetadata(shutdownMetadataMap))
                        .build()
                )
                .build();
>>>>>>> 08c40511

            logger.info("--> assigning after marking nodes as shutting down");
            nonClusterStateCondition = randomBoolean();
            clusterState = reassign(shutdownState);
            PersistentTasksCustomMetadata tasksInProgress = clusterState.getMetadata().custom(PersistentTasksCustomMetadata.TYPE);
            assertThat(tasksInProgress, notNullValue());
            Set<String> nodesWithTasks = tasksInProgress.tasks()
                .stream()
                .map(PersistentTask::getAssignment)
                .map(Assignment::getExecutorNode)
                .filter(Objects::nonNull)
                .collect(Collectors.toSet());
            Set<String> shutdownNodes = shutdownMetadataMap.keySet();

            assertTrue(
                "expected shut down nodes: " + shutdownNodes + " to have no nodes in common with nodes assigned tasks: " + nodesWithTasks,
                Sets.haveEmptyIntersection(shutdownNodes, nodesWithTasks)
            );
        }
    }

    public void testReassignOnlyOnce() throws Exception {
        CountDownLatch latch = new CountDownLatch(1);
        ClusterState initialState = initialState();
        ClusterState.Builder builder = ClusterState.builder(initialState);
        PersistentTasksCustomMetadata.Builder tasks = PersistentTasksCustomMetadata.builder(
            initialState.metadata().custom(PersistentTasksCustomMetadata.TYPE)
        );
        DiscoveryNodes.Builder nodes = DiscoveryNodes.builder(initialState.nodes());
        addTestNodes(nodes, randomIntBetween(1, 3));
        addTask(tasks, "assign_based_on_non_cluster_state_condition", null);
        Metadata.Builder metadata = Metadata.builder(initialState.metadata()).putCustom(PersistentTasksCustomMetadata.TYPE, tasks.build());
        ClusterState clusterState = builder.metadata(metadata).nodes(nodes).build();

        boolean shouldSimulateFailure = randomBoolean();
        ClusterService recheckTestClusterService = createStateUpdateClusterState(clusterState, shouldSimulateFailure, latch);
        PersistentTasksClusterService service = createService(
            recheckTestClusterService,
            (params, candidateNodes, currentState) -> assignBasedOnNonClusterStateCondition(candidateNodes)
        );
        verify(recheckTestClusterService, atLeastOnce()).getClusterSettings();
        verify(recheckTestClusterService, atLeastOnce()).addListener(any());
        Thread t1 = new Thread(service::reassignPersistentTasks);
        Thread t2 = new Thread(service::reassignPersistentTasks);
        try {
            t1.start();
            // Make sure we have at least one reassign check before we count down the latch
            assertBusy(
                () -> verify(recheckTestClusterService, atLeastOnce()).submitUnbatchedStateUpdateTask(
                    eq("reassign persistent tasks"),
                    any()
                )
            );
            t2.start();
        } finally {
            t2.join();
            latch.countDown();
            t1.join();
            service.reassignPersistentTasks();
        }
        // verify that our reassignment is possible again, here we have once from the previous reassignment in the `try` block
        // And one from the line above once the other threads have joined
        assertBusy(
            () -> verify(recheckTestClusterService, times(2)).submitUnbatchedStateUpdateTask(eq("reassign persistent tasks"), any())
        );
        verifyNoMoreInteractions(recheckTestClusterService);
    }

    private ClusterService createStateUpdateClusterState(ClusterState initialState, boolean shouldSimulateFailure) {
        return createStateUpdateClusterState(initialState, shouldSimulateFailure, null);
    }

    private ClusterService createStateUpdateClusterState(ClusterState initialState, boolean shouldSimulateFailure, CountDownLatch await) {
        AtomicBoolean testFailureNextTime = new AtomicBoolean(shouldSimulateFailure);
        AtomicReference<ClusterState> state = new AtomicReference<>(initialState);
        ClusterService recheckTestClusterService = mock(ClusterService.class);
        when(recheckTestClusterService.getClusterSettings()).thenReturn(clusterService.getClusterSettings());
        doAnswer(invocationOnMock -> state.get().getNodes().getLocalNode()).when(recheckTestClusterService).localNode();
        doAnswer(invocationOnMock -> state.get()).when(recheckTestClusterService).state();
        doAnswer(invocationOnMock -> {
            @SuppressWarnings("unchecked")
            ClusterStateUpdateTask task = (ClusterStateUpdateTask) invocationOnMock.getArguments()[1];
            ClusterState before = state.get();
            ClusterState after = task.execute(before);
            if (await != null) {
                await.await();
            }
            if (testFailureNextTime.compareAndSet(true, false)) {
                task.onFailure(new RuntimeException("foo"));
            } else {
                state.set(after);
                task.clusterStateProcessed(before, after);
            }
            return null;
        }).when(recheckTestClusterService).submitUnbatchedStateUpdateTask(anyString(), any(ClusterStateUpdateTask.class));

        return recheckTestClusterService;
    }

    private void addTestNodes(DiscoveryNodes.Builder nodes, int nonLocalNodesCount) {
        for (int i = 0; i < nonLocalNodesCount; i++) {
            nodes.add(TestDiscoveryNode.create("other_node_" + i));
        }
    }

    private ClusterState reassign(ClusterState clusterState) {
        PersistentTasksClusterService service = createService((params, candidateNodes, currentState) -> {
            TestParams testParams = (TestParams) params;
            switch (testParams.getTestParam()) {
                case "assign_me" -> {
                    logger.info(
                        "--> assigning task randomly from candidates [{}]",
                        candidateNodes.stream().map(DiscoveryNode::getId).collect(Collectors.joining(","))
                    );
                    Assignment assignment = randomNodeAssignment(candidateNodes);
                    logger.info("--> assigned task to {}", assignment);
                    return assignment;
                }
                case "dont_assign_me" -> {
                    logger.info("--> not assigning task");
                    return NO_NODE_FOUND;
                }
                case "fail_me_if_called" -> {
                    logger.info("--> failing test from task assignment");
                    fail("the decision decider shouldn't be called on this task");
                    return null;
                }
                case "assign_one" -> {
                    logger.info("--> assigning only a single task");
                    return assignOnlyOneTaskAtATime(candidateNodes, currentState);
                }
                case "assign_based_on_non_cluster_state_condition" -> {
                    logger.info("--> assigning based on non cluster state condition: {}", nonClusterStateCondition);
                    return assignBasedOnNonClusterStateCondition(candidateNodes);
                }
                default -> fail("unknown param " + testParams.getTestParam());
            }
            return NO_NODE_FOUND;
        });

        return service.reassignTasks(clusterState);
    }

    private Assignment assignOnlyOneTaskAtATime(Collection<DiscoveryNode> candidateNodes, ClusterState clusterState) {
        DiscoveryNodes nodes = clusterState.nodes();
        PersistentTasksCustomMetadata tasksInProgress = clusterState.getMetadata().custom(PersistentTasksCustomMetadata.TYPE);
        if (tasksInProgress.findTasks(
            TestPersistentTasksExecutor.NAME,
            task -> "assign_one".equals(((TestParams) task.getParams()).getTestParam())
                && task.getExecutorNode() != null
                && nodes.nodeExists(task.getExecutorNode())
        ).isEmpty()) {
            return randomNodeAssignment(candidateNodes);
        } else {
            return new Assignment(null, "only one task can be assigned at a time");
        }
    }

    private Assignment assignBasedOnNonClusterStateCondition(Collection<DiscoveryNode> candidateNodes) {
        if (nonClusterStateCondition) {
            return randomNodeAssignment(candidateNodes);
        } else {
            return new Assignment(null, "non-cluster state condition prevents assignment");
        }
    }

    private Assignment randomNodeAssignment(Collection<DiscoveryNode> nodes) {
        if (nodes.isEmpty()) {
            return NO_NODE_FOUND;
        }
        return Optional.ofNullable(randomFrom(nodes)).map(node -> new Assignment(node.getId(), "test assignment")).orElse(NO_NODE_FOUND);
    }

    private String dumpEvent(ClusterChangedEvent event) {
        return "nodes_changed: "
            + event.nodesChanged()
            + " nodes_removed:"
            + event.nodesRemoved()
            + " routing_table_changed:"
            + event.routingTableChanged()
            + " tasks: "
            + event.state().metadata().custom(PersistentTasksCustomMetadata.TYPE);
    }

    private ClusterState significantChange(ClusterState clusterState) {
        ClusterState.Builder builder = ClusterState.builder(clusterState);
        PersistentTasksCustomMetadata tasks = clusterState.getMetadata().custom(PersistentTasksCustomMetadata.TYPE);
        if (tasks != null) {
            if (randomBoolean()) {
                for (PersistentTask<?> task : tasks.tasks()) {
                    if (task.isAssigned() && clusterState.nodes().nodeExists(task.getExecutorNode())) {
                        logger.info("removed node {}", task.getExecutorNode());
                        builder.nodes(DiscoveryNodes.builder(clusterState.nodes()).remove(task.getExecutorNode()));
                        return builder.build();
                    }
                }
            }
        }
        boolean tasksOrNodesChanged = false;
        // add a new unassigned task
        if (hasAssignableTasks(tasks, clusterState.nodes()) == false) {
            // we don't have any unassigned tasks - add some
            if (randomBoolean()) {
                logger.info("added random task");
                addRandomTask(builder, Metadata.builder(clusterState.metadata()), PersistentTasksCustomMetadata.builder(tasks), null);
                tasksOrNodesChanged = true;
            } else {
                logger.info("added unassignable task with custom assignment message");
                addRandomTask(
                    builder,
                    Metadata.builder(clusterState.metadata()),
                    PersistentTasksCustomMetadata.builder(tasks),
                    new Assignment(null, "change me"),
                    "never_assign"
                );
                tasksOrNodesChanged = true;
            }
        }
        // add a node if there are unassigned tasks
        if (clusterState.nodes().getNodes().isEmpty()) {
            logger.info("added random node");
            builder.nodes(DiscoveryNodes.builder(clusterState.nodes()).add(newNode(randomAlphaOfLength(10))));
            tasksOrNodesChanged = true;
        }

        if (tasksOrNodesChanged == false) {
            // change routing table to simulate a change
            logger.info("changed routing table");
            Metadata.Builder metadata = Metadata.builder(clusterState.metadata());
            RoutingTable.Builder routingTable = RoutingTable.builder(
                TestShardRoutingRoleStrategies.DEFAULT_ROLE_ONLY,
                clusterState.routingTable()
            );
            changeRoutingTable(metadata, routingTable);
            builder.metadata(metadata).routingTable(routingTable.build());
        }
        return builder.build();
    }

    private PersistentTasksCustomMetadata removeTasksWithChangingAssignment(PersistentTasksCustomMetadata tasks) {
        if (tasks != null) {
            boolean changed = false;
            PersistentTasksCustomMetadata.Builder tasksBuilder = PersistentTasksCustomMetadata.builder(tasks);
            for (PersistentTask<?> task : tasks.tasks()) {
                // Remove all unassigned tasks that cause changing assignments they might trigger a significant change
                if ("never_assign".equals(((TestParams) task.getParams()).getTestParam())
                    && "change me".equals(task.getAssignment().getExplanation())) {
                    logger.info("removed task with changing assignment {}", task.getId());
                    tasksBuilder.removeTask(task.getId());
                    changed = true;
                }
            }
            if (changed) {
                return tasksBuilder.build();
            }
        }
        return tasks;
    }

    private ClusterState insignificantChange(ClusterState clusterState) {
        ClusterState.Builder builder = ClusterState.builder(clusterState);
        PersistentTasksCustomMetadata tasks = clusterState.getMetadata().custom(PersistentTasksCustomMetadata.TYPE);
        tasks = removeTasksWithChangingAssignment(tasks);
        PersistentTasksCustomMetadata.Builder tasksBuilder = PersistentTasksCustomMetadata.builder(tasks);

        if (randomBoolean()) {
            if (hasAssignableTasks(tasks, clusterState.nodes()) == false) {
                // we don't have any unassigned tasks - adding a node or changing a routing table shouldn't affect anything
                if (randomBoolean()) {
                    logger.info("added random node");
                    builder.nodes(DiscoveryNodes.builder(clusterState.nodes()).add(newNode(randomAlphaOfLength(10))));
                }
                if (randomBoolean()) {
                    logger.info("added random unassignable task");
                    addRandomTask(builder, Metadata.builder(clusterState.metadata()), tasksBuilder, NO_NODE_FOUND, "never_assign");
                    return builder.build();
                }
                logger.info("changed routing table");
                Metadata.Builder metadata = Metadata.builder(clusterState.metadata());
                metadata.putCustom(PersistentTasksCustomMetadata.TYPE, tasksBuilder.build());
                RoutingTable.Builder routingTable = RoutingTable.builder(
                    TestShardRoutingRoleStrategies.DEFAULT_ROLE_ONLY,
                    clusterState.routingTable()
                );
                changeRoutingTable(metadata, routingTable);
                builder.metadata(metadata).routingTable(routingTable.build());
                return builder.build();
            }
        }
        if (randomBoolean()) {
            // remove a node that doesn't have any tasks assigned to it and it's not the master node
            for (DiscoveryNode node : clusterState.nodes()) {
                if (hasTasksAssignedTo(tasks, node.getId()) == false && "this_node".equals(node.getId()) == false) {
                    logger.info("removed unassigned node {}", node.getId());
                    return builder.nodes(DiscoveryNodes.builder(clusterState.nodes()).remove(node.getId())).build();
                }
            }
        }

        if (randomBoolean()) {
            // clear the task
            if (randomBoolean()) {
                logger.info("removed all tasks");
                Metadata.Builder metadata = Metadata.builder(clusterState.metadata())
                    .putCustom(PersistentTasksCustomMetadata.TYPE, PersistentTasksCustomMetadata.builder().build());
                return builder.metadata(metadata).build();
            } else {
                logger.info("set task custom to null");
                Metadata.Builder metadata = Metadata.builder(clusterState.metadata()).removeCustom(PersistentTasksCustomMetadata.TYPE);
                return builder.metadata(metadata).build();
            }
        }
        logger.info("removed all unassigned tasks and changed routing table");
        if (tasks != null) {
            for (PersistentTask<?> task : tasks.tasks()) {
                if (task.getExecutorNode() == null || "never_assign".equals(((TestParams) task.getParams()).getTestParam())) {
                    tasksBuilder.removeTask(task.getId());
                }
            }
        }
        // Just add a random index - that shouldn't change anything
        IndexMetadata indexMetadata = IndexMetadata.builder(randomAlphaOfLength(10))
            .settings(Settings.builder().put("index.version.created", VersionUtils.randomVersion(random())))
            .numberOfShards(1)
            .numberOfReplicas(1)
            .build();
        Metadata.Builder metadata = Metadata.builder(clusterState.metadata())
            .put(indexMetadata, false)
            .putCustom(PersistentTasksCustomMetadata.TYPE, tasksBuilder.build());
        return builder.metadata(metadata).build();
    }

    private boolean hasAssignableTasks(PersistentTasksCustomMetadata tasks, DiscoveryNodes discoveryNodes) {
        if (tasks == null || tasks.tasks().isEmpty()) {
            return false;
        }
        return tasks.tasks().stream().anyMatch(task -> {
            if (task.getExecutorNode() == null || discoveryNodes.nodeExists(task.getExecutorNode())) {
                return "never_assign".equals(((TestParams) task.getParams()).getTestParam()) == false;
            }
            return false;
        });
    }

    private boolean hasTasksAssignedTo(PersistentTasksCustomMetadata tasks, String nodeId) {
        return tasks != null && tasks.tasks().stream().anyMatch(task -> nodeId.equals(task.getExecutorNode())) == false;
    }

    private ClusterState.Builder addRandomTask(
        ClusterState.Builder clusterStateBuilder,
        Metadata.Builder metadata,
        PersistentTasksCustomMetadata.Builder tasks,
        String node
    ) {
        return addRandomTask(clusterStateBuilder, metadata, tasks, new Assignment(node, randomAlphaOfLength(10)), randomAlphaOfLength(10));
    }

    private ClusterState.Builder addRandomTask(
        ClusterState.Builder clusterStateBuilder,
        Metadata.Builder metadata,
        PersistentTasksCustomMetadata.Builder tasks,
        Assignment assignment,
        String param
    ) {
        return clusterStateBuilder.metadata(
            metadata.putCustom(
                PersistentTasksCustomMetadata.TYPE,
                tasks.addTask(UUIDs.base64UUID(), TestPersistentTasksExecutor.NAME, new TestParams(param), assignment).build()
            )
        );
    }

    private String addTask(PersistentTasksCustomMetadata.Builder tasks, String param, String node) {
        String id = UUIDs.base64UUID();
        tasks.addTask(id, TestPersistentTasksExecutor.NAME, new TestParams(param), new Assignment(node, "explanation: " + param));
        return id;
    }

    private DiscoveryNode newNode(String nodeId) {
        return TestDiscoveryNode.create(
            nodeId,
            buildNewFakeTransportAddress(),
            emptyMap(),
            Set.of(DiscoveryNodeRole.MASTER_ROLE, DiscoveryNodeRole.DATA_ROLE)
        );
    }

    private ClusterState initialState() {
        Metadata.Builder metadata = Metadata.builder();
        RoutingTable.Builder routingTable = RoutingTable.builder(TestShardRoutingRoleStrategies.DEFAULT_ROLE_ONLY);
        int randomIndices = randomIntBetween(0, 5);
        for (int i = 0; i < randomIndices; i++) {
            changeRoutingTable(metadata, routingTable);
        }

        DiscoveryNodes.Builder nodes = DiscoveryNodes.builder();
        nodes.add(DiscoveryNode.createLocal(Settings.EMPTY, buildNewFakeTransportAddress(), "this_node"));
        nodes.localNodeId("this_node");
        nodes.masterNodeId("this_node");

        return ClusterState.builder(ClusterName.DEFAULT).nodes(nodes).metadata(metadata).routingTable(routingTable.build()).build();
    }

    private void changeRoutingTable(Metadata.Builder metadata, RoutingTable.Builder routingTable) {
        IndexMetadata indexMetadata = IndexMetadata.builder(randomAlphaOfLength(10))
            .settings(Settings.builder().put("index.version.created", VersionUtils.randomVersion(random())))
            .numberOfShards(1)
            .numberOfReplicas(1)
            .build();
        metadata.put(indexMetadata, false);
        routingTable.addAsNew(indexMetadata);
    }

    /** Creates a PersistentTasksClusterService with a single PersistentTasksExecutor implemented by a BiFunction **/
    private <P extends PersistentTaskParams> PersistentTasksClusterService createService(
        final TriFunction<P, Collection<DiscoveryNode>, ClusterState, Assignment> fn
    ) {
        return createService(clusterService, fn);
    }

    private <P extends PersistentTaskParams> PersistentTasksClusterService createService(
        ClusterService clusterService,
        final TriFunction<P, Collection<DiscoveryNode>, ClusterState, Assignment> fn
    ) {
        PersistentTasksExecutorRegistry registry = new PersistentTasksExecutorRegistry(
            singleton(new PersistentTasksExecutor<P>(TestPersistentTasksExecutor.NAME, null) {
                @Override
                public Assignment getAssignment(P params, Collection<DiscoveryNode> candidateNodes, ClusterState clusterState) {
                    return fn.apply(params, candidateNodes, clusterState);
                }

                @Override
                protected void nodeOperation(AllocatedPersistentTask task, P params, PersistentTaskState state) {
                    throw new UnsupportedOperationException();
                }
            })
        );
        return new PersistentTasksClusterService(Settings.EMPTY, registry, clusterService, threadPool);
    }
}<|MERGE_RESOLUTION|>--- conflicted
+++ resolved
@@ -45,12 +45,7 @@
 import org.junit.BeforeClass;
 
 import java.util.Collection;
-<<<<<<< HEAD
-=======
-import java.util.HashMap;
 import java.util.List;
-import java.util.Map;
->>>>>>> 08c40511
 import java.util.Objects;
 import java.util.Optional;
 import java.util.Set;
@@ -62,6 +57,7 @@
 
 import static java.util.Collections.emptyMap;
 import static java.util.Collections.singleton;
+import static java.util.stream.Collectors.toMap;
 import static org.elasticsearch.persistent.PersistentTasksClusterService.needsReassignment;
 import static org.elasticsearch.persistent.PersistentTasksClusterService.persistentTasksChanged;
 import static org.elasticsearch.persistent.PersistentTasksExecutor.NO_NODE_FOUND;
@@ -617,14 +613,13 @@
             // Now that we have a bunch of tasks that need to be assigned, let's
             // mark half the nodes as shut down and make sure they do not have any
             // tasks assigned
-            Collection<DiscoveryNode> allNodes = clusterState.nodes();
-            Map<String, SingleNodeShutdownMetadata> shutdownMetadataMap = new HashMap<>();
-            allNodes.stream()
+            var allNodes = clusterState.nodes();
+            var shutdownMetadataMap = allNodes.stream()
                 .limit(Math.floorDiv(allNodes.size(), 2))
-                .forEach(
-                    node -> shutdownMetadataMap.put(
-                        node.getId(),
-                        SingleNodeShutdownMetadata.builder()
+                .collect(
+                    toMap(
+                        DiscoveryNode::getId,
+                        node -> SingleNodeShutdownMetadata.builder()
                             .setNodeId(node.getId())
                             .setReason("shutdown for a unit test")
                             .setType(type)
@@ -634,35 +629,6 @@
                 );
             logger.info("--> nodes marked as shutting down: {}", shutdownMetadataMap.keySet());
 
-<<<<<<< HEAD
-        // Now that we have a bunch of tasks that need to be assigned, let's
-        // mark half the nodes as shut down and make sure they do not have any
-        // tasks assigned
-        var allNodes = clusterState.nodes();
-        var shutdownMetadataMap = allNodes.stream()
-            .limit(Math.floorDiv(allNodes.size(), 2))
-            .collect(
-                Collectors.toMap(
-                    DiscoveryNode::getId,
-                    node -> SingleNodeShutdownMetadata.builder()
-                        .setNodeId(node.getId())
-                        .setReason("shutdown for a unit test")
-                        .setType(randomBoolean() ? SingleNodeShutdownMetadata.Type.REMOVE : SingleNodeShutdownMetadata.Type.RESTART)
-                        .setStartedAtMillis(randomNonNegativeLong())
-                        .build()
-                )
-
-            );
-        logger.info("--> nodes marked as shutting down: {}", shutdownMetadataMap.keySet());
-
-        ClusterState shutdownState = ClusterState.builder(clusterState)
-            .metadata(
-                Metadata.builder(clusterState.metadata())
-                    .putCustom(NodesShutdownMetadata.TYPE, new NodesShutdownMetadata(shutdownMetadataMap))
-                    .build()
-            )
-            .build();
-=======
             ClusterState shutdownState = ClusterState.builder(clusterState)
                 .metadata(
                     Metadata.builder(clusterState.metadata())
@@ -670,7 +636,6 @@
                         .build()
                 )
                 .build();
->>>>>>> 08c40511
 
             logger.info("--> assigning after marking nodes as shutting down");
             nonClusterStateCondition = randomBoolean();
