/*
 * Licensed to Elasticsearch under one or more contributor
 * license agreements. See the NOTICE file distributed with
 * this work for additional information regarding copyright
 * ownership. Elasticsearch licenses this file to you under
 * the Apache License, Version 2.0 (the "License"); you may
 * not use this file except in compliance with the License.
 * You may obtain a copy of the License at
 *
 *    http://www.apache.org/licenses/LICENSE-2.0
 *
 * Unless required by applicable law or agreed to in writing,
 * software distributed under the License is distributed on an
 * "AS IS" BASIS, WITHOUT WARRANTIES OR CONDITIONS OF ANY
 * KIND, either express or implied.  See the License for the
 * specific language governing permissions and limitations
 * under the License.
 */
package org.elasticsearch.indices.flush;

import org.apache.logging.log4j.Logger;
import org.elasticsearch.ExceptionsHelper;
import org.elasticsearch.action.ActionListener;
import org.elasticsearch.cluster.ClusterState;
import org.elasticsearch.cluster.routing.ShardRouting;
import org.elasticsearch.index.shard.ShardId;
import org.elasticsearch.test.InternalTestCluster;

import java.util.List;
import java.util.Map;
import java.util.concurrent.CountDownLatch;
import java.util.concurrent.atomic.AtomicReference;

import static org.elasticsearch.test.ESTestCase.assertBusy;

/** Utils for SyncedFlush */
public class SyncedFlushUtil {

    private SyncedFlushUtil() {

    }

    /**
     * Blocking version of {@link SyncedFlushService#attemptSyncedFlush(ShardId, ActionListener)}
     */
<<<<<<< HEAD
    public static ShardsSyncedFlushResult attemptSyncedFlush(Logger logger, InternalTestCluster cluster, ShardId shardId) {
        SyncedFlushService service = cluster.getInstance(SyncedFlushService.class);
        logger.debug("Issue synced-flush on node [{}], shard [{}], cluster state [{}]",
            service.nodeName(), shardId, cluster.clusterService(service.nodeName()).state());
        LatchedListener<ShardsSyncedFlushResult> listener = new LatchedListener<>();
        service.attemptSyncedFlush(shardId, listener);
        try {
=======
    public static ShardsSyncedFlushResult attemptSyncedFlush(Logger logger, InternalTestCluster cluster, ShardId shardId) throws Exception {
        /*
         * When the last indexing operation is completed, we will fire a global checkpoint sync.
         * Since a global checkpoint sync request is a replication request, it will acquire an index
         * shard permit on the primary when executing. If this happens at the same time while we are
         * issuing the synced-flush, the synced-flush request will fail as it thinks there are
         * in-flight operations. We can avoid such situation by continuing issuing another synced-flush
         * if the synced-flush failed due to the ongoing operations on the primary.
         */
        SyncedFlushService service = cluster.getInstance(SyncedFlushService.class);
        AtomicReference<LatchedListener<ShardsSyncedFlushResult>> listenerHolder = new AtomicReference<>();
        assertBusy(() -> {
            LatchedListener<ShardsSyncedFlushResult> listener = new LatchedListener<>();
            listenerHolder.set(listener);
            service.attemptSyncedFlush(shardId, listener);
>>>>>>> 0c7f6570
            listener.latch.await();
            if (listener.result != null && listener.result.failureReason() != null
                && listener.result.failureReason().contains("ongoing operations on primary")) {
                throw new AssertionError(listener.result.failureReason()); // cause the assert busy to retry
            }
        });
        if (listenerHolder.get().error != null) {
            throw ExceptionsHelper.convertToElastic(listenerHolder.get().error);
        }
        return listenerHolder.get().result;
    }

    public static final class LatchedListener<T> implements ActionListener<T> {
        public volatile T result;
        public volatile Exception error;
        public final CountDownLatch latch = new CountDownLatch(1);

        @Override
        public void onResponse(T result) {
            this.result = result;
            latch.countDown();
        }

        @Override
        public void onFailure(Exception e) {
            error = e;
            latch.countDown();
        }
    }

    /**
     * Blocking version of {@link SyncedFlushService#sendPreSyncRequests(List, ClusterState, ShardId, ActionListener)}
     */
    public static Map<String, SyncedFlushService.PreSyncedFlushResponse> sendPreSyncRequests(SyncedFlushService service,
                                                                                             List<ShardRouting> activeShards,
                                                                                             ClusterState state,
                                                                                             ShardId shardId) {
        LatchedListener<Map<String, SyncedFlushService.PreSyncedFlushResponse>> listener = new LatchedListener<>();
        service.sendPreSyncRequests(activeShards, state, shardId, listener);
        try {
            listener.latch.await();
        } catch (InterruptedException e) {
            Thread.currentThread().interrupt();
        }
        if (listener.error != null) {
            throw ExceptionsHelper.convertToElastic(listener.error);
        }
        return listener.result;
    }
}<|MERGE_RESOLUTION|>--- conflicted
+++ resolved
@@ -43,15 +43,6 @@
     /**
      * Blocking version of {@link SyncedFlushService#attemptSyncedFlush(ShardId, ActionListener)}
      */
-<<<<<<< HEAD
-    public static ShardsSyncedFlushResult attemptSyncedFlush(Logger logger, InternalTestCluster cluster, ShardId shardId) {
-        SyncedFlushService service = cluster.getInstance(SyncedFlushService.class);
-        logger.debug("Issue synced-flush on node [{}], shard [{}], cluster state [{}]",
-            service.nodeName(), shardId, cluster.clusterService(service.nodeName()).state());
-        LatchedListener<ShardsSyncedFlushResult> listener = new LatchedListener<>();
-        service.attemptSyncedFlush(shardId, listener);
-        try {
-=======
     public static ShardsSyncedFlushResult attemptSyncedFlush(Logger logger, InternalTestCluster cluster, ShardId shardId) throws Exception {
         /*
          * When the last indexing operation is completed, we will fire a global checkpoint sync.
@@ -67,7 +58,6 @@
             LatchedListener<ShardsSyncedFlushResult> listener = new LatchedListener<>();
             listenerHolder.set(listener);
             service.attemptSyncedFlush(shardId, listener);
->>>>>>> 0c7f6570
             listener.latch.await();
             if (listener.result != null && listener.result.failureReason() != null
                 && listener.result.failureReason().contains("ongoing operations on primary")) {
