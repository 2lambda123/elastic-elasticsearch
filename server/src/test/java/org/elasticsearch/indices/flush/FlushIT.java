--- conflicted
+++ resolved
@@ -275,11 +275,7 @@
     private void indexDoc(Engine engine, String id) throws IOException {
         final ParsedDocument doc = InternalEngineTests.createParsedDoc(id, null);
         final Engine.IndexResult indexResult = engine.index(new Engine.Index(new Term("_id", Uid.encodeId(doc.id())), doc,
-<<<<<<< HEAD
-            engine.getProcessedLocalCheckpoint() + 1, 1L, 1L, null, Engine.Operation.Origin.REPLICA, randomLong(), -1L, false,
-=======
-            engine.getLocalCheckpoint() + 1, 1L, 1L, null, Engine.Operation.Origin.REPLICA, System.nanoTime(), -1L, false,
->>>>>>> e343ed16
+            engine.getProcessedLocalCheckpoint() + 1, 1L, 1L, null, Engine.Operation.Origin.REPLICA, System.nanoTime(), -1L, false,
             SequenceNumbers.UNASSIGNED_SEQ_NO, 0));
         assertThat(indexResult.getFailure(), nullValue());
         engine.syncTranslog();
