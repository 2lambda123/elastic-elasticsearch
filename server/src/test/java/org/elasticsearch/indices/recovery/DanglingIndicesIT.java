/*
 * Licensed to Elasticsearch under one or more contributor
 * license agreements. See the NOTICE file distributed with
 * this work for additional information regarding copyright
 * ownership. Elasticsearch licenses this file to you under
 * the Apache License, Version 2.0 (the "License"); you may
 * not use this file except in compliance with the License.
 * You may obtain a copy of the License at
 *
 *    http://www.apache.org/licenses/LICENSE-2.0
 *
 * Unless required by applicable law or agreed to in writing,
 * software distributed under the License is distributed on an
 * "AS IS" BASIS, WITHOUT WARRANTIES OR CONDITIONS OF ANY
 * KIND, either express or implied.  See the License for the
 * specific language governing permissions and limitations
 * under the License.
 */

package org.elasticsearch.indices.recovery;

import org.elasticsearch.action.admin.indices.dangling.DanglingIndexInfo;
import org.elasticsearch.action.admin.indices.dangling.delete.DeleteDanglingIndexRequest;
import org.elasticsearch.action.admin.indices.dangling.import_index.ImportDanglingIndexRequest;
import org.elasticsearch.action.admin.indices.dangling.list.ListDanglingIndicesRequest;
import org.elasticsearch.action.admin.indices.dangling.list.ListDanglingIndicesResponse;
import org.elasticsearch.action.admin.indices.dangling.list.NodeListDanglingIndicesResponse;
import org.elasticsearch.common.settings.Settings;
import org.elasticsearch.indices.IndicesService;
import org.elasticsearch.rest.RestStatus;
import org.elasticsearch.test.ESIntegTestCase;
import org.elasticsearch.test.ESIntegTestCase.ClusterScope;
import org.elasticsearch.test.InternalTestCluster;

import java.util.ArrayList;
import java.util.List;
import java.util.concurrent.TimeUnit;
import java.util.concurrent.atomic.AtomicReference;

import static org.elasticsearch.cluster.metadata.IndexGraveyard.SETTING_MAX_TOMBSTONES;
import static org.elasticsearch.gateway.DanglingIndicesState.AUTO_IMPORT_DANGLING_INDICES_SETTING;
import static org.elasticsearch.test.hamcrest.ElasticsearchAssertions.assertAcked;
import static org.hamcrest.Matchers.containsString;
import static org.hamcrest.Matchers.empty;
import static org.hamcrest.Matchers.equalTo;
import static org.hamcrest.Matchers.hasSize;
import static org.hamcrest.Matchers.instanceOf;
import static org.hamcrest.Matchers.is;

/**
 * This class tests how dangling indices are handled, in terms of how they
 * are discovered, and how they can be accessed and manipulated through the
 * API.
 *
 * <p>See also <code>DanglingIndicesRestIT</code> in the <code>qa:smoke-test-http</code>
 * project.
 *
 * @see org.elasticsearch.action.admin.indices.dangling
 */
@ClusterScope(numDataNodes = 0, scope = ESIntegTestCase.Scope.TEST)
public class DanglingIndicesIT extends ESIntegTestCase {
    private static final String INDEX_NAME = "test-idx-1";
    private static final String OTHER_INDEX_NAME = INDEX_NAME + "-other";

    private Settings buildSettings(int maxTombstones, boolean writeDanglingIndices, boolean importDanglingIndices) {
        return Settings.builder()
            // Limit the indices kept in the graveyard. This can be set to zero, so that
            // when we delete an index, it's definitely considered to be dangling.
            .put(SETTING_MAX_TOMBSTONES.getKey(), maxTombstones)
            .put(IndicesService.WRITE_DANGLING_INDICES_INFO_SETTING.getKey(), writeDanglingIndices)
            .put(AUTO_IMPORT_DANGLING_INDICES_SETTING.getKey(), importDanglingIndices)
            .build();
    }

    /**
     * Check that when the auto-recovery setting is enabled and a dangling index is
     * discovered, then that index is recovered into the cluster.
     */
    public void testDanglingIndicesAreRecoveredWhenSettingIsEnabled() throws Exception {
        final Settings settings = buildSettings(0, true, true);
        internalCluster().startNodes(3, settings);

        createIndices(INDEX_NAME);
        assertBusy(
            () -> internalCluster().getInstances(IndicesService.class)
                .forEach(indicesService -> assertTrue(indicesService.allPendingDanglingIndicesWritten()))
        );

        boolean refreshIntervalChanged = randomBoolean();
        if (refreshIntervalChanged) {
            client().admin()
                .indices()
                .prepareUpdateSettings(INDEX_NAME)
                .setSettings(Settings.builder().put("index.refresh_interval", "42s").build())
                .get();
            assertBusy(
                () -> internalCluster().getInstances(IndicesService.class)
                    .forEach(indicesService -> assertTrue(indicesService.allPendingDanglingIndicesWritten()))
            );
        }

        if (randomBoolean()) {
            client().admin().indices().prepareClose(INDEX_NAME).get();
        }
        ensureGreen(INDEX_NAME);

        // Restart node, deleting the index in its absence, so that there is a dangling index to recover
        internalCluster().restartRandomDataNode(new InternalTestCluster.RestartCallback() {

            @Override
            public Settings onNodeStopped(String nodeName) throws Exception {
                internalCluster().validateClusterFormed();
                assertAcked(client().admin().indices().prepareDelete(INDEX_NAME));
                return super.onNodeStopped(nodeName);
            }
        });

        assertBusy(() -> assertTrue("Expected dangling index " + INDEX_NAME + " to be recovered", indexExists(INDEX_NAME)));
        if (refreshIntervalChanged) {
            assertThat(
                client().admin().indices().prepareGetSettings(INDEX_NAME).get().getSetting(INDEX_NAME, "index.refresh_interval"),
                equalTo("42s")
            );
        }
        ensureGreen(INDEX_NAME);
    }

    /**
     * Check that when dangling indices are discovered, then they are not recovered into
     * the cluster when the recovery setting is disabled.
     */
    public void testDanglingIndicesAreNotRecoveredWhenSettingIsDisabled() throws Exception {
        internalCluster().startNodes(3, buildSettings(0, true, false));

<<<<<<< HEAD
        createDanglingIndices(INDEX_NAME);
=======
            @Override
            public Settings onNodeStopped(String nodeName) throws Exception {
                internalCluster().validateClusterFormed();
                assertAcked(client().admin().indices().prepareDelete(INDEX_NAME));
                return super.onNodeStopped(nodeName);
            }
        });
>>>>>>> a085183d

        // Since index recovery is async, we can't prove index recovery will never occur, just that it doesn't occur within some reasonable
        // amount of time
        assertFalse(
            "Did not expect dangling index " + INDEX_NAME + " to be recovered",
            waitUntil(() -> indexExists(INDEX_NAME), 1, TimeUnit.SECONDS)
        );
    }

    /**
     * Check that when dangling indices are not written, then they cannot be recovered into the cluster.
     */
    public void testDanglingIndicesAreNotRecoveredWhenNotWritten() throws Exception {
        internalCluster().startNodes(3, buildSettings(0, false, true));

        createDanglingIndices(INDEX_NAME);

        // Since index recovery is async, we can't prove index recovery will never occur, just that it doesn't occur within some reasonable
        // amount of time
        assertFalse(
            "Did not expect dangling index " + INDEX_NAME + " to be recovered",
            waitUntil(() -> indexExists(INDEX_NAME), 1, TimeUnit.SECONDS)
        );
    }

    /**
     * Check that when dangling indices are discovered, then they can be listed.
     */
    public void testDanglingIndicesCanBeListed() throws Exception {
        internalCluster().startNodes(3, buildSettings(0, true, false));

        final String stoppedNodeName = createDanglingIndices(INDEX_NAME);

        final ListDanglingIndicesResponse response = client().admin()
            .cluster()
            .listDanglingIndices(new ListDanglingIndicesRequest())
            .actionGet();
        assertThat(response.status(), equalTo(RestStatus.OK));

        final List<NodeListDanglingIndicesResponse> nodeResponses = response.getNodes();
        assertThat("Didn't get responses from all nodes", nodeResponses, hasSize(3));

        for (NodeListDanglingIndicesResponse nodeResponse : nodeResponses) {
            if (nodeResponse.getNode().getName().equals(stoppedNodeName)) {
                assertThat("Expected node that was stopped to have one dangling index", nodeResponse.getDanglingIndices(), hasSize(1));

                final DanglingIndexInfo danglingIndexInfo = nodeResponse.getDanglingIndices().get(0);
                assertThat(danglingIndexInfo.getIndexName(), equalTo(INDEX_NAME));
            } else {
                assertThat("Expected node that was never stopped to have no dangling indices", nodeResponse.getDanglingIndices(), empty());
            }
        }
    }

    /**
     * Check that dangling indices can be imported.
     */
    public void testDanglingIndicesCanBeImported() throws Exception {
        internalCluster().startNodes(3, buildSettings(0, true, false));

        final String stoppedNodeName = createDanglingIndices(INDEX_NAME);

        final String danglingIndexUUID = findDanglingIndexForNode(stoppedNodeName, INDEX_NAME);

        final ImportDanglingIndexRequest request = new ImportDanglingIndexRequest(danglingIndexUUID, true);

        client().admin().cluster().importDanglingIndex(request).actionGet();

        assertTrue("Expected dangling index " + INDEX_NAME + " to be recovered", indexExists(INDEX_NAME));
    }

    /**
     * Check that the when sending an import-dangling-indices request, the specified UUIDs are validated as
     * being dangling.
     */
    public void testDanglingIndicesMustExistToBeImported() {
        internalCluster().startNodes(1, buildSettings(0, true, false));

        final ImportDanglingIndexRequest request = new ImportDanglingIndexRequest("NonExistentUUID", true);

        boolean noExceptionThrown = false;
        try {
            client().admin().cluster().importDanglingIndex(request).actionGet();
            noExceptionThrown = true;
        } catch (Exception e) {
            assertThat(e, instanceOf(IllegalArgumentException.class));
            assertThat(e.getMessage(), containsString("No dangling index found for UUID [NonExistentUUID]"));
        }

        assertFalse("No exception thrown", noExceptionThrown);
    }

    /**
     * Check that a dangling index can only be imported if "accept_data_loss" is set to true.
     */
    public void testMustAcceptDataLossToImportDanglingIndex() throws Exception {
        internalCluster().startNodes(3, buildSettings(0, true, false));

        final String stoppedNodeName = createDanglingIndices(INDEX_NAME);
        final String danglingIndexUUID = findDanglingIndexForNode(stoppedNodeName, INDEX_NAME);

        final ImportDanglingIndexRequest request = new ImportDanglingIndexRequest(danglingIndexUUID, false);

        Exception caughtException = null;

        try {
            client().admin().cluster().importDanglingIndex(request).actionGet();
        } catch (Exception e) {
            caughtException = e;
        }

        assertNotNull("No exception thrown", caughtException);
        assertThat(caughtException.getMessage(), containsString("accept_data_loss must be set to true"));
    }

    /**
     * Check that dangling indices can be deleted. Since this requires that
     * we add an entry to the index graveyard, the graveyard size must be
     * greater than 1. To test deletes, we set the index graveyard size to
     * 1, then create two indices and delete them both while one node in
     * the cluster is stopped. The deletion of the second pushes the deletion
     * of the first out of the graveyard. When the stopped node is resumed,
     * only the second index will be found into the graveyard and the the
     * other will be considered dangling, and can therefore be listed and
     * deleted through the API
     */
    public void testDanglingIndexCanBeDeleted() throws Exception {
        final Settings settings = buildSettings(1, true, false);
        internalCluster().startNodes(3, settings);

        final String stoppedNodeName = createDanglingIndices(INDEX_NAME, OTHER_INDEX_NAME);
        final String danglingIndexUUID = findDanglingIndexForNode(stoppedNodeName, INDEX_NAME);

        client().admin().cluster().deleteDanglingIndex(new DeleteDanglingIndexRequest(danglingIndexUUID, true)).actionGet();

        assertThat(listDanglingIndices(), is(empty()));
    }

    /**
     * Check that when a index is found to be dangling on more than one node, it can be deleted.
     */
    public void testDanglingIndexOverMultipleNodesCanBeDeleted() throws Exception {
        final Settings settings = buildSettings(1, true, false);
        internalCluster().startNodes(3, settings);

        createIndices(INDEX_NAME, OTHER_INDEX_NAME);

        // Restart 2 nodes, deleting the indices in their absence, so that there is a dangling index to recover
        internalCluster().restartRandomDataNode(new InternalTestCluster.RestartCallback() {

            @Override
            public Settings onNodeStopped(String nodeName) throws Exception {
<<<<<<< HEAD
                internalCluster().restartRandomDataNode(new InternalTestCluster.RestartCallback() {

                    @Override
                    public Settings onNodeStopped(String nodeName) throws Exception {
                        ensureClusterSizeConsistency();
                        assertAcked(client().admin().indices().prepareDelete(INDEX_NAME));
                        assertAcked(client().admin().indices().prepareDelete(OTHER_INDEX_NAME));
                        return super.onNodeStopped(nodeName);
                    }
                });

=======
                internalCluster().validateClusterFormed();
                assertAcked(client().admin().indices().prepareDelete(INDEX_NAME));
>>>>>>> a085183d
                return super.onNodeStopped(nodeName);
            }
        });

        final AtomicReference<List<DanglingIndexInfo>> danglingIndices = new AtomicReference<>();

        final List<DanglingIndexInfo> results = listDanglingIndices();

        // Both the stopped nodes should have found a dangling index.
        assertThat(results, hasSize(2));
        danglingIndices.set(results);

        // Try to delete the index - this request should succeed
        client().admin()
            .cluster()
            .deleteDanglingIndex(new DeleteDanglingIndexRequest(danglingIndices.get().get(0).getIndexUUID(), true))
            .actionGet();

        assertBusy(() -> assertThat(listDanglingIndices(), empty()));
    }

    /**
     * Check that when deleting a dangling index, it is required that the "accept_data_loss" flag is set.
     */
    public void testDeleteDanglingIndicesRequiresDataLossFlagToBeTrue() throws Exception {
        final Settings settings = buildSettings(1, true, false);
        internalCluster().startNodes(3, settings);

        final String stoppedNodeName = createDanglingIndices(INDEX_NAME, OTHER_INDEX_NAME);
        final String danglingIndexUUID = findDanglingIndexForNode(stoppedNodeName, INDEX_NAME);

        Exception caughtException = null;

        try {
            client().admin().cluster().deleteDanglingIndex(new DeleteDanglingIndexRequest(danglingIndexUUID, false)).actionGet();
        } catch (Exception e) {
            caughtException = e;
        }

        assertNotNull("No exception thrown", caughtException);
        assertThat(caughtException.getMessage(), containsString("accept_data_loss must be set to true"));
    }

    /**
     * Helper that fetches the current list of dangling indices.
     */
    private List<DanglingIndexInfo> listDanglingIndices() {
        final ListDanglingIndicesResponse response = client().admin()
            .cluster()
            .listDanglingIndices(new ListDanglingIndicesRequest())
            .actionGet();
        assertThat(response.status(), equalTo(RestStatus.OK));

        final List<NodeListDanglingIndicesResponse> nodeResponses = response.getNodes();

        final List<DanglingIndexInfo> results = new ArrayList<>();

        for (NodeListDanglingIndicesResponse nodeResponse : nodeResponses) {
            results.addAll(nodeResponse.getDanglingIndices());
        }

        return results;
    }

    /**
     * Simple helper that creates one or more indices, and importantly,
     * checks that they are green before proceeding. This is important
     * because the tests in this class stop and restart nodes, assuming
     * that each index has a primary or replica shard on every node, and if
     * a node is stopped prematurely, this assumption is broken.
     */
    private void createIndices(String... indices) {
        assert indices.length > 0;
        for (String index : indices) {
            createIndex(index, Settings.builder().put("number_of_replicas", 2).build());
        }
        ensureGreen(indices);
    }

    private String createDanglingIndices(String... indices) throws Exception {
        createIndices(indices);

        assertBusy(
            () -> internalCluster().getInstances(IndicesService.class)
                .forEach(indicesService -> assertTrue(indicesService.allPendingDanglingIndicesWritten()))
        );

        AtomicReference<String> stoppedNodeName = new AtomicReference<>();

        // Restart node, deleting the indices in its absence, so that there is a dangling index to recover
        internalCluster().restartRandomDataNode(new InternalTestCluster.RestartCallback() {

            @Override
            public Settings onNodeStopped(String nodeName) throws Exception {
                ensureClusterSizeConsistency();
                stoppedNodeName.set(nodeName);
                for (String index : indices) {
                    assertAcked(client().admin().indices().prepareDelete(index));
                }
                return super.onNodeStopped(nodeName);
            }
        });

        return stoppedNodeName.get();
    }

    private String findDanglingIndexForNode(String stoppedNodeName, String indexName) {
        String danglingIndexUUID = null;

        final ListDanglingIndicesResponse response = client().admin()
            .cluster()
            .listDanglingIndices(new ListDanglingIndicesRequest())
            .actionGet();
        assertThat(response.status(), equalTo(RestStatus.OK));

        final List<NodeListDanglingIndicesResponse> nodeResponses = response.getNodes();

        for (NodeListDanglingIndicesResponse nodeResponse : nodeResponses) {
            if (nodeResponse.getNode().getName().equals(stoppedNodeName)) {
                final DanglingIndexInfo danglingIndexInfo = nodeResponse.getDanglingIndices().get(0);
                assertThat(danglingIndexInfo.getIndexName(), equalTo(indexName));

                danglingIndexUUID = danglingIndexInfo.getIndexUUID();
                break;
            }
        }

        assertNotNull("Failed to find a dangling index UUID for node [" + stoppedNodeName + "]", danglingIndexUUID);

        return danglingIndexUUID;
    }
}<|MERGE_RESOLUTION|>--- conflicted
+++ resolved
@@ -132,17 +132,7 @@
     public void testDanglingIndicesAreNotRecoveredWhenSettingIsDisabled() throws Exception {
         internalCluster().startNodes(3, buildSettings(0, true, false));
 
-<<<<<<< HEAD
         createDanglingIndices(INDEX_NAME);
-=======
-            @Override
-            public Settings onNodeStopped(String nodeName) throws Exception {
-                internalCluster().validateClusterFormed();
-                assertAcked(client().admin().indices().prepareDelete(INDEX_NAME));
-                return super.onNodeStopped(nodeName);
-            }
-        });
->>>>>>> a085183d
 
         // Since index recovery is async, we can't prove index recovery will never occur, just that it doesn't occur within some reasonable
         // amount of time
@@ -295,22 +285,17 @@
 
             @Override
             public Settings onNodeStopped(String nodeName) throws Exception {
-<<<<<<< HEAD
                 internalCluster().restartRandomDataNode(new InternalTestCluster.RestartCallback() {
 
                     @Override
                     public Settings onNodeStopped(String nodeName) throws Exception {
-                        ensureClusterSizeConsistency();
+                        internalCluster().validateClusterFormed();
                         assertAcked(client().admin().indices().prepareDelete(INDEX_NAME));
                         assertAcked(client().admin().indices().prepareDelete(OTHER_INDEX_NAME));
                         return super.onNodeStopped(nodeName);
                     }
                 });
 
-=======
-                internalCluster().validateClusterFormed();
-                assertAcked(client().admin().indices().prepareDelete(INDEX_NAME));
->>>>>>> a085183d
                 return super.onNodeStopped(nodeName);
             }
         });
@@ -390,6 +375,12 @@
         ensureGreen(indices);
     }
 
+    /**
+     * Creates a number of dangling indices by first creating then, then stopping a data node
+     * and deleting the indices while the node is stopped.
+     * @param indices the indices to create and delete
+     * @return the name of the stopped node
+     */
     private String createDanglingIndices(String... indices) throws Exception {
         createIndices(indices);
 
@@ -405,7 +396,7 @@
 
             @Override
             public Settings onNodeStopped(String nodeName) throws Exception {
-                ensureClusterSizeConsistency();
+                internalCluster().validateClusterFormed();
                 stoppedNodeName.set(nodeName);
                 for (String index : indices) {
                     assertAcked(client().admin().indices().prepareDelete(index));
