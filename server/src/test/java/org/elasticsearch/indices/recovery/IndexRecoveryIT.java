--- conflicted
+++ resolved
@@ -919,7 +919,6 @@
         assertHitCount(client().prepareSearch().get(), numDocs);
     }
 
-<<<<<<< HEAD
     /** Makes sure the new master does not repeatedly fetch index metadata from recovering replicas */
     public void testOngoingRecoveryAndMasterFailOver() throws Exception {
         String indexName = "test";
@@ -962,7 +961,8 @@
             allowToCompletePhase1Latch.countDown();
         }
         ensureGreen(indexName);
-=======
+    }
+
     public void testRecoveryFlushReplica() throws Exception {
         internalCluster().ensureAtLeastNumDataNodes(3);
         String indexName = "test-index";
@@ -994,7 +994,6 @@
             .map(shardStats -> shardStats.getCommitStats().syncId())
             .collect(Collectors.toSet());
         assertThat(syncIds, hasSize(1));
->>>>>>> 464f7699
     }
 
     public static final class TestAnalysisPlugin extends Plugin implements AnalysisPlugin {
