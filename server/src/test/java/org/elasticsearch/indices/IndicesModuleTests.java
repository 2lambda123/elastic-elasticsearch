/*
 * Licensed to Elasticsearch under one or more contributor
 * license agreements. See the NOTICE file distributed with
 * this work for additional information regarding copyright
 * ownership. Elasticsearch licenses this file to you under
 * the Apache License, Version 2.0 (the "License"); you may
 * not use this file except in compliance with the License.
 * You may obtain a copy of the License at
 *
 *    http://www.apache.org/licenses/LICENSE-2.0
 *
 * Unless required by applicable law or agreed to in writing,
 * software distributed under the License is distributed on an
 * "AS IS" BASIS, WITHOUT WARRANTIES OR CONDITIONS OF ANY
 * KIND, either express or implied.  See the License for the
 * specific language governing permissions and limitations
 * under the License.
 */

package org.elasticsearch.indices;

import org.elasticsearch.Version;
import org.elasticsearch.index.mapper.DocCountFieldMapper;
import org.elasticsearch.index.mapper.FieldNamesFieldMapper;
import org.elasticsearch.index.mapper.IdFieldMapper;
import org.elasticsearch.index.mapper.IgnoredFieldMapper;
import org.elasticsearch.index.mapper.IndexFieldMapper;
import org.elasticsearch.index.mapper.Mapper;
import org.elasticsearch.index.mapper.MapperParsingException;
import org.elasticsearch.index.mapper.MetadataFieldMapper;
import org.elasticsearch.index.mapper.NestedPathFieldMapper;
import org.elasticsearch.index.mapper.RoutingFieldMapper;
import org.elasticsearch.index.mapper.SeqNoFieldMapper;
import org.elasticsearch.index.mapper.SourceFieldMapper;
import org.elasticsearch.index.mapper.TextFieldMapper;
import org.elasticsearch.index.mapper.VersionFieldMapper;
import org.elasticsearch.indices.mapper.MapperRegistry;
import org.elasticsearch.plugins.MapperPlugin;
import org.elasticsearch.test.ESTestCase;
import org.elasticsearch.test.VersionUtils;

import java.util.ArrayList;
import java.util.Arrays;
import java.util.Collections;
import java.util.Iterator;
import java.util.List;
import java.util.Map;
import java.util.Set;
import java.util.function.Function;
import java.util.function.Predicate;

import static org.hamcrest.Matchers.containsString;
import static org.hamcrest.Matchers.greaterThan;

public class IndicesModuleTests extends ESTestCase {

    private static class FakeMapperParser implements Mapper.TypeParser {
        @Override
        public Mapper.Builder parse(String name, Map<String, Object> node, ParserContext parserContext)
            throws MapperParsingException {
            return null;
        }
    }

    private static MetadataFieldMapper.TypeParser PARSER = new MetadataFieldMapper.ConfigurableTypeParser(c -> null, c -> null);

    private final List<MapperPlugin> fakePlugins = Arrays.asList(new MapperPlugin() {
        @Override
        public Map<String, Mapper.TypeParser> getMappers() {
            return Collections.singletonMap("fake-mapper", new FakeMapperParser());
        }
        @Override
        public Map<String, MetadataFieldMapper.TypeParser> getMetadataMappers() {
            return Collections.singletonMap("fake-metadata-mapper", PARSER);
        }
    });

    private static final String[] EXPECTED_METADATA_FIELDS = new String[]{ IgnoredFieldMapper.NAME, IdFieldMapper.NAME,
<<<<<<< HEAD
            RoutingFieldMapper.NAME, IndexFieldMapper.NAME, SourceFieldMapper.NAME, TypeFieldMapper.NAME,
            NestedPathFieldMapper.NAME, VersionFieldMapper.NAME, SeqNoFieldMapper.NAME, DocCountFieldMapper.NAME,
            FieldNamesFieldMapper.NAME };
=======
            RoutingFieldMapper.NAME, IndexFieldMapper.NAME, SourceFieldMapper.NAME,
            NestedPathFieldMapper.NAME, VersionFieldMapper.NAME, SeqNoFieldMapper.NAME, FieldNamesFieldMapper.NAME };
>>>>>>> f0d14130

    public void testBuiltinMappers() {
        IndicesModule module = new IndicesModule(Collections.emptyList());
        {
            Version version = VersionUtils.randomVersionBetween(random(),
                Version.V_8_0_0, Version.CURRENT);
            assertFalse(module.getMapperRegistry().getMapperParsers().isEmpty());
            assertFalse(module.getMapperRegistry().getMetadataMapperParsers(version).isEmpty());
            Map<String, MetadataFieldMapper.TypeParser> metadataMapperParsers =
                module.getMapperRegistry().getMetadataMapperParsers(version);
            assertEquals(EXPECTED_METADATA_FIELDS.length, metadataMapperParsers.size());
            int i = 0;
            for (String field : metadataMapperParsers.keySet()) {
                assertEquals(EXPECTED_METADATA_FIELDS[i++], field);
            }
        }
        {
            Version version = VersionUtils.randomVersionBetween(random(),
                Version.V_7_0_0, VersionUtils.getPreviousVersion(Version.V_8_0_0));
            assertEquals(EXPECTED_METADATA_FIELDS.length - 1, module.getMapperRegistry().getMetadataMapperParsers(version).size());
        }
    }

    public void testBuiltinWithPlugins() {
        IndicesModule noPluginsModule = new IndicesModule(Collections.emptyList());
        IndicesModule module = new IndicesModule(fakePlugins);
        MapperRegistry registry = module.getMapperRegistry();
        assertThat(registry.getMapperParsers().size(), greaterThan(noPluginsModule.getMapperRegistry().getMapperParsers().size()));
        assertThat(registry.getMetadataMapperParsers(Version.CURRENT).size(),
                greaterThan(noPluginsModule.getMapperRegistry().getMetadataMapperParsers(Version.CURRENT).size()));
        Map<String, MetadataFieldMapper.TypeParser> metadataMapperParsers =
            module.getMapperRegistry().getMetadataMapperParsers(Version.CURRENT);
        Iterator<String> iterator = metadataMapperParsers.keySet().iterator();
        assertEquals(IgnoredFieldMapper.NAME, iterator.next());
        String last = null;
        while(iterator.hasNext()) {
            last = iterator.next();
        }
        assertEquals(FieldNamesFieldMapper.NAME, last);
    }

    public void testGetBuiltInMetadataFields() {
        Set<String> builtInMetadataFields = IndicesModule.getBuiltInMetadataFields();
        int i = 0;
        for (String field : builtInMetadataFields) {
            assertEquals(EXPECTED_METADATA_FIELDS[i++], field);
        }
    }

    public void testDuplicateBuiltinMapper() {
        List<MapperPlugin> plugins = Arrays.asList(new MapperPlugin() {
            @Override
            public Map<String, Mapper.TypeParser> getMappers() {
                return Collections.singletonMap(TextFieldMapper.CONTENT_TYPE, new FakeMapperParser());
            }
        });
        IllegalArgumentException e = expectThrows(IllegalArgumentException.class,
            () -> new IndicesModule(plugins));
        assertThat(e.getMessage(), containsString("already registered"));
    }

    public void testDuplicateOtherPluginMapper() {
        MapperPlugin plugin = new MapperPlugin() {
            @Override
            public Map<String, Mapper.TypeParser> getMappers() {
                return Collections.singletonMap("foo", new FakeMapperParser());
            }
        };
        List<MapperPlugin> plugins = Arrays.asList(plugin, plugin);
        IllegalArgumentException e = expectThrows(IllegalArgumentException.class,
            () -> new IndicesModule(plugins));
        assertThat(e.getMessage(), containsString("already registered"));
    }

    public void testDuplicateBuiltinMetadataMapper() {
        List<MapperPlugin> plugins = Arrays.asList(new MapperPlugin() {
            @Override
            public Map<String, MetadataFieldMapper.TypeParser> getMetadataMappers() {
                return Collections.singletonMap(IdFieldMapper.NAME, PARSER);
            }
        });
        IllegalArgumentException e = expectThrows(IllegalArgumentException.class,
            () -> new IndicesModule(plugins));
        assertThat(e.getMessage(), containsString("already registered"));
    }

    public void testDuplicateOtherPluginMetadataMapper() {
        MapperPlugin plugin = new MapperPlugin() {
            @Override
            public Map<String, MetadataFieldMapper.TypeParser> getMetadataMappers() {
                return Collections.singletonMap("foo", PARSER);
            }
        };
        List<MapperPlugin> plugins = Arrays.asList(plugin, plugin);
        IllegalArgumentException e = expectThrows(IllegalArgumentException.class,
            () -> new IndicesModule(plugins));
        assertThat(e.getMessage(), containsString("already registered"));
    }

    public void testDuplicateFieldNamesMapper() {
        List<MapperPlugin> plugins = Arrays.asList(new MapperPlugin() {
            @Override
            public Map<String, MetadataFieldMapper.TypeParser> getMetadataMappers() {
                return Collections.singletonMap(FieldNamesFieldMapper.NAME, PARSER);
            }
        });
        IllegalArgumentException e = expectThrows(IllegalArgumentException.class,
            () -> new IndicesModule(plugins));
        assertThat(e.getMessage(), containsString("cannot contain metadata mapper [_field_names]"));
    }

    public void testFieldNamesIsLast() {
        IndicesModule module = new IndicesModule(Collections.emptyList());
        Version version = VersionUtils.randomCompatibleVersion(random(), Version.CURRENT);
        List<String> fieldNames = new ArrayList<>(module.getMapperRegistry().getMetadataMapperParsers(version).keySet());
        assertEquals(FieldNamesFieldMapper.NAME, fieldNames.get(fieldNames.size() - 1));
    }

    public void testFieldNamesIsLastWithPlugins() {
        IndicesModule module = new IndicesModule(fakePlugins);
        Version version = VersionUtils.randomCompatibleVersion(random(), Version.CURRENT);
        List<String> fieldNames = new ArrayList<>(module.getMapperRegistry().getMetadataMapperParsers(version).keySet());
        assertEquals(FieldNamesFieldMapper.NAME, fieldNames.get(fieldNames.size() - 1));
    }

    public void testGetFieldFilter() {
        List<MapperPlugin> mapperPlugins = Arrays.asList(
            new MapperPlugin() {
                @Override
                public Function<String, Predicate<String>> getFieldFilter() {
                    return MapperPlugin.NOOP_FIELD_FILTER;
                }
            },
            new MapperPlugin() {
                @Override
                public Function<String, Predicate<String>> getFieldFilter() {
                    return index -> index.equals("hidden_index") ? field -> false : MapperPlugin.NOOP_FIELD_PREDICATE;
                }
            },
            new MapperPlugin() {
                @Override
                public Function<String, Predicate<String>> getFieldFilter() {
                    return index -> field -> field.equals("hidden_field") == false;
                }
            },
            new MapperPlugin() {
                @Override
                public Function<String, Predicate<String>> getFieldFilter() {
                    return index -> index.equals("filtered") ? field ->  field.equals("visible") : MapperPlugin.NOOP_FIELD_PREDICATE;
                }
            });

        IndicesModule indicesModule = new IndicesModule(mapperPlugins);
        MapperRegistry mapperRegistry = indicesModule.getMapperRegistry();
        Function<String, Predicate<String>> fieldFilter = mapperRegistry.getFieldFilter();
        assertNotSame(MapperPlugin.NOOP_FIELD_FILTER, fieldFilter);

        assertFalse(fieldFilter.apply("hidden_index").test(randomAlphaOfLengthBetween(3, 5)));
        assertTrue(fieldFilter.apply(randomAlphaOfLengthBetween(3, 5)).test(randomAlphaOfLengthBetween(3, 5)));

        assertFalse(fieldFilter.apply(randomAlphaOfLengthBetween(3, 5)).test("hidden_field"));
        assertFalse(fieldFilter.apply("filtered").test(randomAlphaOfLengthBetween(3, 5)));
        assertFalse(fieldFilter.apply("filtered").test("hidden_field"));
        assertTrue(fieldFilter.apply("filtered").test("visible"));
        assertFalse(fieldFilter.apply("hidden_index").test("visible"));
        assertTrue(fieldFilter.apply(randomAlphaOfLengthBetween(3, 5)).test("visible"));
        assertFalse(fieldFilter.apply("hidden_index").test("hidden_field"));
    }

    public void testDefaultFieldFilterIsNoOp() {
        int numPlugins = randomIntBetween(0, 10);
        List<MapperPlugin> mapperPlugins = new ArrayList<>(numPlugins);
        for (int i = 0; i < numPlugins; i++) {
            mapperPlugins.add(new MapperPlugin() {});
        }
        IndicesModule indicesModule = new IndicesModule(mapperPlugins);
        Function<String, Predicate<String>> fieldFilter = indicesModule.getMapperRegistry().getFieldFilter();
        assertSame(MapperPlugin.NOOP_FIELD_FILTER, fieldFilter);
    }

    public void testNoOpFieldPredicate() {
        List<MapperPlugin> mapperPlugins = Arrays.asList(
                new MapperPlugin() {
                    @Override
                    public Function<String, Predicate<String>> getFieldFilter() {
                        return MapperPlugin.NOOP_FIELD_FILTER;
                    }
                },
                new MapperPlugin() {
                    @Override
                    public Function<String, Predicate<String>> getFieldFilter() {
                        return index -> index.equals("hidden_index") ? field -> false : MapperPlugin.NOOP_FIELD_PREDICATE;
                    }
                },
                new MapperPlugin() {
                    @Override
                    public Function<String, Predicate<String>> getFieldFilter() {
                        return index -> index.equals("filtered") ? field ->  field.equals("visible") : MapperPlugin.NOOP_FIELD_PREDICATE;
                    }
                });

        IndicesModule indicesModule = new IndicesModule(mapperPlugins);
        MapperRegistry mapperRegistry = indicesModule.getMapperRegistry();
        Function<String, Predicate<String>> fieldFilter = mapperRegistry.getFieldFilter();
        assertSame(MapperPlugin.NOOP_FIELD_PREDICATE, fieldFilter.apply(randomAlphaOfLengthBetween(3, 7)));
        assertNotSame(MapperPlugin.NOOP_FIELD_PREDICATE, fieldFilter.apply("hidden_index"));
        assertNotSame(MapperPlugin.NOOP_FIELD_PREDICATE, fieldFilter.apply("filtered"));
    }
}<|MERGE_RESOLUTION|>--- conflicted
+++ resolved
@@ -76,14 +76,9 @@
     });
 
     private static final String[] EXPECTED_METADATA_FIELDS = new String[]{ IgnoredFieldMapper.NAME, IdFieldMapper.NAME,
-<<<<<<< HEAD
-            RoutingFieldMapper.NAME, IndexFieldMapper.NAME, SourceFieldMapper.NAME, TypeFieldMapper.NAME,
-            NestedPathFieldMapper.NAME, VersionFieldMapper.NAME, SeqNoFieldMapper.NAME, DocCountFieldMapper.NAME,
-            FieldNamesFieldMapper.NAME };
-=======
             RoutingFieldMapper.NAME, IndexFieldMapper.NAME, SourceFieldMapper.NAME,
-            NestedPathFieldMapper.NAME, VersionFieldMapper.NAME, SeqNoFieldMapper.NAME, FieldNamesFieldMapper.NAME };
->>>>>>> f0d14130
+            NestedPathFieldMapper.NAME, VersionFieldMapper.NAME, SeqNoFieldMapper.NAME, FieldNamesFieldMapper.NAME,
+            DocCountFieldMapper.NAME };
 
     public void testBuiltinMappers() {
         IndicesModule module = new IndicesModule(Collections.emptyList());
