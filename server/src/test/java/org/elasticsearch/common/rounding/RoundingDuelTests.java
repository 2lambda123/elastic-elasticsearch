--- conflicted
+++ resolved
@@ -44,11 +44,7 @@
             rounding = org.elasticsearch.common.Rounding.builder(timeValue()).timeZone(ZoneOffset.UTC).build();
         }
         BytesStreamOutput output = new BytesStreamOutput();
-<<<<<<< HEAD
-        output.setVersion(Version.V_6_4_0);
-=======
         output.setVersion(VersionUtils.getPreviousVersion(Version.V_7_0_0));
->>>>>>> 170d7413
         rounding.writeTo(output);
 
         Rounding roundingJoda = Rounding.Streams.read(output.bytes().streamInput());
