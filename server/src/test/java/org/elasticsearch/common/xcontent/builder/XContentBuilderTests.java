/*
 * Licensed to Elasticsearch under one or more contributor
 * license agreements. See the NOTICE file distributed with
 * this work for additional information regarding copyright
 * ownership. Elasticsearch licenses this file to you under
 * the Apache License, Version 2.0 (the "License"); you may
 * not use this file except in compliance with the License.
 * You may obtain a copy of the License at
 *
 *    http://www.apache.org/licenses/LICENSE-2.0
 *
 * Unless required by applicable law or agreed to in writing,
 * software distributed under the License is distributed on an
 * "AS IS" BASIS, WITHOUT WARRANTIES OR CONDITIONS OF ANY
 * KIND, either express or implied.  See the License for the
 * specific language governing permissions and limitations
 * under the License.
 */

package org.elasticsearch.common.xcontent.builder;

import org.apache.lucene.util.BytesRef;
import org.elasticsearch.common.Strings;
import org.elasticsearch.common.bytes.BytesArray;
import org.elasticsearch.common.bytes.BytesReference;
import org.elasticsearch.common.geo.GeoPoint;
import org.elasticsearch.common.io.PathUtils;
import org.elasticsearch.common.io.stream.BytesStreamOutput;
import org.elasticsearch.common.xcontent.XContentBuilder;
import org.elasticsearch.common.xcontent.XContentElasticsearchExtension;
import org.elasticsearch.common.xcontent.XContentFactory;
import org.elasticsearch.common.xcontent.XContentGenerator;
import org.elasticsearch.common.xcontent.XContentParser;
import org.elasticsearch.common.xcontent.XContentType;
import org.elasticsearch.common.xcontent.json.JsonXContent;
import org.elasticsearch.test.ESTestCase;

import java.io.ByteArrayOutputStream;
import java.io.IOException;
import java.nio.file.Path;
import java.util.ArrayList;
import java.util.Arrays;
import java.util.Calendar;
import java.util.Collections;
import java.util.Date;
import java.util.GregorianCalendar;
import java.util.HashMap;
import java.util.List;
import java.util.Locale;
import java.util.Map;
import java.util.TimeZone;

import static org.hamcrest.Matchers.equalTo;

public class XContentBuilderTests extends ESTestCase {
    public void testPrettyWithLfAtEnd() throws Exception {
        ByteArrayOutputStream os = new ByteArrayOutputStream();
        XContentGenerator generator = XContentFactory.xContent(XContentType.JSON).createGenerator(os);
        generator.usePrettyPrint();
        generator.usePrintLineFeedAtEnd();

        generator.writeStartObject();
        generator.writeStringField("test", "value");
        generator.writeEndObject();
        generator.flush();

        generator.close();
        // double close, and check there is no error...
        generator.close();

        byte[] bytes = os.toByteArray();
        assertThat((char) bytes[bytes.length - 1], equalTo('\n'));
    }

    public void testReuseJsonGenerator() throws Exception {
        ByteArrayOutputStream os = new ByteArrayOutputStream();
        XContentGenerator generator = XContentFactory.xContent(XContentType.JSON).createGenerator(os);
        generator.writeStartObject();
        generator.writeStringField("test", "value");
        generator.writeEndObject();
        generator.flush();

        assertThat(new BytesRef(os.toByteArray()), equalTo(new BytesRef("{\"test\":\"value\"}")));

        // try again...
        os.reset();
        generator.writeStartObject();
        generator.writeStringField("test", "value");
        generator.writeEndObject();
        generator.flush();
        // we get a space at the start here since it thinks we are not in the root object (fine, we will ignore it in the real code we use)
        assertThat(new BytesRef(os.toByteArray()), equalTo(new BytesRef(" {\"test\":\"value\"}")));
    }

    public void testRaw() throws IOException {
        {
            XContentBuilder xContentBuilder = XContentFactory.contentBuilder(XContentType.JSON);
            xContentBuilder.startObject();
            xContentBuilder.rawField("foo", new BytesArray("{\"test\":\"value\"}").streamInput());
            xContentBuilder.endObject();
            assertThat(Strings.toString(xContentBuilder), equalTo("{\"foo\":{\"test\":\"value\"}}"));
        }
        {
            XContentBuilder xContentBuilder = XContentFactory.contentBuilder(XContentType.JSON);
            xContentBuilder.startObject();
            xContentBuilder.rawField("foo", new BytesArray("{\"test\":\"value\"}").streamInput());
            xContentBuilder.rawField("foo1", new BytesArray("{\"test\":\"value\"}").streamInput());
            xContentBuilder.endObject();
            assertThat(Strings.toString(xContentBuilder), equalTo("{\"foo\":{\"test\":\"value\"},\"foo1\":{\"test\":\"value\"}}"));
        }
        {
            XContentBuilder xContentBuilder = XContentFactory.contentBuilder(XContentType.JSON);
            xContentBuilder.startObject();
            xContentBuilder.field("test", "value");
            xContentBuilder.rawField("foo", new BytesArray("{\"test\":\"value\"}").streamInput());
            xContentBuilder.endObject();
            assertThat(Strings.toString(xContentBuilder), equalTo("{\"test\":\"value\",\"foo\":{\"test\":\"value\"}}"));
        }
        {
            XContentBuilder xContentBuilder = XContentFactory.contentBuilder(XContentType.JSON);
            xContentBuilder.startObject();
            xContentBuilder.field("test", "value");
            xContentBuilder.rawField("foo", new BytesArray("{\"test\":\"value\"}").streamInput());
            xContentBuilder.field("test1", "value1");
            xContentBuilder.endObject();
<<<<<<< HEAD
            assertThat(Strings.toString(xContentBuilder), equalTo("{\"test\":\"value\",\"foo\":{\"test\":\"value\"},\"test1\":\"value1\"}"));
=======
            assertThat(Strings.toString(xContentBuilder),
                equalTo("{\"test\":\"value\",\"foo\":{\"test\":\"value\"},\"test1\":\"value1\"}"));
>>>>>>> 0c7f6570
        }
        {
            XContentBuilder xContentBuilder = XContentFactory.contentBuilder(XContentType.JSON);
            xContentBuilder.startObject();
            xContentBuilder.field("test", "value");
            xContentBuilder.rawField("foo", new BytesArray("{\"test\":\"value\"}").streamInput());
            xContentBuilder.rawField("foo1", new BytesArray("{\"test\":\"value\"}").streamInput());
            xContentBuilder.field("test1", "value1");
            xContentBuilder.endObject();
<<<<<<< HEAD
            assertThat(Strings.toString(xContentBuilder), equalTo("{\"test\":\"value\",\"foo\":{\"test\":\"value\"},\"foo1\":{\"test\":\"value\"},\"test1\":\"value1\"}"));
=======
            assertThat(Strings.toString(xContentBuilder),
                equalTo("{\"test\":\"value\",\"foo\":{\"test\":\"value\"},\"foo1\":{\"test\":\"value\"},\"test1\":\"value1\"}"));
>>>>>>> 0c7f6570
        }
    }

    public void testSimpleGenerator() throws Exception {
        XContentBuilder builder = XContentFactory.contentBuilder(XContentType.JSON);
        builder.startObject().field("test", "value").endObject();
        assertThat(Strings.toString(builder), equalTo("{\"test\":\"value\"}"));

        builder = XContentFactory.contentBuilder(XContentType.JSON);
        builder.startObject().field("test", "value").endObject();
        assertThat(Strings.toString(builder), equalTo("{\"test\":\"value\"}"));
    }

    public void testOverloadedList() throws Exception {
        XContentBuilder builder = XContentFactory.contentBuilder(XContentType.JSON);
        builder.startObject().field("test", Arrays.asList("1", "2")).endObject();
        assertThat(Strings.toString(builder), equalTo("{\"test\":[\"1\",\"2\"]}"));
    }

    public void testWritingBinaryToStream() throws Exception {
        BytesStreamOutput bos = new BytesStreamOutput();

        XContentGenerator gen = XContentFactory.xContent(XContentType.JSON).createGenerator(bos);
        gen.writeStartObject();
        gen.writeStringField("name", "something");
        gen.flush();
        bos.write(", source : { test : \"value\" }".getBytes("UTF8"));
        gen.writeStringField("name2", "something2");
        gen.writeEndObject();
        gen.close();

        String sData = bos.bytes().utf8ToString();
        assertThat(sData, equalTo("{\"name\":\"something\", source : { test : \"value\" },\"name2\":\"something2\"}"));
    }

    public void testByteConversion() throws Exception {
        XContentBuilder builder = XContentFactory.contentBuilder(XContentType.JSON);
        builder.startObject().field("test_name", (Byte)(byte)120).endObject();
        assertThat(BytesReference.bytes(builder).utf8ToString(), equalTo("{\"test_name\":120}"));
    }

    public void testDateTypesConversion() throws Exception {
        Date date = new Date();
        String expectedDate = XContentElasticsearchExtension.DEFAULT_DATE_PRINTER.print(date.getTime());
        Calendar calendar = new GregorianCalendar(TimeZone.getTimeZone("UTC"), Locale.ROOT);
        String expectedCalendar = XContentElasticsearchExtension.DEFAULT_DATE_PRINTER.print(calendar.getTimeInMillis());
        XContentBuilder builder = XContentFactory.contentBuilder(XContentType.JSON);
        builder.startObject().timeField("date", date).endObject();
        assertThat(Strings.toString(builder), equalTo("{\"date\":\"" + expectedDate + "\"}"));

        builder = XContentFactory.contentBuilder(XContentType.JSON);
        builder.startObject().field("calendar", calendar).endObject();
        assertThat(Strings.toString(builder), equalTo("{\"calendar\":\"" + expectedCalendar + "\"}"));

        builder = XContentFactory.contentBuilder(XContentType.JSON);
        Map<String, Object> map = new HashMap<>();
        map.put("date", date);
        builder.map(map);
        assertThat(Strings.toString(builder), equalTo("{\"date\":\"" + expectedDate + "\"}"));

        builder = XContentFactory.contentBuilder(XContentType.JSON);
        map = new HashMap<>();
        map.put("calendar", calendar);
        builder.map(map);
        assertThat(Strings.toString(builder), equalTo("{\"calendar\":\"" + expectedCalendar + "\"}"));
    }

    public void testCopyCurrentStructure() throws Exception {
        XContentBuilder builder = XContentFactory.contentBuilder(XContentType.JSON);
        builder.startObject()
                .field("test", "test field")
                .startObject("filter")
                .startObject("terms");

        // up to 20k random terms
        int numTerms = randomInt(20000) + 1;
        List<String> terms = new ArrayList<>(numTerms);
        for (int i = 0; i < numTerms; i++) {
            terms.add("test" + i);
        }

        builder.field("fakefield", terms).endObject().endObject().endObject();

        XContentParser parser = createParser(JsonXContent.jsonXContent, BytesReference.bytes(builder));

        XContentBuilder filterBuilder = null;
        XContentParser.Token token;
        String currentFieldName = null;
        assertThat(parser.nextToken(), equalTo(XContentParser.Token.START_OBJECT));
        while ((token = parser.nextToken()) != XContentParser.Token.END_OBJECT) {
            if (token == XContentParser.Token.FIELD_NAME) {
                currentFieldName = parser.currentName();
            } else if (token.isValue()) {
                if ("test".equals(currentFieldName)) {
                    assertThat(parser.text(), equalTo("test field"));
                }
            } else if (token == XContentParser.Token.START_OBJECT) {
                if ("filter".equals(currentFieldName)) {
                    filterBuilder = XContentFactory.contentBuilder(parser.contentType());
                    filterBuilder.copyCurrentStructure(parser);
                }
            }
        }

        assertNotNull(filterBuilder);
        parser = createParser(JsonXContent.jsonXContent, BytesReference.bytes(filterBuilder));
        assertThat(parser.nextToken(), equalTo(XContentParser.Token.START_OBJECT));
        assertThat(parser.nextToken(), equalTo(XContentParser.Token.FIELD_NAME));
        assertThat(parser.currentName(), equalTo("terms"));
        assertThat(parser.nextToken(), equalTo(XContentParser.Token.START_OBJECT));
        assertThat(parser.nextToken(), equalTo(XContentParser.Token.FIELD_NAME));
        assertThat(parser.currentName(), equalTo("fakefield"));
        assertThat(parser.nextToken(), equalTo(XContentParser.Token.START_ARRAY));
        int i = 0;
        while ((token = parser.nextToken()) != XContentParser.Token.END_ARRAY) {
            assertThat(parser.text(), equalTo(terms.get(i++)));
        }

        assertThat(i, equalTo(terms.size()));
    }

    public void testHandlingOfPath() throws IOException {
        Path path = PathUtils.get("path");
        checkPathSerialization(path);
    }

    public void testHandlingOfPath_relative() throws IOException {
        Path path = PathUtils.get("..", "..", "path");
        checkPathSerialization(path);
    }

    public void testHandlingOfPath_absolute() throws IOException {
        Path path = createTempDir().toAbsolutePath();
        checkPathSerialization(path);
    }

    private void checkPathSerialization(Path path) throws IOException {
        XContentBuilder pathBuilder = XContentFactory.contentBuilder(XContentType.JSON);
        pathBuilder.startObject().field("file", path).endObject();

        XContentBuilder stringBuilder = XContentFactory.contentBuilder(XContentType.JSON);
        stringBuilder.startObject().field("file", path.toString()).endObject();

        assertThat(Strings.toString(pathBuilder), equalTo(Strings.toString(stringBuilder)));
    }

    public void testHandlingOfPath_StringName() throws IOException {
        Path path = PathUtils.get("path");
        String name = new String("file");

        XContentBuilder pathBuilder = XContentFactory.contentBuilder(XContentType.JSON);
        pathBuilder.startObject().field(name, path).endObject();

        XContentBuilder stringBuilder = XContentFactory.contentBuilder(XContentType.JSON);
        stringBuilder.startObject().field(name, path.toString()).endObject();

        assertThat(Strings.toString(pathBuilder), equalTo(Strings.toString(stringBuilder)));
    }

    public void testHandlingOfCollectionOfPaths() throws IOException {
        Path path = PathUtils.get("path");

        XContentBuilder pathBuilder = XContentFactory.contentBuilder(XContentType.JSON);
        pathBuilder.startObject().field("file", Arrays.asList(path)).endObject();

        XContentBuilder stringBuilder = XContentFactory.contentBuilder(XContentType.JSON);
        stringBuilder.startObject().field("file", Arrays.asList(path.toString())).endObject();

        assertThat(Strings.toString(pathBuilder), equalTo(Strings.toString(stringBuilder)));
    }

    public void testIndentIsPlatformIndependent() throws IOException {
        XContentBuilder builder = XContentFactory.contentBuilder(XContentType.JSON).prettyPrint();
        builder.startObject().field("test","foo").startObject("foo").field("foobar", "boom").endObject().endObject();
        String string = Strings.toString(builder);
        assertEquals("{\n" +
                "  \"test\" : \"foo\",\n" +
                "  \"foo\" : {\n" +
                "    \"foobar\" : \"boom\"\n" +
                "  }\n" +
                "}", string);

        builder = XContentFactory.contentBuilder(XContentType.YAML).prettyPrint();
        builder.startObject().field("test","foo").startObject("foo").field("foobar", "boom").endObject().endObject();
        string = Strings.toString(builder);
        assertEquals("---\n" +
                "test: \"foo\"\n" +
                "foo:\n" +
                "  foobar: \"boom\"\n", string);
    }

    public void testRenderGeoPoint() throws IOException {
        XContentBuilder builder = XContentFactory.contentBuilder(XContentType.JSON).prettyPrint();
        builder.startObject().field("foo").value(new GeoPoint(1,2)).endObject();
        String string = Strings.toString(builder);
        assertEquals("{\n" +
                "  \"foo\" : {\n" +
                "    \"lat\" : 1.0,\n" +
                "    \"lon\" : 2.0\n" +
                "  }\n" +
                "}", string.trim());
    }

    public void testWriteMapWithNullKeys() throws IOException {
        XContentBuilder builder = XContentFactory.contentBuilder(randomFrom(XContentType.values()));
        try {
            builder.map(Collections.singletonMap(null, "test"));
            fail("write map should have failed");
        } catch(IllegalArgumentException e) {
            assertThat(e.getMessage(), equalTo("Field name cannot be null"));
        }
    }

    public void testWriteMapValueWithNullKeys() throws IOException {
        XContentBuilder builder = XContentFactory.contentBuilder(randomFrom(XContentType.values()));
        try {
            builder.map(Collections.singletonMap(null, "test"));
            fail("write map should have failed");
        } catch(IllegalArgumentException e) {
            assertThat(e.getMessage(), equalTo("Field name cannot be null"));
        }
    }

    public void testWriteFieldMapWithNullKeys() throws IOException {
        XContentBuilder builder = XContentFactory.contentBuilder(randomFrom(XContentType.values()));
        try {
            builder.startObject();
            builder.field("map", Collections.singletonMap(null, "test"));
            fail("write map should have failed");
        } catch(IllegalArgumentException e) {
            assertThat(e.getMessage(), equalTo("Field name cannot be null"));
        }
    }

    public void testMissingEndObject() throws IOException {
        IllegalStateException e = expectThrows(IllegalStateException.class, () -> {
            try (XContentBuilder builder = XContentFactory.contentBuilder(randomFrom(XContentType.values()))) {
                builder.startObject();
                builder.field("foo", true);
            }
        });
        assertThat(e.getMessage(), equalTo("Failed to close the XContentBuilder"));
        assertThat(e.getCause().getMessage(), equalTo("Unclosed object or array found"));
    }

    public void testMissingEndArray() throws IOException {
        IllegalStateException e = expectThrows(IllegalStateException.class, () -> {
            try (XContentBuilder builder = XContentFactory.contentBuilder(randomFrom(XContentType.values()))) {
                builder.startObject();
                builder.startArray("foo");
                builder.value(0);
                builder.value(1);
            }
        });
        assertThat(e.getMessage(), equalTo("Failed to close the XContentBuilder"));
        assertThat(e.getCause().getMessage(), equalTo("Unclosed object or array found"));
    }
}<|MERGE_RESOLUTION|>--- conflicted
+++ resolved
@@ -123,12 +123,8 @@
             xContentBuilder.rawField("foo", new BytesArray("{\"test\":\"value\"}").streamInput());
             xContentBuilder.field("test1", "value1");
             xContentBuilder.endObject();
-<<<<<<< HEAD
-            assertThat(Strings.toString(xContentBuilder), equalTo("{\"test\":\"value\",\"foo\":{\"test\":\"value\"},\"test1\":\"value1\"}"));
-=======
             assertThat(Strings.toString(xContentBuilder),
                 equalTo("{\"test\":\"value\",\"foo\":{\"test\":\"value\"},\"test1\":\"value1\"}"));
->>>>>>> 0c7f6570
         }
         {
             XContentBuilder xContentBuilder = XContentFactory.contentBuilder(XContentType.JSON);
@@ -138,12 +134,8 @@
             xContentBuilder.rawField("foo1", new BytesArray("{\"test\":\"value\"}").streamInput());
             xContentBuilder.field("test1", "value1");
             xContentBuilder.endObject();
-<<<<<<< HEAD
-            assertThat(Strings.toString(xContentBuilder), equalTo("{\"test\":\"value\",\"foo\":{\"test\":\"value\"},\"foo1\":{\"test\":\"value\"},\"test1\":\"value1\"}"));
-=======
             assertThat(Strings.toString(xContentBuilder),
                 equalTo("{\"test\":\"value\",\"foo\":{\"test\":\"value\"},\"foo1\":{\"test\":\"value\"},\"test1\":\"value1\"}"));
->>>>>>> 0c7f6570
         }
     }
 
