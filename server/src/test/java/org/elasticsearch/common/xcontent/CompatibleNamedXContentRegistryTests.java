/*
 * Copyright Elasticsearch B.V. and/or licensed to Elasticsearch B.V. under one
 * or more contributor license agreements. Licensed under the Elastic License
 * 2.0 and the Server Side Public License, v 1; you may not use this file except
 * in compliance with, at your election, the Elastic License 2.0 or the Server
 * Side Public License, v 1.
 */

package org.elasticsearch.common.xcontent;

import org.elasticsearch.Version;
import org.elasticsearch.common.bytes.BytesReference;
import org.elasticsearch.core.RestApiVersion;
import org.elasticsearch.rest.RestRequest;
import org.elasticsearch.test.ESTestCase;
import org.elasticsearch.test.rest.FakeRestRequest;

import java.io.IOException;
import java.util.Collections;
import java.util.List;
import java.util.Map;
import java.util.function.Function;

import static org.hamcrest.core.IsEqual.equalTo;

/**
 * A test where a named object parser is overridden by a compatible implementation in order to support the old parser (N-1)
 * The old parser is only available when a parser is using compatibility (created when a request was compatible)
 */
public class CompatibleNamedXContentRegistryTests extends ESTestCase {
    static class ParentObject {
        private static final ConstructingObjectParser<ParentObject, String> PARSER =
            new ConstructingObjectParser<>("parentParser", false,
                (a, name) -> new ParentObject(name, (NewSubObject) a[0]));

        String name;
        NewSubObject subObject;

        static {
            PARSER.declareNamedObject(ConstructingObjectParser.constructorArg(),
                (p, c, n) -> p.namedObject(NewSubObject.class, n, null),
                new ParseField("subObject"));
        }

        ParentObject(String name, NewSubObject subObject) {
            this.name = name;
            this.subObject = subObject;
        }


        public static ParentObject parse(XContentParser parser) {
            return PARSER.apply(parser, null);
        }
    }

    static class NewSubObject {
        public static final Function<RestApiVersion, Boolean> REST_API_VERSION = RestApiVersion.onOrAfter(RestApiVersion.current());
        private static final ConstructingObjectParser<NewSubObject, String> PARSER = new ConstructingObjectParser<>(
            "parser1", false,
<<<<<<< HEAD
            a -> new SubObject((String) a[0]));
=======
            a -> new NewSubObject((String) a[0]));
>>>>>>> c8c5d225
        static final ParseField NAME = new ParseField("namedObjectName1")
            .forRestApiVersion(RestApiVersion.onOrAfter(RestApiVersion.current()));

        static {
            PARSER.declareString(ConstructingObjectParser.constructorArg(), new ParseField("new_field"));
        }

        String field;

        NewSubObject(String field) {
            this.field = field;
        }

        public static NewSubObject parse(XContentParser parser) {
            return PARSER.apply(parser, null);
        }
    }

<<<<<<< HEAD
    static class OldSubObject extends SubObject {
        private static final ConstructingObjectParser<SubObject, String> PARSER = new ConstructingObjectParser<>(
            "parser2", false,
            a -> new SubObject((String) a[0]));
=======
    static class OldSubObject {
        public static final Function<RestApiVersion, Boolean> REST_API_VERSION = RestApiVersion.equalTo(RestApiVersion.minimumSupported());

        private static final ConstructingObjectParser<NewSubObject, String> PARSER = new ConstructingObjectParser<>(
            "parser2", false,
            a -> new NewSubObject((String) a[0]));
>>>>>>> c8c5d225
        static final ParseField NAME = new ParseField("namedObjectName1")
            .forRestApiVersion(RestApiVersion.equalTo(RestApiVersion.minimumSupported()));
        static {
            PARSER.declareString(ConstructingObjectParser.constructorArg(), new ParseField("old_field"));
        }
        String field;

        OldSubObject(String field) {
            this.field = field;
        }

        public static NewSubObject parse(XContentParser parser) {
            return PARSER.apply(parser, null);
        }
    }

    public void testNotCompatibleRequest() throws IOException {
        NamedXContentRegistry registry = new NamedXContentRegistry(
<<<<<<< HEAD
            List.of(new NamedXContentRegistry.Entry(SubObject.class, SubObject.NAME, SubObject::parse,
                    SubObject.NAME.getForRestApiVersion()),
                new NamedXContentRegistry.Entry(SubObject.class, OldSubObject.NAME, OldSubObject::parse,
                    OldSubObject.NAME.getForRestApiVersion())));
=======
            List.of(new NamedXContentRegistry.Entry(NewSubObject.class, NewSubObject.NAME, NewSubObject::parse,
                    NewSubObject.REST_API_VERSION),
                new NamedXContentRegistry.Entry(NewSubObject.class, OldSubObject.NAME, OldSubObject::parse,
                    OldSubObject.REST_API_VERSION)));
>>>>>>> c8c5d225

        XContentBuilder b = XContentBuilder.builder(XContentType.JSON.xContent());
        b.startObject();
        b.startObject("subObject");
        b.startObject("namedObjectName1");
        b.field("new_field", "value1");
        b.endObject();
        b.endObject();
        b.endObject();

        String mediaType = XContentType.VND_JSON.toParsedMediaType()
            .responseContentTypeHeader(Map.of(MediaType.COMPATIBLE_WITH_PARAMETER_NAME,
                String.valueOf(Version.CURRENT.major)));
        List<String> mediaTypeList = Collections.singletonList(mediaType);

        RestRequest restRequest = new FakeRestRequest.Builder(registry)
            .withContent(BytesReference.bytes(b), RestRequest.parseContentType(mediaTypeList))
            .withPath("/foo")
            .withHeaders(Map.of("Content-Type", mediaTypeList, "Accept", mediaTypeList))
            .build();

        try (XContentParser p = restRequest.contentParser()) {
            ParentObject parse = ParentObject.parse(p);
            assertThat(parse.subObject.field, equalTo("value1"));
        }
    }

    public void testCompatibleRequest() throws IOException {
        NamedXContentRegistry registry = new NamedXContentRegistry(
<<<<<<< HEAD
            List.of(new NamedXContentRegistry.Entry(SubObject.class, SubObject.NAME, SubObject::parse,
                    SubObject.NAME.getForRestApiVersion()),
                new NamedXContentRegistry.Entry(SubObject.class, OldSubObject.NAME, OldSubObject::parse,
                    OldSubObject.NAME.getForRestApiVersion())));
=======
            List.of(new NamedXContentRegistry.Entry(NewSubObject.class, NewSubObject.NAME, NewSubObject::parse,
                    NewSubObject.REST_API_VERSION),
                new NamedXContentRegistry.Entry(NewSubObject.class, OldSubObject.NAME, OldSubObject::parse,
                    OldSubObject.REST_API_VERSION)));
>>>>>>> c8c5d225

        XContentBuilder b = XContentBuilder.builder(XContentType.JSON.xContent());
        b.startObject();
        b.startObject("subObject");
        b.startObject("namedObjectName1");
        b.field("old_field", "value1");
        b.endObject();
        b.endObject();
        b.endObject();
        String mediaType = XContentType.VND_JSON.toParsedMediaType()
            .responseContentTypeHeader(Map.of(MediaType.COMPATIBLE_WITH_PARAMETER_NAME,
                String.valueOf(RestApiVersion.minimumSupported().major)));
        List<String> mediaTypeList = Collections.singletonList(mediaType);

        RestRequest restRequest2 = new FakeRestRequest.Builder(registry)
            .withContent(BytesReference.bytes(b), RestRequest.parseContentType(mediaTypeList))
            .withPath("/foo")
            .withHeaders(Map.of("Content-Type", mediaTypeList, "Accept", mediaTypeList))
            .build();

        try (XContentParser p = restRequest2.contentParser()) {
            ParentObject parse = ParentObject.parse(p);
            assertThat(parse.subObject.field, equalTo("value1"));
        }
    }
}<|MERGE_RESOLUTION|>--- conflicted
+++ resolved
@@ -57,11 +57,7 @@
         public static final Function<RestApiVersion, Boolean> REST_API_VERSION = RestApiVersion.onOrAfter(RestApiVersion.current());
         private static final ConstructingObjectParser<NewSubObject, String> PARSER = new ConstructingObjectParser<>(
             "parser1", false,
-<<<<<<< HEAD
-            a -> new SubObject((String) a[0]));
-=======
             a -> new NewSubObject((String) a[0]));
->>>>>>> c8c5d225
         static final ParseField NAME = new ParseField("namedObjectName1")
             .forRestApiVersion(RestApiVersion.onOrAfter(RestApiVersion.current()));
 
@@ -80,19 +76,12 @@
         }
     }
 
-<<<<<<< HEAD
-    static class OldSubObject extends SubObject {
-        private static final ConstructingObjectParser<SubObject, String> PARSER = new ConstructingObjectParser<>(
-            "parser2", false,
-            a -> new SubObject((String) a[0]));
-=======
     static class OldSubObject {
         public static final Function<RestApiVersion, Boolean> REST_API_VERSION = RestApiVersion.equalTo(RestApiVersion.minimumSupported());
 
         private static final ConstructingObjectParser<NewSubObject, String> PARSER = new ConstructingObjectParser<>(
             "parser2", false,
             a -> new NewSubObject((String) a[0]));
->>>>>>> c8c5d225
         static final ParseField NAME = new ParseField("namedObjectName1")
             .forRestApiVersion(RestApiVersion.equalTo(RestApiVersion.minimumSupported()));
         static {
@@ -111,17 +100,10 @@
 
     public void testNotCompatibleRequest() throws IOException {
         NamedXContentRegistry registry = new NamedXContentRegistry(
-<<<<<<< HEAD
-            List.of(new NamedXContentRegistry.Entry(SubObject.class, SubObject.NAME, SubObject::parse,
-                    SubObject.NAME.getForRestApiVersion()),
-                new NamedXContentRegistry.Entry(SubObject.class, OldSubObject.NAME, OldSubObject::parse,
-                    OldSubObject.NAME.getForRestApiVersion())));
-=======
             List.of(new NamedXContentRegistry.Entry(NewSubObject.class, NewSubObject.NAME, NewSubObject::parse,
                     NewSubObject.REST_API_VERSION),
                 new NamedXContentRegistry.Entry(NewSubObject.class, OldSubObject.NAME, OldSubObject::parse,
                     OldSubObject.REST_API_VERSION)));
->>>>>>> c8c5d225
 
         XContentBuilder b = XContentBuilder.builder(XContentType.JSON.xContent());
         b.startObject();
@@ -151,17 +133,10 @@
 
     public void testCompatibleRequest() throws IOException {
         NamedXContentRegistry registry = new NamedXContentRegistry(
-<<<<<<< HEAD
-            List.of(new NamedXContentRegistry.Entry(SubObject.class, SubObject.NAME, SubObject::parse,
-                    SubObject.NAME.getForRestApiVersion()),
-                new NamedXContentRegistry.Entry(SubObject.class, OldSubObject.NAME, OldSubObject::parse,
-                    OldSubObject.NAME.getForRestApiVersion())));
-=======
             List.of(new NamedXContentRegistry.Entry(NewSubObject.class, NewSubObject.NAME, NewSubObject::parse,
                     NewSubObject.REST_API_VERSION),
                 new NamedXContentRegistry.Entry(NewSubObject.class, OldSubObject.NAME, OldSubObject::parse,
                     OldSubObject.REST_API_VERSION)));
->>>>>>> c8c5d225
 
         XContentBuilder b = XContentBuilder.builder(XContentType.JSON.xContent());
         b.startObject();
