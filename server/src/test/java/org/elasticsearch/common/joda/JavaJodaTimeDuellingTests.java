/*
 * Licensed to Elasticsearch under one or more contributor
 * license agreements. See the NOTICE file distributed with
 * this work for additional information regarding copyright
 * ownership. Elasticsearch licenses this file to you under
 * the Apache License, Version 2.0 (the "License"); you may
 * not use this file except in compliance with the License.
 * You may obtain a copy of the License at
 *
 *    http://www.apache.org/licenses/LICENSE-2.0
 *
 * Unless required by applicable law or agreed to in writing,
 * software distributed under the License is distributed on an
 * "AS IS" BASIS, WITHOUT WARRANTIES OR CONDITIONS OF ANY
 * KIND, either express or implied.  See the License for the
 * specific language governing permissions and limitations
 * under the License.
 */

package org.elasticsearch.common.joda;

import org.elasticsearch.ElasticsearchParseException;
import org.elasticsearch.common.time.DateFormatter;
import org.elasticsearch.common.time.DateFormatters;
import org.elasticsearch.test.ESTestCase;
import org.joda.time.DateTime;
import org.joda.time.DateTimeZone;

import java.time.ZoneOffset;
import java.time.ZonedDateTime;
import java.time.format.DateTimeFormatter;
import java.time.temporal.TemporalAccessor;
import java.util.Locale;

import static org.hamcrest.Matchers.containsString;
import static org.hamcrest.Matchers.is;
import static org.hamcrest.Matchers.startsWith;

public class JavaJodaTimeDuellingTests extends ESTestCase {

    public void testTimeZoneFormatting() {
        assertSameDate("2001-01-01T00:00:00Z", "date_time_no_millis");
        // the following fail under java 8 but work under java 10, needs investigation
        assertSameDate("2001-01-01T00:00:00-0800", "date_time_no_millis");
        assertSameDate("2001-01-01T00:00:00+1030", "date_time_no_millis");
        assertSameDate("2001-01-01T00:00:00-08", "date_time_no_millis");
        assertSameDate("2001-01-01T00:00:00+10:30", "date_time_no_millis");

        // different timezone parsing styles require a different number of letters
        DateTimeFormatter formatter = DateTimeFormatter.ofPattern("yyyyMMdd'T'HHmmss.SSSXXX", Locale.ROOT);
        formatter.parse("20181126T121212.123Z");
        formatter.parse("20181126T121212.123-08:30");

        DateTimeFormatter formatter2 = DateTimeFormatter.ofPattern("yyyyMMdd'T'HHmmss.SSSXXXX", Locale.ROOT);
        formatter2.parse("20181126T121212.123+1030");
        formatter2.parse("20181126T121212.123-0830");

        // ... and can be combined, note that this is not an XOR, so one could append both timezones with this example
        DateTimeFormatter formatter3 = DateTimeFormatter.ofPattern("yyyyMMdd'T'HHmmss.SSS[XXXX][XXX]", Locale.ROOT);
        formatter3.parse("20181126T121212.123Z");
        formatter3.parse("20181126T121212.123-08:30");
        formatter3.parse("20181126T121212.123+1030");
        formatter3.parse("20181126T121212.123-0830");
    }

    // this test requires tests to run with -Djava.locale.providers=COMPAT in order to work
//    public void testCustomTimeFormats() {
//        assertSameDate("2010 12 06 11:05:15", "yyyy dd MM HH:mm:ss");
//        assertSameDate("12/06", "dd/MM");
//        assertSameDate("Nov 24 01:29:01 -0800", "MMM dd HH:mm:ss Z");
//
//        // also ensure that locale based dates are the same
//        assertSameDate("Di., 05 Dez. 2000 02:55:00 -0800", "E, d MMM yyyy HH:mm:ss Z", LocaleUtils.parse("de"));
//        assertSameDate("Mi., 06 Dez. 2000 02:55:00 -0800", "E, d MMM yyyy HH:mm:ss Z", LocaleUtils.parse("de"));
//        assertSameDate("Do., 07 Dez. 2000 00:00:00 -0800", "E, d MMM yyyy HH:mm:ss Z", LocaleUtils.parse("de"));
//        assertSameDate("Fr., 08 Dez. 2000 00:00:00 -0800", "E, d MMM yyyy HH:mm:ss Z", LocaleUtils.parse("de"));
//
//        DateTime dateTimeNow = DateTime.now(DateTimeZone.UTC);
//        ZonedDateTime javaTimeNow = Instant.ofEpochMilli(dateTimeNow.getMillis()).atZone(ZoneOffset.UTC);
//        assertSamePrinterOutput("E, d MMM yyyy HH:mm:ss Z", LocaleUtils.parse("de"), javaTimeNow, dateTimeNow);
//    }

    public void testDuellingFormatsValidParsing() {
        assertSameDate("1522332219", "epoch_second");
        assertSameDate("1522332219.", "epoch_second");
        assertSameDate("1522332219.0", "epoch_second");
        assertSameDate("0", "epoch_second");
        assertSameDate("1", "epoch_second");
        assertSameDate("1522332219321", "epoch_millis");
        assertSameDate("0", "epoch_millis");
        assertSameDate("1", "epoch_millis");

        assertSameDate("20181126", "basic_date");
        assertSameDate("20181126T121212.123Z", "basic_date_time");
        assertSameDate("20181126T121212.123+10:00", "basic_date_time");
        assertSameDate("20181126T121212.123-0800", "basic_date_time");

        assertSameDate("20181126T121212Z", "basic_date_time_no_millis");
        assertSameDate("2018363", "basic_ordinal_date");
        assertSameDate("2018363T121212.123Z", "basic_ordinal_date_time");
        assertSameDate("2018363T121212Z", "basic_ordinal_date_time_no_millis");
        assertSameDate("121212.123Z", "basic_time");
        assertSameDate("121212Z", "basic_time_no_millis");
        assertSameDate("T121212.123Z", "basic_t_time");
        assertSameDate("T121212Z", "basic_t_time_no_millis");
        assertSameDate("2018W313", "basic_week_date");
        assertSameDate("1W313", "basic_week_date");
        assertSameDate("18W313", "basic_week_date");
        assertSameDate("2018W313T121212.123Z", "basic_week_date_time");
        assertSameDate("2018W313T121212Z", "basic_week_date_time_no_millis");

        assertSameDate("2018-12-31", "date");
        assertSameDate("18-5-6", "date");
        assertSameDate("10000-5-6", "date");

        assertSameDate("2018-12-31T12", "date_hour");
        assertSameDate("2018-12-31T8", "date_hour");

        assertSameDate("2018-12-31T12:12", "date_hour_minute");
        assertSameDate("2018-12-31T8:3", "date_hour_minute");

        assertSameDate("2018-12-31T12:12:12", "date_hour_minute_second");
        assertSameDate("2018-12-31T12:12:1", "date_hour_minute_second");

        assertSameDate("2018-12-31T12:12:12.123", "date_hour_minute_second_fraction");
        assertSameDate("2018-12-31T12:12:12.123", "date_hour_minute_second_millis");
        assertSameDate("2018-12-31T12:12:12.1", "date_hour_minute_second_millis");
        assertSameDate("2018-12-31T12:12:12.1", "date_hour_minute_second_fraction");

        assertSameDate("10000", "date_optional_time");
        assertSameDate("10000T", "date_optional_time");
        assertSameDate("2018", "date_optional_time");
        assertSameDate("2018T", "date_optional_time");
        assertSameDate("2018-05", "date_optional_time");
        assertSameDate("2018-05-30", "date_optional_time");
        assertSameDate("2018-05-30T20", "date_optional_time");
        assertSameDate("2018-05-30T20:21", "date_optional_time");
        assertSameDate("2018-05-30T20:21:23", "date_optional_time");
        assertSameDate("2018-05-30T20:21:23.123", "date_optional_time");
        assertSameDate("2018-12-1", "date_optional_time");
        assertSameDate("2018-12-31T10:15:30", "date_optional_time");
        assertSameDate("2018-12-31T10:15:3", "date_optional_time");
        assertSameDate("2018-12-31T10:5:30", "date_optional_time");
        assertSameDate("2018-12-31T1:15:30", "date_optional_time");

        assertSameDate("2018-12-31T10:15:30.123Z", "date_time");
        assertSameDate("2018-12-31T10:15:30.11Z", "date_time");
        assertSameDate("2018-12-31T10:15:3.123Z", "date_time");

        assertSameDate("2018-12-31T10:15:30Z", "date_time_no_millis");
        assertSameDate("2018-12-31T10:5:30Z", "date_time_no_millis");
        assertSameDate("2018-12-31T10:15:3Z", "date_time_no_millis");
        assertSameDate("2018-12-31T1:15:30Z", "date_time_no_millis");

        assertSameDate("12", "hour");
        assertSameDate("01", "hour");
        assertSameDate("1", "hour");

        assertSameDate("12:12", "hour_minute");
        assertSameDate("12:01", "hour_minute");
        assertSameDate("12:1", "hour_minute");

        assertSameDate("12:12:12", "hour_minute_second");
        assertSameDate("12:12:01", "hour_minute_second");
        assertSameDate("12:12:1", "hour_minute_second");

        assertSameDate("12:12:12.123", "hour_minute_second_fraction");
        assertSameDate("12:12:12.1", "hour_minute_second_fraction");
        assertParseException("12:12:12", "hour_minute_second_fraction");
        assertSameDate("12:12:12.123", "hour_minute_second_millis");
        assertSameDate("12:12:12.1", "hour_minute_second_millis");
        assertParseException("12:12:12", "hour_minute_second_millis");

        assertSameDate("2018-128", "ordinal_date");
        assertSameDate("2018-1", "ordinal_date");

        assertSameDate("2018-128T10:15:30.123Z", "ordinal_date_time");
        assertSameDate("2018-1T10:15:30.123Z", "ordinal_date_time");

        assertSameDate("2018-128T10:15:30Z", "ordinal_date_time_no_millis");
        assertSameDate("2018-1T10:15:30Z", "ordinal_date_time_no_millis");

        assertSameDate("10:15:30.123Z", "time");
        assertSameDate("1:15:30.123Z", "time");
        assertSameDate("10:1:30.123Z", "time");
        assertSameDate("10:15:3.123Z", "time");
        assertParseException("10:15:3.1", "time");
        assertParseException("10:15:3Z", "time");

        assertSameDate("10:15:30Z", "time_no_millis");
        assertSameDate("01:15:30Z", "time_no_millis");
        assertSameDate("1:15:30Z", "time_no_millis");
        assertSameDate("10:5:30Z", "time_no_millis");
        assertSameDate("10:15:3Z", "time_no_millis");
        assertParseException("10:15:3", "time_no_millis");

        assertSameDate("T10:15:30.123Z", "t_time");
        assertSameDate("T1:15:30.123Z", "t_time");
        assertSameDate("T10:1:30.123Z", "t_time");
        assertSameDate("T10:15:3.123Z", "t_time");
        assertParseException("T10:15:3.1", "t_time");
        assertParseException("T10:15:3Z", "t_time");

        assertSameDate("T10:15:30Z", "t_time_no_millis");
        assertSameDate("T1:15:30Z", "t_time_no_millis");
        assertSameDate("T10:1:30Z", "t_time_no_millis");
        assertSameDate("T10:15:3Z", "t_time_no_millis");
        assertParseException("T10:15:3", "t_time_no_millis");

        assertSameDate("2012-W48-6", "week_date");
        assertSameDate("2012-W01-6", "week_date");
        assertSameDate("2012-W1-6", "week_date");
        // joda comes up with a different exception message here, so we have to adapt
        assertJodaParseException("2012-W1-8", "week_date",
            "Cannot parse \"2012-W1-8\": Value 8 for dayOfWeek must be in the range [1,7]");
        assertJavaTimeParseException("2012-W1-8", "week_date");

        assertSameDate("2012-W48-6T10:15:30.123Z", "week_date_time");
        assertSameDate("2012-W1-6T10:15:30.123Z", "week_date_time");

        assertSameDate("2012-W48-6T10:15:30Z", "week_date_time_no_millis");
        assertSameDate("2012-W1-6T10:15:30Z", "week_date_time_no_millis");

        assertSameDate("2012", "year");
        assertSameDate("1", "year");
        assertSameDate("-2000", "year");

        assertSameDate("2012-12", "yearMonth");
        assertSameDate("1-1", "yearMonth");

        assertSameDate("2012-12-31", "yearMonthDay");
        assertSameDate("1-12-31", "yearMonthDay");
        assertSameDate("2012-1-31", "yearMonthDay");
        assertSameDate("2012-12-1", "yearMonthDay");

        assertSameDate("2018", "week_year");
        assertSameDate("1", "week_year");
        assertSameDate("2017", "week_year");

        assertSameDate("2018-W29", "weekyear_week");
        assertSameDate("2018-W1", "weekyear_week");

        assertSameDate("2012-W31-5", "weekyear_week_day");
        assertSameDate("2012-W1-1", "weekyear_week_day");
    }

    public void testDuelingStrictParsing() {
        assertSameDate("2018W313", "strict_basic_week_date");
        assertParseException("18W313", "strict_basic_week_date");
        assertSameDate("2018W313T121212.123Z", "strict_basic_week_date_time");
        assertParseException("2018W313T12128.123Z", "strict_basic_week_date_time");
        assertParseException("2018W313T81212.123Z", "strict_basic_week_date_time");
        assertParseException("2018W313T12812.123Z", "strict_basic_week_date_time");
        assertParseException("2018W313T12812.1Z", "strict_basic_week_date_time");
        assertSameDate("2018W313T121212Z", "strict_basic_week_date_time_no_millis");
        assertParseException("2018W313T12128Z", "strict_basic_week_date_time_no_millis");
        assertParseException("2018W313T81212Z", "strict_basic_week_date_time_no_millis");
        assertParseException("2018W313T12812Z", "strict_basic_week_date_time_no_millis");
        assertSameDate("2018-12-31", "strict_date");
        assertParseException("10000-12-31", "strict_date");
        assertParseException("2018-8-31", "strict_date");
        assertSameDate("2018-12-31T12", "strict_date_hour");
        assertParseException("2018-12-31T8", "strict_date_hour");
        assertSameDate("2018-12-31T12:12", "strict_date_hour_minute");
        assertParseException("2018-12-31T8:3", "strict_date_hour_minute");
        assertSameDate("2018-12-31T12:12:12", "strict_date_hour_minute_second");
        assertParseException("2018-12-31T12:12:1", "strict_date_hour_minute_second");
        assertSameDate("2018-12-31T12:12:12.123", "strict_date_hour_minute_second_fraction");
        assertSameDate("2018-12-31T12:12:12.123", "strict_date_hour_minute_second_millis");
        assertSameDate("2018-12-31T12:12:12.1", "strict_date_hour_minute_second_millis");
        assertSameDate("2018-12-31T12:12:12.1", "strict_date_hour_minute_second_fraction");
        assertParseException("2018-12-31T12:12:12", "strict_date_hour_minute_second_millis");
        assertParseException("2018-12-31T12:12:12", "strict_date_hour_minute_second_fraction");
        assertSameDate("2018-12-31", "strict_date_optional_time");
        assertParseException("2018-12-1", "strict_date_optional_time");
        assertParseException("2018-1-31", "strict_date_optional_time");
        assertParseException("10000-01-31", "strict_date_optional_time");
        assertSameDate("2010-01-05T02:00", "strict_date_optional_time");
        assertSameDate("2018-12-31T10:15:30", "strict_date_optional_time");
        assertParseException("2018-12-31T10:15:3", "strict_date_optional_time");
        assertParseException("2018-12-31T10:5:30", "strict_date_optional_time");
        assertParseException("2018-12-31T9:15:30", "strict_date_optional_time");
        assertSameDate("2015-01-04T00:00Z", "strict_date_optional_time");
        assertSameDate("2018-12-31T10:15:30.123Z", "strict_date_time");
        assertSameDate("2018-12-31T10:15:30.11Z", "strict_date_time");
        assertParseException("2018-12-31T10:15:3.123Z", "strict_date_time");
        assertParseException("2018-12-31T10:5:30.123Z", "strict_date_time");
        assertParseException("2018-12-31T1:15:30.123Z", "strict_date_time");
        assertSameDate("2018-12-31T10:15:30Z", "strict_date_time_no_millis");
        assertParseException("2018-12-31T10:5:30Z", "strict_date_time_no_millis");
        assertParseException("2018-12-31T10:15:3Z", "strict_date_time_no_millis");
        assertParseException("2018-12-31T1:15:30Z", "strict_date_time_no_millis");
        assertSameDate("12", "strict_hour");
        assertSameDate("01", "strict_hour");
        assertParseException("1", "strict_hour");
        assertSameDate("12:12", "strict_hour_minute");
        assertSameDate("12:01", "strict_hour_minute");
        assertParseException("12:1", "strict_hour_minute");
        assertSameDate("12:12:12", "strict_hour_minute_second");
        assertSameDate("12:12:01", "strict_hour_minute_second");
        assertParseException("12:12:1", "strict_hour_minute_second");
        assertSameDate("12:12:12.123", "strict_hour_minute_second_fraction");
        assertSameDate("12:12:12.1", "strict_hour_minute_second_fraction");
        assertParseException("12:12:12", "strict_hour_minute_second_fraction");
        assertSameDate("12:12:12.123", "strict_hour_minute_second_millis");
        assertSameDate("12:12:12.1", "strict_hour_minute_second_millis");
        assertParseException("12:12:12", "strict_hour_minute_second_millis");
        assertSameDate("2018-128", "strict_ordinal_date");
        assertParseException("2018-1", "strict_ordinal_date");

        assertSameDate("2018-128T10:15:30.123Z", "strict_ordinal_date_time");
        assertParseException("2018-1T10:15:30.123Z", "strict_ordinal_date_time");

        assertSameDate("2018-128T10:15:30Z", "strict_ordinal_date_time_no_millis");
        assertParseException("2018-1T10:15:30Z", "strict_ordinal_date_time_no_millis");

        assertSameDate("10:15:30.123Z", "strict_time");
        assertParseException("1:15:30.123Z", "strict_time");
        assertParseException("10:1:30.123Z", "strict_time");
        assertParseException("10:15:3.123Z", "strict_time");
        assertParseException("10:15:3.1", "strict_time");
        assertParseException("10:15:3Z", "strict_time");

        assertSameDate("10:15:30Z", "strict_time_no_millis");
        assertSameDate("01:15:30Z", "strict_time_no_millis");
        assertParseException("1:15:30Z", "strict_time_no_millis");
        assertParseException("10:5:30Z", "strict_time_no_millis");
        assertParseException("10:15:3Z", "strict_time_no_millis");
        assertParseException("10:15:3", "strict_time_no_millis");

        assertSameDate("T10:15:30.123Z", "strict_t_time");
        assertParseException("T1:15:30.123Z", "strict_t_time");
        assertParseException("T10:1:30.123Z", "strict_t_time");
        assertParseException("T10:15:3.123Z", "strict_t_time");
        assertParseException("T10:15:3.1", "strict_t_time");
        assertParseException("T10:15:3Z", "strict_t_time");

        assertSameDate("T10:15:30Z", "strict_t_time_no_millis");
        assertParseException("T1:15:30Z", "strict_t_time_no_millis");
        assertParseException("T10:1:30Z", "strict_t_time_no_millis");
        assertParseException("T10:15:3Z", "strict_t_time_no_millis");
        assertParseException("T10:15:3", "strict_t_time_no_millis");

        assertSameDate("2012-W48-6", "strict_week_date");
        assertSameDate("2012-W01-6", "strict_week_date");
        assertParseException("2012-W1-6", "strict_week_date");
        assertParseException("2012-W1-8", "strict_week_date");

        assertSameDate("2012-W48-6", "strict_week_date");
        assertSameDate("2012-W01-6", "strict_week_date");
        assertParseException("2012-W1-6", "strict_week_date");
        // joda comes up with a different exception message here, so we have to adapt
        assertJodaParseException("2012-W01-8", "strict_week_date",
            "Cannot parse \"2012-W01-8\": Value 8 for dayOfWeek must be in the range [1,7]");
        assertJavaTimeParseException("2012-W01-8", "strict_week_date");

        assertSameDate("2012-W48-6T10:15:30.123Z", "strict_week_date_time");
        assertParseException("2012-W1-6T10:15:30.123Z", "strict_week_date_time");

        assertSameDate("2012-W48-6T10:15:30Z", "strict_week_date_time_no_millis");
        assertParseException("2012-W1-6T10:15:30Z", "strict_week_date_time_no_millis");

        assertSameDate("2012", "strict_year");
        assertParseException("1", "strict_year");
        assertSameDate("-2000", "strict_year");

        assertSameDate("2012-12", "strict_year_month");
        assertParseException("1-1", "strict_year_month");

        assertSameDate("2012-12-31", "strict_year_month_day");
        assertParseException("1-12-31", "strict_year_month_day");
        assertParseException("2012-1-31", "strict_year_month_day");
        assertParseException("2012-12-1", "strict_year_month_day");

        assertSameDate("2018", "strict_weekyear");
        assertParseException("1", "strict_weekyear");

        assertSameDate("2018", "strict_weekyear");
        assertSameDate("2017", "strict_weekyear");
        assertParseException("1", "strict_weekyear");

        assertSameDate("2018-W29", "strict_weekyear_week");
        assertSameDate("2018-W01", "strict_weekyear_week");
        assertParseException("2018-W1", "strict_weekyear_week");

        assertSameDate("2012-W31-5", "strict_weekyear_week_day");
        assertParseException("2012-W1-1", "strict_weekyear_week_day");
    }

    public void testSamePrinterOutput() {
        int year = randomIntBetween(1970, 2030);
        int month = randomIntBetween(1, 12);
        int day = randomIntBetween(1, 28);
        int hour = randomIntBetween(0, 23);
        int minute = randomIntBetween(0, 59);
        int second = randomIntBetween(0, 59);

        ZonedDateTime javaDate = ZonedDateTime.of(year, month, day, hour, minute, second, 0, ZoneOffset.UTC);
        DateTime jodaDate = new DateTime(year, month, day, hour, minute, second, DateTimeZone.UTC);

        assertSamePrinterOutput("basicDate", javaDate, jodaDate);
        assertSamePrinterOutput("basicDateTime", javaDate, jodaDate);
        assertSamePrinterOutput("basicDateTimeNoMillis", javaDate, jodaDate);
        assertSamePrinterOutput("basicOrdinalDate", javaDate, jodaDate);
        assertSamePrinterOutput("basicOrdinalDateTime", javaDate, jodaDate);
        assertSamePrinterOutput("basicOrdinalDateTimeNoMillis", javaDate, jodaDate);
        assertSamePrinterOutput("basicTime", javaDate, jodaDate);
        assertSamePrinterOutput("basicTimeNoMillis", javaDate, jodaDate);
        assertSamePrinterOutput("basicTTime", javaDate, jodaDate);
        assertSamePrinterOutput("basicTTimeNoMillis", javaDate, jodaDate);
        assertSamePrinterOutput("basicWeekDate", javaDate, jodaDate);
        assertSamePrinterOutput("basicWeekDateTime", javaDate, jodaDate);
        assertSamePrinterOutput("basicWeekDateTimeNoMillis", javaDate, jodaDate);
        assertSamePrinterOutput("date", javaDate, jodaDate);
        assertSamePrinterOutput("dateHour", javaDate, jodaDate);
        assertSamePrinterOutput("dateHourMinute", javaDate, jodaDate);
        assertSamePrinterOutput("dateHourMinuteSecond", javaDate, jodaDate);
        assertSamePrinterOutput("dateHourMinuteSecondFraction", javaDate, jodaDate);
        assertSamePrinterOutput("dateHourMinuteSecondMillis", javaDate, jodaDate);
        assertSamePrinterOutput("dateOptionalTime", javaDate, jodaDate);
        assertSamePrinterOutput("dateTime", javaDate, jodaDate);
        assertSamePrinterOutput("dateTimeNoMillis", javaDate, jodaDate);
        assertSamePrinterOutput("hour", javaDate, jodaDate);
        assertSamePrinterOutput("hourMinute", javaDate, jodaDate);
        assertSamePrinterOutput("hourMinuteSecond", javaDate, jodaDate);
        assertSamePrinterOutput("hourMinuteSecondFraction", javaDate, jodaDate);
        assertSamePrinterOutput("hourMinuteSecondMillis", javaDate, jodaDate);
        assertSamePrinterOutput("ordinalDate", javaDate, jodaDate);
        assertSamePrinterOutput("ordinalDateTime", javaDate, jodaDate);
        assertSamePrinterOutput("ordinalDateTimeNoMillis", javaDate, jodaDate);
        assertSamePrinterOutput("time", javaDate, jodaDate);
        assertSamePrinterOutput("timeNoMillis", javaDate, jodaDate);
        assertSamePrinterOutput("tTime", javaDate, jodaDate);
        assertSamePrinterOutput("tTimeNoMillis", javaDate, jodaDate);
        assertSamePrinterOutput("weekDate", javaDate, jodaDate);
        assertSamePrinterOutput("weekDateTime", javaDate, jodaDate);
        assertSamePrinterOutput("weekDateTimeNoMillis", javaDate, jodaDate);
        assertSamePrinterOutput("weekyear", javaDate, jodaDate);
        assertSamePrinterOutput("weekyearWeek", javaDate, jodaDate);
        assertSamePrinterOutput("weekyearWeekDay", javaDate, jodaDate);
        assertSamePrinterOutput("year", javaDate, jodaDate);
        assertSamePrinterOutput("yearMonth", javaDate, jodaDate);
        assertSamePrinterOutput("yearMonthDay", javaDate, jodaDate);
        assertSamePrinterOutput("epoch_second", javaDate, jodaDate);
        assertSamePrinterOutput("epoch_millis", javaDate, jodaDate);
        assertSamePrinterOutput("strictBasicWeekDate", javaDate, jodaDate);
        assertSamePrinterOutput("strictBasicWeekDateTime", javaDate, jodaDate);
        assertSamePrinterOutput("strictBasicWeekDateTimeNoMillis", javaDate, jodaDate);
        assertSamePrinterOutput("strictDate", javaDate, jodaDate);
        assertSamePrinterOutput("strictDateHour", javaDate, jodaDate);
        assertSamePrinterOutput("strictDateHourMinute", javaDate, jodaDate);
        assertSamePrinterOutput("strictDateHourMinuteSecond", javaDate, jodaDate);
        assertSamePrinterOutput("strictDateHourMinuteSecondFraction", javaDate, jodaDate);
        assertSamePrinterOutput("strictDateHourMinuteSecondMillis", javaDate, jodaDate);
        assertSamePrinterOutput("strictDateOptionalTime", javaDate, jodaDate);
        assertSamePrinterOutput("strictDateTime", javaDate, jodaDate);
        assertSamePrinterOutput("strictDateTimeNoMillis", javaDate, jodaDate);
        assertSamePrinterOutput("strictHour", javaDate, jodaDate);
        assertSamePrinterOutput("strictHourMinute", javaDate, jodaDate);
        assertSamePrinterOutput("strictHourMinuteSecond", javaDate, jodaDate);
        assertSamePrinterOutput("strictHourMinuteSecondFraction", javaDate, jodaDate);
        assertSamePrinterOutput("strictHourMinuteSecondMillis", javaDate, jodaDate);
        assertSamePrinterOutput("strictOrdinalDate", javaDate, jodaDate);
        assertSamePrinterOutput("strictOrdinalDateTime", javaDate, jodaDate);
        assertSamePrinterOutput("strictOrdinalDateTimeNoMillis", javaDate, jodaDate);
        assertSamePrinterOutput("strictTime", javaDate, jodaDate);
        assertSamePrinterOutput("strictTimeNoMillis", javaDate, jodaDate);
        assertSamePrinterOutput("strictTTime", javaDate, jodaDate);
        assertSamePrinterOutput("strictTTimeNoMillis", javaDate, jodaDate);
        assertSamePrinterOutput("strictWeekDate", javaDate, jodaDate);
        assertSamePrinterOutput("strictWeekDateTime", javaDate, jodaDate);
        assertSamePrinterOutput("strictWeekDateTimeNoMillis", javaDate, jodaDate);
        assertSamePrinterOutput("strictWeekyear", javaDate, jodaDate);
        assertSamePrinterOutput("strictWeekyearWeek", javaDate, jodaDate);
        assertSamePrinterOutput("strictWeekyearWeekDay", javaDate, jodaDate);
        assertSamePrinterOutput("strictYear", javaDate, jodaDate);
        assertSamePrinterOutput("strictYearMonth", javaDate, jodaDate);
        assertSamePrinterOutput("strictYearMonthDay", javaDate, jodaDate);
<<<<<<< HEAD
        assertSamePrinterOutput("strict_date_optional_time||epoch_millis", javaDate, jodaDate);
=======
        assertSamePrinterOutput("strict_date_optional_time", javaDate, jodaDate);
        assertSamePrinterOutput("epoch_millis", javaDate, jodaDate);
    }

    public void testSamePrinterOutputWithTimeZone() {
        String format = "strict_date_optional_time";
        String dateInput = "2017-02-01T08:02:00.000-01:00";
        DateFormatter javaFormatter = DateFormatter.forPattern(format);
        TemporalAccessor javaDate = javaFormatter.parse(dateInput);

        DateFormatter jodaFormatter = Joda.forPattern(format);
        DateTime dateTime = jodaFormatter.parseJoda(dateInput);

        String javaDateString = javaFormatter.withZone(ZoneOffset.ofHours(-1)).format(javaDate);
        String jodaDateString = jodaFormatter.withZone(ZoneOffset.ofHours(-1)).formatJoda(dateTime);
        String message = String.format(Locale.ROOT, "expected string representation to be equal for format [%s]: joda [%s], java [%s]",
            format, jodaDateString, javaDateString);
        assertThat(message, javaDateString, is(jodaDateString));
    }

    public void testDateFormatterWithLocale() {
        Locale locale = randomLocale(random());
        String pattern = randomBoolean() ? "strict_date_optional_time||date_time" : "date_time||strict_date_optional_time";
        DateFormatter formatter = DateFormatter.forPattern(pattern).withLocale(locale);
        assertThat(formatter.pattern(), is(pattern));
        assertThat(formatter.locale(), is(locale));
>>>>>>> 5f336c9a
    }

    public void testSeveralTimeFormats() {
        DateFormatter jodaFormatter = Joda.forPattern("year_month_day||ordinal_date");
        DateFormatter javaFormatter = DateFormatter.forPattern("year_month_day||ordinal_date");
        assertSameDate("2018-12-12", "year_month_day||ordinal_date", jodaFormatter, javaFormatter);
        assertSameDate("2018-128", "year_month_day||ordinal_date", jodaFormatter, javaFormatter);
    }

    private void assertSamePrinterOutput(String format, ZonedDateTime javaDate, DateTime jodaDate) {
        assertThat(jodaDate.getMillis(), is(javaDate.toInstant().toEpochMilli()));
        String javaTimeOut = DateFormatter.forPattern(format).format(javaDate);
        String jodaTimeOut = Joda.forPattern(format).formatJoda(jodaDate);
        String message = String.format(Locale.ROOT, "expected string representation to be equal for format [%s]: joda [%s], java [%s]",
                format, jodaTimeOut, javaTimeOut);
        assertThat(message, javaTimeOut, is(jodaTimeOut));
    }

    private void assertSameDate(String input, String format) {
        DateFormatter jodaFormatter = Joda.forPattern(format);
        DateFormatter javaFormatter = DateFormatter.forPattern(format);

        assertSameDate(input, format, jodaFormatter, javaFormatter);
    }

    private void assertSameDate(String input, String format, DateFormatter jodaFormatter, DateFormatter javaFormatter) {
        DateTime jodaDateTime = jodaFormatter.parseJoda(input);

        TemporalAccessor javaTimeAccessor = javaFormatter.parse(input);
        ZonedDateTime zonedDateTime = DateFormatters.toZonedDateTime(javaTimeAccessor);

        String msg = String.format(Locale.ROOT, "Input [%s] Format [%s] Joda [%s], Java [%s]", input, format, jodaDateTime,
            DateTimeFormatter.ISO_INSTANT.format(zonedDateTime.toInstant()));

        assertThat(msg, jodaDateTime.getMillis(), is(zonedDateTime.toInstant().toEpochMilli()));
    }

    private void assertParseException(String input, String format) {
        assertJodaParseException(input, format, "Invalid format: \"" + input);
        assertJavaTimeParseException(input, format);
    }

    private void assertJodaParseException(String input, String format, String expectedMessage) {
        DateFormatter jodaFormatter = Joda.forPattern(format);
        IllegalArgumentException e = expectThrows(IllegalArgumentException.class, () -> jodaFormatter.parseJoda(input));
        assertThat(e.getMessage(), containsString(expectedMessage));
    }

    private void assertJavaTimeParseException(String input, String format) {
<<<<<<< HEAD
        DateFormatter javaTimeFormatter = DateFormatters.forPattern(format);
=======
        DateFormatter javaTimeFormatter = DateFormatter.forPattern(format);
>>>>>>> 5f336c9a
        ElasticsearchParseException e= expectThrows(ElasticsearchParseException.class, () -> javaTimeFormatter.parse(input));
        // using starts with because the message might contain a position in addition
        assertThat(e.getMessage(), startsWith("could not parse input [" + input + "] with date formatter [" + format + "]"));
    }
}<|MERGE_RESOLUTION|>--- conflicted
+++ resolved
@@ -476,9 +476,6 @@
         assertSamePrinterOutput("strictYear", javaDate, jodaDate);
         assertSamePrinterOutput("strictYearMonth", javaDate, jodaDate);
         assertSamePrinterOutput("strictYearMonthDay", javaDate, jodaDate);
-<<<<<<< HEAD
-        assertSamePrinterOutput("strict_date_optional_time||epoch_millis", javaDate, jodaDate);
-=======
         assertSamePrinterOutput("strict_date_optional_time", javaDate, jodaDate);
         assertSamePrinterOutput("epoch_millis", javaDate, jodaDate);
     }
@@ -505,7 +502,6 @@
         DateFormatter formatter = DateFormatter.forPattern(pattern).withLocale(locale);
         assertThat(formatter.pattern(), is(pattern));
         assertThat(formatter.locale(), is(locale));
->>>>>>> 5f336c9a
     }
 
     public void testSeveralTimeFormats() {
@@ -555,11 +551,7 @@
     }
 
     private void assertJavaTimeParseException(String input, String format) {
-<<<<<<< HEAD
-        DateFormatter javaTimeFormatter = DateFormatters.forPattern(format);
-=======
         DateFormatter javaTimeFormatter = DateFormatter.forPattern(format);
->>>>>>> 5f336c9a
         ElasticsearchParseException e= expectThrows(ElasticsearchParseException.class, () -> javaTimeFormatter.parse(input));
         // using starts with because the message might contain a position in addition
         assertThat(e.getMessage(), startsWith("could not parse input [" + input + "] with date formatter [" + format + "]"));
