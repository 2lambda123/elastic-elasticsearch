--- conflicted
+++ resolved
@@ -142,14 +142,6 @@
         assertSameDate("2018-12-31T12:12:12.1", "date_hour_minute_second_millis");
         assertSameDate("2018-12-31T12:12:12.1", "date_hour_minute_second_fraction");
 
-<<<<<<< HEAD
-        // this is valid anymore when using java time, you need at least a month
-//        assertSameDate("10000", "date_optional_time");
-//        assertSameDate("10000T", "date_optional_time");
-//        assertSameDate("2018", "date_optional_time");
-//        assertSameDate("2018T", "date_optional_time");
-=======
->>>>>>> 170d7413
         assertSameDate("2018-05", "date_optional_time");
         assertSameDate("2018-05-30", "date_optional_time");
         assertSameDate("2018-05-30T20", "date_optional_time");
