/*
 * Licensed to Elasticsearch under one or more contributor
 * license agreements. See the NOTICE file distributed with
 * this work for additional information regarding copyright
 * ownership. Elasticsearch licenses this file to you under
 * the Apache License, Version 2.0 (the "License"); you may
 * not use this file except in compliance with the License.
 * You may obtain a copy of the License at
 *
 *    http://www.apache.org/licenses/LICENSE-2.0
 *
 * Unless required by applicable law or agreed to in writing,
 * software distributed under the License is distributed on an
 * "AS IS" BASIS, WITHOUT WARRANTIES OR CONDITIONS OF ANY
 * KIND, either express or implied.  See the License for the
 * specific language governing permissions and limitations
 * under the License.
 */
package org.elasticsearch.common.settings;

import org.elasticsearch.common.collect.Tuple;
import org.elasticsearch.common.settings.AbstractScopedSettings.SettingUpdater;
import org.elasticsearch.common.settings.Setting.Property;
import org.elasticsearch.common.unit.ByteSizeUnit;
import org.elasticsearch.common.unit.ByteSizeValue;
import org.elasticsearch.common.unit.TimeValue;
import org.elasticsearch.monitor.jvm.JvmInfo;
import org.elasticsearch.test.ESTestCase;

import java.util.Arrays;
import java.util.Collections;
import java.util.Iterator;
import java.util.List;
import java.util.Map;
import java.util.Set;
import java.util.concurrent.atomic.AtomicReference;
import java.util.function.BiConsumer;
import java.util.function.Consumer;
import java.util.function.Function;
import java.util.stream.Collectors;
import java.util.stream.Stream;

import static org.hamcrest.Matchers.containsString;
import static org.hamcrest.Matchers.equalTo;
import static org.hamcrest.Matchers.hasSize;
import static org.hamcrest.Matchers.hasToString;
import static org.hamcrest.Matchers.instanceOf;
import static org.hamcrest.Matchers.is;

public class SettingTests extends ESTestCase {

    public void testGet() {
        Setting<Boolean> booleanSetting = Setting.boolSetting("foo.bar", false, Property.Dynamic, Property.NodeScope);
        assertFalse(booleanSetting.get(Settings.EMPTY));
        assertFalse(booleanSetting.get(Settings.builder().put("foo.bar", false).build()));
        assertTrue(booleanSetting.get(Settings.builder().put("foo.bar", true).build()));
    }

    public void testByteSizeSetting() {
        final Setting<ByteSizeValue> byteSizeValueSetting =
                Setting.byteSizeSetting("a.byte.size", new ByteSizeValue(1024), Property.Dynamic, Property.NodeScope);
        assertFalse(byteSizeValueSetting.isGroupSetting());
        final ByteSizeValue byteSizeValue = byteSizeValueSetting.get(Settings.EMPTY);
        assertThat(byteSizeValue.getBytes(), equalTo(1024L));
    }

    public void testByteSizeSettingMinValue() {
        final Setting<ByteSizeValue> byteSizeValueSetting =
                Setting.byteSizeSetting(
                        "a.byte.size",
                        new ByteSizeValue(100, ByteSizeUnit.MB),
                        new ByteSizeValue(20_000_000, ByteSizeUnit.BYTES),
                        new ByteSizeValue(Integer.MAX_VALUE, ByteSizeUnit.BYTES));
        final long value = 20_000_000 - randomIntBetween(1, 1024);
        final Settings settings = Settings.builder().put("a.byte.size", value + "b").build();
        final IllegalArgumentException e = expectThrows(IllegalArgumentException.class, () -> byteSizeValueSetting.get(settings));
        final String expectedMessage = "failed to parse value [" + value + "b] for setting [a.byte.size], must be >= [20000000b]";
        assertThat(e, hasToString(containsString(expectedMessage)));
    }

    public void testByteSizeSettingMaxValue() {
        final Setting<ByteSizeValue> byteSizeValueSetting =
                Setting.byteSizeSetting(
                        "a.byte.size",
                        new ByteSizeValue(100, ByteSizeUnit.MB),
                        new ByteSizeValue(16, ByteSizeUnit.MB),
                        new ByteSizeValue(Integer.MAX_VALUE, ByteSizeUnit.BYTES));
        final long value = (1L << 31) - 1 + randomIntBetween(1, 1024);
        final Settings settings = Settings.builder().put("a.byte.size", value + "b").build();
        final IllegalArgumentException e = expectThrows(IllegalArgumentException.class, () -> byteSizeValueSetting.get(settings));
        final String expectedMessage = "failed to parse value [" + value + "b] for setting [a.byte.size], must be <= [2147483647b]";
        assertThat(e, hasToString(containsString(expectedMessage)));
    }

    public void testByteSizeSettingValidation() {
        final Setting<ByteSizeValue> byteSizeValueSetting =
                Setting.byteSizeSetting("a.byte.size", s -> "2048b", Property.Dynamic, Property.NodeScope);
        final ByteSizeValue byteSizeValue = byteSizeValueSetting.get(Settings.EMPTY);
        assertThat(byteSizeValue.getBytes(), equalTo(2048L));
        AtomicReference<ByteSizeValue> value = new AtomicReference<>(null);
        ClusterSettings.SettingUpdater<ByteSizeValue> settingUpdater = byteSizeValueSetting.newUpdater(value::set, logger);

        final IllegalArgumentException e = expectThrows(
                IllegalArgumentException.class,
                () -> settingUpdater.apply(Settings.builder().put("a.byte.size", 12).build(), Settings.EMPTY));
        assertThat(e, hasToString(containsString("illegal value can't update [a.byte.size] from [2048b] to [12]")));
        assertNotNull(e.getCause());
        assertThat(e.getCause(), instanceOf(IllegalArgumentException.class));
        final IllegalArgumentException cause = (IllegalArgumentException) e.getCause();
        final String expected = "failed to parse setting [a.byte.size] with value [12] as a size in bytes: unit is missing or unrecognized";
        assertThat(cause, hasToString(containsString(expected)));
        assertTrue(settingUpdater.apply(Settings.builder().put("a.byte.size", "12b").build(), Settings.EMPTY));
        assertThat(value.get(), equalTo(new ByteSizeValue(12)));
    }

    public void testMemorySize() {
        Setting<ByteSizeValue> memorySizeValueSetting = Setting.memorySizeSetting("a.byte.size", new ByteSizeValue(1024), Property.Dynamic,
                Property.NodeScope);

        assertFalse(memorySizeValueSetting.isGroupSetting());
        ByteSizeValue memorySizeValue = memorySizeValueSetting.get(Settings.EMPTY);
        assertEquals(memorySizeValue.getBytes(), 1024);

        memorySizeValueSetting = Setting.memorySizeSetting("a.byte.size", s -> "2048b", Property.Dynamic, Property.NodeScope);
        memorySizeValue = memorySizeValueSetting.get(Settings.EMPTY);
        assertEquals(memorySizeValue.getBytes(), 2048);

        memorySizeValueSetting = Setting.memorySizeSetting("a.byte.size", "50%", Property.Dynamic, Property.NodeScope);
        assertFalse(memorySizeValueSetting.isGroupSetting());
        memorySizeValue = memorySizeValueSetting.get(Settings.EMPTY);
        assertEquals(memorySizeValue.getBytes(), JvmInfo.jvmInfo().getMem().getHeapMax().getBytes() * 0.5, 1.0);

        memorySizeValueSetting = Setting.memorySizeSetting("a.byte.size", s -> "25%", Property.Dynamic, Property.NodeScope);
        memorySizeValue = memorySizeValueSetting.get(Settings.EMPTY);
        assertEquals(memorySizeValue.getBytes(), JvmInfo.jvmInfo().getMem().getHeapMax().getBytes() * 0.25, 1.0);

        AtomicReference<ByteSizeValue> value = new AtomicReference<>(null);
        ClusterSettings.SettingUpdater<ByteSizeValue> settingUpdater = memorySizeValueSetting.newUpdater(value::set, logger);
        try {
            settingUpdater.apply(Settings.builder().put("a.byte.size", 12).build(), Settings.EMPTY);
            fail("no unit");
        } catch (IllegalArgumentException ex) {
            assertThat(ex, hasToString(containsString("illegal value can't update [a.byte.size] from [25%] to [12]")));
            assertNotNull(ex.getCause());
            assertThat(ex.getCause(), instanceOf(IllegalArgumentException.class));
            final IllegalArgumentException cause = (IllegalArgumentException) ex.getCause();
            final String expected =
                    "failed to parse setting [a.byte.size] with value [12] as a size in bytes: unit is missing or unrecognized";
            assertThat(cause, hasToString(containsString(expected)));
        }

        assertTrue(settingUpdater.apply(Settings.builder().put("a.byte.size", "12b").build(), Settings.EMPTY));
        assertEquals(new ByteSizeValue(12), value.get());

        assertTrue(settingUpdater.apply(Settings.builder().put("a.byte.size", "20%").build(), Settings.EMPTY));
        assertEquals(new ByteSizeValue((int) (JvmInfo.jvmInfo().getMem().getHeapMax().getBytes() * 0.2)), value.get());
    }

    public void testSimpleUpdate() {
        Setting<Boolean> booleanSetting = Setting.boolSetting("foo.bar", false, Property.Dynamic, Property.NodeScope);
        AtomicReference<Boolean> atomicBoolean = new AtomicReference<>(null);
        ClusterSettings.SettingUpdater<Boolean> settingUpdater = booleanSetting.newUpdater(atomicBoolean::set, logger);
        Settings build = Settings.builder().put("foo.bar", false).build();
        settingUpdater.apply(build, Settings.EMPTY);
        assertNull(atomicBoolean.get());
        build = Settings.builder().put("foo.bar", true).build();
        settingUpdater.apply(build, Settings.EMPTY);
        assertTrue(atomicBoolean.get());

        // try update bogus value
        build = Settings.builder().put("foo.bar", "I am not a boolean").build();
        try {
            settingUpdater.apply(build, Settings.EMPTY);
            fail("not a boolean");
        } catch (IllegalArgumentException ex) {
            assertThat(ex, hasToString(containsString("illegal value can't update [foo.bar] from [false] to [I am not a boolean]")));
            assertNotNull(ex.getCause());
            assertThat(ex.getCause(), instanceOf(IllegalArgumentException.class));
            final IllegalArgumentException cause = (IllegalArgumentException) ex.getCause();
            assertThat(
                    cause,
                    hasToString(containsString("Failed to parse value [I am not a boolean] as only [true] or [false] are allowed.")));
        }
    }

    @AwaitsFix(bugUrl = "https://github.com/elastic/elasticsearch/issues/33135")
    public void testValidateStringSetting() {
        Settings settings = Settings.builder().putList("foo.bar", Arrays.asList("bla-a", "bla-b")).build();
        Setting<String> stringSetting = Setting.simpleString("foo.bar", Property.NodeScope);
        IllegalArgumentException e = expectThrows(IllegalArgumentException.class, () -> stringSetting.get(settings));
        assertEquals("Found list type value for setting [foo.bar] but but did not expect a list for it.", e.getMessage());
    }

    private static final Setting<String> FOO_BAR_SETTING = new Setting<>(
            "foo.bar",
            "foobar",
            Function.identity(),
            new FooBarValidator(),
            Property.Dynamic,
            Property.NodeScope);

    private static final Setting<String> BAZ_QUX_SETTING = Setting.simpleString("baz.qux", Property.NodeScope);
    private static final Setting<String> QUUX_QUUZ_SETTING = Setting.simpleString("quux.quuz", Property.NodeScope);

    static class FooBarValidator implements Setting.Validator<String> {

        public static boolean invoked;

        @Override
        public void validate(String value, Map<Setting<String>, String> settings) {
            invoked = true;
            assertThat(value, equalTo("foo.bar value"));
            assertTrue(settings.keySet().contains(BAZ_QUX_SETTING));
            assertThat(settings.get(BAZ_QUX_SETTING), equalTo("baz.qux value"));
            assertTrue(settings.keySet().contains(QUUX_QUUZ_SETTING));
            assertThat(settings.get(QUUX_QUUZ_SETTING), equalTo("quux.quuz value"));
        }

        @Override
        public Iterator<Setting<String>> settings() {
            return Arrays.asList(BAZ_QUX_SETTING, QUUX_QUUZ_SETTING).iterator();
        }
    }

    // the purpose of this test is merely to ensure that a validator is invoked with the appropriate values
    public void testValidator() {
        final Settings settings = Settings.builder()
                .put("foo.bar", "foo.bar value")
                .put("baz.qux", "baz.qux value")
                .put("quux.quuz", "quux.quuz value")
                .build();
        FOO_BAR_SETTING.get(settings);
        assertTrue(FooBarValidator.invoked);
    }

    public void testUpdateNotDynamic() {
        Setting<Boolean> booleanSetting = Setting.boolSetting("foo.bar", false, Property.NodeScope);
        assertFalse(booleanSetting.isGroupSetting());
        AtomicReference<Boolean> atomicBoolean = new AtomicReference<>(null);
        try {
            booleanSetting.newUpdater(atomicBoolean::set, logger);
            fail("not dynamic");
        } catch (IllegalStateException ex) {
            assertEquals("setting [foo.bar] is not dynamic", ex.getMessage());
        }
    }

    public void testUpdaterIsIsolated() {
        Setting<Boolean> booleanSetting = Setting.boolSetting("foo.bar", false, Property.Dynamic, Property.NodeScope);
        AtomicReference<Boolean> ab1 = new AtomicReference<>(null);
        AtomicReference<Boolean> ab2 = new AtomicReference<>(null);
        ClusterSettings.SettingUpdater<Boolean> settingUpdater = booleanSetting.newUpdater(ab1::set, logger);
        settingUpdater.apply(Settings.builder().put("foo.bar", true).build(), Settings.EMPTY);
        assertTrue(ab1.get());
        assertNull(ab2.get());
    }

    public void testDefault() {
        TimeValue defaultValue = TimeValue.timeValueMillis(randomIntBetween(0, 1000000));
        Setting<TimeValue> setting =
            Setting.positiveTimeSetting("my.time.value", defaultValue, Property.NodeScope);
        assertFalse(setting.isGroupSetting());
        String aDefault = setting.getDefaultRaw(Settings.EMPTY);
        assertEquals(defaultValue.millis() + "ms", aDefault);
        assertEquals(defaultValue.millis(), setting.get(Settings.EMPTY).millis());
        assertEquals(defaultValue, setting.getDefault(Settings.EMPTY));

        Setting<String> secondaryDefault =
            new Setting<>("foo.bar", (s) -> s.get("old.foo.bar", "some_default"), Function.identity(), Property.NodeScope);
        assertEquals("some_default", secondaryDefault.get(Settings.EMPTY));
        assertEquals("42", secondaryDefault.get(Settings.builder().put("old.foo.bar", 42).build()));

        Setting<String> secondaryDefaultViaSettings =
            new Setting<>("foo.bar", secondaryDefault, Function.identity(), Property.NodeScope);
        assertEquals("some_default", secondaryDefaultViaSettings.get(Settings.EMPTY));
        assertEquals("42", secondaryDefaultViaSettings.get(Settings.builder().put("old.foo.bar", 42).build()));

        // It gets more complicated when there are two settings objects....
        Settings hasFallback = Settings.builder().put("foo.bar", "o").build();
        Setting<String> fallsback =
                new Setting<>("foo.baz", secondaryDefault, Function.identity(), Property.NodeScope);
        assertEquals("o", fallsback.get(hasFallback));
        assertEquals("some_default", fallsback.get(Settings.EMPTY));
        assertEquals("some_default", fallsback.get(Settings.EMPTY, Settings.EMPTY));
        assertEquals("o", fallsback.get(Settings.EMPTY, hasFallback));
        assertEquals("o", fallsback.get(hasFallback, Settings.EMPTY));
        assertEquals("a", fallsback.get(
                Settings.builder().put("foo.bar", "a").build(),
                Settings.builder().put("foo.bar", "b").build()));
    }

    public void testComplexType() {
        AtomicReference<ComplexType> ref = new AtomicReference<>(null);
        Setting<ComplexType> setting = new Setting<>("foo.bar", (s) -> "", (s) -> new ComplexType(s),
            Property.Dynamic, Property.NodeScope);
        assertFalse(setting.isGroupSetting());
        ref.set(setting.get(Settings.EMPTY));
        ComplexType type = ref.get();
        ClusterSettings.SettingUpdater<ComplexType> settingUpdater = setting.newUpdater(ref::set, logger);
        assertFalse(settingUpdater.apply(Settings.EMPTY, Settings.EMPTY));
        assertSame("no update - type has not changed", type, ref.get());

        // change from default
        assertTrue(settingUpdater.apply(Settings.builder().put("foo.bar", "2").build(), Settings.EMPTY));
        assertNotSame("update - type has changed", type, ref.get());
        assertEquals("2", ref.get().foo);


        // change back to default...
        assertTrue(settingUpdater.apply(Settings.EMPTY, Settings.builder().put("foo.bar", "2").build()));
        assertNotSame("update - type has changed", type, ref.get());
        assertEquals("", ref.get().foo);
    }

    public void testType() {
        Setting<Integer> integerSetting = Setting.intSetting("foo.int.bar", 1, Property.Dynamic, Property.NodeScope);
        assertThat(integerSetting.hasNodeScope(), is(true));
        assertThat(integerSetting.hasIndexScope(), is(false));
        integerSetting = Setting.intSetting("foo.int.bar", 1, Property.Dynamic, Property.IndexScope);
        assertThat(integerSetting.hasIndexScope(), is(true));
        assertThat(integerSetting.hasNodeScope(), is(false));
    }

    public void testGroups() {
        AtomicReference<Settings> ref = new AtomicReference<>(null);
        Setting<Settings> setting = Setting.groupSetting("foo.bar.", Property.Dynamic, Property.NodeScope);
        assertTrue(setting.isGroupSetting());
        ClusterSettings.SettingUpdater<Settings> settingUpdater = setting.newUpdater(ref::set, logger);

        Settings currentInput = Settings.builder()
                .put("foo.bar.1.value", "1")
                .put("foo.bar.2.value", "2")
                .put("foo.bar.3.value", "3").build();
        Settings previousInput = Settings.EMPTY;
        assertTrue(settingUpdater.apply(currentInput, previousInput));
        assertNotNull(ref.get());
        Settings settings = ref.get();
        Map<String, Settings> asMap = settings.getAsGroups();
        assertEquals(3, asMap.size());
        assertEquals(asMap.get("1").get("value"), "1");
        assertEquals(asMap.get("2").get("value"), "2");
        assertEquals(asMap.get("3").get("value"), "3");

        previousInput = currentInput;
        currentInput = Settings.builder().put("foo.bar.1.value", "1").put("foo.bar.2.value", "2").put("foo.bar.3.value", "3").build();
        Settings current = ref.get();
        assertFalse(settingUpdater.apply(currentInput, previousInput));
        assertSame(current, ref.get());

        previousInput = currentInput;
        currentInput = Settings.builder().put("foo.bar.1.value", "1").put("foo.bar.2.value", "2").build();
        // now update and check that we got it
        assertTrue(settingUpdater.apply(currentInput, previousInput));
        assertNotSame(current, ref.get());

        asMap = ref.get().getAsGroups();
        assertEquals(2, asMap.size());
        assertEquals(asMap.get("1").get("value"), "1");
        assertEquals(asMap.get("2").get("value"), "2");

        previousInput = currentInput;
        currentInput = Settings.builder().put("foo.bar.1.value", "1").put("foo.bar.2.value", "4").build();
        // now update and check that we got it
        assertTrue(settingUpdater.apply(currentInput, previousInput));
        assertNotSame(current, ref.get());

        asMap = ref.get().getAsGroups();
        assertEquals(2, asMap.size());
        assertEquals(asMap.get("1").get("value"), "1");
        assertEquals(asMap.get("2").get("value"), "4");

        assertTrue(setting.match("foo.bar.baz"));
        assertFalse(setting.match("foo.baz.bar"));

        ClusterSettings.SettingUpdater<Settings> predicateSettingUpdater = setting.newUpdater(ref::set, logger,(s) -> assertFalse(true));
        try {
            predicateSettingUpdater.apply(Settings.builder().put("foo.bar.1.value", "1").put("foo.bar.2.value", "2").build(),
                    Settings.EMPTY);
            fail("not accepted");
        } catch (IllegalArgumentException ex) {
            assertEquals(ex.getMessage(), "illegal value can't update [foo.bar.] from [{}] to [{\"1.value\":\"1\",\"2.value\":\"2\"}]");
        }
    }

    public static class ComplexType {

        final String foo;

        public ComplexType(String foo) {
            this.foo = foo;
        }
    }

    public static class Composite {

        private Integer b;
        private Integer a;

        public void set(Integer a, Integer b) {
            this.a = a;
            this.b = b;
        }

        public void validate(Integer a, Integer b) {
            if (Integer.signum(a) != Integer.signum(b)) {
                throw new IllegalArgumentException("boom");
            }
        }
    }


    public void testComposite() {
        Composite c = new Composite();
        Setting<Integer> a = Setting.intSetting("foo.int.bar.a", 1, Property.Dynamic, Property.NodeScope);
        Setting<Integer> b = Setting.intSetting("foo.int.bar.b", 1, Property.Dynamic, Property.NodeScope);
        ClusterSettings.SettingUpdater<Tuple<Integer, Integer>> settingUpdater = Setting.compoundUpdater(c::set, c::validate, a, b, logger);
        assertFalse(settingUpdater.apply(Settings.EMPTY, Settings.EMPTY));
        assertNull(c.a);
        assertNull(c.b);

        Settings build = Settings.builder().put("foo.int.bar.a", 2).build();
        assertTrue(settingUpdater.apply(build, Settings.EMPTY));
        assertEquals(2, c.a.intValue());
        assertEquals(1, c.b.intValue());

        Integer aValue = c.a;
        assertFalse(settingUpdater.apply(build, build));
        assertSame(aValue, c.a);
        Settings previous = build;
        build = Settings.builder().put("foo.int.bar.a", 2).put("foo.int.bar.b", 5).build();
        assertTrue(settingUpdater.apply(build, previous));
        assertEquals(2, c.a.intValue());
        assertEquals(5, c.b.intValue());

        // reset to default
        assertTrue(settingUpdater.apply(Settings.EMPTY, build));
        assertEquals(1, c.a.intValue());
        assertEquals(1, c.b.intValue());

    }

    public void testCompositeValidator() {
        Composite c = new Composite();
        Setting<Integer> a = Setting.intSetting("foo.int.bar.a", 1, Property.Dynamic, Property.NodeScope);
        Setting<Integer> b = Setting.intSetting("foo.int.bar.b", 1, Property.Dynamic, Property.NodeScope);
        ClusterSettings.SettingUpdater<Tuple<Integer, Integer>> settingUpdater = Setting.compoundUpdater(c::set, c::validate, a, b, logger);
        assertFalse(settingUpdater.apply(Settings.EMPTY, Settings.EMPTY));
        assertNull(c.a);
        assertNull(c.b);

        Settings build = Settings.builder().put("foo.int.bar.a", 2).build();
        assertTrue(settingUpdater.apply(build, Settings.EMPTY));
        assertEquals(2, c.a.intValue());
        assertEquals(1, c.b.intValue());

        Integer aValue = c.a;
        assertFalse(settingUpdater.apply(build, build));
        assertSame(aValue, c.a);
        Settings previous = build;
        build = Settings.builder().put("foo.int.bar.a", 2).put("foo.int.bar.b", 5).build();
        assertTrue(settingUpdater.apply(build, previous));
        assertEquals(2, c.a.intValue());
        assertEquals(5, c.b.intValue());

        Settings invalid = Settings.builder().put("foo.int.bar.a", -2).put("foo.int.bar.b", 5).build();
        IllegalArgumentException exc = expectThrows(IllegalArgumentException.class, () -> settingUpdater.apply(invalid, previous));
        assertThat(exc.getMessage(), equalTo("boom"));

        // reset to default
        assertTrue(settingUpdater.apply(Settings.EMPTY, build));
        assertEquals(1, c.a.intValue());
        assertEquals(1, c.b.intValue());

    }

    public void testListSettingsDeprecated() {
        final Setting<List<String>> deprecatedListSetting =
                Setting.listSetting(
                        "foo.deprecated",
                        Collections.singletonList("foo.deprecated"),
                        Function.identity(),
                        Property.Deprecated,
                        Property.NodeScope);
        final Setting<List<String>> nonDeprecatedListSetting =
                Setting.listSetting(
                        "foo.non_deprecated", Collections.singletonList("foo.non_deprecated"), Function.identity(), Property.NodeScope);
        final Settings settings = Settings.builder()
                .put("foo.deprecated", "foo.deprecated1,foo.deprecated2")
                .put("foo.deprecated", "foo.non_deprecated1,foo.non_deprecated2")
                .build();
        deprecatedListSetting.get(settings);
        nonDeprecatedListSetting.get(settings);
        assertSettingDeprecationsAndWarnings(new Setting[]{deprecatedListSetting});
    }

    public void testListSettings() {
        Setting<List<String>> listSetting = Setting.listSetting("foo.bar", Arrays.asList("foo,bar"), (s) -> s.toString(),
            Property.Dynamic, Property.NodeScope);
        List<String> value = listSetting.get(Settings.EMPTY);
        assertFalse(listSetting.exists(Settings.EMPTY));
        assertEquals(1, value.size());
        assertEquals("foo,bar", value.get(0));

        List<String> input = Arrays.asList("test", "test1, test2", "test", ",,,,");
        Settings.Builder builder = Settings.builder().putList("foo.bar", input.toArray(new String[0]));
        assertTrue(listSetting.exists(builder.build()));
        value = listSetting.get(builder.build());
        assertEquals(input.size(), value.size());
        assertArrayEquals(value.toArray(new String[0]), input.toArray(new String[0]));

        // try to parse this really annoying format
        builder = Settings.builder();
        for (int i = 0; i < input.size(); i++) {
            builder.put("foo.bar." + i, input.get(i));
        }
        value = listSetting.get(builder.build());
        assertEquals(input.size(), value.size());
        assertArrayEquals(value.toArray(new String[0]), input.toArray(new String[0]));
        assertTrue(listSetting.exists(builder.build()));

        AtomicReference<List<String>> ref = new AtomicReference<>();
        AbstractScopedSettings.SettingUpdater<List<String>> settingUpdater = listSetting.newUpdater(ref::set, logger);
        assertTrue(settingUpdater.hasChanged(builder.build(), Settings.EMPTY));
        settingUpdater.apply(builder.build(), Settings.EMPTY);
        assertEquals(input.size(), ref.get().size());
        assertArrayEquals(ref.get().toArray(new String[0]), input.toArray(new String[0]));

        settingUpdater.apply(Settings.builder().putList("foo.bar", "123").build(), builder.build());
        assertEquals(1, ref.get().size());
        assertArrayEquals(ref.get().toArray(new String[0]), new String[] {"123"});

        settingUpdater.apply(Settings.builder().put("foo.bar", "1,2,3").build(), Settings.builder().putList("foo.bar", "123").build());
        assertEquals(3, ref.get().size());
        assertArrayEquals(ref.get().toArray(new String[0]), new String[] {"1", "2", "3"});

        settingUpdater.apply(Settings.EMPTY, Settings.builder().put("foo.bar", "1,2,3").build());
        assertEquals(1, ref.get().size());
        assertEquals("foo,bar", ref.get().get(0));

        Setting<List<Integer>> otherSettings = Setting.listSetting("foo.bar", Collections.emptyList(), Integer::parseInt,
            Property.Dynamic, Property.NodeScope);
        List<Integer> defaultValue = otherSettings.get(Settings.EMPTY);
        assertEquals(0, defaultValue.size());
        List<Integer> intValues = otherSettings.get(Settings.builder().put("foo.bar", "0,1,2,3").build());
        assertEquals(4, intValues.size());
        for (int i = 0; i < intValues.size(); i++) {
            assertEquals(i, intValues.get(i).intValue());
        }

        Setting<List<String>> settingWithFallback = Setting.listSetting("foo.baz", listSetting, Function.identity(),
            Property.Dynamic, Property.NodeScope);
        value = settingWithFallback.get(Settings.EMPTY);
        assertEquals(1, value.size());
        assertEquals("foo,bar", value.get(0));

        value = settingWithFallback.get(Settings.builder().putList("foo.bar", "1", "2").build());
        assertEquals(2, value.size());
        assertEquals("1", value.get(0));
        assertEquals("2", value.get(1));

        value = settingWithFallback.get(Settings.builder().putList("foo.baz", "3", "4").build());
        assertEquals(2, value.size());
        assertEquals("3", value.get(0));
        assertEquals("4", value.get(1));

        value = settingWithFallback.get(Settings.builder().putList("foo.baz", "3", "4").putList("foo.bar", "1", "2").build());
        assertEquals(2, value.size());
        assertEquals("3", value.get(0));
        assertEquals("4", value.get(1));
    }

    public void testListSettingAcceptsNumberSyntax() {
        Setting<List<String>> listSetting = Setting.listSetting("foo.bar", Arrays.asList("foo,bar"), (s) -> s.toString(),
            Property.Dynamic, Property.NodeScope);
        List<String> input = Arrays.asList("test", "test1, test2", "test", ",,,,");
        Settings.Builder builder = Settings.builder().putList("foo.bar", input.toArray(new String[0]));
        // try to parse this really annoying format
        for (String key : builder.keys()) {
            assertTrue("key: " + key + " doesn't match", listSetting.match(key));
        }
        builder = Settings.builder().put("foo.bar", "1,2,3");
        for (String key : builder.keys()) {
            assertTrue("key: " + key + " doesn't match", listSetting.match(key));
        }
        assertFalse(listSetting.match("foo_bar"));
        assertFalse(listSetting.match("foo_bar.1"));
        assertTrue(listSetting.match("foo.bar"));
        assertTrue(listSetting.match("foo.bar." + randomIntBetween(0,10000)));
    }

    public void testDynamicKeySetting() {
        Setting<Boolean> setting = Setting.prefixKeySetting("foo.", (key) -> Setting.boolSetting(key, false, Property.NodeScope));
        assertTrue(setting.hasComplexMatcher());
        assertTrue(setting.match("foo.bar"));
        assertFalse(setting.match("foo"));
        Setting<Boolean> concreteSetting = setting.getConcreteSetting("foo.bar");
        assertTrue(concreteSetting.get(Settings.builder().put("foo.bar", "true").build()));
        assertFalse(concreteSetting.get(Settings.builder().put("foo.baz", "true").build()));

        try {
            setting.getConcreteSetting("foo");
            fail();
        } catch (IllegalArgumentException ex) {
            assertEquals("key [foo] must match [foo.] but didn't.", ex.getMessage());
        }
    }

    public void testAffixKeySetting() {
        Setting<Boolean> setting =
            Setting.affixKeySetting("foo.", "enable", (key) -> Setting.boolSetting(key, false, Property.NodeScope));
        assertTrue(setting.hasComplexMatcher());
        assertTrue(setting.match("foo.bar.enable"));
        assertTrue(setting.match("foo.baz.enable"));
        assertFalse(setting.match("foo.bar.baz.enable"));
        assertFalse(setting.match("foo.bar"));
        assertFalse(setting.match("foo.bar.baz.enabled"));
        assertFalse(setting.match("foo"));
        Setting<Boolean> concreteSetting = setting.getConcreteSetting("foo.bar.enable");
        assertTrue(concreteSetting.get(Settings.builder().put("foo.bar.enable", "true").build()));
        assertFalse(concreteSetting.get(Settings.builder().put("foo.baz.enable", "true").build()));

        IllegalArgumentException exc = expectThrows(IllegalArgumentException.class, () -> setting.getConcreteSetting("foo"));
        assertEquals("key [foo] must match [foo.*.enable] but didn't.", exc.getMessage());

        exc = expectThrows(IllegalArgumentException.class, () -> Setting.affixKeySetting("foo", "enable",
            (key) -> Setting.boolSetting(key, false, Property.NodeScope)));
        assertEquals("prefix must end with a '.'", exc.getMessage());

        Setting<List<String>> listAffixSetting = Setting.affixKeySetting("foo.", "bar",
            (key) -> Setting.listSetting(key, Collections.emptyList(), Function.identity(), Property.NodeScope));

        assertTrue(listAffixSetting.hasComplexMatcher());
        assertTrue(listAffixSetting.match("foo.test.bar"));
        assertTrue(listAffixSetting.match("foo.test_1.bar"));
        assertFalse(listAffixSetting.match("foo.buzz.baz.bar"));
        assertFalse(listAffixSetting.match("foo.bar"));
        assertFalse(listAffixSetting.match("foo.baz"));
        assertFalse(listAffixSetting.match("foo"));
    }

    public void testAffixSettingNamespaces() {
        Setting.AffixSetting<Boolean> setting =
            Setting.affixKeySetting("foo.", "enable", (key) -> Setting.boolSetting(key, false, Property.NodeScope));
        Settings build = Settings.builder()
            .put("foo.bar.enable", "true")
            .put("foo.baz.enable", "true")
            .put("foo.boom.enable", "true")
            .put("something.else", "true")
            .build();
        Set<String> namespaces = setting.getNamespaces(build);
        assertEquals(3, namespaces.size());
        assertTrue(namespaces.contains("bar"));
        assertTrue(namespaces.contains("baz"));
        assertTrue(namespaces.contains("boom"));
    }

    public void testAffixAsMap() {
        Setting.AffixSetting<String> setting = Setting.prefixKeySetting("foo.bar.", key ->
            Setting.simpleString(key, Property.NodeScope));
        Settings build = Settings.builder().put("foo.bar.baz", 2).put("foo.bar.foobar", 3).build();
        Map<String, String> asMap = setting.getAsMap(build);
        assertEquals(2, asMap.size());
        assertEquals("2", asMap.get("baz"));
        assertEquals("3", asMap.get("foobar"));

        setting = Setting.prefixKeySetting("foo.bar.", key ->
            Setting.simpleString(key, Property.NodeScope));
        build = Settings.builder().put("foo.bar.baz", 2).put("foo.bar.foobar", 3).put("foo.bar.baz.deep", 45).build();
        asMap = setting.getAsMap(build);
        assertEquals(3, asMap.size());
        assertEquals("2", asMap.get("baz"));
        assertEquals("3", asMap.get("foobar"));
        assertEquals("45", asMap.get("baz.deep"));
    }

    public void testGetAllConcreteSettings() {
        Setting.AffixSetting<List<String>> listAffixSetting = Setting.affixKeySetting("foo.", "bar",
            (key) -> Setting.listSetting(key, Collections.emptyList(), Function.identity(), Property.NodeScope));

        Settings settings = Settings.builder()
            .putList("foo.1.bar", "1", "2")
            .putList("foo.2.bar", "3", "4", "5")
            .putList("foo.bar", "6")
            .putList("some.other", "6")
            .putList("foo.3.bar", "6")
            .build();
        Stream<Setting<List<String>>> allConcreteSettings = listAffixSetting.getAllConcreteSettings(settings);
        Map<String, List<String>> collect = allConcreteSettings.collect(Collectors.toMap(Setting::getKey, (s) -> s.get(settings)));
        assertEquals(3, collect.size());
        assertEquals(Arrays.asList("1", "2"), collect.get("foo.1.bar"));
        assertEquals(Arrays.asList("3", "4", "5"), collect.get("foo.2.bar"));
        assertEquals(Arrays.asList("6"), collect.get("foo.3.bar"));
    }

    public void testAffixSettingsFailOnGet() {
        Setting.AffixSetting<List<String>> listAffixSetting = Setting.affixKeySetting("foo.", "bar",
            (key) -> Setting.listSetting(key, Collections.singletonList("testelement"), Function.identity(), Property.NodeScope));
        expectThrows(UnsupportedOperationException.class, () -> listAffixSetting.get(Settings.EMPTY));
        expectThrows(UnsupportedOperationException.class, () -> listAffixSetting.getRaw(Settings.EMPTY));
        assertEquals(Collections.singletonList("testelement"), listAffixSetting.getDefault(Settings.EMPTY));
        assertEquals("[\"testelement\"]", listAffixSetting.getDefaultRaw(Settings.EMPTY));
    }

    public void testMinMaxInt() {
        Setting<Integer> integerSetting = Setting.intSetting("foo.bar", 1, 0, 10, Property.NodeScope);
        try {
            integerSetting.get(Settings.builder().put("foo.bar", 11).build());
            fail();
        } catch (IllegalArgumentException ex) {
            assertEquals("Failed to parse value [11] for setting [foo.bar] must be <= 10", ex.getMessage());
        }

        try {
            integerSetting.get(Settings.builder().put("foo.bar", -1).build());
            fail();
        } catch (IllegalArgumentException ex) {
            assertEquals("Failed to parse value [-1] for setting [foo.bar] must be >= 0", ex.getMessage());
        }

        assertEquals(5, integerSetting.get(Settings.builder().put("foo.bar", 5).build()).intValue());
        assertEquals(1, integerSetting.get(Settings.EMPTY).intValue());
    }

    /**
     * Only one single scope can be added to any setting
     */
    public void testMutuallyExclusiveScopes() {
        // Those should pass
        Setting<String> setting = Setting.simpleString("foo.bar", Property.NodeScope);
        assertThat(setting.hasNodeScope(), is(true));
        assertThat(setting.hasIndexScope(), is(false));
        setting = Setting.simpleString("foo.bar", Property.IndexScope);
        assertThat(setting.hasIndexScope(), is(true));
        assertThat(setting.hasNodeScope(), is(false));

        // We accept settings with no scope but they will be rejected when we register with SettingsModule.registerSetting
        setting = Setting.simpleString("foo.bar");
        assertThat(setting.hasIndexScope(), is(false));
        assertThat(setting.hasNodeScope(), is(false));

        // We accept settings with multiple scopes but they will be rejected when we register with SettingsModule.registerSetting
        setting = Setting.simpleString("foo.bar", Property.IndexScope, Property.NodeScope);
        assertThat(setting.hasIndexScope(), is(true));
        assertThat(setting.hasNodeScope(), is(true));
    }

    /**
     * We can't have Null properties
     */
    public void testRejectNullProperties() {
        IllegalArgumentException ex = expectThrows(IllegalArgumentException.class,
            () -> Setting.simpleString("foo.bar", (Property[]) null));
        assertThat(ex.getMessage(), containsString("properties cannot be null for setting"));
    }

    public void testRejectConflictingDynamicAndFinalProperties() {
        IllegalArgumentException ex = expectThrows(IllegalArgumentException.class,
            () -> Setting.simpleString("foo.bar", Property.Final, Property.Dynamic));
        assertThat(ex.getMessage(), containsString("final setting [foo.bar] cannot be dynamic"));
    }

    public void testRejectNonIndexScopedNotCopyableOnResizeSetting() {
        final IllegalArgumentException e = expectThrows(
                IllegalArgumentException.class,
                () -> Setting.simpleString("foo.bar", Property.NotCopyableOnResize));
        assertThat(e, hasToString(containsString("non-index-scoped setting [foo.bar] can not have property [NotCopyableOnResize]")));
    }

<<<<<<< HEAD
=======
    public void testRejectNonIndexScopedInternalIndexSetting() {
        final IllegalArgumentException e = expectThrows(
                IllegalArgumentException.class,
                () -> Setting.simpleString("foo.bar", Property.InternalIndex));
        assertThat(e, hasToString(containsString("non-index-scoped setting [foo.bar] can not have property [InternalIndex]")));
    }

    public void testRejectNonIndexScopedPrivateIndexSetting() {
        final IllegalArgumentException e = expectThrows(
                IllegalArgumentException.class,
                () -> Setting.simpleString("foo.bar", Property.PrivateIndex));
        assertThat(e, hasToString(containsString("non-index-scoped setting [foo.bar] can not have property [PrivateIndex]")));
    }

>>>>>>> 0c7f6570
    public void testTimeValue() {
        final TimeValue random = TimeValue.parseTimeValue(randomTimeValue(), "test");

        Setting<TimeValue> setting = Setting.timeSetting("foo", random);
        assertThat(setting.get(Settings.EMPTY), equalTo(random));

        final int factor = randomIntBetween(1, 10);
        setting = Setting.timeSetting("foo", (s) -> TimeValue.timeValueMillis(random.getMillis() * factor), TimeValue.ZERO);
        assertThat(setting.get(Settings.builder().put("foo", "12h").build()), equalTo(TimeValue.timeValueHours(12)));
        assertThat(setting.get(Settings.EMPTY).getMillis(), equalTo(random.getMillis() * factor));
    }

    public void testSettingsGroupUpdater() {
        Setting<Integer> intSetting = Setting.intSetting("prefix.foo", 1, Property.NodeScope, Property.Dynamic);
        Setting<Integer> intSetting2 = Setting.intSetting("prefix.same", 1, Property.NodeScope, Property.Dynamic);
        AbstractScopedSettings.SettingUpdater<Settings> updater = Setting.groupedSettingsUpdater(s -> {},
            Arrays.asList(intSetting, intSetting2));

        Settings current = Settings.builder().put("prefix.foo", 123).put("prefix.same", 5555).build();
        Settings previous = Settings.builder().put("prefix.foo", 321).put("prefix.same", 5555).build();
        assertTrue(updater.apply(current, previous));
    }

    public void testSettingsGroupUpdaterRemoval() {
        Setting<Integer> intSetting = Setting.intSetting("prefix.foo", 1, Property.NodeScope, Property.Dynamic);
        Setting<Integer> intSetting2 = Setting.intSetting("prefix.same", 1, Property.NodeScope, Property.Dynamic);
        AbstractScopedSettings.SettingUpdater<Settings> updater = Setting.groupedSettingsUpdater(s -> {},
            Arrays.asList(intSetting, intSetting2));

        Settings current = Settings.builder().put("prefix.same", 5555).build();
        Settings previous = Settings.builder().put("prefix.foo", 321).put("prefix.same", 5555).build();
        assertTrue(updater.apply(current, previous));
    }

    public void testSettingsGroupUpdaterWithAffixSetting() {
        Setting<Integer> intSetting = Setting.intSetting("prefix.foo", 1, Property.NodeScope, Property.Dynamic);
        Setting.AffixSetting<String> prefixKeySetting =
            Setting.prefixKeySetting("prefix.foo.bar.", key -> Setting.simpleString(key, Property.NodeScope, Property.Dynamic));
        Setting.AffixSetting<String> affixSetting =
            Setting.affixKeySetting("prefix.foo.", "suffix", key -> Setting.simpleString(key,Property.NodeScope, Property.Dynamic));

        AbstractScopedSettings.SettingUpdater<Settings> updater = Setting.groupedSettingsUpdater(s -> {},
            Arrays.asList(intSetting, prefixKeySetting, affixSetting));

        Settings.Builder currentSettingsBuilder = Settings.builder()
            .put("prefix.foo.bar.baz", "foo")
            .put("prefix.foo.infix.suffix", "foo");
        Settings.Builder previousSettingsBuilder = Settings.builder()
            .put("prefix.foo.bar.baz", "foo")
            .put("prefix.foo.infix.suffix", "foo");
        boolean removePrefixKeySetting = randomBoolean();
        boolean changePrefixKeySetting = randomBoolean();
        boolean removeAffixKeySetting = randomBoolean();
        boolean changeAffixKeySetting = randomBoolean();
        boolean removeAffixNamespace = randomBoolean();

        if (removePrefixKeySetting) {
            previousSettingsBuilder.remove("prefix.foo.bar.baz");
        }
        if (changePrefixKeySetting) {
            currentSettingsBuilder.put("prefix.foo.bar.baz", "bar");
        }
        if (removeAffixKeySetting) {
            previousSettingsBuilder.remove("prefix.foo.infix.suffix");
        }
        if (changeAffixKeySetting) {
            currentSettingsBuilder.put("prefix.foo.infix.suffix", "bar");
        }
        if (removeAffixKeySetting == false && changeAffixKeySetting == false && removeAffixNamespace) {
            currentSettingsBuilder.remove("prefix.foo.infix.suffix");
            currentSettingsBuilder.put("prefix.foo.infix2.suffix", "bar");
            previousSettingsBuilder.put("prefix.foo.infix2.suffix", "bar");
        }

        boolean expectedChange = removeAffixKeySetting || removePrefixKeySetting || changeAffixKeySetting || changePrefixKeySetting
            || removeAffixNamespace;
        assertThat(updater.apply(currentSettingsBuilder.build(), previousSettingsBuilder.build()), is(expectedChange));
    }

    public void testAffixNamespacesWithGroupSetting() {
        final Setting.AffixSetting<Settings> affixSetting =
            Setting.affixKeySetting("prefix.","suffix",
                (key) -> Setting.groupSetting(key + ".", Setting.Property.Dynamic, Setting.Property.NodeScope));

        assertThat(affixSetting.getNamespaces(Settings.builder().put("prefix.infix.suffix", "anything").build()), hasSize(1));
        assertThat(affixSetting.getNamespaces(Settings.builder().put("prefix.infix.suffix.anything", "anything").build()), hasSize(1));
    }

    public void testExists() {
        final Setting<?> fooSetting = Setting.simpleString("foo", Property.NodeScope);
        assertFalse(fooSetting.exists(Settings.EMPTY));
        assertTrue(fooSetting.exists(Settings.builder().put("foo", "bar").build()));
    }

    public void testExistsWithFallback() {
        final int count = randomIntBetween(1, 16);
        Setting<String> current = Setting.simpleString("fallback0", Property.NodeScope);
        for (int i = 1; i < count; i++) {
            final Setting<String> next =
                    new Setting<>(new Setting.SimpleKey("fallback" + i), current, Function.identity(), Property.NodeScope);
            current = next;
        }
        final Setting<String> fooSetting = new Setting<>(new Setting.SimpleKey("foo"), current, Function.identity(), Property.NodeScope);
        assertFalse(fooSetting.exists(Settings.EMPTY));
        if (randomBoolean()) {
            assertTrue(fooSetting.exists(Settings.builder().put("foo", "bar").build()));
        } else {
            final String setting = "fallback" + randomIntBetween(0, count - 1);
            assertFalse(fooSetting.exists(Settings.builder().put(setting, "bar").build()));
            assertTrue(fooSetting.existsOrFallbackExists(Settings.builder().put(setting, "bar").build()));
        }
    }

    public void testAffixMapUpdateWithNullSettingValue() {
        // GIVEN an affix setting changed from "prefix._foo"="bar" to "prefix._foo"=null
        final Settings current = Settings.builder()
            .put("prefix._foo", (String) null)
            .build();

        final Settings previous = Settings.builder()
            .put("prefix._foo", "bar")
            .build();

        final Setting.AffixSetting<String> affixSetting =
            Setting.prefixKeySetting("prefix" + ".",
                (key) -> Setting.simpleString(key, (value, map) -> {}, Property.Dynamic, Property.NodeScope));

        final Consumer<Map<String, String>> consumer = (map) -> {};
        final BiConsumer<String, String> validator = (s1, s2) -> {};

        // WHEN creating an affix updater
        final SettingUpdater<Map<String, String>> updater = affixSetting.newAffixMapUpdater(consumer, logger, validator);

        // THEN affix updater is always expected to have changed (even when defaults are omitted)
        assertTrue(updater.hasChanged(current, previous));

        // THEN changes are expected when defaults aren't omitted
        final Map<String, String> updatedSettings = updater.getValue(current, previous);
        assertNotNull(updatedSettings);
        assertEquals(1, updatedSettings.size());

        // THEN changes are reported when defaults aren't omitted
        final String key = updatedSettings.keySet().iterator().next();
        final String value = updatedSettings.get(key);
        assertEquals("_foo", key);
        assertEquals("", value);
    }

}<|MERGE_RESOLUTION|>--- conflicted
+++ resolved
@@ -766,8 +766,6 @@
         assertThat(e, hasToString(containsString("non-index-scoped setting [foo.bar] can not have property [NotCopyableOnResize]")));
     }
 
-<<<<<<< HEAD
-=======
     public void testRejectNonIndexScopedInternalIndexSetting() {
         final IllegalArgumentException e = expectThrows(
                 IllegalArgumentException.class,
@@ -782,7 +780,6 @@
         assertThat(e, hasToString(containsString("non-index-scoped setting [foo.bar] can not have property [PrivateIndex]")));
     }
 
->>>>>>> 0c7f6570
     public void testTimeValue() {
         final TimeValue random = TimeValue.parseTimeValue(randomTimeValue(), "test");
 
