/*
 * Copyright Elasticsearch B.V. and/or licensed to Elasticsearch B.V. under one
 * or more contributor license agreements. Licensed under the Elastic License
 * 2.0 and the Server Side Public License, v 1; you may not use this file except
 * in compliance with, at your election, the Elastic License 2.0 or the Server
 * Side Public License, v 1.
 */

package org.elasticsearch.common.collect;

import org.elasticsearch.common.Randomness;
import org.elasticsearch.test.ESTestCase;

import java.util.ArrayList;
import java.util.Arrays;
import java.util.Collections;
import java.util.Iterator;
import java.util.List;
import java.util.NoSuchElementException;
import java.util.concurrent.atomic.AtomicInteger;
import java.util.stream.IntStream;

public class IteratorsTests extends ESTestCase {
    public void testConcatentation() {
        List<Integer> threeTwoOne = Arrays.asList(3, 2, 1);
        List<Integer> fourFiveSix = Arrays.asList(4, 5, 6);
        Iterator<Integer> concat = Iterators.concat(threeTwoOne.iterator(), fourFiveSix.iterator());
        assertContainsInOrder(concat, 3, 2, 1, 4, 5, 6);
    }

    public void testNoConcatenation() {
        Iterator<Integer> iterator = Iterators.<Integer>concat();
        assertEmptyIterator(iterator);
    }

    public void testEmptyConcatenation() {
        Iterator<Integer> iterator = Iterators.<Integer>concat(empty());
        assertEmptyIterator(iterator);
    }

    public void testMultipleEmptyConcatenation() {
        Iterator<Integer> iterator = Iterators.concat(empty(), empty());
        assertEmptyIterator(iterator);
    }

    public void testSingleton() {
        int value = randomInt();
        assertSingleton(value, singletonIterator(value));
    }

    public void testEmptyBeforeSingleton() {
        int value = randomInt();
        assertSingleton(value, empty(), singletonIterator(value));
    }

    public void testEmptyAfterSingleton() {
        int value = randomInt();
        assertSingleton(value, singletonIterator(value), empty());
    }

    public void testRandomSingleton() {
        int numberOfIterators = randomIntBetween(1, 1000);
        int singletonIndex = randomIntBetween(0, numberOfIterators - 1);
        int value = randomInt();
        @SuppressWarnings({ "rawtypes", "unchecked" })
        Iterator<Integer>[] iterators = new Iterator[numberOfIterators];
        for (int i = 0; i < numberOfIterators; i++) {
            iterators[i] = i != singletonIndex ? empty() : singletonIterator(value);
        }
        assertSingleton(value, iterators);
    }

    public void testRandomIterators() {
        int numberOfIterators = randomIntBetween(1, 1000);
        @SuppressWarnings({ "rawtypes", "unchecked" })
        Iterator<Integer>[] iterators = new Iterator[numberOfIterators];
        List<Integer> values = new ArrayList<>();
        for (int i = 0; i < numberOfIterators; i++) {
            int numberOfValues = randomIntBetween(0, 256);
            List<Integer> theseValues = new ArrayList<>();
            for (int j = 0; j < numberOfValues; j++) {
                int value = randomInt();
                values.add(value);
                theseValues.add(value);
            }
            iterators[i] = theseValues.iterator();
        }
        assertContainsInOrder(Iterators.concat(iterators), values.toArray(new Integer[values.size()]));
    }

    public void testTwoEntries() {
        int first = randomInt();
        int second = randomInt();
        Iterator<Integer> concat = Iterators.concat(singletonIterator(first), empty(), empty(), singletonIterator(second));
        assertContainsInOrder(concat, first, second);
    }

    public void testNull() {
        try {
            Iterators.concat((Iterator<?>) null);
            fail("expected " + NullPointerException.class.getSimpleName());
        } catch (NullPointerException e) {

        }
    }

    public void testNullIterator() {
        try {
            Iterators.concat(singletonIterator(1), empty(), null, empty(), singletonIterator(2));
            fail("expected " + NullPointerException.class.getSimpleName());
        } catch (NullPointerException e) {

        }
    }

    public void testArrayIterator() {
        Integer[] array = randomIntegerArray();
        Iterator<Integer> iterator = Iterators.forArray(array);

        int i = 0;
        while (iterator.hasNext()) {
            assertEquals(array[i++], iterator.next());
        }
        assertEquals(array.length, i);
    }

    public void testArrayIteratorForEachRemaining() {
        Integer[] array = randomIntegerArray();
        Iterator<Integer> iterator = Iterators.forArray(array);

        AtomicInteger index = new AtomicInteger();
        iterator.forEachRemaining(i -> assertEquals(array[index.getAndIncrement()], i));
        assertEquals(array.length, index.get());
    }

    public void testArrayIteratorIsUnmodifiable() {
        Integer[] array = randomIntegerArray();
        Iterator<Integer> iterator = Iterators.forArray(array);

        expectThrows(UnsupportedOperationException.class, iterator::remove);
    }

    public void testArrayIteratorThrowsNoSuchElementExceptionWhenDepleted() {
        Integer[] array = randomIntegerArray();
        Iterator<Integer> iterator = Iterators.forArray(array);
        for (int i = 0; i < array.length; i++) {
            iterator.next();
        }

        expectThrows(NoSuchElementException.class, iterator::next);
    }

    public void testArrayIteratorOnNull() {
        expectThrows(NullPointerException.class, "Unable to iterate over a null array", () -> Iterators.forArray(null));
    }

<<<<<<< HEAD
    public void testSize() {
        Integer[] a = randomIntegerArray();
        Integer[] b = randomIntegerArray();
        Integer[] c = randomIntegerArray();
        assertEquals(
            a.length + b.length + c.length,
            Iterators.size(Iterators.concat(Arrays.asList(a).iterator(), Arrays.asList(b).iterator(), Arrays.asList(c).iterator()))
        );
    }

    public void testReturnZeroSizeForEmptyIterator() {
        assertEquals(0, Iterators.size(Collections.emptyIterator()));
=======
    public void testFlatMap() {
        final var array = randomIntegerArray();
        assertEmptyIterator(Iterators.flatMap(Iterators.forArray(array), i -> Iterators.concat()));
        assertEmptyIterator(Iterators.flatMap(Iterators.concat(), i -> Iterators.single("foo")));

        final var index = new AtomicInteger();
        Iterators.flatMap(Iterators.forArray(array), Iterators::single)
            .forEachRemaining(i -> assertEquals(array[index.getAndIncrement()], i));
        assertEquals(array.length, index.get());

        index.set(0);
        Iterators.flatMap(Iterators.forArray(array), i -> Iterators.forArray(new Integer[] { i, i, i }))
            .forEachRemaining(i -> assertEquals(array[(index.getAndIncrement() / 3)], i));
        assertEquals(array.length * 3, index.get());

        final var input = new ArrayList<>();
        for (int i = 1; i <= 4; i++) {
            IntStream.range(0, between(0, 2)).forEachOrdered(ignored -> input.add(0));
            input.add(i);
            IntStream.range(0, between(0, 2)).forEachOrdered(ignored -> input.add(0));
        }

        index.set(0);
        final var expectedArray = new Integer[] { 0, 0, 1, 0, 1, 2, 0, 1, 2, 3 };
        Iterators.flatMap(input.listIterator(), i -> IntStream.range(0, (int) i).iterator())
            .forEachRemaining(i -> assertEquals(expectedArray[(index.getAndIncrement())], i));
        assertEquals(expectedArray.length, index.get());
>>>>>>> 8ae6359c
    }

    private static Integer[] randomIntegerArray() {
        return Randomness.get().ints(randomIntBetween(0, 1000)).boxed().toArray(Integer[]::new);
    }

    private <T> Iterator<T> singletonIterator(T value) {
        return Collections.singleton(value).iterator();
    }

    @SafeVarargs
    @SuppressWarnings({ "unchecked", "varargs" })
    private <T> void assertSingleton(T value, Iterator<T>... iterators) {
        Iterator<T> concat = Iterators.concat(iterators);
        assertContainsInOrder(concat, value);
    }

    private <T> Iterator<T> empty() {
        return new Iterator<T>() {
            @Override
            public boolean hasNext() {
                return false;
            }

            @Override
            public T next() {
                throw new NoSuchElementException();
            }
        };
    }

    @SafeVarargs
    @SuppressWarnings({ "varargs" })
    private <T> void assertContainsInOrder(Iterator<T> iterator, T... values) {
        for (T value : values) {
            assertTrue(iterator.hasNext());
            assertEquals(value, iterator.next());
        }
        assertNoSuchElementException(iterator);
    }

    private <T> void assertEmptyIterator(Iterator<T> iterator) {
        assertFalse(iterator.hasNext());
        assertNoSuchElementException(iterator);
    }

    private <T> void assertNoSuchElementException(Iterator<T> iterator) {
        try {
            iterator.next();
            fail("expected " + NoSuchElementException.class.getSimpleName());
        } catch (NoSuchElementException e) {

        }
    }
}<|MERGE_RESOLUTION|>--- conflicted
+++ resolved
@@ -154,7 +154,35 @@
         expectThrows(NullPointerException.class, "Unable to iterate over a null array", () -> Iterators.forArray(null));
     }
 
-<<<<<<< HEAD
+    public void testFlatMap() {
+        final var array = randomIntegerArray();
+        assertEmptyIterator(Iterators.flatMap(Iterators.forArray(array), i -> Iterators.concat()));
+        assertEmptyIterator(Iterators.flatMap(Iterators.concat(), i -> Iterators.single("foo")));
+
+        final var index = new AtomicInteger();
+        Iterators.flatMap(Iterators.forArray(array), Iterators::single)
+            .forEachRemaining(i -> assertEquals(array[index.getAndIncrement()], i));
+        assertEquals(array.length, index.get());
+
+        index.set(0);
+        Iterators.flatMap(Iterators.forArray(array), i -> Iterators.forArray(new Integer[] { i, i, i }))
+            .forEachRemaining(i -> assertEquals(array[(index.getAndIncrement() / 3)], i));
+        assertEquals(array.length * 3, index.get());
+
+        final var input = new ArrayList<>();
+        for (int i = 1; i <= 4; i++) {
+            IntStream.range(0, between(0, 2)).forEachOrdered(ignored -> input.add(0));
+            input.add(i);
+            IntStream.range(0, between(0, 2)).forEachOrdered(ignored -> input.add(0));
+        }
+
+        index.set(0);
+        final var expectedArray = new Integer[] { 0, 0, 1, 0, 1, 2, 0, 1, 2, 3 };
+        Iterators.flatMap(input.listIterator(), i -> IntStream.range(0, (int) i).iterator())
+            .forEachRemaining(i -> assertEquals(expectedArray[(index.getAndIncrement())], i));
+        assertEquals(expectedArray.length, index.get());
+    }
+
     public void testSize() {
         Integer[] a = randomIntegerArray();
         Integer[] b = randomIntegerArray();
@@ -167,35 +195,6 @@
 
     public void testReturnZeroSizeForEmptyIterator() {
         assertEquals(0, Iterators.size(Collections.emptyIterator()));
-=======
-    public void testFlatMap() {
-        final var array = randomIntegerArray();
-        assertEmptyIterator(Iterators.flatMap(Iterators.forArray(array), i -> Iterators.concat()));
-        assertEmptyIterator(Iterators.flatMap(Iterators.concat(), i -> Iterators.single("foo")));
-
-        final var index = new AtomicInteger();
-        Iterators.flatMap(Iterators.forArray(array), Iterators::single)
-            .forEachRemaining(i -> assertEquals(array[index.getAndIncrement()], i));
-        assertEquals(array.length, index.get());
-
-        index.set(0);
-        Iterators.flatMap(Iterators.forArray(array), i -> Iterators.forArray(new Integer[] { i, i, i }))
-            .forEachRemaining(i -> assertEquals(array[(index.getAndIncrement() / 3)], i));
-        assertEquals(array.length * 3, index.get());
-
-        final var input = new ArrayList<>();
-        for (int i = 1; i <= 4; i++) {
-            IntStream.range(0, between(0, 2)).forEachOrdered(ignored -> input.add(0));
-            input.add(i);
-            IntStream.range(0, between(0, 2)).forEachOrdered(ignored -> input.add(0));
-        }
-
-        index.set(0);
-        final var expectedArray = new Integer[] { 0, 0, 1, 0, 1, 2, 0, 1, 2, 3 };
-        Iterators.flatMap(input.listIterator(), i -> IntStream.range(0, (int) i).iterator())
-            .forEachRemaining(i -> assertEquals(expectedArray[(index.getAndIncrement())], i));
-        assertEquals(expectedArray.length, index.get());
->>>>>>> 8ae6359c
     }
 
     private static Integer[] randomIntegerArray() {
