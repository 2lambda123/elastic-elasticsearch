/*
 * Licensed to Elasticsearch under one or more contributor
 * license agreements. See the NOTICE file distributed with
 * this work for additional information regarding copyright
 * ownership. Elasticsearch licenses this file to you under
 * the Apache License, Version 2.0 (the "License"); you may
 * not use this file except in compliance with the License.
 * You may obtain a copy of the License at
 *
 *    http://www.apache.org/licenses/LICENSE-2.0
 *
 * Unless required by applicable law or agreed to in writing,
 * software distributed under the License is distributed on an
 * "AS IS" BASIS, WITHOUT WARRANTIES OR CONDITIONS OF ANY
 * KIND, either express or implied.  See the License for the
 * specific language governing permissions and limitations
 * under the License.
 */
package org.elasticsearch.common.geo;

import org.locationtech.jts.geom.Coordinate;
import org.locationtech.jts.geom.LineString;
import org.locationtech.jts.geom.LinearRing;
import org.locationtech.jts.geom.MultiLineString;
import org.locationtech.jts.geom.Point;
import org.locationtech.jts.geom.Polygon;
import org.apache.lucene.geo.GeoTestUtil;
import org.elasticsearch.ElasticsearchException;
import org.elasticsearch.ElasticsearchParseException;
import org.elasticsearch.Version;
import org.elasticsearch.cluster.metadata.IndexMetaData;
import org.elasticsearch.common.UUIDs;
import org.elasticsearch.common.geo.builders.CoordinatesBuilder;
import org.elasticsearch.common.geo.builders.EnvelopeBuilder;
import org.elasticsearch.common.geo.builders.GeometryCollectionBuilder;
import org.elasticsearch.common.geo.builders.LineStringBuilder;
import org.elasticsearch.common.geo.builders.MultiLineStringBuilder;
import org.elasticsearch.common.geo.builders.MultiPointBuilder;
import org.elasticsearch.common.geo.builders.MultiPolygonBuilder;
import org.elasticsearch.common.geo.builders.PointBuilder;
import org.elasticsearch.common.geo.builders.PolygonBuilder;
import org.elasticsearch.common.geo.builders.ShapeBuilder;
import org.elasticsearch.common.geo.parsers.GeoWKTParser;
import org.elasticsearch.common.geo.parsers.ShapeParser;
import org.elasticsearch.common.settings.Settings;
import org.elasticsearch.common.xcontent.XContentBuilder;
import org.elasticsearch.common.xcontent.XContentFactory;
import org.elasticsearch.common.xcontent.XContentParser;
import org.elasticsearch.index.mapper.ContentPath;
import org.elasticsearch.index.mapper.GeoShapeFieldMapper;
import org.elasticsearch.index.mapper.Mapper;
import org.elasticsearch.test.geo.RandomShapeGenerator;
import org.locationtech.spatial4j.exception.InvalidShapeException;
import org.locationtech.spatial4j.shape.Rectangle;
import org.locationtech.spatial4j.shape.Shape;
import org.locationtech.spatial4j.shape.ShapeCollection;
import org.locationtech.spatial4j.shape.jts.JtsPoint;

import java.io.IOException;
import java.util.ArrayList;
import java.util.List;

import static org.elasticsearch.common.geo.builders.ShapeBuilder.SPATIAL_CONTEXT;
import static org.hamcrest.Matchers.containsString;
import static org.hamcrest.Matchers.hasToString;

/**
 * Tests for {@code GeoWKTShapeParser}
 */
public class GeoWKTShapeParserTests extends BaseGeoParsingTestCase {

    private static XContentBuilder toWKTContent(ShapeBuilder builder, boolean generateMalformed)
            throws IOException {
        String wkt = builder.toWKT();
        if (generateMalformed) {
            // malformed - extra paren
            // TODO generate more malformed WKT
            wkt += GeoWKTParser.RPAREN;
        }
        if (randomBoolean()) {
            // test comments
            wkt = "# " + wkt + "\n" + wkt;
        }
        return XContentFactory.jsonBuilder().value(wkt);
    }

    private void assertExpected(Shape expected, ShapeBuilder builder) throws IOException {
        XContentBuilder xContentBuilder = toWKTContent(builder, false);
        assertGeometryEquals(expected, xContentBuilder);
    }

    private void assertMalformed(ShapeBuilder builder) throws IOException {
        XContentBuilder xContentBuilder = toWKTContent(builder, true);
        assertValidException(xContentBuilder, ElasticsearchParseException.class);
    }

    @Override
    public void testParsePoint() throws IOException {
        GeoPoint p = RandomShapeGenerator.randomPoint(random());
        Coordinate c = new Coordinate(p.lon(), p.lat());
        Point expected = GEOMETRY_FACTORY.createPoint(c);
        assertExpected(new JtsPoint(expected, SPATIAL_CONTEXT), new PointBuilder().coordinate(c));
        assertMalformed(new PointBuilder().coordinate(c));
    }

    @Override
    public void testParseMultiPoint() throws IOException {
        int numPoints = randomIntBetween(2, 100);
        List<Coordinate> coordinates = new ArrayList<>(numPoints);
        Shape[] shapes = new Shape[numPoints];
        GeoPoint p = new GeoPoint();
        for (int i = 0; i < numPoints; ++i) {
            p.reset(GeoTestUtil.nextLatitude(), GeoTestUtil.nextLongitude());
            coordinates.add(new Coordinate(p.lon(), p.lat()));
            shapes[i] = SPATIAL_CONTEXT.makePoint(p.lon(), p.lat());
        }
        ShapeCollection expected = shapeCollection(shapes);
        assertExpected(expected, new MultiPointBuilder(coordinates));
        assertMalformed(new MultiPointBuilder(coordinates));
    }

    private List<Coordinate> randomLineStringCoords() {
        int numPoints = randomIntBetween(2, 100);
        List<Coordinate> coordinates = new ArrayList<>(numPoints);
        GeoPoint p;
        for (int i = 0; i < numPoints; ++i) {
            p = RandomShapeGenerator.randomPointIn(random(), -90d, -90d, 90d, 90d);
            coordinates.add(new Coordinate(p.lon(), p.lat()));
        }
        return coordinates;
    }

    @Override
    public void testParseLineString() throws IOException {
        List<Coordinate> coordinates = randomLineStringCoords();
        LineString expected = GEOMETRY_FACTORY.createLineString(coordinates.toArray(new Coordinate[coordinates.size()]));
        assertExpected(jtsGeom(expected), new LineStringBuilder(coordinates));
    }

    @Override
    public void testParseMultiLineString() throws IOException {
        int numLineStrings = randomIntBetween(2, 8);
        List<LineString> lineStrings = new ArrayList<>(numLineStrings);
        MultiLineStringBuilder builder = new MultiLineStringBuilder();
        for (int j = 0; j < numLineStrings; ++j) {
            List<Coordinate> lsc = randomLineStringCoords();
            Coordinate [] coords = lsc.toArray(new Coordinate[lsc.size()]);
            lineStrings.add(GEOMETRY_FACTORY.createLineString(coords));
            builder.linestring(new LineStringBuilder(lsc));
        }
        MultiLineString expected = GEOMETRY_FACTORY.createMultiLineString(
            lineStrings.toArray(new LineString[lineStrings.size()]));
        assertExpected(jtsGeom(expected), builder);
        assertMalformed(builder);
    }

    @Override
    public void testParsePolygon() throws IOException {
        PolygonBuilder builder = PolygonBuilder.class.cast(
            RandomShapeGenerator.createShape(random(), RandomShapeGenerator.ShapeType.POLYGON));
        Coordinate[] coords = builder.coordinates()[0][0];
        LinearRing shell = GEOMETRY_FACTORY.createLinearRing(coords);
        Polygon expected = GEOMETRY_FACTORY.createPolygon(shell, null);
        assertExpected(jtsGeom(expected), builder);
        assertMalformed(builder);
    }

    @Override
    public void testParseMultiPolygon() throws IOException {
        int numPolys = randomIntBetween(2, 8);
        MultiPolygonBuilder builder = new MultiPolygonBuilder();
        PolygonBuilder pb;
        Coordinate[] coordinates;
        Polygon[] shapes = new Polygon[numPolys];
        LinearRing shell;
        for (int i = 0; i < numPolys; ++i) {
            pb = PolygonBuilder.class.cast(RandomShapeGenerator.createShape(random(), RandomShapeGenerator.ShapeType.POLYGON));
            builder.polygon(pb);
            coordinates = pb.coordinates()[0][0];
            shell = GEOMETRY_FACTORY.createLinearRing(coordinates);
            shapes[i] = GEOMETRY_FACTORY.createPolygon(shell, null);
        }
        Shape expected = shapeCollection(shapes);
        assertExpected(expected, builder);
        assertMalformed(builder);
    }

    public void testParsePolygonWithHole() throws IOException {
        // add 3d point to test ISSUE #10501
        List<Coordinate> shellCoordinates = new ArrayList<>();
        shellCoordinates.add(new Coordinate(100, 0));
        shellCoordinates.add(new Coordinate(101, 0));
        shellCoordinates.add(new Coordinate(101, 1));
        shellCoordinates.add(new Coordinate(100, 1));
        shellCoordinates.add(new Coordinate(100, 0));

        List<Coordinate> holeCoordinates = new ArrayList<>();
        holeCoordinates.add(new Coordinate(100.2, 0.2));
        holeCoordinates.add(new Coordinate(100.8, 0.2));
        holeCoordinates.add(new Coordinate(100.8, 0.8));
        holeCoordinates.add(new Coordinate(100.2, 0.8));
        holeCoordinates.add(new Coordinate(100.2, 0.2));

        PolygonBuilder polygonWithHole = new PolygonBuilder(new CoordinatesBuilder().coordinates(shellCoordinates));
        polygonWithHole.hole(new LineStringBuilder(holeCoordinates));

        LinearRing shell = GEOMETRY_FACTORY.createLinearRing(
            shellCoordinates.toArray(new Coordinate[shellCoordinates.size()]));
        LinearRing[] holes = new LinearRing[1];
        holes[0] = GEOMETRY_FACTORY.createLinearRing(
            holeCoordinates.toArray(new Coordinate[holeCoordinates.size()]));
        Polygon expected = GEOMETRY_FACTORY.createPolygon(shell, holes);

        assertExpected(jtsGeom(expected), polygonWithHole);
        assertMalformed(polygonWithHole);
    }

    public void testParseMixedDimensionPolyWithHole() throws IOException {
        List<Coordinate> shellCoordinates = new ArrayList<>();
        shellCoordinates.add(new Coordinate(100, 0));
        shellCoordinates.add(new Coordinate(101, 0));
        shellCoordinates.add(new Coordinate(101, 1));
        shellCoordinates.add(new Coordinate(100, 1));
        shellCoordinates.add(new Coordinate(100, 0));

        // add 3d point to test ISSUE #10501
        List<Coordinate> holeCoordinates = new ArrayList<>();
        holeCoordinates.add(new Coordinate(100.2, 0.2, 15.0));
        holeCoordinates.add(new Coordinate(100.8, 0.2));
        holeCoordinates.add(new Coordinate(100.8, 0.8));
        holeCoordinates.add(new Coordinate(100.2, 0.8, 10.0));
        holeCoordinates.add(new Coordinate(100.2, 0.2));

        PolygonBuilder builder = new PolygonBuilder(new CoordinatesBuilder().coordinates(shellCoordinates));
        builder.hole(new LineStringBuilder(holeCoordinates));

        XContentBuilder xContentBuilder = XContentFactory.jsonBuilder().value(builder.toWKT());
        XContentParser parser = createParser(xContentBuilder);
        parser.nextToken();

        Settings indexSettings = Settings.builder()
            .put(IndexMetaData.SETTING_VERSION_CREATED, Version.V_6_3_0)
            .put(IndexMetaData.SETTING_NUMBER_OF_REPLICAS, 0)
            .put(IndexMetaData.SETTING_NUMBER_OF_SHARDS, 1)
            .put(IndexMetaData.SETTING_INDEX_UUID, UUIDs.randomBase64UUID()).build();

        Mapper.BuilderContext mockBuilderContext = new Mapper.BuilderContext(indexSettings, new ContentPath());
        final GeoShapeFieldMapper mapperBuilder = new GeoShapeFieldMapper.Builder("test").ignoreZValue(false).build(mockBuilderContext);

        // test store z disabled
        ElasticsearchParseException e = expectThrows(ElasticsearchParseException.class,
            () -> ShapeParser.parse(parser, mapperBuilder));
        assertThat(e, hasToString(containsString("but [ignore_z_value] parameter is [false]")));
    }

    public void testParseMixedDimensionPolyWithHoleStoredZ() throws IOException {
        List<Coordinate> shellCoordinates = new ArrayList<>();
        shellCoordinates.add(new Coordinate(100, 0));
        shellCoordinates.add(new Coordinate(101, 0));
        shellCoordinates.add(new Coordinate(101, 1));
        shellCoordinates.add(new Coordinate(100, 1));
        shellCoordinates.add(new Coordinate(100, 0));

        // add 3d point to test ISSUE #10501
        List<Coordinate> holeCoordinates = new ArrayList<>();
        holeCoordinates.add(new Coordinate(100.2, 0.2, 15.0));
        holeCoordinates.add(new Coordinate(100.8, 0.2));
        holeCoordinates.add(new Coordinate(100.8, 0.8));
        holeCoordinates.add(new Coordinate(100.2, 0.8, 10.0));
        holeCoordinates.add(new Coordinate(100.2, 0.2));

        PolygonBuilder builder = new PolygonBuilder(new CoordinatesBuilder().coordinates(shellCoordinates));
        builder.hole(new LineStringBuilder(holeCoordinates));

        XContentBuilder xContentBuilder = XContentFactory.jsonBuilder().value(builder.toWKT());
        XContentParser parser = createParser(xContentBuilder);
        parser.nextToken();

        Settings indexSettings = Settings.builder()
            .put(IndexMetaData.SETTING_VERSION_CREATED, Version.V_6_3_0)
            .put(IndexMetaData.SETTING_NUMBER_OF_REPLICAS, 0)
            .put(IndexMetaData.SETTING_NUMBER_OF_SHARDS, 1)
            .put(IndexMetaData.SETTING_INDEX_UUID, UUIDs.randomBase64UUID()).build();

        Mapper.BuilderContext mockBuilderContext = new Mapper.BuilderContext(indexSettings, new ContentPath());
        final GeoShapeFieldMapper mapperBuilder = new GeoShapeFieldMapper.Builder("test").ignoreZValue(true).build(mockBuilderContext);

        // test store z disabled
        ElasticsearchException e = expectThrows(ElasticsearchException.class,
            () -> ShapeParser.parse(parser, mapperBuilder));
        assertThat(e, hasToString(containsString("unable to add coordinate to CoordinateBuilder: coordinate dimensions do not match")));
    }

    public void testParsePolyWithStoredZ() throws IOException {
        List<Coordinate> shellCoordinates = new ArrayList<>();
        shellCoordinates.add(new Coordinate(100, 0, 0));
        shellCoordinates.add(new Coordinate(101, 0, 0));
        shellCoordinates.add(new Coordinate(101, 1, 0));
        shellCoordinates.add(new Coordinate(100, 1, 5));
        shellCoordinates.add(new Coordinate(100, 0, 5));

        PolygonBuilder builder = new PolygonBuilder(new CoordinatesBuilder().coordinates(shellCoordinates));

        XContentBuilder xContentBuilder = XContentFactory.jsonBuilder().value(builder.toWKT());
        XContentParser parser = createParser(xContentBuilder);
        parser.nextToken();

        Settings indexSettings = Settings.builder()
            .put(IndexMetaData.SETTING_VERSION_CREATED, Version.V_6_3_0)
            .put(IndexMetaData.SETTING_NUMBER_OF_REPLICAS, 0)
            .put(IndexMetaData.SETTING_NUMBER_OF_SHARDS, 1)
            .put(IndexMetaData.SETTING_INDEX_UUID, UUIDs.randomBase64UUID()).build();

        Mapper.BuilderContext mockBuilderContext = new Mapper.BuilderContext(indexSettings, new ContentPath());
        final GeoShapeFieldMapper mapperBuilder = new GeoShapeFieldMapper.Builder("test").ignoreZValue(true).build(mockBuilderContext);

        ShapeBuilder shapeBuilder = ShapeParser.parse(parser, mapperBuilder);
        assertEquals(shapeBuilder.numDimensions(), 3);
<<<<<<< HEAD
=======
    }

    public void testParseOpenPolygon() throws IOException {
        String openPolygon = "POLYGON ((100 5, 100 10, 90 10, 90 5))";

        XContentBuilder xContentBuilder = XContentFactory.jsonBuilder().value(openPolygon);
        XContentParser parser = createParser(xContentBuilder);
        parser.nextToken();

        Settings indexSettings = Settings.builder()
            .put(IndexMetaData.SETTING_VERSION_CREATED, Version.V_6_3_0)
            .put(IndexMetaData.SETTING_NUMBER_OF_REPLICAS, 0)
            .put(IndexMetaData.SETTING_NUMBER_OF_SHARDS, 1)
            .put(IndexMetaData.SETTING_INDEX_UUID, UUIDs.randomBase64UUID()).build();

        Mapper.BuilderContext mockBuilderContext = new Mapper.BuilderContext(indexSettings, new ContentPath());
        final GeoShapeFieldMapper defaultMapperBuilder = new GeoShapeFieldMapper.Builder("test").coerce(false).build(mockBuilderContext);
        ElasticsearchParseException exception = expectThrows(ElasticsearchParseException.class,
            () -> ShapeParser.parse(parser, defaultMapperBuilder));
        assertEquals("invalid LinearRing found (coordinates are not closed)", exception.getMessage());

        final GeoShapeFieldMapper coercingMapperBuilder = new GeoShapeFieldMapper.Builder("test").coerce(true).build(mockBuilderContext);
        ShapeBuilder<?, ?> shapeBuilder = ShapeParser.parse(parser, coercingMapperBuilder);
        assertNotNull(shapeBuilder);
        assertEquals("polygon ((100.0 5.0, 100.0 10.0, 90.0 10.0, 90.0 5.0, 100.0 5.0))", shapeBuilder.toWKT());
>>>>>>> 0c7f6570
    }

    public void testParseSelfCrossingPolygon() throws IOException {
        // test self crossing ccw poly not crossing dateline
        List<Coordinate> shellCoordinates = new ArrayList<>();
        shellCoordinates.add(new Coordinate(176, 15));
        shellCoordinates.add(new Coordinate(-177, 10));
        shellCoordinates.add(new Coordinate(-177, -10));
        shellCoordinates.add(new Coordinate(176, -15));
        shellCoordinates.add(new Coordinate(-177, 15));
        shellCoordinates.add(new Coordinate(172, 0));
        shellCoordinates.add(new Coordinate(176, 15));

        PolygonBuilder poly = new PolygonBuilder(new CoordinatesBuilder().coordinates(shellCoordinates));
        XContentBuilder builder = XContentFactory.jsonBuilder().value(poly.toWKT());
        assertValidException(builder, InvalidShapeException.class);
    }

    public void testMalformedWKT() throws IOException {
        // malformed points in a polygon is a common typo
        String malformedWKT = "POLYGON ((100, 5) (100, 10) (90, 10), (90, 5), (100, 5)";
        XContentBuilder builder = XContentFactory.jsonBuilder().value(malformedWKT);
        assertValidException(builder, ElasticsearchParseException.class);
    }

    @Override
    public void testParseEnvelope() throws IOException {
        org.apache.lucene.geo.Rectangle r = GeoTestUtil.nextBox();
        EnvelopeBuilder builder = new EnvelopeBuilder(new Coordinate(r.minLon, r.maxLat), new Coordinate(r.maxLon, r.minLat));
        Rectangle expected = SPATIAL_CONTEXT.makeRectangle(r.minLon, r.maxLon, r.minLat, r.maxLat);
        assertExpected(expected, builder);
        assertMalformed(builder);
    }

    public void testInvalidGeometryType() throws IOException {
        XContentBuilder builder = XContentFactory.jsonBuilder().value("UnknownType (-1 -2)");
        assertValidException(builder, IllegalArgumentException.class);
    }

    @Override
    public void testParseGeometryCollection() throws IOException {
        if (rarely()) {
            // assert empty shape collection
            GeometryCollectionBuilder builder = new GeometryCollectionBuilder();
            Shape[] expected = new Shape[0];
            assertEquals(shapeCollection(expected).isEmpty(), builder.build().isEmpty());
        } else {
            GeometryCollectionBuilder gcb = RandomShapeGenerator.createGeometryCollection(random());
            assertExpected(gcb.build(), gcb);
        }
    }

    public void testUnexpectedShapeException() throws IOException {
        XContentBuilder builder = toWKTContent(new PointBuilder(-1, 2), false);
        XContentParser parser = createParser(builder);
        parser.nextToken();
        ElasticsearchParseException e = expectThrows(ElasticsearchParseException.class,
            () -> GeoWKTParser.parseExpectedType(parser, GeoShapeType.POLYGON));
        assertThat(e, hasToString(containsString("Expected geometry type [polygon] but found [point]")));
    }
}<|MERGE_RESOLUTION|>--- conflicted
+++ resolved
@@ -316,8 +316,6 @@
 
         ShapeBuilder shapeBuilder = ShapeParser.parse(parser, mapperBuilder);
         assertEquals(shapeBuilder.numDimensions(), 3);
-<<<<<<< HEAD
-=======
     }
 
     public void testParseOpenPolygon() throws IOException {
@@ -343,7 +341,6 @@
         ShapeBuilder<?, ?> shapeBuilder = ShapeParser.parse(parser, coercingMapperBuilder);
         assertNotNull(shapeBuilder);
         assertEquals("polygon ((100.0 5.0, 100.0 10.0, 90.0 10.0, 90.0 5.0, 100.0 5.0))", shapeBuilder.toWKT());
->>>>>>> 0c7f6570
     }
 
     public void testParseSelfCrossingPolygon() throws IOException {
