--- conflicted
+++ resolved
@@ -150,19 +150,9 @@
         assertThat(DateFormatters.forPattern("YYYY").withZone(ZoneId.of("CET")), not(equalTo(DateFormatters.forPattern("YYYY"))));
 
         // different locale, thus not equals
-<<<<<<< HEAD
-        Locale locale = randomLocale(random());
-        while (Locale.ROOT.equals(locale)) {
-            locale = randomLocale(random());
-        }
-
-        assertThat(DateFormatters.forPattern("YYYY").withLocale(locale),
-            not(equalTo(DateFormatters.forPattern("YYYY"))));
-=======
         DateFormatter f1 = DateFormatters.forPattern("YYYY").withLocale(Locale.CANADA);
         DateFormatter f2 = f1.withLocale(Locale.FRENCH);
         assertThat(f1, not(equalTo(f2)));
->>>>>>> 9bb620ee
 
         // different pattern, thus not equals
         assertThat(DateFormatters.forPattern("YYYY"), not(equalTo(DateFormatters.forPattern("YY"))));
