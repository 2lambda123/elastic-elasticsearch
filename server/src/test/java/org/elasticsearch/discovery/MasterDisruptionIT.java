/*
 * Licensed to Elasticsearch under one or more contributor
 * license agreements. See the NOTICE file distributed with
 * this work for additional information regarding copyright
 * ownership. Elasticsearch licenses this file to you under
 * the Apache License, Version 2.0 (the "License"); you may
 * not use this file except in compliance with the License.
 * You may obtain a copy of the License at
 *
 *    http://www.apache.org/licenses/LICENSE-2.0
 *
 * Unless required by applicable law or agreed to in writing,
 * software distributed under the License is distributed on an
 * "AS IS" BASIS, WITHOUT WARRANTIES OR CONDITIONS OF ANY
 * KIND, either express or implied.  See the License for the
 * specific language governing permissions and limitations
 * under the License.
 */

package org.elasticsearch.discovery;

import org.apache.logging.log4j.message.ParameterizedMessage;
import org.elasticsearch.action.admin.indices.stats.IndicesStatsResponse;
import org.elasticsearch.action.admin.indices.stats.ShardStats;
import org.elasticsearch.action.bulk.BulkRequestBuilder;
import org.elasticsearch.action.bulk.BulkResponse;
import org.elasticsearch.cluster.ClusterState;
import org.elasticsearch.cluster.ClusterStateUpdateTask;
import org.elasticsearch.cluster.metadata.IndexMetaData;
import org.elasticsearch.cluster.node.DiscoveryNode;
import org.elasticsearch.cluster.service.ClusterService;
import org.elasticsearch.common.Priority;
import org.elasticsearch.common.Strings;
import org.elasticsearch.common.collect.Tuple;
import org.elasticsearch.common.settings.Settings;
import org.elasticsearch.common.unit.TimeValue;
import org.elasticsearch.common.xcontent.XContentType;
import org.elasticsearch.discovery.zen.ElectMasterService;
import org.elasticsearch.discovery.zen.ZenDiscovery;
import org.elasticsearch.monitor.jvm.HotThreads;
import org.elasticsearch.test.ESIntegTestCase;
import org.elasticsearch.test.disruption.BlockMasterServiceOnMaster;
import org.elasticsearch.test.disruption.IntermittentLongGCDisruption;
import org.elasticsearch.test.disruption.LongGCDisruption;
import org.elasticsearch.test.disruption.NetworkDisruption;
import org.elasticsearch.test.disruption.NetworkDisruption.TwoPartitions;
import org.elasticsearch.test.disruption.ServiceDisruptionScheme;
import org.elasticsearch.test.disruption.SingleNodeDisruption;
import org.elasticsearch.test.junit.annotations.TestLogging;

import java.util.ArrayList;
import java.util.Collections;
import java.util.HashMap;
import java.util.HashSet;
import java.util.List;
import java.util.Map;
import java.util.Objects;
import java.util.Set;
import java.util.concurrent.CountDownLatch;
import java.util.concurrent.TimeUnit;

import static org.elasticsearch.test.hamcrest.ElasticsearchAssertions.assertAcked;
import static org.hamcrest.Matchers.equalTo;
import static org.hamcrest.Matchers.not;
import static org.hamcrest.Matchers.nullValue;

/**
 * Tests relating to the loss of the master.
 */
@ESIntegTestCase.ClusterScope(scope = ESIntegTestCase.Scope.TEST, numDataNodes = 0, transportClientRatio = 0, autoMinMasterNodes = false)
@TestLogging("_root:DEBUG,org.elasticsearch.cluster.service:TRACE")
public class MasterDisruptionIT extends AbstractDisruptionTestCase {

    /**
     * Test that no split brain occurs under partial network partition. See https://github.com/elastic/elasticsearch/issues/2488
     */
    public void testFailWithMinimumMasterNodesConfigured() throws Exception {
        List<String> nodes = startCluster(3);

        // Figure out what is the elected master node
        final String masterNode = internalCluster().getMasterName();
        logger.info("---> legit elected master node={}", masterNode);

        // Pick a node that isn't the elected master.
        Set<String> nonMasters = new HashSet<>(nodes);
        nonMasters.remove(masterNode);
        final String unluckyNode = randomFrom(nonMasters.toArray(Strings.EMPTY_ARRAY));


        // Simulate a network issue between the unlucky node and elected master node in both directions.

        NetworkDisruption networkDisconnect = new NetworkDisruption(
                new NetworkDisruption.TwoPartitions(masterNode, unluckyNode),
                new NetworkDisruption.NetworkDisconnect());
        setDisruptionScheme(networkDisconnect);
        networkDisconnect.startDisrupting();

        // Wait until elected master has removed that the unlucky node...
        ensureStableCluster(2, masterNode);

        // The unlucky node must report *no* master node, since it can't connect to master and in fact it should
        // continuously ping until network failures have been resolved. However
        // It may a take a bit before the node detects it has been cut off from the elected master
        assertNoMaster(unluckyNode);

        networkDisconnect.stopDisrupting();

        // Wait until the master node sees all 3 nodes again.
        ensureStableCluster(3);

        // The elected master shouldn't have changed, since the unlucky node never could have elected himself as
        // master since m_m_n of 2 could never be satisfied.
        assertMaster(masterNode, nodes);
    }

    /**
     * Verify that nodes fault detection works after master (re) election
     */
    public void testNodesFDAfterMasterReelection() throws Exception {
        startCluster(4);

        logger.info("--> stopping current master");
        internalCluster().stopCurrentMasterNode();

        ensureStableCluster(3);

        logger.info("--> reducing min master nodes to 2");
        assertAcked(client().admin().cluster().prepareUpdateSettings()
                .setTransientSettings(Settings.builder().put(ElectMasterService.DISCOVERY_ZEN_MINIMUM_MASTER_NODES_SETTING.getKey(), 2))
                .get());

        String master = internalCluster().getMasterName();
        String nonMaster = null;
        for (String node : internalCluster().getNodeNames()) {
            if (!node.equals(master)) {
                nonMaster = node;
            }
        }

        logger.info("--> isolating [{}]", nonMaster);
        NetworkDisruption.TwoPartitions partitions = isolateNode(nonMaster);
        NetworkDisruption networkDisruption = addRandomDisruptionType(partitions);
        networkDisruption.startDisrupting();

        logger.info("--> waiting for master to remove it");
        ensureStableCluster(2, master);
    }

    /**
     * Tests that emulates a frozen elected master node that unfreezes and pushes his cluster state to other nodes
     * that already are following another elected master node. These nodes should reject this cluster state and prevent
     * them from following the stale master.
     */
    @TestLogging("_root:DEBUG,org.elasticsearch.cluster.service:TRACE,org.elasticsearch.test.disruption:TRACE")
    public void testStaleMasterNotHijackingMajority() throws Exception {
        // 3 node cluster with unicast discovery and minimum_master_nodes set to 2:
        final List<String> nodes = startCluster(3, 2);

        // Save the current master node as old master node, because that node will get frozen
        final String oldMasterNode = internalCluster().getMasterName();
        for (String node : nodes) {
            ensureStableCluster(3, node);
        }
        assertMaster(oldMasterNode, nodes);

        // Simulating a painful gc by suspending all threads for a long time on the current elected master node.
        SingleNodeDisruption masterNodeDisruption = new LongGCDisruption(random(), oldMasterNode);

        // Save the majority side
        final List<String> majoritySide = new ArrayList<>(nodes);
        majoritySide.remove(oldMasterNode);

        // Keeps track of the previous and current master when a master node transition took place on each node on the majority side:
        final Map<String, List<Tuple<String, String>>> masters = Collections.synchronizedMap(new HashMap<String, List<Tuple<String,
                        String>>>());
        for (final String node : majoritySide) {
            masters.put(node, new ArrayList<Tuple<String, String>>());
            internalCluster().getInstance(ClusterService.class, node).addListener(event -> {
                DiscoveryNode previousMaster = event.previousState().nodes().getMasterNode();
                DiscoveryNode currentMaster = event.state().nodes().getMasterNode();
                if (!Objects.equals(previousMaster, currentMaster)) {
                    logger.info("node {} received new cluster state: {} \n and had previous cluster state: {}", node, event.state(),
                            event.previousState());
                    String previousMasterNodeName = previousMaster != null ? previousMaster.getName() : null;
                    String currentMasterNodeName = currentMaster != null ? currentMaster.getName() : null;
                    masters.get(node).add(new Tuple<>(previousMasterNodeName, currentMasterNodeName));
                }
            });
        }

        final CountDownLatch oldMasterNodeSteppedDown = new CountDownLatch(1);
        internalCluster().getInstance(ClusterService.class, oldMasterNode).addListener(event -> {
            if (event.state().nodes().getMasterNodeId() == null) {
                oldMasterNodeSteppedDown.countDown();
            }
        });

        internalCluster().setDisruptionScheme(masterNodeDisruption);
        logger.info("freezing node [{}]", oldMasterNode);
        masterNodeDisruption.startDisrupting();

        // Wait for the majority side to get stable
        assertDifferentMaster(majoritySide.get(0), oldMasterNode);
        assertDifferentMaster(majoritySide.get(1), oldMasterNode);

        // the test is periodically tripping on the following assertion. To find out which threads are blocking the nodes from making
        // progress we print a stack dump
        boolean failed = true;
        try {
            assertDiscoveryCompleted(majoritySide);
            failed = false;
        } finally {
            if (failed) {
                logger.error("discovery failed to complete, probably caused by a blocked thread: {}",
                        new HotThreads().busiestThreads(Integer.MAX_VALUE).ignoreIdleThreads(false).detect());
            }
        }

        // The old master node is frozen, but here we submit a cluster state update task that doesn't get executed,
        // but will be queued and once the old master node un-freezes it gets executed.
        // The old master node will send this update + the cluster state where he is flagged as master to the other
        // nodes that follow the new master. These nodes should ignore this update.
        internalCluster().getInstance(ClusterService.class, oldMasterNode).submitStateUpdateTask("sneaky-update", new
                ClusterStateUpdateTask(Priority.IMMEDIATE) {
                    @Override
                    public ClusterState execute(ClusterState currentState) throws Exception {
                        return ClusterState.builder(currentState).build();
                    }

                    @Override
                    public void onFailure(String source, Exception e) {
                        logger.warn(() -> new ParameterizedMessage("failure [{}]", source), e);
                    }
                });

        // Save the new elected master node
        final String newMasterNode = internalCluster().getMasterName(majoritySide.get(0));
        logger.info("new detected master node [{}]", newMasterNode);

        // Stop disruption
        logger.info("Unfreeze node [{}]", oldMasterNode);
        masterNodeDisruption.stopDisrupting();

        oldMasterNodeSteppedDown.await(30, TimeUnit.SECONDS);
        // Make sure that the end state is consistent on all nodes:
        assertDiscoveryCompleted(nodes);
        assertMaster(newMasterNode, nodes);

        assertThat(masters.size(), equalTo(2));
        for (Map.Entry<String, List<Tuple<String, String>>> entry : masters.entrySet()) {
            String nodeName = entry.getKey();
            List<Tuple<String, String>> recordedMasterTransition = entry.getValue();
            assertThat("[" + nodeName + "] Each node should only record two master node transitions", recordedMasterTransition.size(),
                    equalTo(2));
            assertThat("[" + nodeName + "] First transition's previous master should be [null]", recordedMasterTransition.get(0).v1(),
                    equalTo(oldMasterNode));
            assertThat("[" + nodeName + "] First transition's current master should be [" + newMasterNode + "]", recordedMasterTransition
                    .get(0).v2(), nullValue());
            assertThat("[" + nodeName + "] Second transition's previous master should be [null]", recordedMasterTransition.get(1).v1(),
                    nullValue());
            assertThat("[" + nodeName + "] Second transition's current master should be [" + newMasterNode + "]",
                    recordedMasterTransition.get(1).v2(), equalTo(newMasterNode));
        }
    }

    /**
     * Test that cluster recovers from a long GC on master that causes other nodes to elect a new one
     */
    public void testMasterNodeGCs() throws Exception {
        List<String> nodes = startCluster(3, -1);

        String oldMasterNode = internalCluster().getMasterName();
        // a very long GC, but it's OK as we remove the disruption when it has had an effect
        SingleNodeDisruption masterNodeDisruption = new IntermittentLongGCDisruption(random(), oldMasterNode, 100, 200, 30000, 60000);
        internalCluster().setDisruptionScheme(masterNodeDisruption);
        masterNodeDisruption.startDisrupting();

        Set<String> oldNonMasterNodesSet = new HashSet<>(nodes);
        oldNonMasterNodesSet.remove(oldMasterNode);

        List<String> oldNonMasterNodes = new ArrayList<>(oldNonMasterNodesSet);

        logger.info("waiting for nodes to de-elect master [{}]", oldMasterNode);
        for (String node : oldNonMasterNodesSet) {
            assertDifferentMaster(node, oldMasterNode);
        }

        logger.info("waiting for nodes to elect a new master");
        ensureStableCluster(2, oldNonMasterNodes.get(0));

        logger.info("waiting for any pinging to stop");
        assertDiscoveryCompleted(oldNonMasterNodes);

        // restore GC
        masterNodeDisruption.stopDisrupting();
        final TimeValue waitTime = new TimeValue(DISRUPTION_HEALING_OVERHEAD.millis() + masterNodeDisruption.expectedTimeToHeal().millis());
        ensureStableCluster(3, waitTime, false, oldNonMasterNodes.get(0));

        // make sure all nodes agree on master
        String newMaster = internalCluster().getMasterName();
        assertThat(newMaster, not(equalTo(oldMasterNode)));
        assertMaster(newMaster, nodes);
    }

    /**
     * This test isolates the master from rest of the cluster, waits for a new master to be elected, restores the partition
     * and verifies that all node agree on the new cluster state
     */
    @TestLogging(
            "_root:DEBUG,"
                    + "org.elasticsearch.cluster.service:TRACE,"
                    + "org.elasticsearch.gateway:TRACE,"
                    + "org.elasticsearch.indices.store:TRACE")
    public void testIsolateMasterAndVerifyClusterStateConsensus() throws Exception {
        final List<String> nodes = startCluster(3);

        assertAcked(prepareCreate("test")
                .setSettings(Settings.builder()
                        .put(IndexMetaData.SETTING_NUMBER_OF_SHARDS, 1 + randomInt(2))
                        .put(IndexMetaData.SETTING_NUMBER_OF_REPLICAS, randomInt(2))
                ));

        ensureGreen();
        String isolatedNode = internalCluster().getMasterName();
        TwoPartitions partitions = isolateNode(isolatedNode);
        NetworkDisruption networkDisruption = addRandomDisruptionType(partitions);
        networkDisruption.startDisrupting();

        String nonIsolatedNode = partitions.getMajoritySide().iterator().next();

        // make sure cluster reforms
        ensureStableCluster(2, nonIsolatedNode);

        // make sure isolated need picks up on things.
        assertNoMaster(isolatedNode, TimeValue.timeValueSeconds(40));

        // restore isolation
        networkDisruption.stopDisrupting();

        for (String node : nodes) {
            ensureStableCluster(3, new TimeValue(DISRUPTION_HEALING_OVERHEAD.millis() + networkDisruption.expectedTimeToHeal().millis()),
                    true, node);
        }

        logger.info("issue a reroute");
        // trigger a reroute now, instead of waiting for the background reroute of RerouteService
        assertAcked(client().admin().cluster().prepareReroute());
        // and wait for it to finish and for the cluster to stabilize
        ensureGreen("test");

        // verify all cluster states are the same
        // use assert busy to wait for cluster states to be applied (as publish_timeout has low value)
        assertBusy(() -> {
            ClusterState state = null;
            for (String node : nodes) {
                ClusterState nodeState = getNodeClusterState(node);
                if (state == null) {
                    state = nodeState;
                    continue;
                }
                // assert nodes are identical
                try {
                    assertEquals("unequal versions", state.version(), nodeState.version());
                    assertEquals("unequal node count", state.nodes().getSize(), nodeState.nodes().getSize());
                    assertEquals("different masters ", state.nodes().getMasterNodeId(), nodeState.nodes().getMasterNodeId());
                    assertEquals("different meta data version", state.metaData().version(), nodeState.metaData().version());
                    assertEquals("different routing", state.routingTable().toString(), nodeState.routingTable().toString());
                } catch (AssertionError t) {
                    fail("failed comparing cluster state: " + t.getMessage() + "\n" +
                            "--- cluster state of node [" + nodes.get(0) + "]: ---\n" + state +
                            "\n--- cluster state [" + node + "]: ---\n" + nodeState);
                }

            }
        });
    }

    /**
     * Verify that the proper block is applied when nodes loose their master
     */
    public void testVerifyApiBlocksDuringPartition() throws Exception {
        startCluster(3);

        // Makes sure that the get request can be executed on each node locally:
        assertAcked(prepareCreate("test").setSettings(Settings.builder()
                .put(IndexMetaData.SETTING_NUMBER_OF_SHARDS, 1)
                .put(IndexMetaData.SETTING_NUMBER_OF_REPLICAS, 2)
        ));

        // Everything is stable now, it is now time to simulate evil...
        // but first make sure we have no initializing shards and all is green
        // (waiting for green here, because indexing / search in a yellow index is fine as long as no other nodes go down)
        ensureGreen("test");

        TwoPartitions partitions = TwoPartitions.random(random(), internalCluster().getNodeNames());
        NetworkDisruption networkDisruption = addRandomDisruptionType(partitions);

        assertEquals(1, partitions.getMinoritySide().size());
        final String isolatedNode = partitions.getMinoritySide().iterator().next();
        assertEquals(2, partitions.getMajoritySide().size());
        final String nonIsolatedNode = partitions.getMajoritySide().iterator().next();

        // Simulate a network issue between the unlucky node and the rest of the cluster.
        networkDisruption.startDisrupting();


        // The unlucky node must report *no* master node, since it can't connect to master and in fact it should
        // continuously ping until network failures have been resolved. However
        // It may a take a bit before the node detects it has been cut off from the elected master
        logger.info("waiting for isolated node [{}] to have no master", isolatedNode);
        assertNoMaster(isolatedNode, DiscoverySettings.NO_MASTER_BLOCK_WRITES, TimeValue.timeValueSeconds(10));


        logger.info("wait until elected master has been removed and a new 2 node cluster was from (via [{}])", isolatedNode);
        ensureStableCluster(2, nonIsolatedNode);

        for (String node : partitions.getMajoritySide()) {
            ClusterState nodeState = getNodeClusterState(node);
            boolean success = true;
            if (nodeState.nodes().getMasterNode() == null) {
                success = false;
            }
            if (!nodeState.blocks().global().isEmpty()) {
                success = false;
            }
            if (!success) {
                fail("node [" + node + "] has no master or has blocks, despite of being on the right side of the partition. State dump:\n"
                        + nodeState);
            }
        }


        networkDisruption.stopDisrupting();

        // Wait until the master node sees al 3 nodes again.
        ensureStableCluster(3, new TimeValue(DISRUPTION_HEALING_OVERHEAD.millis() + networkDisruption.expectedTimeToHeal().millis()));

        logger.info("Verify no master block with {} set to {}", DiscoverySettings.NO_MASTER_BLOCK_SETTING.getKey(), "all");
        client().admin().cluster().prepareUpdateSettings()
                .setTransientSettings(Settings.builder().put(DiscoverySettings.NO_MASTER_BLOCK_SETTING.getKey(), "all"))
                .get();

        networkDisruption.startDisrupting();


        // The unlucky node must report *no* master node, since it can't connect to master and in fact it should
        // continuously ping until network failures have been resolved. However
        // It may a take a bit before the node detects it has been cut off from the elected master
        logger.info("waiting for isolated node [{}] to have no master", isolatedNode);
        assertNoMaster(isolatedNode, DiscoverySettings.NO_MASTER_BLOCK_ALL, TimeValue.timeValueSeconds(10));

        // make sure we have stable cluster & cross partition recoveries are canceled by the removal of the missing node
        // the unresponsive partition causes recoveries to only time out after 15m (default) and these will cause
        // the test to fail due to unfreed resources
        ensureStableCluster(2, nonIsolatedNode);

    }

<<<<<<< HEAD
    void assertDiscoveryCompleted(List<String> nodes) throws Exception {
=======
    @TestLogging(
        "_root:DEBUG,"
            + "org.elasticsearch.action.bulk:TRACE,"
            + "org.elasticsearch.action.get:TRACE,"
            + "org.elasticsearch.cluster.service:TRACE,"
            + "org.elasticsearch.discovery:TRACE,"
            + "org.elasticsearch.indices.cluster:TRACE,"
            + "org.elasticsearch.indices.recovery:TRACE,"
            + "org.elasticsearch.index.seqno:TRACE,"
            + "org.elasticsearch.index.shard:TRACE")
    public void testMappingTimeout() throws Exception {
        startCluster(3);
        createIndex("test", Settings.builder()
            .put("index.number_of_shards", 1)
            .put("index.number_of_replicas", 1)
            .put("index.routing.allocation.exclude._name", internalCluster().getMasterName())
        .build());

        // create one field
        index("test", "doc", "1", "{ \"f\": 1 }");

        ensureGreen();

        assertAcked(client().admin().cluster().prepareUpdateSettings().setTransientSettings(
            Settings.builder().put("indices.mapping.dynamic_timeout", "1ms")));

        ServiceDisruptionScheme disruption = new BlockMasterServiceOnMaster(random());
        setDisruptionScheme(disruption);

        disruption.startDisrupting();

        BulkRequestBuilder bulk = client().prepareBulk();
        bulk.add(client().prepareIndex("test", "doc", "2").setSource("{ \"f\": 1 }", XContentType.JSON));
        bulk.add(client().prepareIndex("test", "doc", "3").setSource("{ \"g\": 1 }", XContentType.JSON));
        bulk.add(client().prepareIndex("test", "doc", "4").setSource("{ \"f\": 1 }", XContentType.JSON));
        BulkResponse bulkResponse = bulk.get();
        assertTrue(bulkResponse.hasFailures());

        disruption.stopDisrupting();

        assertBusy(() -> {
            IndicesStatsResponse stats = client().admin().indices().prepareStats("test").clear().get();
            for (ShardStats shardStats : stats.getShards()) {
                assertThat(shardStats.getShardRouting().toString(),
                    shardStats.getSeqNoStats().getGlobalCheckpoint(), equalTo(shardStats.getSeqNoStats().getLocalCheckpoint()));
            }
        });

    }

    void assertDiscoveryCompleted(List<String> nodes) throws InterruptedException {
>>>>>>> 038fe115
        for (final String node : nodes) {
            assertBusy(
                () -> assertFalse("node [" + node + "] is still joining master",
                    ((ZenDiscovery) internalCluster().getInstance(Discovery.class, node)).joiningCluster()),
                30,
                TimeUnit.SECONDS);
        }
    }

}<|MERGE_RESOLUTION|>--- conflicted
+++ resolved
@@ -456,9 +456,6 @@
 
     }
 
-<<<<<<< HEAD
-    void assertDiscoveryCompleted(List<String> nodes) throws Exception {
-=======
     @TestLogging(
         "_root:DEBUG,"
             + "org.elasticsearch.action.bulk:TRACE,"
@@ -509,8 +506,7 @@
 
     }
 
-    void assertDiscoveryCompleted(List<String> nodes) throws InterruptedException {
->>>>>>> 038fe115
+    void assertDiscoveryCompleted(List<String> nodes) throws Exception {
         for (final String node : nodes) {
             assertBusy(
                 () -> assertFalse("node [" + node + "] is still joining master",
