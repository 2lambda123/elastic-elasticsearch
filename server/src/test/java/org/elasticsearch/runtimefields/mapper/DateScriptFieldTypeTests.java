--- conflicted
+++ resolved
@@ -489,14 +489,6 @@
                         }
                     }
                 };
-<<<<<<< HEAD
-            }
-        };
-        ScriptModule scriptModule = new ScriptModule(Settings.EMPTY, List.of(scriptPlugin));
-        try (ScriptService scriptService = new ScriptService(Settings.EMPTY, scriptModule.engines, scriptModule.contexts)) {
-            DateFieldScript.Factory factory = scriptService.compile(script, DateFieldScript.CONTEXT);
-            return new DateScriptFieldType("test", factory, dateTimeFormatter, script, emptyMap(), (builder, params) -> builder);
-=======
             case "loop":
                 return (fieldName, params, lookup, formatter) -> {
                     // Indicate that this script wants the field call "test", which *is* the name of this field
@@ -505,12 +497,11 @@
                 };
             default:
                 throw new IllegalArgumentException("unsupported script [" + script.getIdOrCode() + "]");
->>>>>>> 7dd96ef6
         }
     }
 
     private static DateScriptFieldType build(Script script, DateFormatter dateTimeFormatter) {
-        return new DateScriptFieldType("test", factory(script), dateTimeFormatter, script, emptyMap(), (b, d) -> {});
+        return new DateScriptFieldType("test", factory(script), dateTimeFormatter, script, emptyMap(), (builder, params) -> builder);
     }
 
     private static long randomDate() {
