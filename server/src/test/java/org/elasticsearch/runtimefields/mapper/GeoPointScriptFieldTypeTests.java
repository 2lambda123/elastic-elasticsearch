--- conflicted
+++ resolved
@@ -219,14 +219,6 @@
                         emit(((Number) foo.get("lat")).doubleValue(), ((Number) foo.get("lon")).doubleValue());
                     }
                 };
-<<<<<<< HEAD
-            }
-        };
-        ScriptModule scriptModule = new ScriptModule(Settings.EMPTY, List.of(scriptPlugin));
-        try (ScriptService scriptService = new ScriptService(Settings.EMPTY, scriptModule.engines, scriptModule.contexts)) {
-            GeoPointFieldScript.Factory factory = scriptService.compile(script, GeoPointFieldScript.CONTEXT);
-            return new GeoPointScriptFieldType("test", factory, script, emptyMap(), (builder, params) -> builder);
-=======
             case "loop":
                 return (fieldName, params, lookup) -> {
                     // Indicate that this script wants the field call "test", which *is* the name of this field
@@ -235,11 +227,10 @@
                 };
             default:
                 throw new IllegalArgumentException("unsupported script [" + script.getIdOrCode() + "]");
->>>>>>> 7dd96ef6
         }
     }
 
     private static GeoPointScriptFieldType build(Script script) {
-        return new GeoPointScriptFieldType("test", factory(script), script, emptyMap(), (b, d) -> {});
+        return new GeoPointScriptFieldType("test", factory(script), script, emptyMap(), (builder, params) -> builder);
     }
 }