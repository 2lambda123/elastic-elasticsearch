--- conflicted
+++ resolved
@@ -259,14 +259,6 @@
                         }
                     }
                 };
-<<<<<<< HEAD
-            }
-        };
-        ScriptModule scriptModule = new ScriptModule(Settings.EMPTY, List.of(scriptPlugin));
-        try (ScriptService scriptService = new ScriptService(Settings.EMPTY, scriptModule.engines, scriptModule.contexts)) {
-            DoubleFieldScript.Factory factory = scriptService.compile(script, DoubleFieldScript.CONTEXT);
-            return new DoubleScriptFieldType("test", factory, script, emptyMap(), (builder, params) -> builder);
-=======
             case "loop":
                 return (fieldName, params, lookup) -> {
                     // Indicate that this script wants the field call "test", which *is* the name of this field
@@ -275,11 +267,10 @@
                 };
             default:
                 throw new IllegalArgumentException("unsupported script [" + script.getIdOrCode() + "]");
->>>>>>> 7dd96ef6
         }
     }
 
     private static DoubleScriptFieldType build(Script script) {
-        return new DoubleScriptFieldType("test", factory(script), script, emptyMap(), (b, d) -> {});
+        return new DoubleScriptFieldType("test", factory(script), script, emptyMap(), (builder, params) -> builder);
     }
 }