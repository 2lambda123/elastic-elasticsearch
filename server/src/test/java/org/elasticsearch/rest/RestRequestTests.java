/*
 * Copyright Elasticsearch B.V. and/or licensed to Elasticsearch B.V. under one
 * or more contributor license agreements. Licensed under the Elastic License
 * 2.0 and the Server Side Public License, v 1; you may not use this file except
 * in compliance with, at your election, the Elastic License 2.0 or the Server
 * Side Public License, v 1.
 */

package org.elasticsearch.rest;

import org.elasticsearch.ElasticsearchParseException;
import org.elasticsearch.common.bytes.BytesArray;
import org.elasticsearch.common.bytes.BytesReference;
<<<<<<< HEAD
import org.elasticsearch.xcontent.NamedXContentRegistry;
import org.elasticsearch.xcontent.XContentParser;
import org.elasticsearch.xcontent.XContentParserConfiguration;
import org.elasticsearch.xcontent.XContentType;
=======
import org.elasticsearch.core.CheckedConsumer;
>>>>>>> 12ad399c
import org.elasticsearch.http.HttpChannel;
import org.elasticsearch.http.HttpRequest;
import org.elasticsearch.test.ESTestCase;
import org.elasticsearch.test.rest.FakeRestRequest;
import org.elasticsearch.xcontent.NamedXContentRegistry;
import org.elasticsearch.xcontent.XContentParser;
import org.elasticsearch.xcontent.XContentType;

import java.io.IOException;
import java.util.ArrayList;
import java.util.Collections;
import java.util.HashMap;
import java.util.List;
import java.util.Map;
import java.util.concurrent.atomic.AtomicReference;

import static java.util.Collections.emptyMap;
import static java.util.Collections.singletonMap;
import static org.hamcrest.Matchers.equalTo;
import static org.hamcrest.Matchers.instanceOf;
import static org.mockito.Mockito.mock;
import static org.mockito.Mockito.when;

public class RestRequestTests extends ESTestCase {

    public void testContentConsumesContent() {
        runConsumesContentTest(RestRequest::content, true);
    }

    public void testRequiredContentConsumesContent() {
        runConsumesContentTest(RestRequest::requiredContent, true);
    }

    public void testContentParserConsumesContent() {
        runConsumesContentTest(RestRequest::contentParser, true);
    }

    public void testContentOrSourceParamConsumesContent() {
        runConsumesContentTest(RestRequest::contentOrSourceParam, true);
    }

    public void testContentOrSourceParamsParserConsumesContent() {
        runConsumesContentTest(RestRequest::contentOrSourceParamParser, true);
    }

    public void testWithContentOrSourceParamParserOrNullConsumesContent() {
        @SuppressWarnings("unchecked")
        CheckedConsumer<XContentParser, IOException> consumer = mock(CheckedConsumer.class);
        runConsumesContentTest(request -> request.withContentOrSourceParamParserOrNull(consumer), true);
    }

    public void testApplyContentParserConsumesContent() {
        @SuppressWarnings("unchecked")
        CheckedConsumer<XContentParser, IOException> consumer = mock(CheckedConsumer.class);
        runConsumesContentTest(request -> request.applyContentParser(consumer), true);
    }

    public void testHasContentDoesNotConsumesContent() {
        runConsumesContentTest(RestRequest::hasContent, false);
    }

    public void testContentLengthDoesNotConsumesContent() {
        runConsumesContentTest(RestRequest::contentLength, false);
    }

    private <T extends Exception> void runConsumesContentTest(final CheckedConsumer<RestRequest, T> consumer, final boolean expected) {
        final HttpRequest httpRequest = mock(HttpRequest.class);
<<<<<<< HEAD
        when (httpRequest.uri()).thenReturn("");
        when (httpRequest.content()).thenReturn(new BytesArray(new byte[1]));
        when (httpRequest.getHeaders()).thenReturn(
            Collections.singletonMap("Content-Type", Collections.singletonList(randomFrom("application/json", "application/x-ndjson"))));
        final RestRequest request = RestRequest.request(XContentParserConfiguration.EMPTY, httpRequest, mock(HttpChannel.class));
=======
        when(httpRequest.uri()).thenReturn("");
        when(httpRequest.content()).thenReturn(new BytesArray(new byte[1]));
        when(httpRequest.getHeaders()).thenReturn(
            Collections.singletonMap("Content-Type", Collections.singletonList(randomFrom("application/json", "application/x-ndjson")))
        );
        final RestRequest request = RestRequest.request(mock(NamedXContentRegistry.class), httpRequest, mock(HttpChannel.class));
>>>>>>> 12ad399c
        assertFalse(request.isContentConsumed());
        try {
            consumer.accept(request);
        } catch (final Exception e) {
            throw new RuntimeException(e);
        }
        assertThat(request.isContentConsumed(), equalTo(expected));
    }

    public void testContentParser() throws IOException {
        Exception e = expectThrows(ElasticsearchParseException.class, () -> contentRestRequest("", emptyMap()).contentParser());
        assertEquals("request body is required", e.getMessage());
        e = expectThrows(ElasticsearchParseException.class, () -> contentRestRequest("", singletonMap("source", "{}")).contentParser());
        assertEquals("request body is required", e.getMessage());
        assertEquals(emptyMap(), contentRestRequest("{}", emptyMap()).contentParser().map());
        e = expectThrows(ElasticsearchParseException.class, () -> contentRestRequest("", emptyMap(), emptyMap()).contentParser());
        assertEquals("request body is required", e.getMessage());
    }

    public void testApplyContentParser() throws IOException {
        contentRestRequest("", emptyMap()).applyContentParser(p -> fail("Shouldn't have been called"));
        contentRestRequest("", singletonMap("source", "{}")).applyContentParser(p -> fail("Shouldn't have been called"));
        AtomicReference<Object> source = new AtomicReference<>();
        contentRestRequest("{}", emptyMap()).applyContentParser(p -> source.set(p.map()));
        assertEquals(emptyMap(), source.get());
    }

    public void testContentOrSourceParam() throws IOException {
        Exception e = expectThrows(ElasticsearchParseException.class, () -> contentRestRequest("", emptyMap()).contentOrSourceParam());
        assertEquals("request body or source parameter is required", e.getMessage());
        assertEquals(new BytesArray("stuff"), contentRestRequest("stuff", emptyMap()).contentOrSourceParam().v2());
        assertEquals(
            new BytesArray("stuff"),
            contentRestRequest("stuff", Map.of("source", "stuff2", "source_content_type", "application/json")).contentOrSourceParam().v2()
        );
        assertEquals(
            new BytesArray("{\"foo\": \"stuff\"}"),
            contentRestRequest("", Map.of("source", "{\"foo\": \"stuff\"}", "source_content_type", "application/json"))
                .contentOrSourceParam()
                .v2()
        );
        e = expectThrows(IllegalStateException.class, () -> contentRestRequest("", Map.of("source", "stuff2")).contentOrSourceParam());
        assertEquals("source and source_content_type parameters are required", e.getMessage());
    }

    public void testHasContentOrSourceParam() throws IOException {
        assertEquals(false, contentRestRequest("", emptyMap()).hasContentOrSourceParam());
        assertEquals(true, contentRestRequest("stuff", emptyMap()).hasContentOrSourceParam());
        assertEquals(true, contentRestRequest("stuff", singletonMap("source", "stuff2")).hasContentOrSourceParam());
        assertEquals(true, contentRestRequest("", singletonMap("source", "stuff")).hasContentOrSourceParam());
    }

    public void testContentOrSourceParamParser() throws IOException {
        Exception e = expectThrows(
            ElasticsearchParseException.class,
            () -> contentRestRequest("", emptyMap()).contentOrSourceParamParser()
        );
        assertEquals("request body or source parameter is required", e.getMessage());
        assertEquals(emptyMap(), contentRestRequest("{}", emptyMap()).contentOrSourceParamParser().map());
        assertEquals(emptyMap(), contentRestRequest("{}", singletonMap("source", "stuff2")).contentOrSourceParamParser().map());
        assertEquals(
            emptyMap(),
            contentRestRequest("", Map.of("source", "{}", "source_content_type", "application/json")).contentOrSourceParamParser().map()
        );
    }

    public void testWithContentOrSourceParamParserOrNull() throws IOException {
        contentRestRequest("", emptyMap()).withContentOrSourceParamParserOrNull(parser -> assertNull(parser));
        contentRestRequest("{}", emptyMap()).withContentOrSourceParamParserOrNull(parser -> assertEquals(emptyMap(), parser.map()));
        contentRestRequest("{}", singletonMap("source", "stuff2")).withContentOrSourceParamParserOrNull(
            parser -> assertEquals(emptyMap(), parser.map())
        );
        contentRestRequest("", Map.of("source_content_type", "application/json", "source", "{}")).withContentOrSourceParamParserOrNull(
            parser -> assertEquals(emptyMap(), parser.map())
        );
    }

    public void testContentTypeParsing() {
        for (XContentType xContentType : XContentType.values()) {
            Map<String, List<String>> map = new HashMap<>();
            map.put("Content-Type", Collections.singletonList(xContentType.mediaType()));
            RestRequest restRequest = contentRestRequest("", Collections.emptyMap(), map);
            assertEquals(xContentType, restRequest.getXContentType());

            map = new HashMap<>();
            map.put("Content-Type", Collections.singletonList(xContentType.mediaTypeWithoutParameters()));
            restRequest = contentRestRequest("", Collections.emptyMap(), map);
            assertEquals(xContentType, restRequest.getXContentType());
        }
    }

    public void testPlainTextSupport() {
        RestRequest restRequest = contentRestRequest(
            randomAlphaOfLengthBetween(1, 30),
            Collections.emptyMap(),
            Collections.singletonMap(
                "Content-Type",
                Collections.singletonList(randomFrom("text/plain", "text/plain; charset=utf-8", "text/plain;charset=utf-8"))
            )
        );
        assertNull(restRequest.getXContentType());
    }

    public void testMalformedContentTypeHeader() {
        final String type = randomFrom("text", "text/:ain; charset=utf-8", "text/plain\";charset=utf-8", ":", "/", "t:/plain");
        final RestRequest.MediaTypeHeaderException e = expectThrows(RestRequest.MediaTypeHeaderException.class, () -> {
            final Map<String, List<String>> headers = Collections.singletonMap("Content-Type", Collections.singletonList(type));
            contentRestRequest("", Collections.emptyMap(), headers);
        });
        assertNotNull(e.getCause());
        assertThat(e.getCause(), instanceOf(IllegalArgumentException.class));
        assertThat(e.getCause().getMessage(), equalTo("invalid media-type [" + type + "]"));
        assertThat(e.getMessage(), equalTo("Invalid media-type value on header [Content-Type]"));
    }

    public void testNoContentTypeHeader() {
        RestRequest contentRestRequest = contentRestRequest("", Collections.emptyMap(), Collections.emptyMap());
        assertNull(contentRestRequest.getXContentType());
    }

    public void testMultipleContentTypeHeaders() {
        List<String> headers = new ArrayList<>(randomUnique(() -> randomAlphaOfLengthBetween(1, 16), randomIntBetween(2, 10)));
        final RestRequest.MediaTypeHeaderException e = expectThrows(
            RestRequest.MediaTypeHeaderException.class,
            () -> contentRestRequest("", Collections.emptyMap(), Collections.singletonMap("Content-Type", headers))
        );
        assertNotNull(e.getCause());
        assertThat(e.getCause(), instanceOf((IllegalArgumentException.class)));
        assertThat(e.getCause().getMessage(), equalTo("Incorrect header [Content-Type]. Only one value should be provided"));
        assertThat(e.getMessage(), equalTo("Invalid media-type value on header [Content-Type]"));
    }

    public void testRequiredContent() {
        Exception e = expectThrows(ElasticsearchParseException.class, () -> contentRestRequest("", emptyMap()).requiredContent());
        assertEquals("request body is required", e.getMessage());
        assertEquals(new BytesArray("stuff"), contentRestRequest("stuff", emptyMap()).requiredContent());
        assertEquals(
            new BytesArray("stuff"),
            contentRestRequest("stuff", Map.of("source", "stuff2", "source_content_type", "application/json")).requiredContent()
        );
        e = expectThrows(
            ElasticsearchParseException.class,
            () -> contentRestRequest("", Map.of("source", "{\"foo\": \"stuff\"}", "source_content_type", "application/json"))
                .requiredContent()
        );
        assertEquals("request body is required", e.getMessage());
        e = expectThrows(IllegalStateException.class, () -> contentRestRequest("test", null, Collections.emptyMap()).requiredContent());
        assertEquals("unknown content type", e.getMessage());
    }

    private static RestRequest contentRestRequest(String content, Map<String, String> params) {
        Map<String, List<String>> headers = new HashMap<>();
        headers.put("Content-Type", Collections.singletonList("application/json"));
        return contentRestRequest(content, params, headers);
    }

    private static RestRequest contentRestRequest(String content, Map<String, String> params, Map<String, List<String>> headers) {
        FakeRestRequest.Builder builder = new FakeRestRequest.Builder(NamedXContentRegistry.EMPTY);
        builder.withHeaders(headers);
        builder.withContent(new BytesArray(content), null);
        builder.withParams(params);
        return new ContentRestRequest(builder.build());
    }

    private static final class ContentRestRequest extends RestRequest {

        private final RestRequest restRequest;

        private ContentRestRequest(RestRequest restRequest) {
<<<<<<< HEAD
            super(restRequest.contentParserConfig(), restRequest.params(), restRequest.path(), restRequest.getHeaders(),
                restRequest.getHttpRequest(), restRequest.getHttpChannel());
=======
            super(
                restRequest.getXContentRegistry(),
                restRequest.params(),
                restRequest.path(),
                restRequest.getHeaders(),
                restRequest.getHttpRequest(),
                restRequest.getHttpChannel()
            );
>>>>>>> 12ad399c
            this.restRequest = restRequest;
        }

        @Override
        public Method method() {
            return restRequest.method();
        }

        @Override
        public String uri() {
            return restRequest.uri();
        }

        @Override
        public BytesReference content() {
            return restRequest.content();
        }
    }

}<|MERGE_RESOLUTION|>--- conflicted
+++ resolved
@@ -11,14 +11,10 @@
 import org.elasticsearch.ElasticsearchParseException;
 import org.elasticsearch.common.bytes.BytesArray;
 import org.elasticsearch.common.bytes.BytesReference;
-<<<<<<< HEAD
 import org.elasticsearch.xcontent.NamedXContentRegistry;
 import org.elasticsearch.xcontent.XContentParser;
 import org.elasticsearch.xcontent.XContentParserConfiguration;
 import org.elasticsearch.xcontent.XContentType;
-=======
-import org.elasticsearch.core.CheckedConsumer;
->>>>>>> 12ad399c
 import org.elasticsearch.http.HttpChannel;
 import org.elasticsearch.http.HttpRequest;
 import org.elasticsearch.test.ESTestCase;
@@ -86,20 +82,11 @@
 
     private <T extends Exception> void runConsumesContentTest(final CheckedConsumer<RestRequest, T> consumer, final boolean expected) {
         final HttpRequest httpRequest = mock(HttpRequest.class);
-<<<<<<< HEAD
         when (httpRequest.uri()).thenReturn("");
         when (httpRequest.content()).thenReturn(new BytesArray(new byte[1]));
         when (httpRequest.getHeaders()).thenReturn(
             Collections.singletonMap("Content-Type", Collections.singletonList(randomFrom("application/json", "application/x-ndjson"))));
         final RestRequest request = RestRequest.request(XContentParserConfiguration.EMPTY, httpRequest, mock(HttpChannel.class));
-=======
-        when(httpRequest.uri()).thenReturn("");
-        when(httpRequest.content()).thenReturn(new BytesArray(new byte[1]));
-        when(httpRequest.getHeaders()).thenReturn(
-            Collections.singletonMap("Content-Type", Collections.singletonList(randomFrom("application/json", "application/x-ndjson")))
-        );
-        final RestRequest request = RestRequest.request(mock(NamedXContentRegistry.class), httpRequest, mock(HttpChannel.class));
->>>>>>> 12ad399c
         assertFalse(request.isContentConsumed());
         try {
             consumer.accept(request);
@@ -269,19 +256,8 @@
         private final RestRequest restRequest;
 
         private ContentRestRequest(RestRequest restRequest) {
-<<<<<<< HEAD
             super(restRequest.contentParserConfig(), restRequest.params(), restRequest.path(), restRequest.getHeaders(),
                 restRequest.getHttpRequest(), restRequest.getHttpChannel());
-=======
-            super(
-                restRequest.getXContentRegistry(),
-                restRequest.params(),
-                restRequest.path(),
-                restRequest.getHeaders(),
-                restRequest.getHttpRequest(),
-                restRequest.getHttpChannel()
-            );
->>>>>>> 12ad399c
             this.restRequest = restRequest;
         }
 
