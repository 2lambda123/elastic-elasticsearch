/*
 * Copyright Elasticsearch B.V. and/or licensed to Elasticsearch B.V. under one
 * or more contributor license agreements. Licensed under the Elastic License
 * 2.0 and the Server Side Public License, v 1; you may not use this file except
 * in compliance with, at your election, the Elastic License 2.0 or the Server
 * Side Public License, v 1.
 */

package org.elasticsearch.rest;

import org.elasticsearch.common.bytes.BytesArray;
import org.elasticsearch.common.bytes.BytesReference;
import org.elasticsearch.common.bytes.CompositeBytesReference;
import org.elasticsearch.common.collect.Iterators;
import org.elasticsearch.common.xcontent.ChunkedToXContent;
import org.elasticsearch.test.ESTestCase;
import org.elasticsearch.test.rest.FakeRestChannel;
import org.elasticsearch.test.rest.FakeRestRequest;
import org.elasticsearch.transport.BytesRefRecycler;
import org.elasticsearch.xcontent.ToXContent;
import org.elasticsearch.xcontent.XContent;
import org.elasticsearch.xcontent.XContentBuilder;
import org.elasticsearch.xcontent.XContentType;

import java.io.ByteArrayOutputStream;
import java.io.IOException;
import java.io.OutputStreamWriter;
import java.nio.charset.StandardCharsets;
import java.util.ArrayList;
import java.util.List;
import java.util.Map;
import java.util.concurrent.atomic.AtomicBoolean;
<<<<<<< HEAD

import static org.hamcrest.Matchers.equalTo;
=======
>>>>>>> 24581188

public class ChunkedRestResponseBodyTests extends ESTestCase {

    public void testEncodesChunkedXContentCorrectly() throws IOException {
        final ChunkedToXContent chunkedToXContent = (ToXContent.Params outerParams) -> Iterators.forArray(
            new ToXContent[] { (b, p) -> b.startObject(), (b, p) -> {
                if (randomBoolean()) {
                    b.flush();
                }
                b.mapContents(Map.of("foo", "bar", "some_other_key", "some_other_value"));
                return b;
            }, (b, p) -> b.stringListField("list_field", List.of("string", "otherString")).endObject() }
        );
        final XContent randomXContent = randomFrom(XContentType.values()).xContent();
        final XContentBuilder builderDirect = XContentBuilder.builder(randomXContent);
        var iter = chunkedToXContent.toXContentChunked(ToXContent.EMPTY_PARAMS);
        while (iter.hasNext()) {
            iter.next().toXContent(builderDirect, ToXContent.EMPTY_PARAMS);
        }
        final var bytesDirect = BytesReference.bytes(builderDirect);

<<<<<<< HEAD
        final boolean[] released = new boolean[1];
        final var chunkedResponse = ChunkedRestResponseBody.fromXContent(
            chunkedToXContent,
            ToXContent.EMPTY_PARAMS,
            new FakeRestChannel(
                new FakeRestRequest.Builder(xContentRegistry()).withContent(BytesArray.EMPTY, randomXContent.type()).build(),
                randomBoolean(),
                1
            ),
            () -> released[0] = true
        );
=======
        final var isClosed = new AtomicBoolean();
        try (
            var chunkedResponse = ChunkedRestResponseBody.fromXContent(
                chunkedToXContent,
                ToXContent.EMPTY_PARAMS,
                new FakeRestChannel(
                    new FakeRestRequest.Builder(xContentRegistry()).withContent(BytesArray.EMPTY, randomXContent.type()).build(),
                    randomBoolean(),
                    1
                ),
                () -> assertTrue(isClosed.compareAndSet(false, true))
            )
        ) {
>>>>>>> 24581188

            final List<BytesReference> refsGenerated = new ArrayList<>();
            while (chunkedResponse.isDone() == false) {
                refsGenerated.add(chunkedResponse.encodeChunk(randomIntBetween(2, 10), BytesRefRecycler.NON_RECYCLING_INSTANCE));
            }

<<<<<<< HEAD
        assertEquals(bytesDirect, CompositeBytesReference.of(refsGenerated.toArray(new BytesReference[0])));

        assertThat(released[0], equalTo(false));
        chunkedResponse.close();
        assertThat(released[0], equalTo(true));
=======
            assertEquals(bytesDirect, CompositeBytesReference.of(refsGenerated.toArray(new BytesReference[0])));
            assertFalse(isClosed.get());
        }
        assertTrue(isClosed.get());
>>>>>>> 24581188
    }

    public void testFromTextChunks() throws IOException {
        final var chunks = randomList(1000, () -> randomUnicodeOfLengthBetween(1, 100));
<<<<<<< HEAD
        final boolean[] released = new boolean[1];
        final var body = ChunkedRestResponseBody.fromTextChunks(
            "text/plain",
            Iterators.map(chunks.iterator(), s -> w -> w.write(s)),
            () -> released[0] = true
        );

        final List<BytesReference> refsGenerated = new ArrayList<>();
        while (body.isDone() == false) {
            refsGenerated.add(body.encodeChunk(randomIntBetween(2, 10), BytesRefRecycler.NON_RECYCLING_INSTANCE));
        }
        final BytesReference chunkedBytes = CompositeBytesReference.of(refsGenerated.toArray(new BytesReference[0]));
=======
        final var isClosed = new AtomicBoolean();
        try (
            var body = ChunkedRestResponseBody.fromTextChunks(
                "text/plain",
                Iterators.map(chunks.iterator(), s -> w -> w.write(s)),
                () -> assertTrue(isClosed.compareAndSet(false, true))
            )
        ) {
            final List<BytesReference> refsGenerated = new ArrayList<>();
            while (body.isDone() == false) {
                refsGenerated.add(body.encodeChunk(randomIntBetween(2, 10), BytesRefRecycler.NON_RECYCLING_INSTANCE));
            }
            final BytesReference chunkedBytes = CompositeBytesReference.of(refsGenerated.toArray(new BytesReference[0]));
>>>>>>> 24581188

            try (
                var outputStream = new ByteArrayOutputStream();
                var writer = new OutputStreamWriter(outputStream, StandardCharsets.UTF_8)
            ) {
                for (final var chunk : chunks) {
                    writer.write(chunk);
                }
                writer.flush();
                assertEquals(new BytesArray(outputStream.toByteArray()), chunkedBytes);
            }
            assertFalse(isClosed.get());
        }
<<<<<<< HEAD

        assertThat(released[0], equalTo(false));
        body.close();
        assertThat(released[0], equalTo(true));
=======
        assertTrue(isClosed.get());
>>>>>>> 24581188
    }
}<|MERGE_RESOLUTION|>--- conflicted
+++ resolved
@@ -30,11 +30,6 @@
 import java.util.List;
 import java.util.Map;
 import java.util.concurrent.atomic.AtomicBoolean;
-<<<<<<< HEAD
-
-import static org.hamcrest.Matchers.equalTo;
-=======
->>>>>>> 24581188
 
 public class ChunkedRestResponseBodyTests extends ESTestCase {
 
@@ -56,19 +51,6 @@
         }
         final var bytesDirect = BytesReference.bytes(builderDirect);
 
-<<<<<<< HEAD
-        final boolean[] released = new boolean[1];
-        final var chunkedResponse = ChunkedRestResponseBody.fromXContent(
-            chunkedToXContent,
-            ToXContent.EMPTY_PARAMS,
-            new FakeRestChannel(
-                new FakeRestRequest.Builder(xContentRegistry()).withContent(BytesArray.EMPTY, randomXContent.type()).build(),
-                randomBoolean(),
-                1
-            ),
-            () -> released[0] = true
-        );
-=======
         final var isClosed = new AtomicBoolean();
         try (
             var chunkedResponse = ChunkedRestResponseBody.fromXContent(
@@ -82,43 +64,20 @@
                 () -> assertTrue(isClosed.compareAndSet(false, true))
             )
         ) {
->>>>>>> 24581188
 
             final List<BytesReference> refsGenerated = new ArrayList<>();
             while (chunkedResponse.isDone() == false) {
                 refsGenerated.add(chunkedResponse.encodeChunk(randomIntBetween(2, 10), BytesRefRecycler.NON_RECYCLING_INSTANCE));
             }
 
-<<<<<<< HEAD
-        assertEquals(bytesDirect, CompositeBytesReference.of(refsGenerated.toArray(new BytesReference[0])));
-
-        assertThat(released[0], equalTo(false));
-        chunkedResponse.close();
-        assertThat(released[0], equalTo(true));
-=======
             assertEquals(bytesDirect, CompositeBytesReference.of(refsGenerated.toArray(new BytesReference[0])));
             assertFalse(isClosed.get());
         }
         assertTrue(isClosed.get());
->>>>>>> 24581188
     }
 
     public void testFromTextChunks() throws IOException {
         final var chunks = randomList(1000, () -> randomUnicodeOfLengthBetween(1, 100));
-<<<<<<< HEAD
-        final boolean[] released = new boolean[1];
-        final var body = ChunkedRestResponseBody.fromTextChunks(
-            "text/plain",
-            Iterators.map(chunks.iterator(), s -> w -> w.write(s)),
-            () -> released[0] = true
-        );
-
-        final List<BytesReference> refsGenerated = new ArrayList<>();
-        while (body.isDone() == false) {
-            refsGenerated.add(body.encodeChunk(randomIntBetween(2, 10), BytesRefRecycler.NON_RECYCLING_INSTANCE));
-        }
-        final BytesReference chunkedBytes = CompositeBytesReference.of(refsGenerated.toArray(new BytesReference[0]));
-=======
         final var isClosed = new AtomicBoolean();
         try (
             var body = ChunkedRestResponseBody.fromTextChunks(
@@ -132,7 +91,6 @@
                 refsGenerated.add(body.encodeChunk(randomIntBetween(2, 10), BytesRefRecycler.NON_RECYCLING_INSTANCE));
             }
             final BytesReference chunkedBytes = CompositeBytesReference.of(refsGenerated.toArray(new BytesReference[0]));
->>>>>>> 24581188
 
             try (
                 var outputStream = new ByteArrayOutputStream();
@@ -146,13 +104,6 @@
             }
             assertFalse(isClosed.get());
         }
-<<<<<<< HEAD
-
-        assertThat(released[0], equalTo(false));
-        body.close();
-        assertThat(released[0], equalTo(true));
-=======
         assertTrue(isClosed.get());
->>>>>>> 24581188
     }
 }