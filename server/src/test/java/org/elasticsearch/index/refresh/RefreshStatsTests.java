/*
 * Licensed to Elasticsearch under one or more contributor
 * license agreements. See the NOTICE file distributed with
 * this work for additional information regarding copyright
 * ownership. Elasticsearch licenses this file to you under
 * the Apache License, Version 2.0 (the "License"); you may
 * not use this file except in compliance with the License.
 * You may obtain a copy of the License at
 *
 *    http://www.apache.org/licenses/LICENSE-2.0
 *
 * Unless required by applicable law or agreed to in writing,
 * software distributed under the License is distributed on an
 * "AS IS" BASIS, WITHOUT WARRANTIES OR CONDITIONS OF ANY
 * KIND, either express or implied.  See the License for the
 * specific language governing permissions and limitations
 * under the License.
 */

package org.elasticsearch.index.refresh;

import org.elasticsearch.common.io.stream.BytesStreamOutput;
import org.elasticsearch.common.io.stream.StreamInput;
import org.elasticsearch.test.ESTestCase;

<<<<<<< HEAD
public class RefreshStatsTests extends AbstractStreamableTestCase<RefreshStats> {
    @Override
    protected RefreshStats createTestInstance() {
        return new RefreshStats(randomNonNegativeLong(), randomNonNegativeLong(),
            randomNonNegativeLong(), randomNonNegativeLong(), between(0, Integer.MAX_VALUE));
    }
=======
import java.io.IOException;
>>>>>>> dd01da9f

public class RefreshStatsTests extends ESTestCase {

<<<<<<< HEAD
    @Override
    protected RefreshStats mutateInstance(RefreshStats instance) {
        long total = instance.getTotal();
        long totalInMillis = instance.getTotalTimeInMillis();
        long externalTotal = instance.getExternalTotal();
        long externalTotalInMillis = instance.getExternalTotalTimeInMillis();
        int listeners = instance.getListeners();
        switch (randomInt(2)) {
        case 0:
            externalTotal += between(1, 2000);
            total += externalTotal + between(1, 2000);
            break;
        case 1:
            externalTotalInMillis += between(1,2000);
            totalInMillis += externalTotalInMillis + between(1, 2000);
            break;
        case 2:
        default:
            listeners += between(1, 2000);
            break;
        }
        return new RefreshStats(total, totalInMillis, externalTotal, externalTotalInMillis, listeners);
=======
    public void testSerialize() throws IOException {
        RefreshStats stats = new RefreshStats(randomNonNegativeLong(), randomNonNegativeLong(), between(0, Integer.MAX_VALUE));
        BytesStreamOutput out = new BytesStreamOutput();
        stats.writeTo(out);
        StreamInput input = out.bytes().streamInput();
        RefreshStats read = new RefreshStats(input);
        assertEquals(-1, input.read());
        assertEquals(stats.getTotal(), read.getTotal());
        assertEquals(stats.getListeners(), read.getListeners());
        assertEquals(stats.getTotalTimeInMillis(), read.getTotalTimeInMillis());
>>>>>>> dd01da9f
    }
}<|MERGE_RESOLUTION|>--- conflicted
+++ resolved
@@ -23,45 +23,13 @@
 import org.elasticsearch.common.io.stream.StreamInput;
 import org.elasticsearch.test.ESTestCase;
 
-<<<<<<< HEAD
-public class RefreshStatsTests extends AbstractStreamableTestCase<RefreshStats> {
-    @Override
-    protected RefreshStats createTestInstance() {
-        return new RefreshStats(randomNonNegativeLong(), randomNonNegativeLong(),
-            randomNonNegativeLong(), randomNonNegativeLong(), between(0, Integer.MAX_VALUE));
-    }
-=======
 import java.io.IOException;
->>>>>>> dd01da9f
 
 public class RefreshStatsTests extends ESTestCase {
 
-<<<<<<< HEAD
-    @Override
-    protected RefreshStats mutateInstance(RefreshStats instance) {
-        long total = instance.getTotal();
-        long totalInMillis = instance.getTotalTimeInMillis();
-        long externalTotal = instance.getExternalTotal();
-        long externalTotalInMillis = instance.getExternalTotalTimeInMillis();
-        int listeners = instance.getListeners();
-        switch (randomInt(2)) {
-        case 0:
-            externalTotal += between(1, 2000);
-            total += externalTotal + between(1, 2000);
-            break;
-        case 1:
-            externalTotalInMillis += between(1,2000);
-            totalInMillis += externalTotalInMillis + between(1, 2000);
-            break;
-        case 2:
-        default:
-            listeners += between(1, 2000);
-            break;
-        }
-        return new RefreshStats(total, totalInMillis, externalTotal, externalTotalInMillis, listeners);
-=======
     public void testSerialize() throws IOException {
-        RefreshStats stats = new RefreshStats(randomNonNegativeLong(), randomNonNegativeLong(), between(0, Integer.MAX_VALUE));
+        RefreshStats stats = new RefreshStats(randomNonNegativeLong(), randomNonNegativeLong(), randomNonNegativeLong(),
+            randomNonNegativeLong(), between(0, Integer.MAX_VALUE));
         BytesStreamOutput out = new BytesStreamOutput();
         stats.writeTo(out);
         StreamInput input = out.bytes().streamInput();
@@ -70,6 +38,5 @@
         assertEquals(stats.getTotal(), read.getTotal());
         assertEquals(stats.getListeners(), read.getListeners());
         assertEquals(stats.getTotalTimeInMillis(), read.getTotalTimeInMillis());
->>>>>>> dd01da9f
     }
 }