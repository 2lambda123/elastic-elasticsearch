/*
 * Licensed to Elasticsearch under one or more contributor
 * license agreements. See the NOTICE file distributed with
 * this work for additional information regarding copyright
 * ownership. Elasticsearch licenses this file to you under
 * the Apache License, Version 2.0 (the "License"); you may
 * not use this file except in compliance with the License.
 * You may obtain a copy of the License at
 *
 *    http://www.apache.org/licenses/LICENSE-2.0
 *
 * Unless required by applicable law or agreed to in writing,
 * software distributed under the License is distributed on an
 * "AS IS" BASIS, WITHOUT WARRANTIES OR CONDITIONS OF ANY
 * KIND, either express or implied.  See the License for the
 * specific language governing permissions and limitations
 * under the License.
 */
package org.elasticsearch.index.shard;

import org.apache.lucene.store.AlreadyClosedException;
import org.elasticsearch.action.index.IndexRequest;
import org.elasticsearch.action.resync.ResyncReplicationRequest;
import org.elasticsearch.action.resync.ResyncReplicationResponse;
import org.elasticsearch.action.support.PlainActionFuture;
import org.elasticsearch.cluster.routing.IndexShardRoutingTable;
import org.elasticsearch.common.Strings;
import org.elasticsearch.common.bytes.BytesArray;
import org.elasticsearch.common.io.stream.ByteBufferStreamInput;
import org.elasticsearch.common.io.stream.BytesStreamOutput;
import org.elasticsearch.common.lucene.uid.Versions;
import org.elasticsearch.common.settings.Settings;
import org.elasticsearch.common.unit.ByteSizeValue;
import org.elasticsearch.common.xcontent.ToXContent;
import org.elasticsearch.common.xcontent.XContentBuilder;
import org.elasticsearch.common.xcontent.XContentFactory;
import org.elasticsearch.common.xcontent.XContentType;
import org.elasticsearch.index.VersionType;
import org.elasticsearch.index.mapper.SourceToParse;
import org.elasticsearch.index.seqno.SequenceNumbers;
import org.elasticsearch.tasks.TaskManager;

import java.io.IOException;
import java.nio.ByteBuffer;
import java.util.ArrayList;
import java.util.Collections;
import java.util.List;
import java.util.concurrent.CountDownLatch;
import java.util.concurrent.atomic.AtomicBoolean;

import static org.hamcrest.Matchers.containsString;
import static org.hamcrest.Matchers.equalTo;
import static org.hamcrest.Matchers.is;
import static org.hamcrest.core.IsInstanceOf.instanceOf;

public class PrimaryReplicaSyncerTests extends IndexShardTestCase {

    public void testSyncerSendsOffCorrectDocuments() throws Exception {
        IndexShard shard = newStartedShard(true);
        TaskManager taskManager = new TaskManager(Settings.EMPTY, threadPool, Collections.emptySet());
        AtomicBoolean syncActionCalled = new AtomicBoolean();
        List<ResyncReplicationRequest> resyncRequests = new ArrayList<>();
        PrimaryReplicaSyncer.SyncAction syncAction =
            (request, parentTask, allocationId, primaryTerm, listener) -> {
                logger.info("Sending off {} operations", request.getOperations().length);
                syncActionCalled.set(true);
                resyncRequests.add(request);
                assertThat(parentTask, instanceOf(PrimaryReplicaSyncer.ResyncTask.class));
                listener.onResponse(new ResyncReplicationResponse());
            };
        PrimaryReplicaSyncer syncer = new PrimaryReplicaSyncer(taskManager, syncAction);
        syncer.setChunkSize(new ByteSizeValue(randomIntBetween(1, 10)));

        int numDocs = randomInt(10);
        for (int i = 0; i < numDocs; i++) {
            // Index doc but not advance local checkpoint.
            shard.applyIndexOperationOnPrimary(Versions.MATCH_ANY, VersionType.INTERNAL,
                SourceToParse.source(shard.shardId().getIndexName(), "_doc", Integer.toString(i), new BytesArray("{}"), XContentType.JSON),
<<<<<<< HEAD
                IndexRequest.UNSET_AUTO_GENERATED_TIMESTAMP, false);
=======
                randomBoolean() ? IndexRequest.UNSET_AUTO_GENERATED_TIMESTAMP : randomNonNegativeLong(), true);
>>>>>>> 0c7f6570
        }

        long globalCheckPoint = numDocs > 0 ? randomIntBetween(0, numDocs - 1) : 0;
        boolean syncNeeded = numDocs > 0;

        String allocationId = shard.routingEntry().allocationId().getId();
        shard.updateShardState(shard.routingEntry(), shard.getPendingPrimaryTerm(), null, 1000L, Collections.singleton(allocationId),
            new IndexShardRoutingTable.Builder(shard.shardId()).addShard(shard.routingEntry()).build(), Collections.emptySet());
        shard.updateLocalCheckpointForShard(allocationId, globalCheckPoint);
        assertEquals(globalCheckPoint, shard.getGlobalCheckpoint());

        logger.info("Total ops: {}, global checkpoint: {}", numDocs, globalCheckPoint);

        PlainActionFuture<PrimaryReplicaSyncer.ResyncTask> fut = new PlainActionFuture<>();
        syncer.resync(shard, fut);
        PrimaryReplicaSyncer.ResyncTask resyncTask = fut.get();

        if (syncNeeded) {
            assertTrue("Sync action was not called", syncActionCalled.get());
            ResyncReplicationRequest resyncRequest = resyncRequests.remove(0);
            assertThat(resyncRequest.getTrimAboveSeqNo(), equalTo(numDocs - 1L));

            assertThat("trimAboveSeqNo has to be specified in request #0 only", resyncRequests.stream()
                    .mapToLong(ResyncReplicationRequest::getTrimAboveSeqNo)
                    .filter(seqNo -> seqNo != SequenceNumbers.UNASSIGNED_SEQ_NO)
                    .findFirst()
                    .isPresent(),
                is(false));

            assertThat(resyncRequest.getMaxSeenAutoIdTimestampOnPrimary(), equalTo(shard.getMaxSeenAutoIdTimestamp()));
        }
        if (syncNeeded && globalCheckPoint < numDocs - 1) {
            if (shard.indexSettings.isSoftDeleteEnabled()) {
                assertThat(resyncTask.getSkippedOperations(), equalTo(0));
                assertThat(resyncTask.getResyncedOperations(), equalTo(resyncTask.getTotalOperations()));
                assertThat(resyncTask.getTotalOperations(), equalTo(Math.toIntExact(numDocs - 1 - globalCheckPoint)));
            } else {
                int skippedOps = Math.toIntExact(globalCheckPoint + 1); // everything up to global checkpoint included
                assertThat(resyncTask.getSkippedOperations(), equalTo(skippedOps));
                assertThat(resyncTask.getResyncedOperations(), equalTo(numDocs - skippedOps));
                assertThat(resyncTask.getTotalOperations(), equalTo(globalCheckPoint == numDocs - 1 ? 0 : numDocs));
            }
        } else {
            assertThat(resyncTask.getSkippedOperations(), equalTo(0));
            assertThat(resyncTask.getResyncedOperations(), equalTo(0));
            assertThat(resyncTask.getTotalOperations(), equalTo(0));
        }
        closeShards(shard);
    }

    public void testSyncerOnClosingShard() throws Exception {
        IndexShard shard = newStartedShard(true);
        AtomicBoolean syncActionCalled = new AtomicBoolean();
        PrimaryReplicaSyncer.SyncAction syncAction =
            (request, parentTask, allocationId, primaryTerm, listener) -> {
                logger.info("Sending off {} operations", request.getOperations().length);
                syncActionCalled.set(true);
                threadPool.generic().execute(() -> listener.onResponse(new ResyncReplicationResponse()));
            };
        PrimaryReplicaSyncer syncer = new PrimaryReplicaSyncer(
            new TaskManager(Settings.EMPTY, threadPool, Collections.emptySet()), syncAction);
        syncer.setChunkSize(new ByteSizeValue(1)); // every document is sent off separately

        int numDocs = 10;
        for (int i = 0; i < numDocs; i++) {
            // Index doc but not advance local checkpoint.
            shard.applyIndexOperationOnPrimary(Versions.MATCH_ANY, VersionType.INTERNAL,
                SourceToParse.source(shard.shardId().getIndexName(), "_doc", Integer.toString(i), new BytesArray("{}"), XContentType.JSON),
                IndexRequest.UNSET_AUTO_GENERATED_TIMESTAMP, false);
        }

        String allocationId = shard.routingEntry().allocationId().getId();
        shard.updateShardState(shard.routingEntry(), shard.getPendingPrimaryTerm(), null, 1000L, Collections.singleton(allocationId),
            new IndexShardRoutingTable.Builder(shard.shardId()).addShard(shard.routingEntry()).build(), Collections.emptySet());

        CountDownLatch syncCalledLatch = new CountDownLatch(1);
        PlainActionFuture<PrimaryReplicaSyncer.ResyncTask> fut = new PlainActionFuture<PrimaryReplicaSyncer.ResyncTask>() {
            @Override
            public void onFailure(Exception e) {
                try {
                    super.onFailure(e);
                } finally {
                    syncCalledLatch.countDown();
                }
            }
            @Override
            public void onResponse(PrimaryReplicaSyncer.ResyncTask result) {
                try {
                    super.onResponse(result);
                } finally {
                    syncCalledLatch.countDown();
                }
            }
        };
        threadPool.generic().execute(() -> {
            syncer.resync(shard, fut);
        });
        if (randomBoolean()) {
            syncCalledLatch.await();
        }
        closeShards(shard);
        try {
            fut.actionGet();
            assertTrue("Sync action was not called", syncActionCalled.get());
        } catch (AlreadyClosedException | IndexShardClosedException ignored) {
            // ignore
        }
    }

    public void testStatusSerialization() throws IOException {
        PrimaryReplicaSyncer.ResyncTask.Status status = new PrimaryReplicaSyncer.ResyncTask.Status(randomAlphaOfLength(10),
            randomIntBetween(0, 1000), randomIntBetween(0, 1000), randomIntBetween(0, 1000));
        final BytesStreamOutput out = new BytesStreamOutput();
        status.writeTo(out);
        final ByteBufferStreamInput in = new ByteBufferStreamInput(ByteBuffer.wrap(out.bytes().toBytesRef().bytes));
        PrimaryReplicaSyncer.ResyncTask.Status serializedStatus = new PrimaryReplicaSyncer.ResyncTask.Status(in);
        assertEquals(status, serializedStatus);
    }

    public void testStatusEquals() throws IOException {
        PrimaryReplicaSyncer.ResyncTask task =
            new PrimaryReplicaSyncer.ResyncTask(0, "type", "action", "desc", null, Collections.emptyMap());
        task.setPhase(randomAlphaOfLength(10));
        task.setResyncedOperations(randomIntBetween(0, 1000));
        task.setTotalOperations(randomIntBetween(0, 1000));
        task.setSkippedOperations(randomIntBetween(0, 1000));
        PrimaryReplicaSyncer.ResyncTask.Status status = task.getStatus();
        PrimaryReplicaSyncer.ResyncTask.Status sameStatus = task.getStatus();
        assertNotSame(status, sameStatus);
        assertEquals(status, sameStatus);
        assertEquals(status.hashCode(), sameStatus.hashCode());

        switch (randomInt(3)) {
            case 0:
                task.setPhase("otherPhase");
                break;
            case 1:
                task.setResyncedOperations(task.getResyncedOperations() + 1);
                break;
            case 2:
                task.setSkippedOperations(task.getSkippedOperations() + 1);
                break;
            case 3:
                task.setTotalOperations(task.getTotalOperations() + 1);
                break;
        }

        PrimaryReplicaSyncer.ResyncTask.Status differentStatus = task.getStatus();
        assertNotEquals(status, differentStatus);
    }

    public void testStatusReportsCorrectNumbers() throws IOException {
        PrimaryReplicaSyncer.ResyncTask task =
            new PrimaryReplicaSyncer.ResyncTask(0, "type", "action", "desc", null, Collections.emptyMap());
        task.setPhase(randomAlphaOfLength(10));
        task.setResyncedOperations(randomIntBetween(0, 1000));
        task.setTotalOperations(randomIntBetween(0, 1000));
        task.setSkippedOperations(randomIntBetween(0, 1000));
        PrimaryReplicaSyncer.ResyncTask.Status status = task.getStatus();
        XContentBuilder jsonBuilder = XContentFactory.jsonBuilder();
        status.toXContent(jsonBuilder, ToXContent.EMPTY_PARAMS);
        String jsonString = Strings.toString(jsonBuilder);
        assertThat(jsonString, containsString("\"phase\":\"" + task.getPhase() + "\""));
        assertThat(jsonString, containsString("\"totalOperations\":" + task.getTotalOperations()));
        assertThat(jsonString, containsString("\"resyncedOperations\":" + task.getResyncedOperations()));
        assertThat(jsonString, containsString("\"skippedOperations\":" + task.getSkippedOperations()));
    }
}<|MERGE_RESOLUTION|>--- conflicted
+++ resolved
@@ -76,11 +76,7 @@
             // Index doc but not advance local checkpoint.
             shard.applyIndexOperationOnPrimary(Versions.MATCH_ANY, VersionType.INTERNAL,
                 SourceToParse.source(shard.shardId().getIndexName(), "_doc", Integer.toString(i), new BytesArray("{}"), XContentType.JSON),
-<<<<<<< HEAD
-                IndexRequest.UNSET_AUTO_GENERATED_TIMESTAMP, false);
-=======
                 randomBoolean() ? IndexRequest.UNSET_AUTO_GENERATED_TIMESTAMP : randomNonNegativeLong(), true);
->>>>>>> 0c7f6570
         }
 
         long globalCheckPoint = numDocs > 0 ? randomIntBetween(0, numDocs - 1) : 0;
