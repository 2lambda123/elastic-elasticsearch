/*
 * Copyright Elasticsearch B.V. and/or licensed to Elasticsearch B.V. under one
 * or more contributor license agreements. Licensed under the Elastic License
 * 2.0 and the Server Side Public License, v 1; you may not use this file except
 * in compliance with, at your election, the Elastic License 2.0 or the Server
 * Side Public License, v 1.
 */

package org.elasticsearch.index.shard;

import org.apache.lucene.document.Field;
import org.apache.lucene.document.NumericDocValuesField;
import org.apache.lucene.document.TextField;
import org.apache.lucene.index.IndexWriterConfig;
import org.apache.lucene.index.Term;
import org.apache.lucene.search.IndexSearcher;
import org.apache.lucene.store.AlreadyClosedException;
import org.apache.lucene.store.Directory;
<<<<<<< HEAD
import org.elasticsearch.action.ActionListener;
import org.elasticsearch.core.Nullable;
=======
>>>>>>> 5a8c0352
import org.elasticsearch.common.UUIDs;
import org.elasticsearch.common.bytes.BytesArray;
import org.elasticsearch.common.bytes.BytesReference;
import org.elasticsearch.common.lucene.uid.Versions;
import org.elasticsearch.common.metrics.MeanMetric;
import org.elasticsearch.common.settings.Settings;
import org.elasticsearch.common.util.BigArrays;
import org.elasticsearch.common.util.concurrent.ThreadContext;
import org.elasticsearch.common.xcontent.XContentType;
import org.elasticsearch.core.Nullable;
import org.elasticsearch.core.Releasable;
import org.elasticsearch.core.TimeValue;
import org.elasticsearch.core.internal.io.IOUtils;
import org.elasticsearch.index.Index;
import org.elasticsearch.index.IndexModule;
import org.elasticsearch.index.IndexSettings;
import org.elasticsearch.index.codec.CodecService;
import org.elasticsearch.index.engine.Engine;
import org.elasticsearch.index.engine.EngineConfig;
import org.elasticsearch.index.engine.EngineTestCase;
import org.elasticsearch.index.engine.InternalEngine;
import org.elasticsearch.index.mapper.IdFieldMapper;
import org.elasticsearch.index.mapper.LuceneDocument;
import org.elasticsearch.index.mapper.MapperService;
import org.elasticsearch.index.mapper.ParsedDocument;
import org.elasticsearch.index.mapper.SeqNoFieldMapper;
import org.elasticsearch.index.mapper.Uid;
import org.elasticsearch.index.seqno.RetentionLeases;
import org.elasticsearch.index.seqno.SequenceNumbers;
import org.elasticsearch.index.store.Store;
import org.elasticsearch.index.translog.Translog;
import org.elasticsearch.index.translog.TranslogConfig;
import org.elasticsearch.indices.breaker.NoneCircuitBreakerService;
import org.elasticsearch.test.DummyShardLock;
import org.elasticsearch.test.ESTestCase;
import org.elasticsearch.test.IndexSettingsModule;
import org.elasticsearch.threadpool.Scheduler.Cancellable;
import org.elasticsearch.threadpool.TestThreadPool;
import org.elasticsearch.threadpool.ThreadPool;
import org.elasticsearch.threadpool.ThreadPool.Names;
import org.junit.After;
import org.junit.Before;

import java.io.IOException;
import java.util.ArrayList;
import java.util.Arrays;
import java.util.Collections;
import java.util.List;
import java.util.Locale;
import java.util.concurrent.CountDownLatch;
import java.util.concurrent.TimeUnit;
import java.util.concurrent.atomic.AtomicBoolean;
import java.util.concurrent.atomic.AtomicReference;
import java.util.function.BooleanSupplier;
import java.util.function.Consumer;

import static org.elasticsearch.core.TimeValue.timeValueMillis;
import static org.hamcrest.Matchers.arrayContaining;
import static org.hamcrest.Matchers.equalTo;
import static org.hamcrest.Matchers.instanceOf;

/**
 * Tests how {@linkplain RefreshListeners} interacts with {@linkplain InternalEngine}.
 */
public class RefreshListenersTests extends ESTestCase {
    private RefreshListeners listeners;
    private Engine engine;
    private volatile int maxListeners;
    private ThreadPool threadPool;
    private Store store;
    private MeanMetric refreshMetric;

    @Before
    public void setupListeners() throws Exception {
        // Setup dependencies of the listeners
        maxListeners = randomIntBetween(1, 1000);
        // Now setup the InternalEngine which is much more complicated because we aren't mocking anything
        threadPool = new TestThreadPool(getTestName());
        refreshMetric = new MeanMetric();
        listeners = new RefreshListeners(
            () -> maxListeners,
            () -> engine.refresh("too-many-listeners"),
            logger,
            threadPool.getThreadContext(),
            refreshMetric);

        IndexSettings indexSettings = IndexSettingsModule.newIndexSettings("index", Settings.EMPTY);
        ShardId shardId = new ShardId(new Index("index", "_na_"), 1);
        String allocationId = UUIDs.randomBase64UUID(random());
        Directory directory = newDirectory();
        store = new Store(shardId, indexSettings, directory, new DummyShardLock(shardId));
        IndexWriterConfig iwc = newIndexWriterConfig();
        TranslogConfig translogConfig = new TranslogConfig(shardId, createTempDir("translog"), indexSettings,
            BigArrays.NON_RECYCLING_INSTANCE);
        Engine.EventListener eventListener = new Engine.EventListener() {
            @Override
            public void onFailedEngine(String reason, @Nullable Exception e) {
                // we don't need to notify anybody in this test
            }
        };
        store.createEmpty();
        final long primaryTerm = randomNonNegativeLong();
        final String translogUUID =
            Translog.createEmptyTranslog(translogConfig.getTranslogPath(), SequenceNumbers.NO_OPS_PERFORMED, shardId, primaryTerm);
        store.associateIndexWithNewTranslog(translogUUID);
        EngineConfig config = new EngineConfig(
<<<<<<< HEAD
            shardId,
            threadPool,
            indexSettings,
            null,
            store,
            newMergePolicy(),
            iwc.getAnalyzer(),
            iwc.getSimilarity(),
            new CodecService(null, logger),
            eventListener,
            IndexSearcher.getDefaultQueryCache(),
            IndexSearcher.getDefaultQueryCachingPolicy(),
            translogConfig,
            TimeValue.timeValueMinutes(5),
            Collections.singletonList(listeners),
            Collections.emptyList(),
            null,
            new NoneCircuitBreakerService(),
            () -> SequenceNumbers.NO_OPS_PERFORMED,
            () -> RetentionLeases.EMPTY,
            () -> primaryTerm,
            IndexModule.DEFAULT_SNAPSHOT_COMMIT_SUPPLIER);
=======
                shardId,
                threadPool,
                indexSettings,
                null,
                store,
                newMergePolicy(),
                iwc.getAnalyzer(),
                iwc.getSimilarity(),
                new CodecService(null),
                eventListener,
                IndexSearcher.getDefaultQueryCache(),
                IndexSearcher.getDefaultQueryCachingPolicy(),
                translogConfig,
                TimeValue.timeValueMinutes(5),
                Collections.singletonList(listeners),
                Collections.emptyList(),
                null,
                new NoneCircuitBreakerService(),
                () -> SequenceNumbers.NO_OPS_PERFORMED,
                () -> RetentionLeases.EMPTY,
                () -> primaryTerm,
                IndexModule.DEFAULT_SNAPSHOT_COMMIT_SUPPLIER,
                null);
>>>>>>> 5a8c0352
        engine = new InternalEngine(config);
        engine.recoverFromTranslog((e, s) -> 0, Long.MAX_VALUE);
        listeners.setCurrentRefreshLocationSupplier(engine::getTranslogLastWriteLocation);
        listeners.setCurrentProcessedCheckpointSupplier(engine::getProcessedLocalCheckpoint);
        listeners.setMaxIssuedSeqNoSupplier(engine::getMaxSeqNo);
    }

    @After
    public void tearDownListeners() throws Exception {
        IOUtils.close(engine, store);
        terminate(threadPool);
    }

    public void testBeforeRefresh() throws Exception {
        assertEquals(0, listeners.pendingCount());
        Engine.IndexResult index = index("1");
        TestLocationListener listener = new TestLocationListener();
        assertFalse(listeners.addOrNotify(index.getTranslogLocation(), listener));
        assertNull(listener.forcedRefresh.get());
        assertEquals(1, listeners.pendingCount());

        TestSeqNoListener seqNoListener = new TestSeqNoListener();
        assertFalse(listeners.addOrNotify(index.getSeqNo(), seqNoListener));
        assertEquals(2, listeners.pendingCount());
        engine.refresh("I said so");
        assertFalse(listener.forcedRefresh.get());
        assertTrue(seqNoListener.isDone.get());
        listener.assertNoError();
        assertEquals(0, listeners.pendingCount());
    }

    public void testAfterRefresh() throws Exception {
        assertEquals(0, listeners.pendingCount());
        Engine.IndexResult index = index("1");
        engine.refresh("I said so");
        if (randomBoolean()) {
            index(randomFrom("1" /* same document */, "2" /* different document */));
            if (randomBoolean()) {
                engine.refresh("I said so");
            }
        }
        TestLocationListener listener = new TestLocationListener();
        assertTrue(listeners.addOrNotify(index.getTranslogLocation(), listener));
        assertFalse(listener.forcedRefresh.get());
        TestSeqNoListener seqNoListener = new TestSeqNoListener();
        assertTrue(listeners.addOrNotify(index.getSeqNo(), seqNoListener));
        assertTrue(seqNoListener.isDone.get());
        listener.assertNoError();
        assertEquals(0, listeners.pendingCount());
    }

    public void testContextIsPreserved() throws IOException, InterruptedException {
        assertEquals(0, listeners.pendingCount());
        Engine.IndexResult index = index("1");
        CountDownLatch latch = new CountDownLatch(2);
        try (ThreadContext.StoredContext ignore = threadPool.getThreadContext().stashContext()) {
            threadPool.getThreadContext().putHeader("test", "foobar");
            assertFalse(listeners.addOrNotify(index.getTranslogLocation(), forced -> {
                assertEquals("foobar", threadPool.getThreadContext().getHeader("test"));
                latch.countDown();
            }));
            assertFalse(listeners.addOrNotify(index.getSeqNo(), new ActionListener<>() {
                @Override
                public void onResponse(Void unused) {
                    assertEquals("foobar", threadPool.getThreadContext().getHeader("test"));
                    latch.countDown();
                }

                @Override
                public void onFailure(Exception e) {
                    throw new AssertionError(e);
                }
            }));
        }
        assertNull(threadPool.getThreadContext().getHeader("test"));
        assertEquals(2, latch.getCount());
        engine.refresh("I said so");
        latch.await();
    }

    public void testTooMany() throws Exception {
        assertEquals(0, listeners.pendingCount());
        assertFalse(listeners.refreshNeeded());
        Engine.IndexResult index = index("1");

        // Fill the listener slots
        List<TestLocationListener> nonForcedLocationListeners = new ArrayList<>(maxListeners);
        List<TestSeqNoListener> nonSeqNoLocationListeners = new ArrayList<>(maxListeners);
        for (int i = 0; i < maxListeners; i++) {
            if (randomBoolean()) {
                TestLocationListener listener = new TestLocationListener();
                nonForcedLocationListeners.add(listener);
                listeners.addOrNotify(index.getTranslogLocation(), listener);
            } else {
                TestSeqNoListener listener = new TestSeqNoListener();
                nonSeqNoLocationListeners.add(listener);
                listeners.addOrNotify(index.getSeqNo(), listener);
            }
            assertTrue(listeners.refreshNeeded());
        }

        // We shouldn't have called any of them
        for (TestLocationListener listener : nonForcedLocationListeners) {
            assertNull("Called listener too early!", listener.forcedRefresh.get());
        }
        for (TestSeqNoListener listener : nonSeqNoLocationListeners) {
            assertFalse("Called listener too early!", listener.isDone.get());
        }
        assertEquals(maxListeners, listeners.pendingCount());

        // Add one more listener which should cause a refresh.
        if (randomBoolean()) {
            TestLocationListener forcingListener = new TestLocationListener();
            listeners.addOrNotify(index.getTranslogLocation(), forcingListener);
            assertTrue("Forced listener wasn't forced?", forcingListener.forcedRefresh.get());
            forcingListener.assertNoError();
        } else {
            TestSeqNoListener forcingListener = new TestSeqNoListener();
            listeners.addOrNotify(index.getSeqNo(), forcingListener);
            assertTrue("Forced listener wasn't executed?", forcingListener.isDone.get());
        }

        // That forces all the listeners through. It would be on the listener ThreadPool but we've made all of those execute immediately.
        for (TestLocationListener listener : nonForcedLocationListeners) {
            assertEquals("Expected listener called with unforced refresh!", Boolean.FALSE, listener.forcedRefresh.get());
            listener.assertNoError();
        }
        for (TestSeqNoListener listener : nonSeqNoLocationListeners) {
            assertEquals("Expected listener called to be called by refresh!", Boolean.TRUE, listener.isDone.get());
        }
        assertFalse(listeners.refreshNeeded());
        assertEquals(0, listeners.pendingCount());
    }

    public void testClose() throws Exception {
        assertEquals(0, listeners.pendingCount());
        Engine.IndexResult refreshedOperation = index("1");
        engine.refresh("I said so");
        Engine.IndexResult unrefreshedOperation = index("1");
        {
            /* Closing flushed pending listeners as though they were refreshed. Since this can only happen when the index is closed and no
             * longer useful there doesn't seem much point in sending the listener some kind of "I'm closed now, go away" enum value. */
            TestLocationListener listener = new TestLocationListener();
            assertFalse(listeners.addOrNotify(unrefreshedOperation.getTranslogLocation(), listener));
            assertNull(listener.forcedRefresh.get());

            TestSeqNoListener seqNoListener = new TestSeqNoListener();
            assertFalse(listeners.addOrNotify(unrefreshedOperation.getSeqNo(), seqNoListener));
            assertFalse(seqNoListener.isDone.get());

            listeners.close();
            assertFalse(listener.forcedRefresh.get());
            listener.assertNoError();
            assertNotNull(seqNoListener.error);
            assertThat(seqNoListener.error, instanceOf(AlreadyClosedException.class));
            assertFalse(listeners.refreshNeeded());
            assertEquals(0, listeners.pendingCount());
        }
        {
            // If you add a listener for an already refreshed location then it'll just fire even if closed
            TestLocationListener listener = new TestLocationListener();
            assertTrue(listeners.addOrNotify(refreshedOperation.getTranslogLocation(), listener));
            assertFalse(listener.forcedRefresh.get());
            listener.assertNoError();
            TestSeqNoListener seqNoListener = new TestSeqNoListener();
            assertTrue(listeners.addOrNotify(refreshedOperation.getSeqNo(), seqNoListener));
            assertTrue(seqNoListener.isDone.get());

            assertFalse(listeners.refreshNeeded());
            assertEquals(0, listeners.pendingCount());
        }
        {
            // But adding a location listener to a non-refreshed location will fail
            TestLocationListener listener = new TestLocationListener();
            Exception e = expectThrows(IllegalStateException.class, () ->
                listeners.addOrNotify(unrefreshedOperation.getTranslogLocation(), listener));
            assertEquals("can't wait for refresh on a closed index", e.getMessage());
            assertNull(listener.forcedRefresh.get());

            // But adding a seqNo listener to a non-refreshed location will fail listener
            TestSeqNoListener seqNoListener = new TestSeqNoListener();
            listeners.addOrNotify(unrefreshedOperation.getSeqNo(), seqNoListener);
            assertEquals("can't wait for refresh on a closed index", seqNoListener.error.getMessage());

            assertFalse(listeners.refreshNeeded());
            assertEquals(0, listeners.pendingCount());
        }
    }

    /**
     * Attempts to add a listener at the same time as a refresh occurs by having a background thread force a refresh as fast as it can while
     * adding listeners. This can catch the situation where a refresh happens right as the listener is being added such that the listener
     * misses the refresh and has to catch the next one. If the listener wasn't able to properly catch the next one then this would fail.
     */
    public void testConcurrentRefresh() throws Exception {
        AtomicBoolean run = new AtomicBoolean(true);
        Thread refresher = new Thread(() -> {
            while (run.get()) {
                engine.refresh("test");
            }
        });
        refresher.start();
        try {
            for (int i = 0; i < 1000; i++) {
                Engine.IndexResult index = index("1");

                boolean immediate;
                BooleanSupplier doneSupplier;
                if (randomBoolean()) {
                    TestLocationListener listener = new TestLocationListener();
                    immediate = listeners.addOrNotify(index.getTranslogLocation(), listener);
                    doneSupplier = () -> listener.forcedRefresh.get() != null;
                    if (immediate) {
                        assertNotNull(listener.forcedRefresh.get());
                        assertTrue(listener.forcedRefresh.get());
                        listener.assertNoError();
                    }
                } else {
                    TestSeqNoListener seqNoListener = new TestSeqNoListener();
                    immediate = listeners.addOrNotify(index.getSeqNo(), seqNoListener);
                    doneSupplier = seqNoListener.isDone::get;
                }
                if (immediate == false) {
                    assertBusy(doneSupplier::getAsBoolean, 1, TimeUnit.MINUTES);
                }
            }
        } finally {
            run.set(false);
            refresher.join();
        }
    }

    /**
     * Uses a bunch of threads to index, wait for refresh, and non-realtime get documents to validate that they are visible after waiting
     * regardless of what crazy sequence of events causes the refresh listener to fire.
     */
    public void testLotsOfThreads() throws Exception {
        int threadCount = between(3, 10);
        maxListeners = between(1, threadCount * 2);

        // This thread just refreshes every once in a while to cause trouble.
        Cancellable refresher = threadPool.scheduleWithFixedDelay(() -> engine.refresh("because test"), timeValueMillis(100), Names.SAME);

        // These threads add and block until the refresh makes the change visible and then do a non-realtime get.
        Thread[] indexers = new Thread[threadCount];
        for (int thread = 0; thread < threadCount; thread++) {
            final String threadId = String.format(Locale.ROOT, "%04d", thread);
            indexers[thread] = new Thread(() -> {
                for (int iteration = 1; iteration <= 50; iteration++) {
                    try {
                        String testFieldValue = String.format(Locale.ROOT, "%s%04d", threadId, iteration);
                        Engine.IndexResult index = index(threadId, testFieldValue);
                        assertEquals(iteration, index.getVersion());

                        TestLocationListener listener = new TestLocationListener();
                        listeners.addOrNotify(index.getTranslogLocation(), listener);
                        TestSeqNoListener seqNoListener = new TestSeqNoListener();
                        long processedLocalCheckpoint = engine.getProcessedLocalCheckpoint();
                        listeners.addOrNotify(processedLocalCheckpoint, seqNoListener);
                        assertBusy(() -> {
                            assertNotNull("location listener never called", listener.forcedRefresh.get());
                            assertNull(seqNoListener.error);
                            assertTrue("seqNo listener never called", seqNoListener.isDone.get());
                        }, 1, TimeUnit.MINUTES);
                        if ((threadCount * 2) < maxListeners) {
                            assertFalse(listener.forcedRefresh.get());
                        }
                        listener.assertNoError();

                        Engine.Get get = new Engine.Get(false, false, threadId);
                        MapperService mapperService = EngineTestCase.createMapperService();
                        try (Engine.GetResult getResult = engine.get(get, mapperService.mappingLookup(), mapperService.documentParser(),
                            EngineTestCase.randomSearcherWrapper())) {
                            assertTrue("document not found", getResult.exists());
                            assertEquals(iteration, getResult.version());
                            org.apache.lucene.document.Document document =
                                getResult.docIdAndVersion().reader.document(getResult.docIdAndVersion().docId);
                            assertThat(document.getValues("test"), arrayContaining(testFieldValue));
                        }
                    } catch (Exception t) {
                        throw new RuntimeException("failure on the [" + iteration + "] iteration of thread [" + threadId + "]", t);
                    }
                }
            });
            indexers[thread].start();
        }

        for (Thread indexer : indexers) {
            indexer.join();
        }
        refresher.cancel();
    }

    public void testDisallowAddListeners() throws Exception {
        assertEquals(0, listeners.pendingCount());
        TestLocationListener listener = new TestLocationListener();
        assertFalse(listeners.addOrNotify(index("1").getTranslogLocation(), listener));
        TestSeqNoListener seqNoListener = new TestSeqNoListener();
        assertFalse(listeners.addOrNotify(index("1").getSeqNo(), seqNoListener));
        engine.refresh("I said so");
        assertFalse(listener.forcedRefresh.get());
        listener.assertNoError();
        assertTrue(seqNoListener.isDone.get());

        try (Releasable releaseable1 = listeners.forceRefreshes()) {
            listener = new TestLocationListener();
            assertTrue(listeners.addOrNotify(index("1").getTranslogLocation(), listener));
            assertTrue(listener.forcedRefresh.get());
            listener.assertNoError();
            seqNoListener = new TestSeqNoListener();
            assertTrue(listeners.addOrNotify(index("1").getSeqNo(), seqNoListener));
            assertTrue(seqNoListener.isDone.get());
            assertEquals(0, listeners.pendingCount());

            try (Releasable releaseable2 = listeners.forceRefreshes()) {
                listener = new TestLocationListener();
                assertTrue(listeners.addOrNotify(index("1").getTranslogLocation(), listener));
                assertTrue(listener.forcedRefresh.get());
                listener.assertNoError();
                seqNoListener = new TestSeqNoListener();
                assertTrue(listeners.addOrNotify(index("1").getSeqNo(), seqNoListener));
                assertTrue(seqNoListener.isDone.get());
                assertEquals(0, listeners.pendingCount());
            }

            listener = new TestLocationListener();
            assertTrue(listeners.addOrNotify(index("1").getTranslogLocation(), listener));
            assertTrue(listener.forcedRefresh.get());
            listener.assertNoError();
            seqNoListener = new TestSeqNoListener();
            assertTrue(listeners.addOrNotify(index("1").getSeqNo(), seqNoListener));
            assertTrue(seqNoListener.isDone.get());
            assertEquals(0, listeners.pendingCount());
        }

        assertFalse(listeners.addOrNotify(index("1").getTranslogLocation(), new TestLocationListener()));
        assertFalse(listeners.addOrNotify(index("1").getSeqNo(), new TestSeqNoListener()));
        assertEquals(2, listeners.pendingCount());
    }

    public void testSequenceNumberMustBeIssued() throws Exception {
        assertEquals(0, listeners.pendingCount());
        TestSeqNoListener seqNoListener = new TestSeqNoListener();
        long issued = index("1").getSeqNo();
        assertTrue(listeners.addOrNotify(issued + 1, seqNoListener));
        assertThat(seqNoListener.error, instanceOf(IllegalArgumentException.class));
        String message = "Cannot wait for unissued seqNo checkpoint [wait_for_checkpoint="
            + (issued + 1) + ", max_issued_seqNo=" + issued + "]";
        assertThat(seqNoListener.error.getMessage(), equalTo(message));
    }

    public void testForcedRefreshDoesNotCompleteUnRefreshedCheckpoint() throws Exception {
        assertEquals(0, listeners.pendingCount());

        Engine.IndexResult index = index("1");
        TestSeqNoListener seqNoListener = new TestSeqNoListener();
        for (int i = 0; i < maxListeners; ++i) {
            listeners.addOrNotify(index.getSeqNo(), seqNoListener);
        }

        long mockSeqNo = index.getSeqNo() + 1;
        listeners.setMaxIssuedSeqNoSupplier(() -> mockSeqNo);
        TestSeqNoListener forcingListener = new TestSeqNoListener();
        listeners.addOrNotify(mockSeqNo, forcingListener);
        assertFalse(forcingListener.isDone.get());
        assertTrue(seqNoListener.isDone.get());
        assertEquals(1, listeners.pendingCount());
    }

    private Engine.IndexResult index(String id) throws IOException {
        return index(id, "test");
    }

    private Engine.IndexResult index(String id, String testFieldValue) throws IOException {
        final Term uid = new Term(IdFieldMapper.NAME, Uid.encodeId(id));
        LuceneDocument document = new LuceneDocument();
        document.add(new TextField("test", testFieldValue, Field.Store.YES));
        Field idField = new Field(uid.field(), uid.bytes(), IdFieldMapper.Defaults.FIELD_TYPE);
        Field versionField = new NumericDocValuesField("_version", Versions.MATCH_ANY);
        SeqNoFieldMapper.SequenceIDFields seqID = SeqNoFieldMapper.SequenceIDFields.emptySeqID();
        document.add(idField);
        document.add(versionField);
        document.add(seqID.seqNo);
        document.add(seqID.seqNoDocValue);
        document.add(seqID.primaryTerm);
        BytesReference source = new BytesArray(new byte[]{1});
        ParsedDocument doc = new ParsedDocument(versionField, seqID, id, null, Arrays.asList(document), source, XContentType.JSON, null);
        Engine.Index index = new Engine.Index(uid, engine.config().getPrimaryTermSupplier().getAsLong(), doc);
        return engine.index(index);
    }

    private static class TestLocationListener implements Consumer<Boolean> {
        /**
         * When the listener is called this captures it's only argument.
         */
        final AtomicReference<Boolean> forcedRefresh = new AtomicReference<>();
        private volatile Exception error;

        @Override
        public void accept(Boolean forcedRefresh) {
            try {
                Boolean oldValue = this.forcedRefresh.getAndSet(forcedRefresh);
                assertNull("Listener called twice", oldValue);
            } catch (Exception e) {
                error = e;
            }
        }

        public void assertNoError() {
            if (error != null) {
                throw new RuntimeException(error);
            }
        }
    }

    private static class TestSeqNoListener implements ActionListener<Void> {

        final AtomicReference<Boolean> isDone = new AtomicReference<>(false);
        private volatile Exception error;

        @Override
        public void onResponse(Void unused) {
            isDone.set(true);
        }

        @Override
        public void onFailure(Exception e) {
            error = e;
        }
    }
}<|MERGE_RESOLUTION|>--- conflicted
+++ resolved
@@ -16,11 +16,8 @@
 import org.apache.lucene.search.IndexSearcher;
 import org.apache.lucene.store.AlreadyClosedException;
 import org.apache.lucene.store.Directory;
-<<<<<<< HEAD
 import org.elasticsearch.action.ActionListener;
 import org.elasticsearch.core.Nullable;
-=======
->>>>>>> 5a8c0352
 import org.elasticsearch.common.UUIDs;
 import org.elasticsearch.common.bytes.BytesArray;
 import org.elasticsearch.common.bytes.BytesReference;
@@ -127,30 +124,6 @@
             Translog.createEmptyTranslog(translogConfig.getTranslogPath(), SequenceNumbers.NO_OPS_PERFORMED, shardId, primaryTerm);
         store.associateIndexWithNewTranslog(translogUUID);
         EngineConfig config = new EngineConfig(
-<<<<<<< HEAD
-            shardId,
-            threadPool,
-            indexSettings,
-            null,
-            store,
-            newMergePolicy(),
-            iwc.getAnalyzer(),
-            iwc.getSimilarity(),
-            new CodecService(null, logger),
-            eventListener,
-            IndexSearcher.getDefaultQueryCache(),
-            IndexSearcher.getDefaultQueryCachingPolicy(),
-            translogConfig,
-            TimeValue.timeValueMinutes(5),
-            Collections.singletonList(listeners),
-            Collections.emptyList(),
-            null,
-            new NoneCircuitBreakerService(),
-            () -> SequenceNumbers.NO_OPS_PERFORMED,
-            () -> RetentionLeases.EMPTY,
-            () -> primaryTerm,
-            IndexModule.DEFAULT_SNAPSHOT_COMMIT_SUPPLIER);
-=======
                 shardId,
                 threadPool,
                 indexSettings,
@@ -174,7 +147,6 @@
                 () -> primaryTerm,
                 IndexModule.DEFAULT_SNAPSHOT_COMMIT_SUPPLIER,
                 null);
->>>>>>> 5a8c0352
         engine = new InternalEngine(config);
         engine.recoverFromTranslog((e, s) -> 0, Long.MAX_VALUE);
         listeners.setCurrentRefreshLocationSupplier(engine::getTranslogLastWriteLocation);
