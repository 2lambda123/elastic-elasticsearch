--- conflicted
+++ resolved
@@ -102,11 +102,8 @@
 import static org.elasticsearch.cluster.metadata.IndexMetaData.SETTING_NUMBER_OF_REPLICAS;
 import static org.elasticsearch.cluster.metadata.IndexMetaData.SETTING_NUMBER_OF_SHARDS;
 import static org.elasticsearch.index.query.QueryBuilders.matchAllQuery;
-<<<<<<< HEAD
-=======
 import static org.elasticsearch.index.seqno.SequenceNumbers.NO_OPS_PERFORMED;
 import static org.elasticsearch.index.seqno.SequenceNumbers.UNASSIGNED_SEQ_NO;
->>>>>>> 0c7f6570
 import static org.elasticsearch.index.shard.IndexShardTestCase.getTranslog;
 import static org.elasticsearch.test.hamcrest.ElasticsearchAssertions.assertAcked;
 import static org.elasticsearch.test.hamcrest.ElasticsearchAssertions.assertHitCount;
@@ -460,15 +457,6 @@
         barrier.await();
         final CheckedRunnable<Exception> check;
         if (flush) {
-<<<<<<< HEAD
-            final FlushStats flushStats = shard.flushStats();
-            final long total = flushStats.getTotal();
-            final long periodic = flushStats.getPeriodic();
-            client().prepareIndex("test", "test", "1").setSource("{}", XContentType.JSON).get();
-            check = () -> {
-                assertThat(shard.flushStats().getTotal(), equalTo(total + 1));
-                assertThat(shard.flushStats().getPeriodic(), equalTo(periodic + 1));
-=======
             final FlushStats initialStats = shard.flushStats();
             client().prepareIndex("test", "test", "1").setSource("{}", XContentType.JSON).get();
             check = () -> {
@@ -477,7 +465,6 @@
                     initialStats.getTotal(), currentStats.getTotal(), initialStats.getPeriodic(), currentStats.getPeriodic());
                 assertThat(msg, currentStats.getPeriodic(), equalTo(initialStats.getPeriodic() + 1));
                 assertThat(msg, currentStats.getTotal(), equalTo(initialStats.getTotal() + 1));
->>>>>>> 0c7f6570
             };
         } else {
             final long generation = getTranslog(shard).currentFileGeneration();
