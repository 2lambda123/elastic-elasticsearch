/*
 * Licensed to Elasticsearch under one or more contributor
 * license agreements. See the NOTICE file distributed with
 * this work for additional information regarding copyright
 * ownership. Elasticsearch licenses this file to you under
 * the Apache License, Version 2.0 (the "License"); you may
 * not use this file except in compliance with the License.
 * You may obtain a copy of the License at
 *
 *    http://www.apache.org/licenses/LICENSE-2.0
 *
 * Unless required by applicable law or agreed to in writing,
 * software distributed under the License is distributed on an
 * "AS IS" BASIS, WITHOUT WARRANTIES OR CONDITIONS OF ANY
 * KIND, either express or implied.  See the License for the
 * specific language governing permissions and limitations
 * under the License.
 */
package org.elasticsearch.index.shard;

import org.apache.logging.log4j.Logger;
import org.apache.lucene.index.CorruptIndexException;
import org.apache.lucene.index.DirectoryReader;
import org.apache.lucene.index.IndexableField;
import org.apache.lucene.index.Term;
import org.apache.lucene.search.IndexSearcher;
import org.apache.lucene.search.TermQuery;
import org.apache.lucene.search.TopDocs;
import org.apache.lucene.store.AlreadyClosedException;
import org.apache.lucene.store.Directory;
import org.apache.lucene.store.FilterDirectory;
import org.apache.lucene.store.IOContext;
import org.apache.lucene.util.BytesRef;
import org.apache.lucene.util.Constants;
import org.elasticsearch.Assertions;
import org.elasticsearch.ElasticsearchException;
import org.elasticsearch.Version;
import org.elasticsearch.action.ActionListener;
import org.elasticsearch.action.admin.indices.flush.FlushRequest;
import org.elasticsearch.action.admin.indices.forcemerge.ForceMergeRequest;
import org.elasticsearch.action.admin.indices.stats.CommonStats;
import org.elasticsearch.action.admin.indices.stats.CommonStatsFlags;
import org.elasticsearch.action.admin.indices.stats.ShardStats;
import org.elasticsearch.action.index.IndexRequest;
import org.elasticsearch.action.support.PlainActionFuture;
import org.elasticsearch.cluster.metadata.IndexMetaData;
import org.elasticsearch.cluster.metadata.MappingMetaData;
import org.elasticsearch.cluster.node.DiscoveryNode;
import org.elasticsearch.cluster.routing.AllocationId;
import org.elasticsearch.cluster.routing.IndexShardRoutingTable;
import org.elasticsearch.cluster.routing.RecoverySource;
import org.elasticsearch.cluster.routing.ShardRouting;
import org.elasticsearch.cluster.routing.ShardRoutingHelper;
import org.elasticsearch.cluster.routing.ShardRoutingState;
import org.elasticsearch.cluster.routing.TestShardRouting;
import org.elasticsearch.cluster.routing.UnassignedInfo;
import org.elasticsearch.common.Strings;
import org.elasticsearch.common.UUIDs;
import org.elasticsearch.common.breaker.CircuitBreaker;
import org.elasticsearch.common.bytes.BytesArray;
import org.elasticsearch.common.collect.Tuple;
import org.elasticsearch.common.io.stream.BytesStreamOutput;
import org.elasticsearch.common.io.stream.StreamInput;
import org.elasticsearch.common.lease.Releasable;
import org.elasticsearch.common.lease.Releasables;
import org.elasticsearch.common.lucene.uid.Versions;
import org.elasticsearch.common.settings.IndexScopedSettings;
import org.elasticsearch.common.settings.Settings;
import org.elasticsearch.common.unit.TimeValue;
import org.elasticsearch.common.util.concurrent.AbstractRunnable;
import org.elasticsearch.common.util.concurrent.AtomicArray;
import org.elasticsearch.common.util.concurrent.ConcurrentCollections;
import org.elasticsearch.common.xcontent.NamedXContentRegistry;
import org.elasticsearch.common.xcontent.XContentBuilder;
import org.elasticsearch.common.xcontent.XContentFactory;
import org.elasticsearch.common.xcontent.XContentType;
import org.elasticsearch.core.internal.io.IOUtils;
import org.elasticsearch.env.NodeEnvironment;
import org.elasticsearch.index.IndexSettings;
import org.elasticsearch.index.VersionType;
import org.elasticsearch.index.engine.CommitStats;
import org.elasticsearch.index.engine.DocIdSeqNoAndSource;
import org.elasticsearch.index.engine.Engine;
import org.elasticsearch.index.engine.Engine.DeleteResult;
import org.elasticsearch.index.engine.EngineException;
import org.elasticsearch.index.engine.EngineTestCase;
import org.elasticsearch.index.engine.InternalEngine;
import org.elasticsearch.index.engine.InternalEngineFactory;
import org.elasticsearch.index.engine.ReadOnlyEngine;
import org.elasticsearch.index.engine.Segment;
import org.elasticsearch.index.engine.SegmentsStats;
import org.elasticsearch.index.fielddata.FieldDataStats;
import org.elasticsearch.index.fielddata.IndexFieldData;
import org.elasticsearch.index.fielddata.IndexFieldDataCache;
import org.elasticsearch.index.fielddata.IndexFieldDataService;
import org.elasticsearch.index.mapper.IdFieldMapper;
import org.elasticsearch.index.mapper.MappedFieldType;
import org.elasticsearch.index.mapper.ParseContext;
import org.elasticsearch.index.mapper.ParsedDocument;
import org.elasticsearch.index.mapper.SeqNoFieldMapper;
import org.elasticsearch.index.mapper.SourceFieldMapper;
import org.elasticsearch.index.mapper.SourceToParse;
import org.elasticsearch.index.mapper.Uid;
import org.elasticsearch.index.mapper.VersionFieldMapper;
import org.elasticsearch.index.seqno.ReplicationTracker;
import org.elasticsearch.index.seqno.RetentionLease;
import org.elasticsearch.index.seqno.RetentionLeaseSyncer;
import org.elasticsearch.index.seqno.RetentionLeases;
import org.elasticsearch.index.seqno.SeqNoStats;
import org.elasticsearch.index.seqno.SequenceNumbers;
import org.elasticsearch.index.store.Store;
import org.elasticsearch.index.store.StoreStats;
import org.elasticsearch.index.store.StoreUtils;
import org.elasticsearch.index.translog.TestTranslog;
import org.elasticsearch.index.translog.Translog;
import org.elasticsearch.index.translog.TranslogStats;
import org.elasticsearch.index.translog.TranslogTests;
import org.elasticsearch.indices.IndicesQueryCache;
import org.elasticsearch.indices.breaker.NoneCircuitBreakerService;
import org.elasticsearch.indices.fielddata.cache.IndicesFieldDataCache;
import org.elasticsearch.indices.recovery.RecoveryState;
import org.elasticsearch.indices.recovery.RecoveryTarget;
import org.elasticsearch.repositories.IndexId;
import org.elasticsearch.snapshots.Snapshot;
import org.elasticsearch.snapshots.SnapshotId;
import org.elasticsearch.test.CorruptionUtils;
import org.elasticsearch.test.DummyShardLock;
import org.elasticsearch.test.FieldMaskingReader;
import org.elasticsearch.test.VersionUtils;
import org.elasticsearch.test.store.MockFSDirectoryFactory;
import org.elasticsearch.threadpool.ThreadPool;
import org.junit.Assert;

import java.io.IOException;
import java.nio.charset.Charset;
import java.nio.file.FileVisitResult;
import java.nio.file.Files;
import java.nio.file.Path;
import java.nio.file.SimpleFileVisitor;
import java.nio.file.attribute.BasicFileAttributes;
import java.util.ArrayList;
import java.util.Arrays;
import java.util.Collections;
import java.util.HashSet;
import java.util.Iterator;
import java.util.List;
import java.util.Locale;
import java.util.Map;
import java.util.Set;
import java.util.concurrent.BrokenBarrierException;
import java.util.concurrent.CountDownLatch;
import java.util.concurrent.CyclicBarrier;
import java.util.concurrent.ExecutionException;
import java.util.concurrent.Semaphore;
import java.util.concurrent.TimeUnit;
import java.util.concurrent.atomic.AtomicBoolean;
import java.util.concurrent.atomic.AtomicInteger;
import java.util.concurrent.atomic.AtomicLong;
import java.util.concurrent.atomic.AtomicReference;
import java.util.function.BiConsumer;
import java.util.function.Consumer;
import java.util.function.Function;
import java.util.function.LongFunction;
import java.util.function.Supplier;
import java.util.stream.Collectors;
import java.util.stream.IntStream;

import static java.util.Collections.emptyMap;
import static java.util.Collections.emptySet;
import static org.elasticsearch.cluster.routing.TestShardRouting.newShardRouting;
import static org.elasticsearch.common.lucene.Lucene.cleanLuceneIndex;
import static org.elasticsearch.common.xcontent.ToXContent.EMPTY_PARAMS;
import static org.elasticsearch.common.xcontent.XContentFactory.jsonBuilder;
import static org.elasticsearch.index.seqno.SequenceNumbers.UNASSIGNED_SEQ_NO;
import static org.elasticsearch.test.hamcrest.RegexMatcher.matches;
import static org.hamcrest.Matchers.containsInAnyOrder;
import static org.hamcrest.Matchers.containsString;
import static org.hamcrest.Matchers.either;
import static org.hamcrest.Matchers.equalTo;
import static org.hamcrest.Matchers.everyItem;
import static org.hamcrest.Matchers.greaterThan;
import static org.hamcrest.Matchers.greaterThanOrEqualTo;
import static org.hamcrest.Matchers.hasKey;
import static org.hamcrest.Matchers.hasSize;
import static org.hamcrest.Matchers.hasToString;
import static org.hamcrest.Matchers.instanceOf;
import static org.hamcrest.Matchers.isIn;
import static org.hamcrest.Matchers.isOneOf;
import static org.hamcrest.Matchers.lessThan;
import static org.hamcrest.Matchers.lessThanOrEqualTo;
import static org.hamcrest.Matchers.not;
import static org.hamcrest.Matchers.notNullValue;
import static org.hamcrest.Matchers.nullValue;
import static org.hamcrest.Matchers.sameInstance;

/**
 * Simple unit-test IndexShard related operations.
 */
public class IndexShardTests extends IndexShardTestCase {

    public static ShardStateMetaData load(Logger logger, Path... shardPaths) throws IOException {
        return ShardStateMetaData.FORMAT.loadLatestState(logger, NamedXContentRegistry.EMPTY, shardPaths);
    }

    public static void write(ShardStateMetaData shardStateMetaData,
                             Path... shardPaths) throws IOException {
        ShardStateMetaData.FORMAT.writeAndCleanup(shardStateMetaData, shardPaths);
    }

    public static Engine getEngineFromShard(IndexShard shard) {
        return shard.getEngineOrNull();
    }

    public void testWriteShardState() throws Exception {
        try (NodeEnvironment env = newNodeEnvironment()) {
            ShardId id = new ShardId("foo", "fooUUID", 1);
            boolean primary = randomBoolean();
            AllocationId allocationId = randomBoolean() ? null : randomAllocationId();
            ShardStateMetaData state1 = new ShardStateMetaData(primary, "fooUUID", allocationId);
            write(state1, env.availableShardPaths(id));
            ShardStateMetaData shardStateMetaData = load(logger, env.availableShardPaths(id));
            assertEquals(shardStateMetaData, state1);

            ShardStateMetaData state2 = new ShardStateMetaData(primary, "fooUUID", allocationId);
            write(state2, env.availableShardPaths(id));
            shardStateMetaData = load(logger, env.availableShardPaths(id));
            assertEquals(shardStateMetaData, state1);

            ShardStateMetaData state3 = new ShardStateMetaData(primary, "fooUUID", allocationId);
            write(state3, env.availableShardPaths(id));
            shardStateMetaData = load(logger, env.availableShardPaths(id));
            assertEquals(shardStateMetaData, state3);
            assertEquals("fooUUID", state3.indexUUID);
        }
    }

    public void testPersistenceStateMetadataPersistence() throws Exception {
        IndexShard shard = newStartedShard();
        final Path shardStatePath = shard.shardPath().getShardStatePath();
        ShardStateMetaData shardStateMetaData = load(logger, shardStatePath);
        assertEquals(getShardStateMetadata(shard), shardStateMetaData);
        ShardRouting routing = shard.shardRouting;
        IndexShardTestCase.updateRoutingEntry(shard, routing);

        shardStateMetaData = load(logger, shardStatePath);
        assertEquals(shardStateMetaData, getShardStateMetadata(shard));
        assertEquals(shardStateMetaData,
            new ShardStateMetaData(routing.primary(), shard.indexSettings().getUUID(), routing.allocationId()));

        routing = TestShardRouting.relocate(shard.shardRouting, "some node", 42L);
        IndexShardTestCase.updateRoutingEntry(shard, routing);
        shardStateMetaData = load(logger, shardStatePath);
        assertEquals(shardStateMetaData, getShardStateMetadata(shard));
        assertEquals(shardStateMetaData,
            new ShardStateMetaData(routing.primary(), shard.indexSettings().getUUID(), routing.allocationId()));
        closeShards(shard);
    }

    public void testFailShard() throws Exception {
        allowShardFailures();
        IndexShard shard = newStartedShard();
        final ShardPath shardPath = shard.shardPath();
        assertNotNull(shardPath);
        // fail shard
        shard.failShard("test shard fail", new CorruptIndexException("", ""));
        shard.close("do not assert history", false);
        shard.store().close();
        // check state file still exists
        ShardStateMetaData shardStateMetaData = load(logger, shardPath.getShardStatePath());
        assertEquals(shardStateMetaData, getShardStateMetadata(shard));
        // but index can't be opened for a failed shard
        assertThat("store index should be corrupted", StoreUtils.canOpenIndex(logger, shardPath.resolveIndex(), shard.shardId(),
            (shardId, lockTimeoutMS, details) -> new DummyShardLock(shardId)),
            equalTo(false));
    }

    ShardStateMetaData getShardStateMetadata(IndexShard shard) {
        ShardRouting shardRouting = shard.routingEntry();
        if (shardRouting == null) {
            return null;
        } else {
            return new ShardStateMetaData(shardRouting.primary(), shard.indexSettings().getUUID(), shardRouting.allocationId());
        }
    }

    private AllocationId randomAllocationId() {
        AllocationId allocationId = AllocationId.newInitializing();
        if (randomBoolean()) {
            allocationId = AllocationId.newRelocation(allocationId);
        }
        return allocationId;
    }

    public void testShardStateMetaHashCodeEquals() {
        AllocationId allocationId = randomBoolean() ? null : randomAllocationId();
        ShardStateMetaData meta = new ShardStateMetaData(randomBoolean(),
            randomRealisticUnicodeOfCodepointLengthBetween(1, 10), allocationId);

        assertEquals(meta, new ShardStateMetaData(meta.primary, meta.indexUUID, meta.allocationId));
        assertEquals(meta.hashCode(),
            new ShardStateMetaData(meta.primary, meta.indexUUID, meta.allocationId).hashCode());

        assertFalse(meta.equals(new ShardStateMetaData(!meta.primary, meta.indexUUID, meta.allocationId)));
        assertFalse(meta.equals(new ShardStateMetaData(!meta.primary, meta.indexUUID + "foo", meta.allocationId)));
        assertFalse(meta.equals(new ShardStateMetaData(!meta.primary, meta.indexUUID + "foo", randomAllocationId())));
        Set<Integer> hashCodes = new HashSet<>();
        for (int i = 0; i < 30; i++) { // just a sanity check that we impl hashcode
            allocationId = randomBoolean() ? null : randomAllocationId();
            meta = new ShardStateMetaData(randomBoolean(),
                randomRealisticUnicodeOfCodepointLengthBetween(1, 10), allocationId);
            hashCodes.add(meta.hashCode());
        }
        assertTrue("more than one unique hashcode expected but got: " + hashCodes.size(), hashCodes.size() > 1);

    }

    public void testClosesPreventsNewOperations() throws Exception {
        IndexShard indexShard = newStartedShard();
        closeShards(indexShard);
        assertThat(indexShard.getActiveOperationsCount(), equalTo(0));
        expectThrows(IndexShardClosedException.class,
            () -> indexShard.acquirePrimaryOperationPermit(null, ThreadPool.Names.WRITE, ""));
        expectThrows(IndexShardClosedException.class,
            () -> indexShard.acquireAllPrimaryOperationsPermits(null, TimeValue.timeValueSeconds(30L)));
        expectThrows(IndexShardClosedException.class,
            () -> indexShard.acquireReplicaOperationPermit(indexShard.getPendingPrimaryTerm(), UNASSIGNED_SEQ_NO,
                randomNonNegativeLong(), null, ThreadPool.Names.WRITE, ""));
        expectThrows(IndexShardClosedException.class,
            () -> indexShard.acquireAllReplicaOperationsPermits(indexShard.getPendingPrimaryTerm(), UNASSIGNED_SEQ_NO,
                randomNonNegativeLong(), null, TimeValue.timeValueSeconds(30L)));
    }

    public void testRunUnderPrimaryPermitRunsUnderPrimaryPermit() throws IOException {
        final IndexShard indexShard = newStartedShard(true);
        try {
            assertThat(indexShard.getActiveOperationsCount(), equalTo(0));
            indexShard.runUnderPrimaryPermit(
                    () -> assertThat(indexShard.getActiveOperationsCount(), equalTo(1)),
                    e -> fail(e.toString()),
                    ThreadPool.Names.SAME,
                    "test");
                assertThat(indexShard.getActiveOperationsCount(), equalTo(0));
        } finally {
            closeShards(indexShard);
        }
    }

    public void testRunUnderPrimaryPermitOnFailure() throws IOException {
        final IndexShard indexShard = newStartedShard(true);
        final AtomicBoolean invoked = new AtomicBoolean();
        try {
            indexShard.runUnderPrimaryPermit(
                    () -> {
                        throw new RuntimeException("failure");
                    },
                    e -> {
                        assertThat(e, instanceOf(RuntimeException.class));
                        assertThat(e.getMessage(), equalTo("failure"));
                        invoked.set(true);
                    },
                    ThreadPool.Names.SAME,
                    "test");
            assertTrue(invoked.get());
        } finally {
            closeShards(indexShard);
        }
    }

    public void testRunUnderPrimaryPermitDelaysToExecutorWhenBlocked() throws Exception {
        final IndexShard indexShard = newStartedShard(true);
        try {
            final PlainActionFuture<Releasable> onAcquired = new PlainActionFuture<>();
            indexShard.acquireAllPrimaryOperationsPermits(onAcquired, new TimeValue(Long.MAX_VALUE, TimeUnit.NANOSECONDS));
            final Releasable permit = onAcquired.actionGet();
            final CountDownLatch latch = new CountDownLatch(1);
            final String executorOnDelay =
                    randomFrom(ThreadPool.Names.FLUSH, ThreadPool.Names.GENERIC, ThreadPool.Names.MANAGEMENT, ThreadPool.Names.SAME);
            indexShard.runUnderPrimaryPermit(
                    () -> {
                        final String expectedThreadPoolName =
                                executorOnDelay.equals(ThreadPool.Names.SAME) ? "generic" : executorOnDelay.toLowerCase(Locale.ROOT);
                        assertThat(Thread.currentThread().getName(), containsString(expectedThreadPoolName));
                        latch.countDown();
                    },
                    e -> fail(e.toString()),
                    executorOnDelay,
                    "test");
            permit.close();
            latch.await();
            // we could race and assert on the count before the permit is returned
            assertBusy(() -> assertThat(indexShard.getActiveOperationsCount(), equalTo(0)));
        } finally {
            closeShards(indexShard);
        }
    }

    public void testRejectOperationPermitWithHigherTermWhenNotStarted() throws IOException {
        IndexShard indexShard = newShard(false);
        expectThrows(IndexShardNotStartedException.class, () ->
            randomReplicaOperationPermitAcquisition(indexShard, indexShard.getPendingPrimaryTerm() + randomIntBetween(1, 100),
                UNASSIGNED_SEQ_NO, randomNonNegativeLong(), null, ""));
        closeShards(indexShard);
    }

    public void testPrimaryPromotionDelaysOperations() throws IOException, BrokenBarrierException, InterruptedException {
        final IndexShard indexShard = newShard(false);
        recoveryEmptyReplica(indexShard, randomBoolean());

        final int operations = scaledRandomIntBetween(1, 64);
        final CyclicBarrier barrier = new CyclicBarrier(1 + operations);
        final CountDownLatch latch = new CountDownLatch(operations);
        final CountDownLatch operationLatch = new CountDownLatch(1);
        final List<Thread> threads = new ArrayList<>();
        for (int i = 0; i < operations; i++) {
            final String id = "t_" + i;
            final Thread thread = new Thread(() -> {
                try {
                    barrier.await();
                } catch (final BrokenBarrierException | InterruptedException e) {
                    throw new RuntimeException(e);
                }
                indexShard.acquireReplicaOperationPermit(
                        indexShard.getPendingPrimaryTerm(),
                        indexShard.getLastKnownGlobalCheckpoint(),
                        indexShard.getMaxSeqNoOfUpdatesOrDeletes(),
                        new ActionListener<Releasable>() {
                            @Override
                            public void onResponse(Releasable releasable) {
                                latch.countDown();
                                try {
                                    operationLatch.await();
                                } catch (final InterruptedException e) {
                                    throw new RuntimeException(e);
                                }
                                releasable.close();
                            }

                            @Override
                            public void onFailure(Exception e) {
                                throw new RuntimeException(e);
                            }
                        },
                        ThreadPool.Names.WRITE, id);
            });
            thread.start();
            threads.add(thread);
        }

        barrier.await();
        latch.await();

        final ShardRouting replicaRouting = indexShard.routingEntry();
        promoteReplica(indexShard, Collections.singleton(replicaRouting.allocationId().getId()),
            new IndexShardRoutingTable.Builder(replicaRouting.shardId()).addShard(replicaRouting).build());


        final int delayedOperations = scaledRandomIntBetween(1, 64);
        final CyclicBarrier delayedOperationsBarrier = new CyclicBarrier(1 + delayedOperations);
        final CountDownLatch delayedOperationsLatch = new CountDownLatch(delayedOperations);
        final AtomicLong counter = new AtomicLong();
        final List<Thread> delayedThreads = new ArrayList<>();
        for (int i = 0; i < delayedOperations; i++) {
            final String id = "d_" + i;
            final Thread thread = new Thread(() -> {
                try {
                    delayedOperationsBarrier.await();
                } catch (final BrokenBarrierException | InterruptedException e) {
                    throw new RuntimeException(e);
                }
                indexShard.acquirePrimaryOperationPermit(
                        new ActionListener<Releasable>() {
                            @Override
                            public void onResponse(Releasable releasable) {
                                counter.incrementAndGet();
                                releasable.close();
                                delayedOperationsLatch.countDown();
                            }

                            @Override
                            public void onFailure(Exception e) {
                                throw new RuntimeException(e);
                            }
                        },
                        ThreadPool.Names.WRITE, id);
            });
            thread.start();
            delayedThreads.add(thread);
        }

        delayedOperationsBarrier.await();

        assertThat(counter.get(), equalTo(0L));

        operationLatch.countDown();
        for (final Thread thread : threads) {
            thread.join();
        }

        delayedOperationsLatch.await();

        assertThat(counter.get(), equalTo((long) delayedOperations));

        for (final Thread thread : delayedThreads) {
            thread.join();
        }

        closeShards(indexShard);
    }

    /**
     * This test makes sure that people can use the shard routing entry + take an operation permit to check whether a shard was already
     * promoted to a primary.
     */
    public void testPublishingOrderOnPromotion() throws IOException, InterruptedException, BrokenBarrierException {
        final IndexShard indexShard = newShard(false);
        recoveryEmptyReplica(indexShard, randomBoolean());
        final long promotedTerm = indexShard.getPendingPrimaryTerm() + 1;
        final CyclicBarrier barrier = new CyclicBarrier(2);
        final AtomicBoolean stop = new AtomicBoolean();
        final Thread thread = new Thread(() -> {
            try {
                barrier.await();
            } catch (final BrokenBarrierException | InterruptedException e) {
                throw new RuntimeException(e);
            }
            while(stop.get() == false) {
                if (indexShard.routingEntry().primary()) {
                    assertThat(indexShard.getPendingPrimaryTerm(), equalTo(promotedTerm));
                    final PlainActionFuture<Releasable> permitAcquiredFuture = new PlainActionFuture<>();
                    indexShard.acquirePrimaryOperationPermit(permitAcquiredFuture, ThreadPool.Names.SAME, "bla");
                    try (Releasable ignored = permitAcquiredFuture.actionGet()) {
                        assertThat(indexShard.getReplicationGroup(), notNullValue());
                    }
                }
            }
        });
        thread.start();

        barrier.await();
        final ShardRouting replicaRouting = indexShard.routingEntry();
        promoteReplica(indexShard, Collections.singleton(replicaRouting.allocationId().getId()),
            new IndexShardRoutingTable.Builder(replicaRouting.shardId()).addShard(replicaRouting).build());

        stop.set(true);
        thread.join();
        closeShards(indexShard);
    }


    public void testPrimaryFillsSeqNoGapsOnPromotion() throws Exception {
        final IndexShard indexShard = newShard(false);
        recoveryEmptyReplica(indexShard, randomBoolean());

        // most of the time this is large enough that most of the time there will be at least one gap
        final int operations = 1024 - scaledRandomIntBetween(0, 1024);
        final Result result = indexOnReplicaWithGaps(indexShard, operations, Math.toIntExact(SequenceNumbers.NO_OPS_PERFORMED));

        final int maxSeqNo = result.maxSeqNo;

        // promote the replica
        final ShardRouting replicaRouting = indexShard.routingEntry();
        promoteReplica(indexShard, Collections.singleton(replicaRouting.allocationId().getId()),
            new IndexShardRoutingTable.Builder(replicaRouting.shardId()).addShard(replicaRouting).build());

        /*
         * This operation completing means that the delay operation executed as part of increasing the primary term has completed and the
         * gaps are filled.
         */
        final CountDownLatch latch = new CountDownLatch(1);
        indexShard.acquirePrimaryOperationPermit(
                new ActionListener<Releasable>() {
                    @Override
                    public void onResponse(Releasable releasable) {
                        releasable.close();
                        latch.countDown();
                    }

                    @Override
                    public void onFailure(Exception e) {
                        throw new AssertionError(e);
                    }
                },
                ThreadPool.Names.GENERIC, "");

        latch.await();
        assertThat(indexShard.getLocalCheckpoint(), equalTo((long) maxSeqNo));
        closeShards(indexShard);
    }

    public void testPrimaryPromotionRollsGeneration() throws Exception {
        final IndexShard indexShard = newStartedShard(false);

        final long currentTranslogGeneration = getTranslog(indexShard).getGeneration().translogFileGeneration;

        // promote the replica
        final ShardRouting replicaRouting = indexShard.routingEntry();
        final long newPrimaryTerm = indexShard.getPendingPrimaryTerm() + between(1, 10000);
        final ShardRouting primaryRouting =
                newShardRouting(
                        replicaRouting.shardId(),
                        replicaRouting.currentNodeId(),
                        null,
                        true,
                        ShardRoutingState.STARTED,
                        replicaRouting.allocationId());
        indexShard.updateShardState(primaryRouting, newPrimaryTerm, (shard, listener) -> {},
                0L, Collections.singleton(primaryRouting.allocationId().getId()),
                new IndexShardRoutingTable.Builder(primaryRouting.shardId()).addShard(primaryRouting).build());

        /*
         * This operation completing means that the delay operation executed as part of increasing the primary term has completed and the
         * translog generation has rolled.
         */
        final CountDownLatch latch = new CountDownLatch(1);
        indexShard.acquirePrimaryOperationPermit(
                new ActionListener<Releasable>() {
                    @Override
                    public void onResponse(Releasable releasable) {
                        releasable.close();
                        latch.countDown();
                    }

                    @Override
                    public void onFailure(Exception e) {
                        throw new RuntimeException(e);
                    }
                },
                ThreadPool.Names.GENERIC, "");

        latch.await();
        assertThat(getTranslog(indexShard).getGeneration().translogFileGeneration, equalTo(currentTranslogGeneration + 1));
        assertThat(TestTranslog.getCurrentTerm(getTranslog(indexShard)), equalTo(newPrimaryTerm));

        closeShards(indexShard);
    }

    public void testOperationPermitsOnPrimaryShards() throws Exception {
        final ShardId shardId = new ShardId("test", "_na_", 0);
        final IndexShard indexShard;

        final boolean isPrimaryMode;
        if (randomBoolean()) {
            // relocation target
            indexShard = newShard(newShardRouting(shardId, "local_node", "other node",
                true, ShardRoutingState.INITIALIZING, AllocationId.newRelocation(AllocationId.newInitializing())));
            assertEquals(0, indexShard.getActiveOperationsCount());
            isPrimaryMode = false;
        } else if (randomBoolean()) {
            // simulate promotion
            indexShard = newStartedShard(false);
            ShardRouting replicaRouting = indexShard.routingEntry();
            ShardRouting primaryRouting = newShardRouting(replicaRouting.shardId(), replicaRouting.currentNodeId(), null,
                true, ShardRoutingState.STARTED, replicaRouting.allocationId());
            final long newPrimaryTerm = indexShard.getPendingPrimaryTerm() + between(1, 1000);
            CountDownLatch latch = new CountDownLatch(1);
            indexShard.updateShardState(primaryRouting, newPrimaryTerm, (shard, listener) -> {
                    assertThat(TestTranslog.getCurrentTerm(getTranslog(indexShard)), equalTo(newPrimaryTerm));
                    latch.countDown();
                }, 0L,
                Collections.singleton(indexShard.routingEntry().allocationId().getId()),
                new IndexShardRoutingTable.Builder(indexShard.shardId()).addShard(primaryRouting).build()
            );
            latch.await();
            assertThat(indexShard.getActiveOperationsCount(), isOneOf(0, IndexShard.OPERATIONS_BLOCKED));
            if (randomBoolean()) {
                assertBusy(() -> assertEquals(0, indexShard.getActiveOperationsCount()));
            }
            isPrimaryMode = true;
        } else {
            indexShard = newStartedShard(true);
            assertEquals(0, indexShard.getActiveOperationsCount());
            isPrimaryMode = true;
        }
        assert indexShard.getReplicationTracker().isPrimaryMode() == isPrimaryMode;
        final long pendingPrimaryTerm = indexShard.getPendingPrimaryTerm();
        if (isPrimaryMode) {
            Releasable operation1 = acquirePrimaryOperationPermitBlockingly(indexShard);
            assertEquals(1, indexShard.getActiveOperationsCount());
            Releasable operation2 = acquirePrimaryOperationPermitBlockingly(indexShard);
            assertEquals(2, indexShard.getActiveOperationsCount());

            Releasables.close(operation1, operation2);
            assertEquals(0, indexShard.getActiveOperationsCount());
        } else {
            indexShard.acquirePrimaryOperationPermit(
                    new ActionListener<Releasable>() {
                        @Override
                        public void onResponse(final Releasable releasable) {
                            throw new AssertionError();
                        }

                        @Override
                        public void onFailure(final Exception e) {
                            assertThat(e, instanceOf(ShardNotInPrimaryModeException.class));
                            assertThat(e, hasToString(containsString("shard is not in primary mode")));
                        }
                    },
                    ThreadPool.Names.SAME,
                    "test");

            final CountDownLatch latch = new CountDownLatch(1);
            indexShard.acquireAllPrimaryOperationsPermits(
                    new ActionListener<Releasable>() {
                        @Override
                        public void onResponse(final Releasable releasable) {
                            throw new AssertionError();
                        }

                        @Override
                        public void onFailure(final Exception e) {
                            assertThat(e, instanceOf(ShardNotInPrimaryModeException.class));
                            assertThat(e, hasToString(containsString("shard is not in primary mode")));
                            latch.countDown();
                        }
                    },
                    TimeValue.timeValueSeconds(30));
            latch.await();
        }

        if (Assertions.ENABLED && indexShard.routingEntry().isRelocationTarget() == false) {
            assertThat(expectThrows(AssertionError.class, () -> indexShard.acquireReplicaOperationPermit(pendingPrimaryTerm,
                indexShard.getLastKnownGlobalCheckpoint(), indexShard.getMaxSeqNoOfUpdatesOrDeletes(), new ActionListener<Releasable>() {
                    @Override
                    public void onResponse(Releasable releasable) {
                        fail();
                    }

                    @Override
                    public void onFailure(Exception e) {
                        fail();
                    }
                },
                ThreadPool.Names.WRITE, "")).getMessage(),
                containsString("in primary mode cannot be a replication target"));
        }

        closeShards(indexShard);
    }

    public void testAcquirePrimaryAllOperationsPermits() throws Exception {
        final IndexShard indexShard = newStartedShard(true);
        assertEquals(0, indexShard.getActiveOperationsCount());

        final CountDownLatch allPermitsAcquired = new CountDownLatch(1);

        final Thread[] threads = new Thread[randomIntBetween(2, 5)];
        final List<PlainActionFuture<Releasable>> futures = new ArrayList<>(threads.length);
        final AtomicArray<Tuple<Boolean, Exception>> results = new AtomicArray<>(threads.length);
        final CountDownLatch allOperationsDone = new CountDownLatch(threads.length);

        for (int i = 0; i < threads.length; i++) {
            final int threadId = i;
            final boolean singlePermit = randomBoolean();

            final PlainActionFuture<Releasable> future = new PlainActionFuture<Releasable>() {
                @Override
                public void onResponse(final Releasable releasable) {
                    if (singlePermit) {
                        assertThat(indexShard.getActiveOperationsCount(), greaterThan(0));
                    } else {
                        assertThat(indexShard.getActiveOperationsCount(), equalTo(IndexShard.OPERATIONS_BLOCKED));
                    }
                    releasable.close();
                    super.onResponse(releasable);
                    results.setOnce(threadId, Tuple.tuple(Boolean.TRUE, null));
                    allOperationsDone.countDown();
                }

                @Override
                public void onFailure(final Exception e) {
                    results.setOnce(threadId, Tuple.tuple(Boolean.FALSE, e));
                    allOperationsDone.countDown();
                }
            };
            futures.add(threadId, future);

            threads[threadId] = new Thread(() -> {
                try {
                    allPermitsAcquired.await();
                } catch (final InterruptedException e) {
                    throw new RuntimeException(e);
                }
                if (singlePermit) {
                    indexShard.acquirePrimaryOperationPermit(future, ThreadPool.Names.WRITE, "");
                } else {
                    indexShard.acquireAllPrimaryOperationsPermits(future, TimeValue.timeValueHours(1L));
                }
            });
            threads[threadId].start();
        }

        final AtomicBoolean blocked = new AtomicBoolean();
        final CountDownLatch allPermitsTerminated = new CountDownLatch(1);

        final PlainActionFuture<Releasable> futureAllPermits = new PlainActionFuture<Releasable>() {
            @Override
            public void onResponse(final Releasable releasable) {
                try {
                    blocked.set(true);
                    allPermitsAcquired.countDown();
                    super.onResponse(releasable);
                    allPermitsTerminated.await();
                } catch (final InterruptedException e) {
                    throw new RuntimeException(e);
                }
            }
        };
        indexShard.acquireAllPrimaryOperationsPermits(futureAllPermits, TimeValue.timeValueSeconds(30L));
        allPermitsAcquired.await();
        assertTrue(blocked.get());
        assertEquals(IndexShard.OPERATIONS_BLOCKED, indexShard.getActiveOperationsCount());
        assertTrue("Expected no results, operations are blocked", results.asList().isEmpty());
        futures.forEach(future -> assertFalse(future.isDone()));

        allPermitsTerminated.countDown();

        final Releasable allPermits = futureAllPermits.get();
        assertTrue(futureAllPermits.isDone());

        assertTrue("Expected no results, operations are blocked", results.asList().isEmpty());
        futures.forEach(future -> assertFalse(future.isDone()));

        Releasables.close(allPermits);
        allOperationsDone.await();
        for (Thread thread : threads) {
            thread.join();
        }

        futures.forEach(future -> assertTrue(future.isDone()));
        assertEquals(threads.length, results.asList().size());
        results.asList().forEach(result -> {
            assertTrue(result.v1());
            assertNull(result.v2());
        });

        closeShards(indexShard);
    }

    private Releasable acquirePrimaryOperationPermitBlockingly(IndexShard indexShard) throws ExecutionException, InterruptedException {
        PlainActionFuture<Releasable> fut = new PlainActionFuture<>();
        indexShard.acquirePrimaryOperationPermit(fut, ThreadPool.Names.WRITE, "");
        return fut.get();
    }

    private Releasable acquireReplicaOperationPermitBlockingly(IndexShard indexShard, long opPrimaryTerm)
        throws ExecutionException, InterruptedException {
        PlainActionFuture<Releasable> fut = new PlainActionFuture<>();
        indexShard.acquireReplicaOperationPermit(opPrimaryTerm, indexShard.getLastKnownGlobalCheckpoint(),
            randomNonNegativeLong(), fut, ThreadPool.Names.WRITE, "");
        return fut.get();
    }

    public void testOperationPermitOnReplicaShards() throws Exception {
        final ShardId shardId = new ShardId("test", "_na_", 0);
        final IndexShard indexShard;
        final boolean engineClosed;
        switch (randomInt(2)) {
            case 0:
                // started replica
                indexShard = newStartedShard(false);
                engineClosed = false;
                break;
            case 1: {
                // initializing replica / primary
                final boolean relocating = randomBoolean();
                ShardRouting routing = newShardRouting(shardId, "local_node",
                    relocating ? "sourceNode" : null,
                    relocating ? randomBoolean() : false,
                    ShardRoutingState.INITIALIZING,
                    relocating ? AllocationId.newRelocation(AllocationId.newInitializing()) : AllocationId.newInitializing());
                indexShard = newShard(routing);
                engineClosed = true;
                break;
            }
            case 2: {
                // relocation source
                indexShard = newStartedShard(true);
                ShardRouting routing = indexShard.routingEntry();
                routing = newShardRouting(routing.shardId(), routing.currentNodeId(), "otherNode",
                    true, ShardRoutingState.RELOCATING, AllocationId.newRelocation(routing.allocationId()));
                IndexShardTestCase.updateRoutingEntry(indexShard, routing);
                indexShard.relocated(primaryContext -> {});
                engineClosed = false;
                break;
            }
            default:
                throw new UnsupportedOperationException("get your numbers straight");

        }
        final ShardRouting shardRouting = indexShard.routingEntry();
        logger.info("shard routing to {}", shardRouting);

        assertEquals(0, indexShard.getActiveOperationsCount());
        if (shardRouting.primary() == false && Assertions.ENABLED) {
            AssertionError e =
                    expectThrows(AssertionError.class,
                        () -> indexShard.acquirePrimaryOperationPermit(null, ThreadPool.Names.WRITE, ""));
            assertThat(e, hasToString(containsString("acquirePrimaryOperationPermit should only be called on primary shard")));

            e = expectThrows(AssertionError.class,
                    () -> indexShard.acquireAllPrimaryOperationsPermits(null, TimeValue.timeValueSeconds(30L)));
            assertThat(e, hasToString(containsString("acquireAllPrimaryOperationsPermits should only be called on primary shard")));
        }

        final long primaryTerm = indexShard.getPendingPrimaryTerm();
        final long translogGen = engineClosed ? -1 : getTranslog(indexShard).getGeneration().translogFileGeneration;

        final Releasable operation1;
        final Releasable operation2;
        if (engineClosed == false) {
            operation1 = acquireReplicaOperationPermitBlockingly(indexShard, primaryTerm);
            assertEquals(1, indexShard.getActiveOperationsCount());
            operation2 = acquireReplicaOperationPermitBlockingly(indexShard, primaryTerm);
            assertEquals(2, indexShard.getActiveOperationsCount());
        } else {
            operation1 = null;
            operation2 = null;
        }

        {
            final AtomicBoolean onResponse = new AtomicBoolean();
            final AtomicReference<Exception> onFailure = new AtomicReference<>();
            final CyclicBarrier barrier = new CyclicBarrier(2);
            final long newPrimaryTerm = primaryTerm + 1 + randomInt(20);
            if (engineClosed == false) {
                assertThat(indexShard.getLocalCheckpoint(), equalTo(SequenceNumbers.NO_OPS_PERFORMED));
                assertThat(indexShard.getLastKnownGlobalCheckpoint(), equalTo(SequenceNumbers.NO_OPS_PERFORMED));
            }
            final long newGlobalCheckPoint;
            if (engineClosed || randomBoolean()) {
                newGlobalCheckPoint = SequenceNumbers.NO_OPS_PERFORMED;
            } else {
                long localCheckPoint = indexShard.getLastKnownGlobalCheckpoint() + randomInt(100);
                // advance local checkpoint
                for (int i = 0; i <= localCheckPoint; i++) {
                    indexShard.markSeqNoAsNoop(i, "dummy doc");
                }
                indexShard.sync(); // advance local checkpoint
                newGlobalCheckPoint = randomIntBetween((int) indexShard.getLastKnownGlobalCheckpoint(), (int) localCheckPoint);
            }
            final long expectedLocalCheckpoint;
            if (newGlobalCheckPoint == UNASSIGNED_SEQ_NO) {
                expectedLocalCheckpoint = SequenceNumbers.NO_OPS_PERFORMED;
            } else {
                expectedLocalCheckpoint = newGlobalCheckPoint;
            }
            // but you can not increment with a new primary term until the operations on the older primary term complete
            final Thread thread = new Thread(() -> {
                try {
                    barrier.await();
                } catch (final BrokenBarrierException | InterruptedException e) {
                    throw new RuntimeException(e);
                }
                ActionListener<Releasable> listener = new ActionListener<Releasable>() {
                    @Override
                    public void onResponse(Releasable releasable) {
                        assertThat(indexShard.getPendingPrimaryTerm(), equalTo(newPrimaryTerm));
                        assertThat(TestTranslog.getCurrentTerm(getTranslog(indexShard)), equalTo(newPrimaryTerm));
                        assertThat(indexShard.getLocalCheckpoint(), equalTo(expectedLocalCheckpoint));
                        assertThat(indexShard.getLastKnownGlobalCheckpoint(), equalTo(newGlobalCheckPoint));
                        onResponse.set(true);
                        releasable.close();
                        finish();
                    }

                    @Override
                    public void onFailure(Exception e) {
                        onFailure.set(e);
                        finish();
                    }

                    private void finish() {
                        try {
                            barrier.await();
                        } catch (final BrokenBarrierException | InterruptedException e) {
                            throw new RuntimeException(e);
                        }
                    }
                };
                try {
                    randomReplicaOperationPermitAcquisition(indexShard,
                        newPrimaryTerm,
                        newGlobalCheckPoint,
                        randomNonNegativeLong(),
                        listener,
                        "");
                } catch (Exception e) {
                    listener.onFailure(e);
                }
            });
            thread.start();
            barrier.await();
            if (indexShard.state() == IndexShardState.CREATED || indexShard.state() == IndexShardState.RECOVERING) {
                barrier.await();
                assertThat(indexShard.getPendingPrimaryTerm(), equalTo(primaryTerm));
                assertFalse(onResponse.get());
                assertThat(onFailure.get(), instanceOf(IndexShardNotStartedException.class));
                Releasables.close(operation1);
                Releasables.close(operation2);
            } else {
                // our operation should be blocked until the previous operations complete
                assertFalse(onResponse.get());
                assertNull(onFailure.get());
                assertThat(indexShard.getOperationPrimaryTerm(), equalTo(primaryTerm));
                assertThat(TestTranslog.getCurrentTerm(getTranslog(indexShard)), equalTo(primaryTerm));
                Releasables.close(operation1);
                // our operation should still be blocked
                assertFalse(onResponse.get());
                assertNull(onFailure.get());
                assertThat(indexShard.getOperationPrimaryTerm(), equalTo(primaryTerm));
                assertThat(TestTranslog.getCurrentTerm(getTranslog(indexShard)), equalTo(primaryTerm));
                Releasables.close(operation2);
                barrier.await();
                // now lock acquisition should have succeeded
                assertThat(indexShard.getOperationPrimaryTerm(), equalTo(newPrimaryTerm));
                assertThat(indexShard.getPendingPrimaryTerm(), equalTo(newPrimaryTerm));
                assertThat(TestTranslog.getCurrentTerm(getTranslog(indexShard)), equalTo(newPrimaryTerm));
                if (engineClosed) {
                    assertFalse(onResponse.get());
                    assertThat(onFailure.get(), instanceOf(AlreadyClosedException.class));
                } else {
                    assertTrue(onResponse.get());
                    assertNull(onFailure.get());
                    assertThat(getTranslog(indexShard).getGeneration().translogFileGeneration,
                        // if rollback happens we roll translog twice: one when we flush a commit before opening a read-only engine
                        // and one after replaying translog (upto the global checkpoint); otherwise we roll translog once.
                        either(equalTo(translogGen + 1)).or(equalTo(translogGen + 2)));
                    assertThat(indexShard.getLocalCheckpoint(), equalTo(expectedLocalCheckpoint));
                    assertThat(indexShard.getLastKnownGlobalCheckpoint(), equalTo(newGlobalCheckPoint));
                }
            }
            thread.join();
            assertEquals(0, indexShard.getActiveOperationsCount());
        }

        {
            final CountDownLatch latch = new CountDownLatch(1);
            final AtomicBoolean onResponse = new AtomicBoolean();
            final AtomicBoolean onFailure = new AtomicBoolean();
            final AtomicReference<Exception> onFailureException = new AtomicReference<>();
            ActionListener<Releasable> onLockAcquired = new ActionListener<Releasable>() {
                @Override
                public void onResponse(Releasable releasable) {
                    onResponse.set(true);
                    latch.countDown();
                }

                @Override
                public void onFailure(Exception e) {
                    onFailure.set(true);
                    onFailureException.set(e);
                    latch.countDown();
                }
            };

            final long oldPrimaryTerm = indexShard.getPendingPrimaryTerm() - 1;
            randomReplicaOperationPermitAcquisition(indexShard, oldPrimaryTerm, indexShard.getLastKnownGlobalCheckpoint(),
                randomNonNegativeLong(), onLockAcquired, "");
            latch.await();
            assertFalse(onResponse.get());
            assertTrue(onFailure.get());
            assertThat(onFailureException.get(), instanceOf(IllegalStateException.class));
            assertThat(
                onFailureException.get(), hasToString(containsString("operation primary term [" + oldPrimaryTerm + "] is too old")));
        }

        closeShards(indexShard);
    }

    public void testAcquireReplicaPermitAdvanceMaxSeqNoOfUpdates() throws Exception {
        IndexShard replica = newStartedShard(false);
        assertThat(replica.getMaxSeqNoOfUpdatesOrDeletes(), equalTo(SequenceNumbers.NO_OPS_PERFORMED));
        long currentMaxSeqNoOfUpdates = randomLongBetween(SequenceNumbers.NO_OPS_PERFORMED, Long.MAX_VALUE);
        replica.advanceMaxSeqNoOfUpdatesOrDeletes(currentMaxSeqNoOfUpdates);

        long newMaxSeqNoOfUpdates = randomLongBetween(SequenceNumbers.NO_OPS_PERFORMED, Long.MAX_VALUE);
        PlainActionFuture<Releasable> fut = new PlainActionFuture<>();
        randomReplicaOperationPermitAcquisition(replica, replica.getOperationPrimaryTerm(), replica.getLastKnownGlobalCheckpoint(),
            newMaxSeqNoOfUpdates, fut, "");
        try (Releasable ignored = fut.actionGet()) {
            assertThat(replica.getMaxSeqNoOfUpdatesOrDeletes(), equalTo(Math.max(currentMaxSeqNoOfUpdates, newMaxSeqNoOfUpdates)));
        }
        closeShards(replica);
    }

    public void testGlobalCheckpointSync() throws IOException {
        // create the primary shard with a callback that sets a boolean when the global checkpoint sync is invoked
        final ShardId shardId = new ShardId("index", "_na_", 0);
        final ShardRouting shardRouting =
                TestShardRouting.newShardRouting(
                        shardId,
                        randomAlphaOfLength(8),
                        true,
                        ShardRoutingState.INITIALIZING,
                        RecoverySource.EmptyStoreRecoverySource.INSTANCE);
        final Settings settings = Settings.builder()
                .put(IndexMetaData.SETTING_VERSION_CREATED, Version.CURRENT)
                .put(IndexMetaData.SETTING_NUMBER_OF_REPLICAS, 2)
                .put(IndexMetaData.SETTING_NUMBER_OF_SHARDS, 1)
                .build();
        final IndexMetaData.Builder indexMetadata =
            IndexMetaData.builder(shardRouting.getIndexName()).settings(settings).primaryTerm(0, 1);
        final AtomicBoolean synced = new AtomicBoolean();
        final IndexShard primaryShard = newShard(
            shardRouting, indexMetadata.build(), null, new InternalEngineFactory(), () -> synced.set(true), RetentionLeaseSyncer.EMPTY);
        // add a replica
        recoverShardFromStore(primaryShard);
        final IndexShard replicaShard = newShard(shardId, false);
        recoverReplica(replicaShard, primaryShard, true);
        final int maxSeqNo = randomIntBetween(0, 128);
        for (int i = 0; i <= maxSeqNo; i++) {
            EngineTestCase.generateNewSeqNo(primaryShard.getEngine());
        }
        final long checkpoint = rarely() ? maxSeqNo - scaledRandomIntBetween(0, maxSeqNo) : maxSeqNo;

        // set up local checkpoints on the shard copies
        primaryShard.updateLocalCheckpointForShard(shardRouting.allocationId().getId(), checkpoint);
        final int replicaLocalCheckpoint = randomIntBetween(0, Math.toIntExact(checkpoint));
        final String replicaAllocationId = replicaShard.routingEntry().allocationId().getId();
        primaryShard.updateLocalCheckpointForShard(replicaAllocationId, replicaLocalCheckpoint);

        // initialize the local knowledge on the primary of the persisted global checkpoint on the replica shard
        final int replicaGlobalCheckpoint = randomIntBetween(Math.toIntExact(SequenceNumbers.NO_OPS_PERFORMED),
            Math.toIntExact(primaryShard.getLastKnownGlobalCheckpoint()));
        primaryShard.updateGlobalCheckpointForShard(replicaAllocationId, replicaGlobalCheckpoint);

        // initialize the local knowledge on the primary of the persisted global checkpoint on the primary
        primaryShard.updateGlobalCheckpointForShard(shardRouting.allocationId().getId(), primaryShard.getLastKnownGlobalCheckpoint());

        // simulate a background maybe sync; it should only run if the knowledge on the replica of the global checkpoint lags the primary
        primaryShard.maybeSyncGlobalCheckpoint("test");
        assertThat(
                synced.get(),
                equalTo(maxSeqNo == primaryShard.getLastKnownGlobalCheckpoint() && (replicaGlobalCheckpoint < checkpoint)));

        // simulate that the background sync advanced the global checkpoint on the replica
        primaryShard.updateGlobalCheckpointForShard(replicaAllocationId, primaryShard.getLastKnownGlobalCheckpoint());

        // reset our boolean so that we can assert after another simulated maybe sync
        synced.set(false);

        primaryShard.maybeSyncGlobalCheckpoint("test");

        // this time there should not be a sync since all the replica copies are caught up with the primary
        assertFalse(synced.get());

        closeShards(replicaShard, primaryShard);
    }

    public void testClosedIndicesSkipSyncGlobalCheckpoint() throws Exception {
        ShardId shardId = new ShardId("index", "_na_", 0);
        IndexMetaData.Builder indexMetadata = IndexMetaData.builder("index")
            .settings(Settings.builder().put(IndexMetaData.SETTING_VERSION_CREATED, Version.CURRENT)
                .put(IndexMetaData.SETTING_NUMBER_OF_SHARDS, 1).put(IndexMetaData.SETTING_NUMBER_OF_REPLICAS, 2))
            .state(IndexMetaData.State.CLOSE).primaryTerm(0, 1);
        ShardRouting shardRouting = TestShardRouting.newShardRouting(shardId, randomAlphaOfLength(8), true,
            ShardRoutingState.INITIALIZING, RecoverySource.EmptyStoreRecoverySource.INSTANCE);
        AtomicBoolean synced = new AtomicBoolean();
        IndexShard primaryShard = newShard(shardRouting, indexMetadata.build(), null, new InternalEngineFactory(),
            () -> synced.set(true), RetentionLeaseSyncer.EMPTY);
        recoverShardFromStore(primaryShard);
        IndexShard replicaShard = newShard(shardId, false);
        recoverReplica(replicaShard, primaryShard, true);
        int numDocs = between(1, 10);
        for (int i = 0; i < numDocs; i++) {
            indexDoc(primaryShard, "_doc", Integer.toString(i));
        }
        assertThat(primaryShard.getLocalCheckpoint(), equalTo(numDocs - 1L));
        primaryShard.updateLocalCheckpointForShard(replicaShard.shardRouting.allocationId().getId(), primaryShard.getLocalCheckpoint());
        long globalCheckpointOnReplica = randomLongBetween(SequenceNumbers.NO_OPS_PERFORMED, primaryShard.getLocalCheckpoint());
        primaryShard.updateGlobalCheckpointForShard(replicaShard.shardRouting.allocationId().getId(), globalCheckpointOnReplica);
        primaryShard.maybeSyncGlobalCheckpoint("test");
        assertFalse("closed indices should skip global checkpoint sync", synced.get());
        closeShards(primaryShard, replicaShard);
    }

    public void testRestoreLocalHistoryFromTranslogOnPromotion() throws IOException, InterruptedException {
        final IndexShard indexShard = newStartedShard(false);
        final int operations = 1024 - scaledRandomIntBetween(0, 1024);
        indexOnReplicaWithGaps(indexShard, operations, Math.toIntExact(SequenceNumbers.NO_OPS_PERFORMED));

        final long maxSeqNo = indexShard.seqNoStats().getMaxSeqNo();
        final long globalCheckpointOnReplica = randomLongBetween(UNASSIGNED_SEQ_NO, indexShard.getLocalCheckpoint());
        indexShard.updateGlobalCheckpointOnReplica(globalCheckpointOnReplica, "test");

        final long globalCheckpoint = randomLongBetween(UNASSIGNED_SEQ_NO, indexShard.getLocalCheckpoint());
        final long maxSeqNoOfUpdatesOrDeletes = randomLongBetween(SequenceNumbers.NO_OPS_PERFORMED, maxSeqNo);
        final Set<String> docsBeforeRollback = getShardDocUIDs(indexShard);
        final CountDownLatch latch = new CountDownLatch(1);
        randomReplicaOperationPermitAcquisition(indexShard,
                indexShard.getPendingPrimaryTerm() + 1,
                globalCheckpoint,
                maxSeqNoOfUpdatesOrDeletes,
                new ActionListener<Releasable>() {
                    @Override
                    public void onResponse(Releasable releasable) {
                        releasable.close();
                        latch.countDown();
                    }

                    @Override
                    public void onFailure(Exception e) {

                    }
                }, "");

        latch.await();
        assertThat(indexShard.getMaxSeqNoOfUpdatesOrDeletes(), equalTo(maxSeqNo));
        final ShardRouting newRouting = indexShard.routingEntry().moveActiveReplicaToPrimary();
        final CountDownLatch resyncLatch = new CountDownLatch(1);
        indexShard.updateShardState(
                newRouting,
                indexShard.getPendingPrimaryTerm() + 1,
                (s, r) -> resyncLatch.countDown(),
                1L,
                Collections.singleton(newRouting.allocationId().getId()),
                new IndexShardRoutingTable.Builder(newRouting.shardId()).addShard(newRouting).build());
        resyncLatch.await();
        assertThat(indexShard.getLocalCheckpoint(), equalTo(maxSeqNo));
        assertThat(indexShard.seqNoStats().getMaxSeqNo(), equalTo(maxSeqNo));
        assertThat(getShardDocUIDs(indexShard), equalTo(docsBeforeRollback));
        assertThat(indexShard.getMaxSeqNoOfUpdatesOrDeletes(), equalTo(maxSeqNo));
        closeShard(indexShard, false);
    }

    public void testRollbackReplicaEngineOnPromotion() throws IOException, InterruptedException {
        final IndexShard indexShard = newStartedShard(false);

        // most of the time this is large enough that most of the time there will be at least one gap
        final int operations = 1024 - scaledRandomIntBetween(0, 1024);
        indexOnReplicaWithGaps(indexShard, operations, Math.toIntExact(SequenceNumbers.NO_OPS_PERFORMED));

        final long globalCheckpointOnReplica = randomLongBetween(UNASSIGNED_SEQ_NO, indexShard.getLocalCheckpoint());
        indexShard.updateGlobalCheckpointOnReplica(globalCheckpointOnReplica, "test");
        final long globalCheckpoint = randomLongBetween(UNASSIGNED_SEQ_NO, indexShard.getLocalCheckpoint());
        Set<String> docsBelowGlobalCheckpoint = getShardDocUIDs(indexShard).stream()
            .filter(id -> Long.parseLong(id) <= Math.max(globalCheckpointOnReplica, globalCheckpoint)).collect(Collectors.toSet());
        final CountDownLatch latch = new CountDownLatch(1);
        final boolean shouldRollback = Math.max(globalCheckpoint, globalCheckpointOnReplica) < indexShard.seqNoStats().getMaxSeqNo()
            && indexShard.seqNoStats().getMaxSeqNo() != SequenceNumbers.NO_OPS_PERFORMED;
        final Engine beforeRollbackEngine = indexShard.getEngine();
        final long newMaxSeqNoOfUpdates = randomLongBetween(indexShard.getMaxSeqNoOfUpdatesOrDeletes(), Long.MAX_VALUE);
        randomReplicaOperationPermitAcquisition(indexShard,
                indexShard.getPendingPrimaryTerm() + 1,
                globalCheckpoint,
                newMaxSeqNoOfUpdates,
                new ActionListener<Releasable>() {
                    @Override
                    public void onResponse(final Releasable releasable) {
                        releasable.close();
                        latch.countDown();
                    }

                    @Override
                    public void onFailure(final Exception e) {

                    }
                }, "");

        latch.await();
        if (globalCheckpointOnReplica == UNASSIGNED_SEQ_NO && globalCheckpoint == UNASSIGNED_SEQ_NO) {
            assertThat(indexShard.getLocalCheckpoint(), equalTo(SequenceNumbers.NO_OPS_PERFORMED));
        } else {
            assertThat(indexShard.getLocalCheckpoint(), equalTo(Math.max(globalCheckpoint, globalCheckpointOnReplica)));
        }
        assertThat(getShardDocUIDs(indexShard), equalTo(docsBelowGlobalCheckpoint));
        if (shouldRollback) {
            assertThat(indexShard.getEngine(), not(sameInstance(beforeRollbackEngine)));
        } else {
            assertThat(indexShard.getEngine(), sameInstance(beforeRollbackEngine));
        }
        assertThat(indexShard.getMaxSeqNoOfUpdatesOrDeletes(), equalTo(newMaxSeqNoOfUpdates));
        // ensure that after the local checkpoint throw back and indexing again, the local checkpoint advances
        final Result result = indexOnReplicaWithGaps(indexShard, operations, Math.toIntExact(indexShard.getLocalCheckpoint()));
        assertThat(indexShard.getLocalCheckpoint(), equalTo((long) result.localCheckpoint));
        closeShard(indexShard, false);
    }

    public void testConcurrentTermIncreaseOnReplicaShard() throws BrokenBarrierException, InterruptedException, IOException {
        final IndexShard indexShard = newStartedShard(false);

        final CyclicBarrier barrier = new CyclicBarrier(3);
        final CountDownLatch latch = new CountDownLatch(2);

        final long primaryTerm = indexShard.getPendingPrimaryTerm();
        final AtomicLong counter = new AtomicLong();
        final AtomicReference<Exception> onFailure = new AtomicReference<>();

        final LongFunction<Runnable> function = increment -> () -> {
            assert increment > 0;
            try {
                barrier.await();
            } catch (final BrokenBarrierException | InterruptedException e) {
                throw new RuntimeException(e);
            }
            indexShard.acquireReplicaOperationPermit(
                    primaryTerm + increment,
                    indexShard.getLastKnownGlobalCheckpoint(),
                    randomNonNegativeLong(),
                    new ActionListener<Releasable>() {
                        @Override
                        public void onResponse(Releasable releasable) {
                            counter.incrementAndGet();
                            assertThat(indexShard.getOperationPrimaryTerm(), equalTo(primaryTerm + increment));
                            latch.countDown();
                            releasable.close();
                        }

                        @Override
                        public void onFailure(Exception e) {
                            onFailure.set(e);
                            latch.countDown();
                        }
                    },
                    ThreadPool.Names.WRITE, "");
        };

        final long firstIncrement = 1 + (randomBoolean() ? 0 : 1);
        final long secondIncrement = 1 + (randomBoolean() ? 0 : 1);
        final Thread first = new Thread(function.apply(firstIncrement));
        final Thread second = new Thread(function.apply(secondIncrement));

        first.start();
        second.start();

        // the two threads synchronize attempting to acquire an operation permit
        barrier.await();

        // we wait for both operations to complete
        latch.await();

        first.join();
        second.join();

        final Exception e;
        if ((e = onFailure.get()) != null) {
            /*
             * If one thread tried to set the primary term to a higher value than the other thread and the thread with the higher term won
             * the race, then the other thread lost the race and only one operation should have been executed.
             */
            assertThat(e, instanceOf(IllegalStateException.class));
            assertThat(e, hasToString(matches("operation primary term \\[\\d+\\] is too old")));
            assertThat(counter.get(), equalTo(1L));
        } else {
            assertThat(counter.get(), equalTo(2L));
        }

        assertThat(indexShard.getPendingPrimaryTerm(), equalTo(primaryTerm + Math.max(firstIncrement, secondIncrement)));
        assertThat(indexShard.getOperationPrimaryTerm(), equalTo(indexShard.getPendingPrimaryTerm()));

        closeShards(indexShard);
    }

    /***
     * test one can snapshot the store at various lifecycle stages
     */
    public void testSnapshotStore() throws IOException {
        final IndexShard shard = newStartedShard(true);
        indexDoc(shard, "_doc", "0");
        flushShard(shard);

        final IndexShard newShard = reinitShard(shard);
        DiscoveryNode localNode = new DiscoveryNode("foo", buildNewFakeTransportAddress(), emptyMap(), emptySet(), Version.CURRENT);

        Store.MetadataSnapshot snapshot = newShard.snapshotStoreMetadata();
        assertThat(snapshot.getSegmentsFile().name(), equalTo("segments_3"));

        newShard.markAsRecovering("store", new RecoveryState(newShard.routingEntry(), localNode, null));

        snapshot = newShard.snapshotStoreMetadata();
        assertThat(snapshot.getSegmentsFile().name(), equalTo("segments_3"));

        assertTrue(newShard.recoverFromStore());

        snapshot = newShard.snapshotStoreMetadata();
        assertThat(snapshot.getSegmentsFile().name(), equalTo("segments_3"));

        IndexShardTestCase.updateRoutingEntry(newShard, newShard.routingEntry().moveToStarted());

        snapshot = newShard.snapshotStoreMetadata();
        assertThat(snapshot.getSegmentsFile().name(), equalTo("segments_3"));

        newShard.close("test", false);

        snapshot = newShard.snapshotStoreMetadata();
        assertThat(snapshot.getSegmentsFile().name(), equalTo("segments_3"));

        closeShards(newShard);
    }

    public void testAsyncFsync() throws InterruptedException, IOException {
        IndexShard shard = newStartedShard();
        Semaphore semaphore = new Semaphore(Integer.MAX_VALUE);
        Thread[] thread = new Thread[randomIntBetween(3, 5)];
        CountDownLatch latch = new CountDownLatch(thread.length);
        for (int i = 0; i < thread.length; i++) {
            thread[i] = new Thread() {
                @Override
                public void run() {
                    try {
                        latch.countDown();
                        latch.await();
                        for (int i = 0; i < 10000; i++) {
                            semaphore.acquire();
                            shard.sync(TranslogTests.randomTranslogLocation(), (ex) -> semaphore.release());
                        }
                    } catch (Exception ex) {
                        throw new RuntimeException(ex);
                    }
                }
            };
            thread[i].start();
        }

        for (int i = 0; i < thread.length; i++) {
            thread[i].join();
        }
        assertTrue(semaphore.tryAcquire(Integer.MAX_VALUE, 10, TimeUnit.SECONDS));

        closeShards(shard);
    }

    public void testMinimumCompatVersion() throws IOException {
        Version versionCreated = VersionUtils.randomVersion(random());
        Settings settings = Settings.builder().put(IndexMetaData.SETTING_VERSION_CREATED, versionCreated.id)
            .put(IndexMetaData.SETTING_NUMBER_OF_REPLICAS, 0)
            .put(IndexMetaData.SETTING_NUMBER_OF_SHARDS, 1)
            .build();
        IndexMetaData metaData = IndexMetaData.builder("test")
            .settings(settings)
            .primaryTerm(0, 1).build();
        IndexShard test = newShard(new ShardId(metaData.getIndex(), 0), true, "n1", metaData, null);
        recoverShardFromStore(test);

        indexDoc(test, "_doc", "test");
        assertEquals(versionCreated.luceneVersion, test.minimumCompatibleVersion());
        indexDoc(test, "_doc", "test");
        assertEquals(versionCreated.luceneVersion, test.minimumCompatibleVersion());
        test.getEngine().flush();
        assertEquals(Version.CURRENT.luceneVersion, test.minimumCompatibleVersion());

        closeShards(test);
    }

    public void testShardStats() throws IOException {

        IndexShard shard = newStartedShard();
        ShardStats stats = new ShardStats(
                shard.routingEntry(),
                shard.shardPath(),
                new CommonStats(new IndicesQueryCache(Settings.EMPTY), shard, new CommonStatsFlags()),
                shard.commitStats(),
                shard.seqNoStats(),
                shard.getRetentionLeaseStats());
        assertEquals(shard.shardPath().getRootDataPath().toString(), stats.getDataPath());
        assertEquals(shard.shardPath().getRootStatePath().toString(), stats.getStatePath());
        assertEquals(shard.shardPath().isCustomDataPath(), stats.isCustomDataPath());

        // try to serialize it to ensure values survive the serialization
        BytesStreamOutput out = new BytesStreamOutput();
        stats.writeTo(out);
        StreamInput in = out.bytes().streamInput();
        stats = ShardStats.readShardStats(in);

        XContentBuilder builder = jsonBuilder();
        builder.startObject();
        stats.toXContent(builder, EMPTY_PARAMS);
        builder.endObject();
        String xContent = Strings.toString(builder);
        StringBuilder expectedSubSequence = new StringBuilder("\"shard_path\":{\"state_path\":\"");
        expectedSubSequence.append(shard.shardPath().getRootStatePath().toString());
        expectedSubSequence.append("\",\"data_path\":\"");
        expectedSubSequence.append(shard.shardPath().getRootDataPath().toString());
        expectedSubSequence.append("\",\"is_custom_data_path\":").append(shard.shardPath().isCustomDataPath()).append("}");
        if (Constants.WINDOWS) {
            // Some path weirdness on windows
        } else {
            assertTrue(xContent.contains(expectedSubSequence));
        }
        closeShards(shard);
    }


    public void testShardStatsWithFailures() throws IOException {
        allowShardFailures();
        final ShardId shardId = new ShardId("index", "_na_", 0);
        final ShardRouting shardRouting =
            newShardRouting(shardId, "node", true,
                ShardRoutingState.INITIALIZING, RecoverySource.EmptyStoreRecoverySource.INSTANCE);
        final NodeEnvironment.NodePath nodePath = new NodeEnvironment.NodePath(createTempDir());


        ShardPath shardPath = new ShardPath(false, nodePath.resolve(shardId), nodePath.resolve(shardId), shardId);
        Settings settings = Settings.builder().put(IndexMetaData.SETTING_VERSION_CREATED, Version.CURRENT)
                .put(IndexMetaData.SETTING_NUMBER_OF_REPLICAS, 0)
                .put(IndexMetaData.SETTING_NUMBER_OF_SHARDS, 1)
                .build();
        IndexMetaData metaData = IndexMetaData.builder(shardRouting.getIndexName())
                .settings(settings)
                .primaryTerm(0, 1)
                .build();

        // Override two Directory methods to make them fail at our will
        // We use AtomicReference here to inject failure in the middle of the test not immediately
        // We use Supplier<IOException> instead of IOException to produce meaningful stacktrace
        // (remember stack trace is filled when exception is instantiated)
        AtomicReference<Supplier<IOException>> exceptionToThrow = new AtomicReference<>();
        AtomicBoolean throwWhenMarkingStoreCorrupted = new AtomicBoolean(false);
        Directory directory = new FilterDirectory(newFSDirectory(shardPath.resolveIndex())) {
            //fileLength method is called during storeStats try block
            //it's not called when store is marked as corrupted
            @Override
            public long fileLength(String name) throws IOException {
                Supplier<IOException> ex = exceptionToThrow.get();
                if (ex == null) {
                    return super.fileLength(name);
                } else {
                    throw ex.get();
                }
            }

            //listAll method is called when marking store as corrupted
            @Override
            public String[] listAll() throws IOException {
                Supplier<IOException> ex = exceptionToThrow.get();
                if (throwWhenMarkingStoreCorrupted.get() && ex != null) {
                    throw ex.get();
                } else {
                    return super.listAll();
                }
            }

            // temporary override until LUCENE-8735 is integrated
            @Override
            public Set<String> getPendingDeletions() throws IOException {
                return in.getPendingDeletions();
            }
        };

        try (Store store = createStore(shardId, new IndexSettings(metaData, Settings.EMPTY), directory)) {
            IndexShard shard = newShard(shardRouting, shardPath, metaData, i -> store, null, new InternalEngineFactory(),
                () -> { }, RetentionLeaseSyncer.EMPTY, EMPTY_EVENT_LISTENER);
            AtomicBoolean failureCallbackTriggered = new AtomicBoolean(false);
            shard.addShardFailureCallback((ig)->failureCallbackTriggered.set(true));

            recoverShardFromStore(shard);

            final boolean corruptIndexException = randomBoolean();

            if (corruptIndexException) {
                exceptionToThrow.set(() -> new CorruptIndexException("Test CorruptIndexException", "Test resource"));
                throwWhenMarkingStoreCorrupted.set(randomBoolean());
            } else {
                exceptionToThrow.set(() -> new IOException("Test IOException"));
            }
            ElasticsearchException e = expectThrows(ElasticsearchException.class, shard::storeStats);
            assertTrue(failureCallbackTriggered.get());

            if (corruptIndexException && !throwWhenMarkingStoreCorrupted.get()) {
                assertTrue(store.isMarkedCorrupted());
            }
        }
    }

    public void testRefreshMetric() throws IOException {
        IndexShard shard = newStartedShard();
        assertThat(shard.refreshStats().getTotal(), equalTo(2L)); // refresh on: finalize and end of recovery
        long initialTotalTime = shard.refreshStats().getTotalTimeInMillis();
        // check time advances
        for (int i = 1; shard.refreshStats().getTotalTimeInMillis() == initialTotalTime; i++) {
            indexDoc(shard, "_doc", "test");
            assertThat(shard.refreshStats().getTotal(), equalTo(2L + i - 1));
            shard.refresh("test");
            assertThat(shard.refreshStats().getTotal(), equalTo(2L + i));
            assertThat(shard.refreshStats().getTotalTimeInMillis(), greaterThanOrEqualTo(initialTotalTime));
        }
        long refreshCount = shard.refreshStats().getTotal();
        indexDoc(shard, "_doc", "test");
        try (Engine.GetResult ignored = shard.get(new Engine.Get(true, false, "_doc", "test",
            new Term(IdFieldMapper.NAME, Uid.encodeId("test"))))) {
            assertThat(shard.refreshStats().getTotal(), equalTo(refreshCount+1));
        }
        indexDoc(shard, "_doc", "test");
        shard.writeIndexingBuffer();
        assertThat(shard.refreshStats().getTotal(), equalTo(refreshCount+2));
        closeShards(shard);
    }

    public void testExternalRefreshMetric() throws IOException {
        IndexShard shard = newStartedShard();
        assertThat(shard.refreshStats().getExternalTotal(), equalTo(2L)); // refresh on: finalize and end of recovery
        long initialTotalTime = shard.refreshStats().getExternalTotalTimeInMillis();
        // check time advances
        for (int i = 1; shard.refreshStats().getExternalTotalTimeInMillis() == initialTotalTime; i++) {
            indexDoc(shard, "_doc", "test");
            assertThat(shard.refreshStats().getExternalTotal(), equalTo(2L + i - 1));
            shard.refresh("test");
            assertThat(shard.refreshStats().getExternalTotal(), equalTo(2L + i));
            assertThat(shard.refreshStats().getExternalTotalTimeInMillis(), greaterThanOrEqualTo(initialTotalTime));
        }
        long externalRefreshCount = shard.refreshStats().getExternalTotal();

        indexDoc(shard, "_doc", "test");
        try (Engine.GetResult ignored = shard.get(new Engine.Get(true, false, "_doc", "test",
            new Term(IdFieldMapper.NAME, Uid.encodeId("test"))))) {
            assertThat(shard.refreshStats().getExternalTotal(), equalTo(externalRefreshCount));
            assertThat(shard.refreshStats().getExternalTotal(), equalTo(shard.refreshStats().getTotal() - 1));
        }
        indexDoc(shard, "_doc", "test");
        shard.writeIndexingBuffer();
        assertThat(shard.refreshStats().getExternalTotal(), equalTo(externalRefreshCount));
        assertThat(shard.refreshStats().getExternalTotal(), equalTo(shard.refreshStats().getTotal() - 2));
        closeShards(shard);
    }

    public void testIndexingOperationsListeners() throws IOException {
        IndexShard shard = newStartedShard(true);
        indexDoc(shard, "_doc", "0", "{\"foo\" : \"bar\"}");
        shard.updateLocalCheckpointForShard(shard.shardRouting.allocationId().getId(), 0);
        AtomicInteger preIndex = new AtomicInteger();
        AtomicInteger postIndexCreate = new AtomicInteger();
        AtomicInteger postIndexUpdate = new AtomicInteger();
        AtomicInteger postIndexException = new AtomicInteger();
        AtomicInteger preDelete = new AtomicInteger();
        AtomicInteger postDelete = new AtomicInteger();
        AtomicInteger postDeleteException = new AtomicInteger();
        shard.close("simon says", true);
        shard = reinitShard(shard, new IndexingOperationListener() {
            @Override
            public Engine.Index preIndex(ShardId shardId, Engine.Index operation) {
                preIndex.incrementAndGet();
                return operation;
            }

            @Override
            public void postIndex(ShardId shardId, Engine.Index index, Engine.IndexResult result) {
                switch (result.getResultType()) {
                    case SUCCESS:
                        if (result.isCreated()) {
                            postIndexCreate.incrementAndGet();
                        } else {
                            postIndexUpdate.incrementAndGet();
                        }
                        break;
                    case FAILURE:
                        postIndex(shardId, index, result.getFailure());
                        break;
                    default:
                        fail("unexpected result type:" + result.getResultType());
                }
            }

            @Override
            public void postIndex(ShardId shardId, Engine.Index index, Exception ex) {
                postIndexException.incrementAndGet();
            }

            @Override
            public Engine.Delete preDelete(ShardId shardId, Engine.Delete delete) {
                preDelete.incrementAndGet();
                return delete;
            }

            @Override
            public void postDelete(ShardId shardId, Engine.Delete delete, Engine.DeleteResult result) {
                switch (result.getResultType()) {
                    case SUCCESS:
                        postDelete.incrementAndGet();
                        break;
                    case FAILURE:
                        postDelete(shardId, delete, result.getFailure());
                        break;
                    default:
                        fail("unexpected result type:" + result.getResultType());
                }
            }

            @Override
            public void postDelete(ShardId shardId, Engine.Delete delete, Exception ex) {
                postDeleteException.incrementAndGet();

            }
        });
        recoverShardFromStore(shard);

        indexDoc(shard, "_doc", "1");
        assertEquals(1, preIndex.get());
        assertEquals(1, postIndexCreate.get());
        assertEquals(0, postIndexUpdate.get());
        assertEquals(0, postIndexException.get());
        assertEquals(0, preDelete.get());
        assertEquals(0, postDelete.get());
        assertEquals(0, postDeleteException.get());

        indexDoc(shard, "_doc", "1");
        assertEquals(2, preIndex.get());
        assertEquals(1, postIndexCreate.get());
        assertEquals(1, postIndexUpdate.get());
        assertEquals(0, postIndexException.get());
        assertEquals(0, preDelete.get());
        assertEquals(0, postDelete.get());
        assertEquals(0, postDeleteException.get());

        deleteDoc(shard, "_doc", "1");

        assertEquals(2, preIndex.get());
        assertEquals(1, postIndexCreate.get());
        assertEquals(1, postIndexUpdate.get());
        assertEquals(0, postIndexException.get());
        assertEquals(1, preDelete.get());
        assertEquals(1, postDelete.get());
        assertEquals(0, postDeleteException.get());

        shard.close("Unexpected close", true);
        shard.state = IndexShardState.STARTED; // It will generate exception

        try {
            indexDoc(shard, "_doc", "1");
            fail();
        } catch (AlreadyClosedException e) {

        }

        assertEquals(2, preIndex.get());
        assertEquals(1, postIndexCreate.get());
        assertEquals(1, postIndexUpdate.get());
        assertEquals(0, postIndexException.get());
        assertEquals(1, preDelete.get());
        assertEquals(1, postDelete.get());
        assertEquals(0, postDeleteException.get());
        try {
            deleteDoc(shard, "_doc", "1");
            fail();
        } catch (AlreadyClosedException e) {

        }

        assertEquals(2, preIndex.get());
        assertEquals(1, postIndexCreate.get());
        assertEquals(1, postIndexUpdate.get());
        assertEquals(0, postIndexException.get());
        assertEquals(1, preDelete.get());
        assertEquals(1, postDelete.get());
        assertEquals(0, postDeleteException.get());

        closeShards(shard);
    }

    public void testLockingBeforeAndAfterRelocated() throws Exception {
        final IndexShard shard = newStartedShard(true);
        IndexShardTestCase.updateRoutingEntry(shard, ShardRoutingHelper.relocate(shard.routingEntry(), "other_node"));
        CountDownLatch latch = new CountDownLatch(1);
        Thread recoveryThread = new Thread(() -> {
            latch.countDown();
            try {
                shard.relocated(primaryContext -> {});
            } catch (InterruptedException e) {
                throw new RuntimeException(e);
            }
        });

        try (Releasable ignored = acquirePrimaryOperationPermitBlockingly(shard)) {
            // start finalization of recovery
            recoveryThread.start();
            latch.await();
            // recovery can only be finalized after we release the current primaryOperationLock
            assertFalse(shard.isRelocatedPrimary());
        }
        // recovery can be now finalized
        recoveryThread.join();
        assertTrue(shard.isRelocatedPrimary());
        final ExecutionException e = expectThrows(ExecutionException.class, () -> acquirePrimaryOperationPermitBlockingly(shard));
        assertThat(e.getCause(), instanceOf(ShardNotInPrimaryModeException.class));
        assertThat(e.getCause(), hasToString(containsString("shard is not in primary mode")));

        closeShards(shard);
    }

    public void testDelayedOperationsBeforeAndAfterRelocated() throws Exception {
        final IndexShard shard = newStartedShard(true);
        IndexShardTestCase.updateRoutingEntry(shard, ShardRoutingHelper.relocate(shard.routingEntry(), "other_node"));
        final CountDownLatch startRecovery = new CountDownLatch(1);
        final CountDownLatch relocationStarted = new CountDownLatch(1);
        Thread recoveryThread = new Thread(() -> {
            try {
                startRecovery.await();
                shard.relocated(primaryContext -> relocationStarted.countDown());
            } catch (InterruptedException e) {
                throw new RuntimeException(e);
            }
        });

        recoveryThread.start();

        final int numberOfAcquisitions = randomIntBetween(1, 10);
        final List<Runnable> assertions = new ArrayList<>(numberOfAcquisitions);
        final int recoveryIndex = randomIntBetween(0, numberOfAcquisitions - 1);

        for (int i = 0; i < numberOfAcquisitions; i++) {
            final PlainActionFuture<Releasable> onLockAcquired;
            if (i < recoveryIndex) {
                final AtomicBoolean invoked = new AtomicBoolean();
                onLockAcquired = new PlainActionFuture<Releasable>() {

                    @Override
                    public void onResponse(Releasable releasable) {
                        invoked.set(true);
                        releasable.close();
                        super.onResponse(releasable);
                    }

                    @Override
                    public void onFailure(Exception e) {
                        throw new AssertionError();
                    }

                };
                assertions.add(() -> assertTrue(invoked.get()));
            } else if (recoveryIndex == i) {
                startRecovery.countDown();
                relocationStarted.await();
                onLockAcquired = new PlainActionFuture<>();
                assertions.add(() -> {
                    final ExecutionException e = expectThrows(ExecutionException.class, () -> onLockAcquired.get(30, TimeUnit.SECONDS));
                    assertThat(e.getCause(), instanceOf(ShardNotInPrimaryModeException.class));
                    assertThat(e.getCause(), hasToString(containsString("shard is not in primary mode")));
                });
            } else {
                onLockAcquired = new PlainActionFuture<>();
                assertions.add(() -> {
                    final ExecutionException e = expectThrows(ExecutionException.class, () -> onLockAcquired.get(30, TimeUnit.SECONDS));
                    assertThat(e.getCause(), instanceOf(ShardNotInPrimaryModeException.class));
                    assertThat(e.getCause(), hasToString(containsString("shard is not in primary mode")));
                });
            }

            shard.acquirePrimaryOperationPermit(onLockAcquired, ThreadPool.Names.WRITE, "i_" + i);
        }

        for (final Runnable assertion : assertions) {
            assertion.run();
        }

        recoveryThread.join();

        closeShards(shard);
    }

    public void testStressRelocated() throws Exception {
        final IndexShard shard = newStartedShard(true);
        assertFalse(shard.isRelocatedPrimary());
        IndexShardTestCase.updateRoutingEntry(shard, ShardRoutingHelper.relocate(shard.routingEntry(), "other_node"));
        final int numThreads = randomIntBetween(2, 4);
        Thread[] indexThreads = new Thread[numThreads];
        CountDownLatch allPrimaryOperationLocksAcquired = new CountDownLatch(numThreads);
        CyclicBarrier barrier = new CyclicBarrier(numThreads + 1);
        for (int i = 0; i < indexThreads.length; i++) {
            indexThreads[i] = new Thread() {
                @Override
                public void run() {
                    try (Releasable operationLock = acquirePrimaryOperationPermitBlockingly(shard)) {
                        allPrimaryOperationLocksAcquired.countDown();
                        barrier.await();
                    } catch (InterruptedException | BrokenBarrierException | ExecutionException e) {
                        throw new RuntimeException(e);
                    }
                }
            };
            indexThreads[i].start();
        }
        AtomicBoolean relocated = new AtomicBoolean();
        final Thread recoveryThread = new Thread(() -> {
            try {
                shard.relocated(primaryContext -> {});
            } catch (InterruptedException e) {
                throw new RuntimeException(e);
            }
            relocated.set(true);
        });
        // ensure we wait for all primary operation locks to be acquired
        allPrimaryOperationLocksAcquired.await();
        // start recovery thread
        recoveryThread.start();
        assertThat(relocated.get(), equalTo(false));
        assertThat(shard.getActiveOperationsCount(), greaterThan(0));
        // ensure we only transition after pending operations completed
        assertFalse(shard.isRelocatedPrimary());
        // complete pending operations
        barrier.await();
        // complete recovery/relocation
        recoveryThread.join();
        // ensure relocated successfully once pending operations are done
        assertThat(relocated.get(), equalTo(true));
        assertTrue(shard.isRelocatedPrimary());
        assertThat(shard.getActiveOperationsCount(), equalTo(0));

        for (Thread indexThread : indexThreads) {
            indexThread.join();
        }

        closeShards(shard);
    }

    public void testRelocatedShardCanNotBeRevived() throws IOException, InterruptedException {
        final IndexShard shard = newStartedShard(true);
        final ShardRouting originalRouting = shard.routingEntry();
        IndexShardTestCase.updateRoutingEntry(shard, ShardRoutingHelper.relocate(originalRouting, "other_node"));
        shard.relocated(primaryContext -> {});
        expectThrows(IllegalIndexShardStateException.class, () -> IndexShardTestCase.updateRoutingEntry(shard, originalRouting));
        closeShards(shard);
    }

    public void testShardCanNotBeMarkedAsRelocatedIfRelocationCancelled() throws IOException {
        final IndexShard shard = newStartedShard(true);
        final ShardRouting originalRouting = shard.routingEntry();
        IndexShardTestCase.updateRoutingEntry(shard, ShardRoutingHelper.relocate(originalRouting, "other_node"));
        IndexShardTestCase.updateRoutingEntry(shard, originalRouting);
        expectThrows(IllegalIndexShardStateException.class, () ->  shard.relocated(primaryContext -> {}));
        closeShards(shard);
    }

    public void testRelocatedShardCanNotBeRevivedConcurrently() throws IOException, InterruptedException, BrokenBarrierException {
        final IndexShard shard = newStartedShard(true);
        final ShardRouting originalRouting = shard.routingEntry();
        IndexShardTestCase.updateRoutingEntry(shard, ShardRoutingHelper.relocate(originalRouting, "other_node"));
        CyclicBarrier cyclicBarrier = new CyclicBarrier(3);
        AtomicReference<Exception> relocationException = new AtomicReference<>();
        Thread relocationThread = new Thread(new AbstractRunnable() {
            @Override
            public void onFailure(Exception e) {
                relocationException.set(e);
            }

            @Override
            protected void doRun() throws Exception {
                cyclicBarrier.await();
                shard.relocated(primaryContext -> {});
            }
        });
        relocationThread.start();
        AtomicReference<Exception> cancellingException = new AtomicReference<>();
        Thread cancellingThread = new Thread(new AbstractRunnable() {
            @Override
            public void onFailure(Exception e) {
                cancellingException.set(e);
            }

            @Override
            protected void doRun() throws Exception {
                cyclicBarrier.await();
                IndexShardTestCase.updateRoutingEntry(shard, originalRouting);
            }
        });
        cancellingThread.start();
        cyclicBarrier.await();
        relocationThread.join();
        cancellingThread.join();
        if (shard.isRelocatedPrimary()) {
            logger.debug("shard was relocated successfully");
            assertThat(cancellingException.get(), instanceOf(IllegalIndexShardStateException.class));
            assertThat("current routing:" + shard.routingEntry(), shard.routingEntry().relocating(), equalTo(true));
            assertThat(relocationException.get(), nullValue());
        } else {
            logger.debug("shard relocation was cancelled");
            assertThat(relocationException.get(), instanceOf(IllegalIndexShardStateException.class));
            assertThat("current routing:" + shard.routingEntry(), shard.routingEntry().relocating(), equalTo(false));
            assertThat(cancellingException.get(), nullValue());

        }
        closeShards(shard);
    }

    public void testRecoverFromStoreWithOutOfOrderDelete() throws IOException {
        /*
         * The flow of this test:
         * - delete #1
         * - roll generation (to create gen 2)
         * - index #0
         * - index #3
         * - flush (commit point has max_seqno 3, and local checkpoint 1 -> points at gen 2, previous commit point is maintained)
         * - index #2
         * - index #5
         * - If flush and then recover from the existing store, delete #1 will be removed while index #0 is still retained and replayed.
         */
        final IndexShard shard = newStartedShard(false);
        shard.advanceMaxSeqNoOfUpdatesOrDeletes(1); // manually advance msu for this delete
        shard.applyDeleteOperationOnReplica(1, 2, "_doc", "id");
        shard.getEngine().rollTranslogGeneration(); // isolate the delete in it's own generation
        shard.applyIndexOperationOnReplica(0, 1, IndexRequest.UNSET_AUTO_GENERATED_TIMESTAMP, false,
            new SourceToParse(shard.shardId().getIndexName(), "_doc", "id", new BytesArray("{}"), XContentType.JSON));
        shard.applyIndexOperationOnReplica(3, 3, IndexRequest.UNSET_AUTO_GENERATED_TIMESTAMP, false,
            new SourceToParse(shard.shardId().getIndexName(), "_doc", "id-3", new BytesArray("{}"), XContentType.JSON));
        // Flushing a new commit with local checkpoint=1 allows to skip the translog gen #1 in recovery.
        shard.flush(new FlushRequest().force(true).waitIfOngoing(true));
        shard.applyIndexOperationOnReplica(2, 3, IndexRequest.UNSET_AUTO_GENERATED_TIMESTAMP, false,
            new SourceToParse(shard.shardId().getIndexName(), "_doc", "id-2", new BytesArray("{}"), XContentType.JSON));
        shard.applyIndexOperationOnReplica(5, 1, IndexRequest.UNSET_AUTO_GENERATED_TIMESTAMP, false,
            new SourceToParse(shard.shardId().getIndexName(), "_doc", "id-5", new BytesArray("{}"), XContentType.JSON));
        shard.sync(); // advance local checkpoint

        final int translogOps;
        if (randomBoolean()) {
            // Advance the global checkpoint to remove the 1st commit; this shard will recover the 2nd commit.
            shard.updateGlobalCheckpointOnReplica(3, "test");
            logger.info("--> flushing shard");
            shard.flush(new FlushRequest().force(true).waitIfOngoing(true));
            translogOps = 4; // delete #1 won't be replayed.
        } else if (randomBoolean())  {
            shard.getEngine().rollTranslogGeneration();
            translogOps = 5;
        } else {
            translogOps = 5;
        }

        final ShardRouting replicaRouting = shard.routingEntry();
        IndexShard newShard = reinitShard(shard,
            newShardRouting(replicaRouting.shardId(), replicaRouting.currentNodeId(), true, ShardRoutingState.INITIALIZING,
                RecoverySource.ExistingStoreRecoverySource.INSTANCE));
        DiscoveryNode localNode = new DiscoveryNode("foo", buildNewFakeTransportAddress(), emptyMap(), emptySet(), Version.CURRENT);
        newShard.markAsRecovering("store", new RecoveryState(newShard.routingEntry(), localNode, null));
        assertTrue(newShard.recoverFromStore());
        assertEquals(translogOps, newShard.recoveryState().getTranslog().recoveredOperations());
        assertEquals(translogOps, newShard.recoveryState().getTranslog().totalOperations());
        assertEquals(translogOps, newShard.recoveryState().getTranslog().totalOperationsOnStart());
        assertEquals(100.0f, newShard.recoveryState().getTranslog().recoveredPercent(), 0.01f);
        updateRoutingEntry(newShard, ShardRoutingHelper.moveToStarted(newShard.routingEntry()));
        assertDocCount(newShard, 3);
        closeShards(newShard);
    }

    public void testRecoverFromStore() throws IOException {
        final IndexShard shard = newStartedShard(true);
        int totalOps = randomInt(10);
        int translogOps = totalOps;
        for (int i = 0; i < totalOps; i++) {
            indexDoc(shard, "_doc", Integer.toString(i));
        }
        if (randomBoolean()) {
            shard.updateLocalCheckpointForShard(shard.shardRouting.allocationId().getId(), totalOps - 1);
            flushShard(shard);
            translogOps = 0;
        }
        String historyUUID = shard.getHistoryUUID();
        IndexShard newShard = reinitShard(shard);
        DiscoveryNode localNode = new DiscoveryNode("foo", buildNewFakeTransportAddress(), emptyMap(), emptySet(), Version.CURRENT);
        newShard.markAsRecovering("store", new RecoveryState(newShard.routingEntry(), localNode, null));
        assertTrue(newShard.recoverFromStore());
        assertEquals(translogOps, newShard.recoveryState().getTranslog().recoveredOperations());
        assertEquals(translogOps, newShard.recoveryState().getTranslog().totalOperations());
        assertEquals(translogOps, newShard.recoveryState().getTranslog().totalOperationsOnStart());
        assertEquals(100.0f, newShard.recoveryState().getTranslog().recoveredPercent(), 0.01f);
        IndexShardTestCase.updateRoutingEntry(newShard, newShard.routingEntry().moveToStarted());
        // check that local checkpoint of new primary is properly tracked after recovery
        assertThat(newShard.getLocalCheckpoint(), equalTo(totalOps - 1L));
        assertThat(newShard.getReplicationTracker().getTrackedLocalCheckpointForShard(newShard.routingEntry().allocationId().getId())
                .getLocalCheckpoint(), equalTo(totalOps - 1L));
        assertThat(newShard.getMaxSeqNoOfUpdatesOrDeletes(), equalTo(totalOps - 1L));
        assertDocCount(newShard, totalOps);
        assertThat(newShard.getHistoryUUID(), equalTo(historyUUID));
        closeShards(newShard);
    }

    public void testRecoverFromStalePrimaryForceNewHistoryUUID() throws IOException {
        final IndexShard shard = newStartedShard(true);
        int totalOps = randomInt(10);
        for (int i = 0; i < totalOps; i++) {
            indexDoc(shard, "_doc", Integer.toString(i));
        }
        if (randomBoolean()) {
            shard.updateLocalCheckpointForShard(shard.shardRouting.allocationId().getId(), totalOps - 1);
            flushShard(shard);
        }
        String historyUUID = shard.getHistoryUUID();
        IndexShard newShard = reinitShard(shard, newShardRouting(shard.shardId(), shard.shardRouting.currentNodeId(), true,
            ShardRoutingState.INITIALIZING, RecoverySource.ExistingStoreRecoverySource.FORCE_STALE_PRIMARY_INSTANCE));
        DiscoveryNode localNode = new DiscoveryNode("foo", buildNewFakeTransportAddress(), emptyMap(), emptySet(), Version.CURRENT);
        newShard.markAsRecovering("store", new RecoveryState(newShard.routingEntry(), localNode, null));
        assertTrue(newShard.recoverFromStore());
        IndexShardTestCase.updateRoutingEntry(newShard, newShard.routingEntry().moveToStarted());
        assertDocCount(newShard, totalOps);
        assertThat(newShard.getHistoryUUID(), not(equalTo(historyUUID)));
        closeShards(newShard);
    }

    public void testPrimaryHandOffUpdatesLocalCheckpoint() throws IOException {
        final IndexShard primarySource = newStartedShard(true);
        int totalOps = randomInt(10);
        for (int i = 0; i < totalOps; i++) {
            indexDoc(primarySource, "_doc", Integer.toString(i));
        }
        IndexShardTestCase.updateRoutingEntry(primarySource,
            primarySource.routingEntry().relocate(randomAlphaOfLength(10), -1));
        final IndexShard primaryTarget = newShard(primarySource.routingEntry().getTargetRelocatingShard(), Settings.builder()
                .put(IndexSettings.INDEX_SOFT_DELETES_SETTING.getKey(), primarySource.indexSettings().isSoftDeleteEnabled()).build());
        updateMappings(primaryTarget, primarySource.indexSettings().getIndexMetaData());
        recoverReplica(primaryTarget, primarySource, true);

        // check that local checkpoint of new primary is properly tracked after primary relocation
        assertThat(primaryTarget.getLocalCheckpoint(), equalTo(totalOps - 1L));
        assertThat(primaryTarget.getReplicationTracker().getTrackedLocalCheckpointForShard(
            primaryTarget.routingEntry().allocationId().getId()).getLocalCheckpoint(), equalTo(totalOps - 1L));
        assertDocCount(primaryTarget, totalOps);
        closeShards(primarySource, primaryTarget);
    }

    /* This test just verifies that we fill up local checkpoint up to max seen seqID on primary recovery */
    public void testRecoverFromStoreWithNoOps() throws IOException {
        final IndexShard shard = newStartedShard(true);
        indexDoc(shard, "_doc", "0");
        indexDoc(shard, "_doc", "1");
        // start a replica shard and index the second doc
        final IndexShard otherShard = newStartedShard(false);
        updateMappings(otherShard, shard.indexSettings().getIndexMetaData());
        SourceToParse sourceToParse = new SourceToParse(shard.shardId().getIndexName(), "_doc", "1",
            new BytesArray("{}"), XContentType.JSON);
        otherShard.applyIndexOperationOnReplica(1, 1,
            IndexRequest.UNSET_AUTO_GENERATED_TIMESTAMP, false, sourceToParse);

        final ShardRouting primaryShardRouting = shard.routingEntry();
        IndexShard newShard = reinitShard(otherShard, ShardRoutingHelper.initWithSameId(primaryShardRouting,
            RecoverySource.ExistingStoreRecoverySource.INSTANCE));
        DiscoveryNode localNode = new DiscoveryNode("foo", buildNewFakeTransportAddress(), emptyMap(), emptySet(), Version.CURRENT);
        newShard.markAsRecovering("store", new RecoveryState(newShard.routingEntry(), localNode, null));
        assertTrue(newShard.recoverFromStore());
        assertEquals(1, newShard.recoveryState().getTranslog().recoveredOperations());
        assertEquals(1, newShard.recoveryState().getTranslog().totalOperations());
        assertEquals(1, newShard.recoveryState().getTranslog().totalOperationsOnStart());
        assertEquals(100.0f, newShard.recoveryState().getTranslog().recoveredPercent(), 0.01f);
        try (Translog.Snapshot snapshot = getTranslog(newShard).newSnapshot()) {
            Translog.Operation operation;
            int numNoops = 0;
            while ((operation = snapshot.next()) != null) {
                if (operation.opType() == Translog.Operation.Type.NO_OP) {
                    numNoops++;
                    assertEquals(newShard.getPendingPrimaryTerm(), operation.primaryTerm());
                    assertEquals(0, operation.seqNo());
                }
            }
            assertEquals(1, numNoops);
        }
        IndexShardTestCase.updateRoutingEntry(newShard, newShard.routingEntry().moveToStarted());
        assertDocCount(newShard, 1);
        assertDocCount(shard, 2);

        for (int i = 0; i < 2; i++) {
            newShard = reinitShard(newShard, ShardRoutingHelper.initWithSameId(primaryShardRouting,
                RecoverySource.ExistingStoreRecoverySource.INSTANCE));
            newShard.markAsRecovering("store", new RecoveryState(newShard.routingEntry(), localNode, null));
            assertTrue(newShard.recoverFromStore());
            try (Translog.Snapshot snapshot = getTranslog(newShard).newSnapshot()) {
                assertThat(snapshot.totalOperations(), equalTo(2));
            }
        }
        closeShards(newShard, shard);
    }

    public void testRecoverFromCleanStore() throws IOException {
        final IndexShard shard = newStartedShard(true);
        indexDoc(shard, "_doc", "0");
        if (randomBoolean()) {
            flushShard(shard);
        }
        final ShardRouting shardRouting = shard.routingEntry();
        IndexShard newShard = reinitShard(shard,
            ShardRoutingHelper.initWithSameId(shardRouting, RecoverySource.EmptyStoreRecoverySource.INSTANCE)
        );

        DiscoveryNode localNode = new DiscoveryNode("foo", buildNewFakeTransportAddress(), emptyMap(), emptySet(), Version.CURRENT);
        newShard.markAsRecovering("store", new RecoveryState(newShard.routingEntry(), localNode, null));
        assertTrue(newShard.recoverFromStore());
        assertEquals(0, newShard.recoveryState().getTranslog().recoveredOperations());
        assertEquals(0, newShard.recoveryState().getTranslog().totalOperations());
        assertEquals(0, newShard.recoveryState().getTranslog().totalOperationsOnStart());
        assertEquals(100.0f, newShard.recoveryState().getTranslog().recoveredPercent(), 0.01f);
        IndexShardTestCase.updateRoutingEntry(newShard, newShard.routingEntry().moveToStarted());
        assertDocCount(newShard, 0);
        closeShards(newShard);
    }

    public void testFailIfIndexNotPresentInRecoverFromStore() throws Exception {
        final IndexShard shard = newStartedShard(true);
        indexDoc(shard, "_doc", "0");
        if (randomBoolean()) {
            flushShard(shard);
        }

        Store store = shard.store();
        store.incRef();
        closeShards(shard);
        cleanLuceneIndex(store.directory());
        store.decRef();
        IndexShard newShard = reinitShard(shard);
        DiscoveryNode localNode = new DiscoveryNode("foo", buildNewFakeTransportAddress(), emptyMap(), emptySet(), Version.CURRENT);
        ShardRouting routing = newShard.routingEntry();
        newShard.markAsRecovering("store", new RecoveryState(routing, localNode, null));
        try {
            newShard.recoverFromStore();
            fail("index not there!");
        } catch (IndexShardRecoveryException ex) {
            assertTrue(ex.getMessage().contains("failed to fetch index version after copying it over"));
        }

        routing = ShardRoutingHelper.moveToUnassigned(routing,
            new UnassignedInfo(UnassignedInfo.Reason.INDEX_CREATED, "because I say so"));
        routing = ShardRoutingHelper.initialize(routing, newShard.routingEntry().currentNodeId());
        assertTrue("it's already recovering, we should ignore new ones", newShard.ignoreRecoveryAttempt());
        try {
            newShard.markAsRecovering("store", new RecoveryState(routing, localNode, null));
            fail("we are already recovering, can't mark again");
        } catch (IllegalIndexShardStateException e) {
            // OK!
        }

        newShard = reinitShard(newShard,
            ShardRoutingHelper.initWithSameId(routing, RecoverySource.EmptyStoreRecoverySource.INSTANCE));
        newShard.markAsRecovering("store", new RecoveryState(newShard.routingEntry(), localNode, null));
        assertTrue("recover even if there is nothing to recover", newShard.recoverFromStore());

        IndexShardTestCase.updateRoutingEntry(newShard, newShard.routingEntry().moveToStarted());
        assertDocCount(newShard, 0);
        // we can't issue this request through a client because of the inconsistencies we created with the cluster state
        // doing it directly instead
        indexDoc(newShard, "_doc", "0");
        newShard.refresh("test");
        assertDocCount(newShard, 1);

        closeShards(newShard);
    }

    public void testRecoverFromStoreRemoveStaleOperations() throws Exception {
        final IndexShard shard = newStartedShard(false);
        final String indexName = shard.shardId().getIndexName();
        // Index #0, index #1
        shard.applyIndexOperationOnReplica(0, 1, IndexRequest.UNSET_AUTO_GENERATED_TIMESTAMP, false,
            new SourceToParse(indexName, "_doc", "doc-0", new BytesArray("{}"), XContentType.JSON));
        flushShard(shard);
        shard.updateGlobalCheckpointOnReplica(0, "test"); // stick the global checkpoint here.
        shard.applyIndexOperationOnReplica(1, 1, IndexRequest.UNSET_AUTO_GENERATED_TIMESTAMP, false,
            new SourceToParse(indexName, "_doc", "doc-1", new BytesArray("{}"), XContentType.JSON));
        flushShard(shard);
        assertThat(getShardDocUIDs(shard), containsInAnyOrder("doc-0", "doc-1"));
        shard.getEngine().rollTranslogGeneration();
        shard.markSeqNoAsNoop(1, "test");
        shard.applyIndexOperationOnReplica(2, 1, IndexRequest.UNSET_AUTO_GENERATED_TIMESTAMP, false,
            new SourceToParse(indexName, "_doc", "doc-2", new BytesArray("{}"), XContentType.JSON));
        flushShard(shard);
        assertThat(getShardDocUIDs(shard), containsInAnyOrder("doc-0", "doc-1", "doc-2"));
        closeShard(shard, false);
        // Recovering from store should discard doc #1
        final ShardRouting replicaRouting = shard.routingEntry();
        final IndexMetaData newShardIndexMetadata = IndexMetaData.builder(shard.indexSettings().getIndexMetaData())
                .primaryTerm(replicaRouting.shardId().id(), shard.getOperationPrimaryTerm() + 1)
                .build();
        closeShards(shard);
        IndexShard newShard = newShard(
                newShardRouting(replicaRouting.shardId(), replicaRouting.currentNodeId(), true, ShardRoutingState.INITIALIZING,
                        RecoverySource.ExistingStoreRecoverySource.INSTANCE),
                shard.shardPath(),
                newShardIndexMetadata,
                null,
                null,
                shard.getEngineFactory(),
                shard.getGlobalCheckpointSyncer(),
                shard.getRetentionLeaseSyncer(),
                EMPTY_EVENT_LISTENER);
        DiscoveryNode localNode = new DiscoveryNode("foo", buildNewFakeTransportAddress(), emptyMap(), emptySet(), Version.CURRENT);
        newShard.markAsRecovering("store", new RecoveryState(newShard.routingEntry(), localNode, null));
        assertTrue(newShard.recoverFromStore());
        assertThat(getShardDocUIDs(newShard), containsInAnyOrder("doc-0", "doc-2"));
        closeShards(newShard);
    }

    public void testRecoveryFailsAfterMovingToRelocatedState() throws InterruptedException, IOException {
        final IndexShard shard = newStartedShard(true);
        ShardRouting origRouting = shard.routingEntry();
        assertThat(shard.state(), equalTo(IndexShardState.STARTED));
        ShardRouting inRecoveryRouting = ShardRoutingHelper.relocate(origRouting, "some_node");
        IndexShardTestCase.updateRoutingEntry(shard, inRecoveryRouting);
        shard.relocated(primaryContext -> {});
        assertTrue(shard.isRelocatedPrimary());
        try {
            IndexShardTestCase.updateRoutingEntry(shard, origRouting);
            fail("Expected IndexShardRelocatedException");
        } catch (IndexShardRelocatedException expected) {
        }

        closeShards(shard);
    }

    public void testRestoreShard() throws IOException {
        final IndexShard source = newStartedShard(true);
        IndexShard target = newStartedShard(true, Settings.builder()
            .put(IndexSettings.INDEX_SOFT_DELETES_SETTING.getKey(), source.indexSettings().isSoftDeleteEnabled()).build());

        indexDoc(source, "_doc", "0");
        EngineTestCase.generateNewSeqNo(source.getEngine()); // create a gap in the history
        indexDoc(source, "_doc", "2");
        if (randomBoolean()) {
            source.refresh("test");
        }
        indexDoc(target, "_doc", "1");
        target.refresh("test");
        assertDocs(target, "1");
        flushShard(source); // only flush source
        ShardRouting routing = ShardRoutingHelper.initWithSameId(target.routingEntry(),
            RecoverySource.ExistingStoreRecoverySource.INSTANCE);
        final Snapshot snapshot = new Snapshot("foo", new SnapshotId("bar", UUIDs.randomBase64UUID()));
        routing = ShardRoutingHelper.newWithRestoreSource(routing,
            new RecoverySource.SnapshotRecoverySource(UUIDs.randomBase64UUID(), snapshot, Version.CURRENT, "test"));
        target = reinitShard(target, routing);
        Store sourceStore = source.store();
        Store targetStore = target.store();

        DiscoveryNode localNode = new DiscoveryNode("foo", buildNewFakeTransportAddress(), emptyMap(), emptySet(), Version.CURRENT);
        target.markAsRecovering("store", new RecoveryState(routing, localNode, null));
        assertTrue(target.restoreFromRepository(new RestoreOnlyRepository("test") {
            @Override
            public void restoreShard(Store store, SnapshotId snapshotId,
                                     Version version, IndexId indexId, ShardId snapshotShardId, RecoveryState recoveryState) {
                try {
                    cleanLuceneIndex(targetStore.directory());
                    for (String file : sourceStore.directory().listAll()) {
                        if (file.equals("write.lock") || file.startsWith("extra")) {
                            continue;
                        }
                        targetStore.directory().copyFrom(sourceStore.directory(), file, file, IOContext.DEFAULT);
                    }
                } catch (Exception ex) {
                    throw new RuntimeException(ex);
                }
            }
        }));
        assertThat(target.getLocalCheckpoint(), equalTo(2L));
        assertThat(target.seqNoStats().getMaxSeqNo(), equalTo(2L));
        assertThat(target.seqNoStats().getGlobalCheckpoint(), equalTo(0L));
        IndexShardTestCase.updateRoutingEntry(target, routing.moveToStarted());
        assertThat(target.getReplicationTracker().getTrackedLocalCheckpointForShard(
            target.routingEntry().allocationId().getId()).getLocalCheckpoint(), equalTo(2L));
        assertThat(target.seqNoStats().getGlobalCheckpoint(), equalTo(2L));

        assertDocs(target, "0", "2");

        closeShard(source, false);
        closeShards(target);
    }

    public void testSearcherWrapperIsUsed() throws IOException {
        IndexShard shard = newStartedShard(true);
        indexDoc(shard, "_doc", "0", "{\"foo\" : \"bar\"}");
        indexDoc(shard, "_doc", "1", "{\"foobar\" : \"bar\"}");
        shard.refresh("test");

        try (Engine.GetResult getResult = shard
                .get(new Engine.Get(false, false, "_doc", "1",
                    new Term(IdFieldMapper.NAME, Uid.encodeId("1"))))) {
            assertTrue(getResult.exists());
            assertNotNull(getResult.searcher());
        }
        try (Engine.Searcher searcher = shard.acquireSearcher("test")) {
            TopDocs search = searcher.searcher().search(new TermQuery(new Term("foo", "bar")), 10);
            assertEquals(search.totalHits.value, 1);
            search = searcher.searcher().search(new TermQuery(new Term("foobar", "bar")), 10);
            assertEquals(search.totalHits.value, 1);
        }
        IndexSearcherWrapper wrapper = new IndexSearcherWrapper() {
            @Override
            public DirectoryReader wrap(DirectoryReader reader) throws IOException {
                return new FieldMaskingReader("foo", reader);
            }

            @Override
            public IndexSearcher wrap(IndexSearcher searcher) throws EngineException {
                return searcher;
            }
        };
        closeShards(shard);
        IndexShard newShard = newShard(
                ShardRoutingHelper.initWithSameId(shard.routingEntry(), RecoverySource.ExistingStoreRecoverySource.INSTANCE),
                shard.shardPath(),
                shard.indexSettings().getIndexMetaData(),
                null,
                wrapper,
                new InternalEngineFactory(),
                () -> {},
                RetentionLeaseSyncer.EMPTY,
                EMPTY_EVENT_LISTENER);

        recoverShardFromStore(newShard);

        try (Engine.Searcher searcher = newShard.acquireSearcher("test")) {
            TopDocs search = searcher.searcher().search(new TermQuery(new Term("foo", "bar")), 10);
            assertEquals(search.totalHits.value, 0);
            search = searcher.searcher().search(new TermQuery(new Term("foobar", "bar")), 10);
            assertEquals(search.totalHits.value, 1);
        }
        try (Engine.GetResult getResult = newShard
                .get(new Engine.Get(false, false, "_doc", "1",
                    new Term(IdFieldMapper.NAME, Uid.encodeId("1"))))) {
            assertTrue(getResult.exists());
            assertNotNull(getResult.searcher()); // make sure get uses the wrapped reader
            assertTrue(getResult.searcher().reader() instanceof FieldMaskingReader);
        }

        closeShards(newShard);
    }

    public void testSearcherWrapperWorksWithGlobalOrdinals() throws IOException {
        IndexSearcherWrapper wrapper = new IndexSearcherWrapper() {
            @Override
            public DirectoryReader wrap(DirectoryReader reader) throws IOException {
                return new FieldMaskingReader("foo", reader);
            }

            @Override
            public IndexSearcher wrap(IndexSearcher searcher) throws EngineException {
                return searcher;
            }
        };

        Settings settings = Settings.builder().put(IndexMetaData.SETTING_VERSION_CREATED, Version.CURRENT)
            .put(IndexMetaData.SETTING_NUMBER_OF_REPLICAS, 0)
            .put(IndexMetaData.SETTING_NUMBER_OF_SHARDS, 1)
            .build();
        IndexMetaData metaData = IndexMetaData.builder("test")
            .putMapping("_doc", "{ \"properties\": { \"foo\":  { \"type\": \"text\", \"fielddata\": true }}}")
            .settings(settings)
            .primaryTerm(0, 1).build();
        IndexShard shard = newShard(new ShardId(metaData.getIndex(), 0), true, "n1", metaData, wrapper);
        recoverShardFromStore(shard);
        indexDoc(shard, "_doc", "0", "{\"foo\" : \"bar\"}");
        shard.refresh("created segment 1");
        indexDoc(shard, "_doc", "1", "{\"foobar\" : \"bar\"}");
        shard.refresh("created segment 2");

        // test global ordinals are evicted
        MappedFieldType foo = shard.mapperService().fullName("foo");
        IndicesFieldDataCache indicesFieldDataCache = new IndicesFieldDataCache(shard.indexSettings.getNodeSettings(),
            new IndexFieldDataCache.Listener() {});
        IndexFieldDataService indexFieldDataService = new IndexFieldDataService(shard.indexSettings, indicesFieldDataCache,
            new NoneCircuitBreakerService(), shard.mapperService());
        IndexFieldData.Global ifd = indexFieldDataService.getForField(foo);
        FieldDataStats before = shard.fieldData().stats("foo");
        assertThat(before.getMemorySizeInBytes(), equalTo(0L));
        FieldDataStats after = null;
        try (Engine.Searcher searcher = shard.acquireSearcher("test")) {
            assertThat("we have to have more than one segment", searcher.getDirectoryReader().leaves().size(), greaterThan(1));
            ifd.loadGlobal(searcher.getDirectoryReader());
            after = shard.fieldData().stats("foo");
            assertEquals(after.getEvictions(), before.getEvictions());
            // If a field doesn't exist an empty IndexFieldData is returned and that isn't cached:
            assertThat(after.getMemorySizeInBytes(), equalTo(0L));
        }
        assertEquals(shard.fieldData().stats("foo").getEvictions(), before.getEvictions());
        assertEquals(shard.fieldData().stats("foo").getMemorySizeInBytes(), after.getMemorySizeInBytes());
        shard.flush(new FlushRequest().force(true).waitIfOngoing(true));
        shard.refresh("test");
        assertEquals(shard.fieldData().stats("foo").getMemorySizeInBytes(), before.getMemorySizeInBytes());
        assertEquals(shard.fieldData().stats("foo").getEvictions(), before.getEvictions());

        closeShards(shard);
    }

    public void testIndexingOperationListenersIsInvokedOnRecovery() throws IOException {
        IndexShard shard = newStartedShard(true);
        indexDoc(shard, "_doc", "0", "{\"foo\" : \"bar\"}");
        deleteDoc(shard, "_doc", "0");
        indexDoc(shard, "_doc", "1", "{\"foo\" : \"bar\"}");
        shard.refresh("test");

        final AtomicInteger preIndex = new AtomicInteger();
        final AtomicInteger postIndex = new AtomicInteger();
        final AtomicInteger preDelete = new AtomicInteger();
        final AtomicInteger postDelete = new AtomicInteger();
        IndexingOperationListener listener = new IndexingOperationListener() {
            @Override
            public Engine.Index preIndex(ShardId shardId, Engine.Index operation) {
                preIndex.incrementAndGet();
                return operation;
            }

            @Override
            public void postIndex(ShardId shardId, Engine.Index index, Engine.IndexResult result) {
                postIndex.incrementAndGet();
            }

            @Override
            public Engine.Delete preDelete(ShardId shardId, Engine.Delete delete) {
                preDelete.incrementAndGet();
                return delete;
            }

            @Override
            public void postDelete(ShardId shardId, Engine.Delete delete, Engine.DeleteResult result) {
                postDelete.incrementAndGet();

            }
        };
        final IndexShard newShard = reinitShard(shard, listener);
        recoverShardFromStore(newShard);
        IndexingStats indexingStats = newShard.indexingStats();
        // ensure we are not influencing the indexing stats
        assertEquals(0, indexingStats.getTotal().getDeleteCount());
        assertEquals(0, indexingStats.getTotal().getDeleteCurrent());
        assertEquals(0, indexingStats.getTotal().getIndexCount());
        assertEquals(0, indexingStats.getTotal().getIndexCurrent());
        assertEquals(0, indexingStats.getTotal().getIndexFailedCount());
        assertEquals(2, preIndex.get());
        assertEquals(2, postIndex.get());
        assertEquals(1, preDelete.get());
        assertEquals(1, postDelete.get());

        closeShards(newShard);
    }

    public void testSearchIsReleaseIfWrapperFails() throws IOException {
        IndexShard shard = newStartedShard(true);
        indexDoc(shard, "_doc", "0", "{\"foo\" : \"bar\"}");
        shard.refresh("test");
        IndexSearcherWrapper wrapper = new IndexSearcherWrapper() {
            @Override
            public DirectoryReader wrap(DirectoryReader reader) throws IOException {
                throw new RuntimeException("boom");
            }

            @Override
            public IndexSearcher wrap(IndexSearcher searcher) throws EngineException {
                return searcher;
            }
        };

        closeShards(shard);
        IndexShard newShard = newShard(
                ShardRoutingHelper.initWithSameId(shard.routingEntry(), RecoverySource.ExistingStoreRecoverySource.INSTANCE),
                shard.shardPath(),
                shard.indexSettings().getIndexMetaData(),
                null,
                wrapper,
                new InternalEngineFactory(),
                () -> {},
                RetentionLeaseSyncer.EMPTY,
                EMPTY_EVENT_LISTENER);

        recoverShardFromStore(newShard);

        try {
            newShard.acquireSearcher("test");
            fail("exception expected");
        } catch (RuntimeException ex) {
            //
        }
        closeShards(newShard);
    }

    public void testTranslogRecoverySyncsTranslog() throws IOException {
        Settings settings = Settings.builder().put(IndexMetaData.SETTING_VERSION_CREATED, Version.CURRENT)
            .put(IndexMetaData.SETTING_NUMBER_OF_REPLICAS, 1)
            .put(IndexMetaData.SETTING_NUMBER_OF_SHARDS, 1)
            .build();
        IndexMetaData metaData = IndexMetaData.builder("test")
            .putMapping("_doc", "{ \"properties\": { \"foo\":  { \"type\": \"text\"}}}")
            .settings(settings)
            .primaryTerm(0, 1).build();
        IndexShard primary = newShard(new ShardId(metaData.getIndex(), 0), true, "n1", metaData, null);
        recoverShardFromStore(primary);

        indexDoc(primary, "_doc", "0", "{\"foo\" : \"bar\"}");
        IndexShard replica = newShard(primary.shardId(), false, "n2", metaData, null);
        recoverReplica(replica, primary, (shard, discoveryNode) ->
            new RecoveryTarget(shard, discoveryNode, recoveryListener) {
                @Override
                public void indexTranslogOperations(
                        final List<Translog.Operation> operations,
                        final int totalTranslogOps,
                        final long maxSeenAutoIdTimestamp,
                        final long maxSeqNoOfUpdatesOrDeletes,
                        final RetentionLeases retentionLeases,
                        final long mappingVersion,
                        final ActionListener<Long> listener){
                    super.indexTranslogOperations(
                            operations,
                            totalTranslogOps,
                            maxSeenAutoIdTimestamp,
                            maxSeqNoOfUpdatesOrDeletes,
                            retentionLeases,
                            mappingVersion,
                            ActionListener.wrap(
                                r -> {
                                    assertFalse(replica.isSyncNeeded());
                                    listener.onResponse(r);
                                },
                                listener::onFailure
                            ));
                }
            }, true, true);

        closeShards(primary, replica);
    }

    public void testRecoverFromTranslog() throws IOException {
        Settings settings = Settings.builder().put(IndexMetaData.SETTING_VERSION_CREATED, Version.CURRENT)
            .put(IndexMetaData.SETTING_NUMBER_OF_REPLICAS, 1)
            .put(IndexMetaData.SETTING_NUMBER_OF_SHARDS, 1)
            .build();
        IndexMetaData metaData = IndexMetaData.builder("test")
            .putMapping("_doc", "{ \"properties\": { \"foo\":  { \"type\": \"text\"}}}")
            .settings(settings)
            .primaryTerm(0, randomLongBetween(1, Long.MAX_VALUE)).build();
        IndexShard primary = newShard(new ShardId(metaData.getIndex(), 0), true, "n1", metaData, null);
        List<Translog.Operation> operations = new ArrayList<>();
        int numTotalEntries = randomIntBetween(0, 10);
        int numCorruptEntries = 0;
        for (int i = 0; i < numTotalEntries; i++) {
            if (randomBoolean()) {
                operations.add(new Translog.Index("_doc", "1", 0, primary.getPendingPrimaryTerm(), 1,
                    "{\"foo\" : \"bar\"}".getBytes(Charset.forName("UTF-8")), null, -1));
            } else {
                // corrupt entry
                operations.add(new Translog.Index("_doc", "2", 1,  primary.getPendingPrimaryTerm(), 1,
                    "{\"foo\" : \"bar}".getBytes(Charset.forName("UTF-8")), null, -1));
                numCorruptEntries++;
            }
        }

        Iterator<Translog.Operation> iterator = operations.iterator();
        Translog.Snapshot snapshot = new Translog.Snapshot() {

            @Override
            public void close() {

            }

            @Override
            public int totalOperations() {
                return numTotalEntries;
            }

            @Override
            public Translog.Operation next() throws IOException {
                return iterator.hasNext() ? iterator.next() : null;
            }
        };
        primary.markAsRecovering("store", new RecoveryState(primary.routingEntry(),
            getFakeDiscoNode(primary.routingEntry().currentNodeId()),
            null));
        primary.recoverFromStore();

        primary.recoveryState().getTranslog().totalOperations(snapshot.totalOperations());
        primary.recoveryState().getTranslog().totalOperationsOnStart(snapshot.totalOperations());
        primary.state = IndexShardState.RECOVERING; // translog recovery on the next line would otherwise fail as we are in POST_RECOVERY
        primary.runTranslogRecovery(primary.getEngine(), snapshot, Engine.Operation.Origin.LOCAL_TRANSLOG_RECOVERY,
            primary.recoveryState().getTranslog()::incrementRecoveredOperations);
        assertThat(primary.recoveryState().getTranslog().recoveredOperations(), equalTo(numTotalEntries - numCorruptEntries));

        closeShards(primary);
    }

    public void testShardActiveDuringInternalRecovery() throws IOException {
        IndexShard shard = newStartedShard(true);
        indexDoc(shard, "_doc", "0");
        shard = reinitShard(shard);
        DiscoveryNode localNode = new DiscoveryNode("foo", buildNewFakeTransportAddress(), emptyMap(), emptySet(), Version.CURRENT);
        shard.markAsRecovering("for testing", new RecoveryState(shard.routingEntry(), localNode, null));
        // Shard is still inactive since we haven't started recovering yet
        assertFalse(shard.isActive());
        shard.prepareForIndexRecovery();
        // Shard is still inactive since we haven't started recovering yet
        assertFalse(shard.isActive());
        shard.openEngineAndRecoverFromTranslog();
        // Shard should now be active since we did recover:
        assertTrue(shard.isActive());
        closeShards(shard);
    }

    public void testShardActiveDuringPeerRecovery() throws IOException {
        Settings settings = Settings.builder().put(IndexMetaData.SETTING_VERSION_CREATED, Version.CURRENT)
            .put(IndexMetaData.SETTING_NUMBER_OF_REPLICAS, 1)
            .put(IndexMetaData.SETTING_NUMBER_OF_SHARDS, 1)
            .build();
        IndexMetaData metaData = IndexMetaData.builder("test")
            .putMapping("_doc", "{ \"properties\": { \"foo\":  { \"type\": \"text\"}}}")
            .settings(settings)
            .primaryTerm(0, 1).build();
        IndexShard primary = newShard(new ShardId(metaData.getIndex(), 0), true, "n1", metaData, null);
        recoverShardFromStore(primary);

        indexDoc(primary, "_doc", "0", "{\"foo\" : \"bar\"}");
        IndexShard replica = newShard(primary.shardId(), false, "n2", metaData, null);
        DiscoveryNode localNode = new DiscoveryNode("foo", buildNewFakeTransportAddress(), emptyMap(), emptySet(), Version.CURRENT);
        replica.markAsRecovering("for testing", new RecoveryState(replica.routingEntry(), localNode, localNode));
        // Shard is still inactive since we haven't started recovering yet
        assertFalse(replica.isActive());
        recoverReplica(replica, primary, (shard, discoveryNode) ->
            new RecoveryTarget(shard, discoveryNode, recoveryListener) {
                @Override
                public void indexTranslogOperations(
                        final List<Translog.Operation> operations,
                        final int totalTranslogOps,
                        final long maxAutoIdTimestamp,
                        final long maxSeqNoOfUpdatesOrDeletes,
                        final RetentionLeases retentionLeases,
                        final long mappingVersion,
                        final ActionListener<Long> listener){
                    super.indexTranslogOperations(
                            operations,
                            totalTranslogOps,
                            maxAutoIdTimestamp,
                            maxSeqNoOfUpdatesOrDeletes,
                            retentionLeases,
                            mappingVersion,
                            ActionListener.wrap(
                                    checkpoint -> {
                                        listener.onResponse(checkpoint);
                                        // Shard should now be active since we did recover:
                                        assertTrue(replica.isActive());
                                    },
                                    listener::onFailure));
                }
            }, false, true);

        closeShards(primary, replica);
    }

    public void testRefreshListenersDuringPeerRecovery() throws IOException {
        Settings settings = Settings.builder().put(IndexMetaData.SETTING_VERSION_CREATED, Version.CURRENT)
            .put(IndexMetaData.SETTING_NUMBER_OF_REPLICAS, 1)
            .put(IndexMetaData.SETTING_NUMBER_OF_SHARDS, 1)
            .build();
        IndexMetaData metaData = IndexMetaData.builder("test")
            .putMapping("_doc", "{ \"properties\": { \"foo\":  { \"type\": \"text\"}}}")
            .settings(settings)
            .primaryTerm(0, 1).build();
        IndexShard primary = newShard(new ShardId(metaData.getIndex(), 0), true, "n1", metaData, null);
        recoverShardFromStore(primary);

        indexDoc(primary, "_doc", "0", "{\"foo\" : \"bar\"}");
        Consumer<IndexShard> assertListenerCalled = shard -> {
            AtomicBoolean called = new AtomicBoolean();
            shard.addRefreshListener(null, b -> {
                assertFalse(b);
                called.set(true);
            });
            assertTrue(called.get());
        };
        IndexShard replica = newShard(primary.shardId(), false, "n2", metaData, null);
        DiscoveryNode localNode = new DiscoveryNode("foo", buildNewFakeTransportAddress(), emptyMap(), emptySet(), Version.CURRENT);
        replica.markAsRecovering("for testing", new RecoveryState(replica.routingEntry(), localNode, localNode));
        assertListenerCalled.accept(replica);
        recoverReplica(replica, primary, (shard, discoveryNode) ->
            new RecoveryTarget(shard, discoveryNode, recoveryListener) {
            // we're only checking that listeners are called when the engine is open, before there is no point
                @Override
                public void prepareForTranslogOperations(boolean fileBasedRecovery, int totalTranslogOps, ActionListener<Void> listener) {
                    super.prepareForTranslogOperations(fileBasedRecovery, totalTranslogOps,
                        ActionListener.wrap(
                            r -> {
                                assertListenerCalled.accept(replica);
                                listener.onResponse(r);
                            }, listener::onFailure));
                }

                @Override
                public void indexTranslogOperations(
                        final List<Translog.Operation> operations,
                        final int totalTranslogOps,
                        final long maxAutoIdTimestamp,
                        final long maxSeqNoOfUpdatesOrDeletes,
                        final RetentionLeases retentionLeases,
                        final long mappingVersion,
                        final ActionListener<Long> listener)  {
                    super.indexTranslogOperations(
                            operations,
                            totalTranslogOps,
                            maxAutoIdTimestamp,
                            maxSeqNoOfUpdatesOrDeletes,
                            retentionLeases,
                            mappingVersion,
                            ActionListener.wrap(
                                r -> {
                                    assertListenerCalled.accept(replica);
                                    listener.onResponse(r);
                                }, listener::onFailure));
                }

                @Override
                public void finalizeRecovery(long globalCheckpoint, ActionListener<Void> listener) {
                    super.finalizeRecovery(globalCheckpoint,
                        ActionListener.wrap(
                            r -> {
                                assertListenerCalled.accept(replica);
                                listener.onResponse(r);
                            }, listener::onFailure));
                }
            }, false, true);

        closeShards(primary, replica);
    }

    public void testRecoverFromLocalShard() throws IOException {
        Settings settings = Settings.builder().put(IndexMetaData.SETTING_VERSION_CREATED, Version.CURRENT)
            .put(IndexMetaData.SETTING_NUMBER_OF_REPLICAS, 1)
            .put(IndexMetaData.SETTING_NUMBER_OF_SHARDS, 1)
            .build();
        IndexMetaData metaData = IndexMetaData.builder("source")
            .putMapping("_doc", "{ \"properties\": { \"foo\":  { \"type\": \"text\"}}}")
            .settings(settings)
            .primaryTerm(0, 1).build();

        IndexShard sourceShard = newShard(new ShardId(metaData.getIndex(), 0), true, "n1", metaData, null);
        recoverShardFromStore(sourceShard);

        indexDoc(sourceShard, "_doc", "0", "{\"foo\" : \"bar\"}");
        indexDoc(sourceShard, "_doc", "1", "{\"foo\" : \"bar\"}");
        sourceShard.refresh("test");


        ShardRouting targetRouting = newShardRouting(new ShardId("index_1", "index_1", 0), "n1", true,
            ShardRoutingState.INITIALIZING, RecoverySource.LocalShardsRecoverySource.INSTANCE);

        final IndexShard targetShard;
        DiscoveryNode localNode = new DiscoveryNode("foo", buildNewFakeTransportAddress(), emptyMap(), emptySet(), Version.CURRENT);
        Map<String, MappingMetaData> requestedMappingUpdates = ConcurrentCollections.newConcurrentMap();
        {
            targetShard = newShard(targetRouting);
            targetShard.markAsRecovering("store", new RecoveryState(targetShard.routingEntry(), localNode, null));

            BiConsumer<String, MappingMetaData> mappingConsumer = (type, mapping) -> {
                assertNull(requestedMappingUpdates.put(type, mapping));
            };

            final IndexShard differentIndex = newShard(new ShardId("index_2", "index_2", 0), true);
            recoverShardFromStore(differentIndex);
            expectThrows(IllegalArgumentException.class, () -> {
                targetShard.recoverFromLocalShards(mappingConsumer, Arrays.asList(sourceShard, differentIndex));
            });
            closeShards(differentIndex);

            assertTrue(targetShard.recoverFromLocalShards(mappingConsumer, Arrays.asList(sourceShard)));
            RecoveryState recoveryState = targetShard.recoveryState();
            assertEquals(RecoveryState.Stage.DONE, recoveryState.getStage());
            assertTrue(recoveryState.getIndex().fileDetails().size() > 0);
            for (RecoveryState.File file : recoveryState.getIndex().fileDetails()) {
                if (file.reused()) {
                    assertEquals(file.recovered(), 0);
                } else {
                    assertEquals(file.recovered(), file.length());
                }
            }
            // check that local checkpoint of new primary is properly tracked after recovery
            assertThat(targetShard.getLocalCheckpoint(), equalTo(1L));
            assertThat(targetShard.getReplicationTracker().getGlobalCheckpoint(), equalTo(1L));
            IndexShardTestCase.updateRoutingEntry(targetShard, ShardRoutingHelper.moveToStarted(targetShard.routingEntry()));
            assertThat(targetShard.getReplicationTracker().getTrackedLocalCheckpointForShard(
                targetShard.routingEntry().allocationId().getId()).getLocalCheckpoint(), equalTo(1L));
            assertDocCount(targetShard, 2);
        }
        // now check that it's persistent ie. that the added shards are committed
        {
            final IndexShard newShard = reinitShard(targetShard);
            recoverShardFromStore(newShard);
            assertDocCount(newShard, 2);
            closeShards(newShard);
        }

        assertThat(requestedMappingUpdates, hasKey("_doc"));
        assertThat(requestedMappingUpdates.get("_doc").get().source().string(),
            equalTo("{\"properties\":{\"foo\":{\"type\":\"text\"}}}"));

        closeShards(sourceShard, targetShard);
    }

    public void testCompletionStatsMarksSearcherAccessed() throws Exception {
        IndexShard indexShard = null;
        try {
            indexShard = newStartedShard();
            IndexShard shard = indexShard;
            assertBusy(() -> {
                ThreadPool threadPool = shard.getThreadPool();
                assertThat(threadPool.relativeTimeInMillis(), greaterThan(shard.getLastSearcherAccess()));
            });
            long prevAccessTime = shard.getLastSearcherAccess();
            indexShard.completionStats();
            assertThat("searcher was marked as accessed", shard.getLastSearcherAccess(), equalTo(prevAccessTime));
        } finally {
            closeShards(indexShard);
        }
    }

    public void testDocStats() throws Exception {
        IndexShard indexShard = null;
        try {
            indexShard = newStartedShard(false,
                Settings.builder().put(IndexSettings.INDEX_SOFT_DELETES_RETENTION_OPERATIONS_SETTING.getKey(), 0).build());
            final long numDocs = randomIntBetween(2, 32); // at least two documents so we have docs to delete
            final long numDocsToDelete = randomLongBetween(1, numDocs);
            for (int i = 0; i < numDocs; i++) {
                final String id = Integer.toString(i);
                indexDoc(indexShard, "_doc", id);
            }
            if (randomBoolean()) {
                indexShard.refresh("test");
            } else {
                indexShard.flush(new FlushRequest());
            }
            {
                IndexShard shard = indexShard;
                assertBusy(() -> {
                    ThreadPool threadPool = shard.getThreadPool();
                    assertThat(threadPool.relativeTimeInMillis(), greaterThan(shard.getLastSearcherAccess()));
                });
                long prevAccessTime = shard.getLastSearcherAccess();
                final DocsStats docsStats = indexShard.docStats();
                assertThat("searcher was marked as accessed", shard.getLastSearcherAccess(), equalTo(prevAccessTime));
                assertThat(docsStats.getCount(), equalTo(numDocs));
                try (Engine.Searcher searcher = indexShard.acquireSearcher("test")) {
                    assertTrue(searcher.reader().numDocs() <= docsStats.getCount());
                }
                assertThat(docsStats.getDeleted(), equalTo(0L));
                assertThat(docsStats.getAverageSizeInBytes(), greaterThan(0L));
            }

            final List<Integer> ids = randomSubsetOf(
                Math.toIntExact(numDocsToDelete),
                IntStream.range(0, Math.toIntExact(numDocs)).boxed().collect(Collectors.toList()));
            for (final Integer i : ids) {
                final String id = Integer.toString(i);
                deleteDoc(indexShard, "_doc", id);
                indexDoc(indexShard, "_doc", id);
            }
            // Need to update and sync the global checkpoint and the retention leases for the soft-deletes retention MergePolicy.
            if (indexShard.indexSettings.isSoftDeleteEnabled()) {
                final long newGlobalCheckpoint = indexShard.getLocalCheckpoint();
                if (indexShard.routingEntry().primary()) {
<<<<<<< HEAD
                    indexShard.updateGlobalCheckpointForShard(indexShard.routingEntry().allocationId().getId(), newGlobalCheckpoint);
                    indexShard.advancePeerRecoveryRetentionLeasesToGlobalCheckpoints();
=======
                    indexShard.updateLocalCheckpointForShard(indexShard.routingEntry().allocationId().getId(),
                        indexShard.getLocalCheckpoint());
                    indexShard.updateGlobalCheckpointForShard(indexShard.routingEntry().allocationId().getId(),
                        indexShard.getLocalCheckpoint());
>>>>>>> cc6c114c
                } else {
                    indexShard.updateGlobalCheckpointOnReplica(newGlobalCheckpoint, "test");

                    final RetentionLeases retentionLeases = indexShard.getRetentionLeases();
                    indexShard.updateRetentionLeasesOnReplica(new RetentionLeases(
                        retentionLeases.primaryTerm(), retentionLeases.version() + 1,
                        retentionLeases.leases().stream().map(lease -> new RetentionLease(lease.id(), newGlobalCheckpoint + 1,
                            lease.timestamp(), ReplicationTracker.PEER_RECOVERY_RETENTION_LEASE_SOURCE)).collect(Collectors.toList())));
                }
                indexShard.sync();
            }
            // flush the buffered deletes
            final FlushRequest flushRequest = new FlushRequest();
            flushRequest.force(false);
            flushRequest.waitIfOngoing(false);
            indexShard.flush(flushRequest);

            if (randomBoolean()) {
                indexShard.refresh("test");
            }
            {
                final DocsStats docStats = indexShard.docStats();
                try (Engine.Searcher searcher = indexShard.acquireSearcher("test")) {
                    assertTrue(searcher.reader().numDocs() <= docStats.getCount());
                }
                assertThat(docStats.getCount(), equalTo(numDocs));
            }

            // merge them away
            final ForceMergeRequest forceMergeRequest = new ForceMergeRequest();
            forceMergeRequest.maxNumSegments(1);
            indexShard.forceMerge(forceMergeRequest);

            if (randomBoolean()) {
                indexShard.refresh("test");
            } else {
                indexShard.flush(new FlushRequest());
            }
            {
                final DocsStats docStats = indexShard.docStats();
                assertThat(docStats.getCount(), equalTo(numDocs));
                assertThat(docStats.getDeleted(), equalTo(0L));
                assertThat(docStats.getAverageSizeInBytes(), greaterThan(0L));
            }
        } finally {
            closeShards(indexShard);
        }
    }

    public void testEstimateTotalDocSize() throws Exception {
        IndexShard indexShard = null;
        try {
            indexShard = newStartedShard(true);

            int numDoc = randomIntBetween(100, 200);
            for (int i = 0; i < numDoc; i++) {
                String doc = Strings.toString(XContentFactory.jsonBuilder()
                    .startObject()
                        .field("count", randomInt())
                        .field("point", randomFloat())
                        .field("description", randomUnicodeOfCodepointLength(100))
                    .endObject());
                indexDoc(indexShard, "_doc", Integer.toString(i), doc);
            }

            assertThat("Without flushing, segment sizes should be zero",
                indexShard.docStats().getTotalSizeInBytes(), equalTo(0L));

            if (randomBoolean()) {
                indexShard.flush(new FlushRequest());
            } else {
                indexShard.refresh("test");
            }
            {
                final DocsStats docsStats = indexShard.docStats();
                final StoreStats storeStats = indexShard.storeStats();
                assertThat(storeStats.sizeInBytes(), greaterThan(numDoc * 100L)); // A doc should be more than 100 bytes.

                assertThat("Estimated total document size is too small compared with the stored size",
                    docsStats.getTotalSizeInBytes(), greaterThanOrEqualTo(storeStats.sizeInBytes() * 80/100));
                assertThat("Estimated total document size is too large compared with the stored size",
                    docsStats.getTotalSizeInBytes(), lessThanOrEqualTo(storeStats.sizeInBytes() * 120/100));
            }

            // Do some updates and deletes, then recheck the correlation again.
            for (int i = 0; i < numDoc / 2; i++) {
                if (randomBoolean()) {
                    deleteDoc(indexShard, "doc", Integer.toString(i));
                } else {
                    indexDoc(indexShard, "_doc", Integer.toString(i), "{\"foo\": \"bar\"}");
                }
            }
            if (randomBoolean()) {
                indexShard.flush(new FlushRequest());
            } else {
                indexShard.refresh("test");
            }
            {
                final DocsStats docsStats = indexShard.docStats();
                final StoreStats storeStats = indexShard.storeStats();
                assertThat("Estimated total document size is too small compared with the stored size",
                    docsStats.getTotalSizeInBytes(), greaterThanOrEqualTo(storeStats.sizeInBytes() * 80/100));
                assertThat("Estimated total document size is too large compared with the stored size",
                    docsStats.getTotalSizeInBytes(), lessThanOrEqualTo(storeStats.sizeInBytes() * 120/100));
            }

        } finally {
            closeShards(indexShard);
        }
    }

    /**
     * here we are simulating the scenario that happens when we do async shard fetching from GatewaySerivce while we are finishing
     * a recovery and concurrently clean files. This should always be possible without any exception. Yet there was a bug where IndexShard
     * acquired the index writer lock before it called into the store that has it's own locking for metadata reads
     */
    public void testReadSnapshotConcurrently() throws IOException, InterruptedException {
        IndexShard indexShard = newStartedShard();
        indexDoc(indexShard, "_doc", "0", "{}");
        if (randomBoolean()) {
            indexShard.refresh("test");
        }
        indexDoc(indexShard, "_doc", "1", "{}");
        indexShard.flush(new FlushRequest());
        closeShards(indexShard);

        final IndexShard newShard = reinitShard(indexShard);
        Store.MetadataSnapshot storeFileMetaDatas = newShard.snapshotStoreMetadata();
        assertTrue("at least 2 files, commit and data: " +storeFileMetaDatas.toString(), storeFileMetaDatas.size() > 1);
        AtomicBoolean stop = new AtomicBoolean(false);
        CountDownLatch latch = new CountDownLatch(1);
        expectThrows(AlreadyClosedException.class, () -> newShard.getEngine()); // no engine
        Thread thread = new Thread(() -> {
            latch.countDown();
            while(stop.get() == false){
                try {
                    Store.MetadataSnapshot readMeta = newShard.snapshotStoreMetadata();
                    assertEquals(0, storeFileMetaDatas.recoveryDiff(readMeta).different.size());
                    assertEquals(0, storeFileMetaDatas.recoveryDiff(readMeta).missing.size());
                    assertEquals(storeFileMetaDatas.size(), storeFileMetaDatas.recoveryDiff(readMeta).identical.size());
                } catch (IOException e) {
                    throw new AssertionError(e);
                }
            }
        });
        thread.start();
        latch.await();

        int iters = iterations(10, 100);
        for (int i = 0; i < iters; i++) {
            newShard.store().cleanupAndVerify("test", storeFileMetaDatas);
        }
        assertTrue(stop.compareAndSet(false, true));
        thread.join();
        closeShards(newShard);
    }

    public void testIndexCheckOnStartup() throws Exception {
        final IndexShard indexShard = newStartedShard(true);

        final long numDocs = between(10, 100);
        for (long i = 0; i < numDocs; i++) {
            indexDoc(indexShard, "_doc", Long.toString(i), "{}");
        }
        indexShard.flush(new FlushRequest());
        closeShards(indexShard);

        final ShardPath shardPath = indexShard.shardPath();

        final Path indexPath = shardPath.getDataPath().resolve(ShardPath.INDEX_FOLDER_NAME);
        CorruptionUtils.corruptIndex(random(), indexPath, false);

        final AtomicInteger corruptedMarkerCount = new AtomicInteger();
        final SimpleFileVisitor<Path> corruptedVisitor = new SimpleFileVisitor<Path>() {
            @Override
            public FileVisitResult visitFile(Path file, BasicFileAttributes attrs) throws IOException {
                if (Files.isRegularFile(file) && file.getFileName().toString().startsWith(Store.CORRUPTED)) {
                    corruptedMarkerCount.incrementAndGet();
                }
                return FileVisitResult.CONTINUE;
            }
        };
        Files.walkFileTree(indexPath, corruptedVisitor);

        assertThat("corruption marker should not be there", corruptedMarkerCount.get(), equalTo(0));

        final ShardRouting shardRouting = ShardRoutingHelper.initWithSameId(indexShard.routingEntry(),
            RecoverySource.ExistingStoreRecoverySource.INSTANCE
        );
        // start shard and perform index check on startup. It enforce shard to fail due to corrupted index files
        final IndexMetaData indexMetaData = IndexMetaData.builder(indexShard.indexSettings().getIndexMetaData())
            .settings(Settings.builder()
                .put(indexShard.indexSettings.getSettings())
                .put(IndexSettings.INDEX_CHECK_ON_STARTUP.getKey(), randomFrom("true", "checksum")))
            .build();

        IndexShard corruptedShard = newShard(shardRouting, shardPath, indexMetaData, null, null, indexShard.engineFactory,
            indexShard.getGlobalCheckpointSyncer(), indexShard.getRetentionLeaseSyncer(), EMPTY_EVENT_LISTENER);

        final IndexShardRecoveryException indexShardRecoveryException =
            expectThrows(IndexShardRecoveryException.class, () -> newStartedShard(p -> corruptedShard, true));
        assertThat(indexShardRecoveryException.getMessage(), equalTo("failed recovery"));

        // check that corrupt marker is there
        Files.walkFileTree(indexPath, corruptedVisitor);
        assertThat("store has to be marked as corrupted", corruptedMarkerCount.get(), equalTo(1));

        try {
            closeShards(corruptedShard);
        } catch (RuntimeException e) {
            // Ignored because corrupted shard can throw various exceptions on close
        }
    }

    public void testShardDoesNotStartIfCorruptedMarkerIsPresent() throws Exception {
        final IndexShard indexShard = newStartedShard(true);

        final long numDocs = between(10, 100);
        for (long i = 0; i < numDocs; i++) {
            indexDoc(indexShard, "_doc", Long.toString(i), "{}");
        }
        indexShard.flush(new FlushRequest());
        closeShards(indexShard);

        final ShardPath shardPath = indexShard.shardPath();

        final ShardRouting shardRouting = ShardRoutingHelper.initWithSameId(indexShard.routingEntry(),
            RecoverySource.ExistingStoreRecoverySource.INSTANCE
        );
        final IndexMetaData indexMetaData = indexShard.indexSettings().getIndexMetaData();

        final Path indexPath = shardPath.getDataPath().resolve(ShardPath.INDEX_FOLDER_NAME);

        // create corrupted marker
        final String corruptionMessage = "fake ioexception";
        try(Store store = createStore(indexShard.indexSettings(), shardPath)) {
            store.markStoreCorrupted(new IOException(corruptionMessage));
        }

        // try to start shard on corrupted files
        final IndexShard corruptedShard = newShard(shardRouting, shardPath, indexMetaData, null, null, indexShard.engineFactory,
            indexShard.getGlobalCheckpointSyncer(), indexShard.getRetentionLeaseSyncer(), EMPTY_EVENT_LISTENER);

        final IndexShardRecoveryException exception1 = expectThrows(IndexShardRecoveryException.class,
            () -> newStartedShard(p -> corruptedShard, true));
        assertThat(exception1.getCause().getMessage(), equalTo(corruptionMessage + " (resource=preexisting_corruption)"));
        closeShards(corruptedShard);

        final AtomicInteger corruptedMarkerCount = new AtomicInteger();
        final SimpleFileVisitor<Path> corruptedVisitor = new SimpleFileVisitor<Path>() {
            @Override
            public FileVisitResult visitFile(Path file, BasicFileAttributes attrs) throws IOException {
                if (Files.isRegularFile(file) && file.getFileName().toString().startsWith(Store.CORRUPTED)) {
                    corruptedMarkerCount.incrementAndGet();
                }
                return FileVisitResult.CONTINUE;
            }
        };
        Files.walkFileTree(indexPath, corruptedVisitor);
        assertThat("store has to be marked as corrupted", corruptedMarkerCount.get(), equalTo(1));

        // try to start another time shard on corrupted files
        final IndexShard corruptedShard2 = newShard(shardRouting, shardPath, indexMetaData, null, null, indexShard.engineFactory,
            indexShard.getGlobalCheckpointSyncer(), indexShard.getRetentionLeaseSyncer(), EMPTY_EVENT_LISTENER);

        final IndexShardRecoveryException exception2 = expectThrows(IndexShardRecoveryException.class,
            () -> newStartedShard(p -> corruptedShard2, true));
        assertThat(exception2.getCause().getMessage(), equalTo(corruptionMessage + " (resource=preexisting_corruption)"));
        closeShards(corruptedShard2);

        // check that corrupt marker is there
        corruptedMarkerCount.set(0);
        Files.walkFileTree(indexPath, corruptedVisitor);
        assertThat("store still has a single corrupt marker", corruptedMarkerCount.get(), equalTo(1));
    }

    /**
     * Simulates a scenario that happens when we are async fetching snapshot metadata from GatewayService
     * and checking index concurrently. This should always be possible without any exception.
     */
    public void testReadSnapshotAndCheckIndexConcurrently() throws Exception {
        final boolean isPrimary = randomBoolean();
        IndexShard indexShard = newStartedShard(isPrimary);
        final long numDocs = between(10, 100);
        for (long i = 0; i < numDocs; i++) {
            indexDoc(indexShard, "_doc", Long.toString(i), "{}");
            if (randomBoolean()) {
                indexShard.refresh("test");
            }
        }
        indexShard.flush(new FlushRequest());
        closeShards(indexShard);

        final ShardRouting shardRouting = ShardRoutingHelper.initWithSameId(indexShard.routingEntry(),
            isPrimary ? RecoverySource.ExistingStoreRecoverySource.INSTANCE : RecoverySource.PeerRecoverySource.INSTANCE
        );
        final IndexMetaData indexMetaData = IndexMetaData.builder(indexShard.indexSettings().getIndexMetaData())
            .settings(Settings.builder()
                .put(indexShard.indexSettings.getSettings())
                .put(IndexSettings.INDEX_CHECK_ON_STARTUP.getKey(), randomFrom("false", "true", "checksum")))
            .build();
        final IndexShard newShard = newShard(shardRouting, indexShard.shardPath(), indexMetaData, null, null, indexShard.engineFactory,
                indexShard.getGlobalCheckpointSyncer(), indexShard.getRetentionLeaseSyncer(), EMPTY_EVENT_LISTENER);

        Store.MetadataSnapshot storeFileMetaDatas = newShard.snapshotStoreMetadata();
        assertTrue("at least 2 files, commit and data: " + storeFileMetaDatas.toString(), storeFileMetaDatas.size() > 1);
        AtomicBoolean stop = new AtomicBoolean(false);
        CountDownLatch latch = new CountDownLatch(1);
        Thread snapshotter = new Thread(() -> {
            latch.countDown();
            while (stop.get() == false) {
                try {
                    Store.MetadataSnapshot readMeta = newShard.snapshotStoreMetadata();
                    assertThat(readMeta.getNumDocs(), equalTo(numDocs));
                    assertThat(storeFileMetaDatas.recoveryDiff(readMeta).different.size(), equalTo(0));
                    assertThat(storeFileMetaDatas.recoveryDiff(readMeta).missing.size(), equalTo(0));
                    assertThat(storeFileMetaDatas.recoveryDiff(readMeta).identical.size(), equalTo(storeFileMetaDatas.size()));
                } catch (IOException e) {
                    throw new AssertionError(e);
                }
            }
        });
        snapshotter.start();

        if (isPrimary) {
            newShard.markAsRecovering("store", new RecoveryState(newShard.routingEntry(),
                getFakeDiscoNode(newShard.routingEntry().currentNodeId()), null));
        } else {
            newShard.markAsRecovering("peer", new RecoveryState(newShard.routingEntry(),
                getFakeDiscoNode(newShard.routingEntry().currentNodeId()), getFakeDiscoNode(newShard.routingEntry().currentNodeId())));
        }
        int iters = iterations(10, 100);
        latch.await();
        for (int i = 0; i < iters; i++) {
            newShard.checkIndex();
        }
        assertTrue(stop.compareAndSet(false, true));
        snapshotter.join();
        closeShards(newShard);
    }

    class Result {
        private final int localCheckpoint;
        private final int maxSeqNo;

        Result(final int localCheckpoint, final int maxSeqNo) {
            this.localCheckpoint = localCheckpoint;
            this.maxSeqNo = maxSeqNo;
        }
    }

    /**
     * Index on the specified shard while introducing sequence number gaps.
     *
     * @param indexShard the shard
     * @param operations the number of operations
     * @param offset     the starting sequence number
     * @return a pair of the maximum sequence number and whether or not a gap was introduced
     * @throws IOException if an I/O exception occurs while indexing on the shard
     */
    private Result indexOnReplicaWithGaps(
            final IndexShard indexShard,
            final int operations,
            final int offset) throws IOException {
        int localCheckpoint = offset;
        int max = offset;
        boolean gap = false;
        Set<String> ids = new HashSet<>();
        for (int i = offset + 1; i < operations; i++) {
            if (!rarely() || i == operations - 1) { // last operation can't be a gap as it's not a gap anymore
                final String id = ids.isEmpty() || randomBoolean() ? Integer.toString(i) : randomFrom(ids);
                if (ids.add(id) == false) { // this is an update
                    indexShard.advanceMaxSeqNoOfUpdatesOrDeletes(i);
                }
                SourceToParse sourceToParse = new SourceToParse(indexShard.shardId().getIndexName(), "_doc", id,
                        new BytesArray("{}"), XContentType.JSON);
                indexShard.applyIndexOperationOnReplica(i, 1,
                    IndexRequest.UNSET_AUTO_GENERATED_TIMESTAMP, false, sourceToParse);
                if (!gap && i == localCheckpoint + 1) {
                    localCheckpoint++;
                }
                max = i;
            } else {
                gap = true;
            }
            if (rarely()) {
                indexShard.flush(new FlushRequest());
            }
        }
        indexShard.sync(); // advance local checkpoint
        assert localCheckpoint == indexShard.getLocalCheckpoint();
        assert !gap || (localCheckpoint != max);
        return new Result(localCheckpoint, max);
    }

    public void testIsSearchIdle() throws Exception {
        Settings settings = Settings.builder().put(IndexMetaData.SETTING_VERSION_CREATED, Version.CURRENT)
            .put(IndexMetaData.SETTING_NUMBER_OF_REPLICAS, 1)
            .put(IndexMetaData.SETTING_NUMBER_OF_SHARDS, 1)
            .build();
        IndexMetaData metaData = IndexMetaData.builder("test")
            .putMapping("_doc", "{ \"properties\": { \"foo\":  { \"type\": \"text\"}}}")
            .settings(settings)
            .primaryTerm(0, 1).build();
        IndexShard primary = newShard(new ShardId(metaData.getIndex(), 0), true, "n1", metaData, null);
        recoverShardFromStore(primary);
        indexDoc(primary, "_doc", "0", "{\"foo\" : \"bar\"}");
        assertTrue(primary.getEngine().refreshNeeded());
        assertTrue(primary.scheduledRefresh());
        assertFalse(primary.isSearchIdle());

        IndexScopedSettings scopedSettings = primary.indexSettings().getScopedSettings();
        settings = Settings.builder().put(settings).put(IndexSettings.INDEX_SEARCH_IDLE_AFTER.getKey(), TimeValue.ZERO).build();
        scopedSettings.applySettings(settings);
        assertTrue(primary.isSearchIdle());

        settings = Settings.builder().put(settings).put(IndexSettings.INDEX_SEARCH_IDLE_AFTER.getKey(), TimeValue.timeValueMinutes(1))
            .build();
        scopedSettings.applySettings(settings);
        assertFalse(primary.isSearchIdle());

        settings = Settings.builder().put(settings).put(IndexSettings.INDEX_SEARCH_IDLE_AFTER.getKey(), TimeValue.timeValueMillis(10))
            .build();
        scopedSettings.applySettings(settings);

        assertBusy(() -> assertTrue(primary.isSearchIdle()));
        do {
            // now loop until we are fast enough... shouldn't take long
            primary.awaitShardSearchActive(aBoolean -> {});
        } while (primary.isSearchIdle());

        assertBusy(() -> assertTrue(primary.isSearchIdle()));
        do {
            // now loop until we are fast enough... shouldn't take long
            primary.acquireSearcher("test").close();
        } while (primary.isSearchIdle());
        closeShards(primary);
    }

    public void testScheduledRefresh() throws IOException, InterruptedException {
        Settings settings = Settings.builder().put(IndexMetaData.SETTING_VERSION_CREATED, Version.CURRENT)
            .put(IndexMetaData.SETTING_NUMBER_OF_REPLICAS, 1)
            .put(IndexMetaData.SETTING_NUMBER_OF_SHARDS, 1)
            .build();
        IndexMetaData metaData = IndexMetaData.builder("test")
            .putMapping("_doc", "{ \"properties\": { \"foo\":  { \"type\": \"text\"}}}")
            .settings(settings)
            .primaryTerm(0, 1).build();
        IndexShard primary = newShard(new ShardId(metaData.getIndex(), 0), true, "n1", metaData, null);
        recoverShardFromStore(primary);
        indexDoc(primary, "_doc", "0", "{\"foo\" : \"bar\"}");
        assertTrue(primary.getEngine().refreshNeeded());
        assertTrue(primary.scheduledRefresh());
        IndexScopedSettings scopedSettings = primary.indexSettings().getScopedSettings();
        settings = Settings.builder().put(settings).put(IndexSettings.INDEX_SEARCH_IDLE_AFTER.getKey(), TimeValue.ZERO).build();
        scopedSettings.applySettings(settings);

        assertFalse(primary.getEngine().refreshNeeded());
        indexDoc(primary, "_doc", "1", "{\"foo\" : \"bar\"}");
        assertTrue(primary.getEngine().refreshNeeded());
        long lastSearchAccess = primary.getLastSearcherAccess();
        assertFalse(primary.scheduledRefresh());
        assertEquals(lastSearchAccess, primary.getLastSearcherAccess());
        // wait until the thread-pool has moved the timestamp otherwise we can't assert on this below
        awaitBusy(() -> primary.getThreadPool().relativeTimeInMillis() > lastSearchAccess);
        CountDownLatch latch = new CountDownLatch(10);
        for (int i = 0; i < 10; i++) {
            primary.awaitShardSearchActive(refreshed -> {
                assertTrue(refreshed);
                try (Engine.Searcher searcher = primary.acquireSearcher("test")) {
                    assertEquals(2, searcher.reader().numDocs());
                } finally {
                    latch.countDown();
                }
            });
        }
        assertNotEquals("awaitShardSearchActive must access a searcher to remove search idle state", lastSearchAccess,
            primary.getLastSearcherAccess());
        assertTrue(lastSearchAccess < primary.getLastSearcherAccess());
        try (Engine.Searcher searcher = primary.acquireSearcher("test")) {
            assertEquals(1, searcher.reader().numDocs());
        }
        assertTrue(primary.getEngine().refreshNeeded());
        assertTrue(primary.scheduledRefresh());
        latch.await();
        CountDownLatch latch1 = new CountDownLatch(1);
        primary.awaitShardSearchActive(refreshed -> {
            assertFalse(refreshed);
            try (Engine.Searcher searcher = primary.acquireSearcher("test")) {
                assertEquals(2, searcher.reader().numDocs());
            } finally {
                latch1.countDown();
            }

        });
        latch1.await();

        indexDoc(primary, "_doc", "2", "{\"foo\" : \"bar\"}");
        assertFalse(primary.scheduledRefresh());
        assertTrue(primary.isSearchIdle());
        primary.checkIdle(0);
        assertTrue(primary.scheduledRefresh()); // make sure we refresh once the shard is inactive
        try (Engine.Searcher searcher = primary.acquireSearcher("test")) {
            assertEquals(3, searcher.reader().numDocs());
        }
        closeShards(primary);
    }

    public void testRefreshIsNeededWithRefreshListeners() throws IOException, InterruptedException {
        Settings settings = Settings.builder().put(IndexMetaData.SETTING_VERSION_CREATED, Version.CURRENT)
            .put(IndexMetaData.SETTING_NUMBER_OF_REPLICAS, 1)
            .put(IndexMetaData.SETTING_NUMBER_OF_SHARDS, 1)
            .build();
        IndexMetaData metaData = IndexMetaData.builder("test")
            .putMapping("_doc", "{ \"properties\": { \"foo\":  { \"type\": \"text\"}}}")
            .settings(settings)
            .primaryTerm(0, 1).build();
        IndexShard primary = newShard(new ShardId(metaData.getIndex(), 0), true, "n1", metaData, null);
        recoverShardFromStore(primary);
        indexDoc(primary, "_doc", "0", "{\"foo\" : \"bar\"}");
        assertTrue(primary.getEngine().refreshNeeded());
        assertTrue(primary.scheduledRefresh());
        Engine.IndexResult doc = indexDoc(primary, "_doc", "1", "{\"foo\" : \"bar\"}");
        CountDownLatch latch = new CountDownLatch(1);
        primary.addRefreshListener(doc.getTranslogLocation(), r -> latch.countDown());
        assertEquals(1, latch.getCount());
        assertTrue(primary.getEngine().refreshNeeded());
        assertTrue(primary.scheduledRefresh());
        latch.await();

        IndexScopedSettings scopedSettings = primary.indexSettings().getScopedSettings();
        settings = Settings.builder().put(settings).put(IndexSettings.INDEX_SEARCH_IDLE_AFTER.getKey(), TimeValue.ZERO).build();
        scopedSettings.applySettings(settings);

        doc = indexDoc(primary, "_doc", "2", "{\"foo\" : \"bar\"}");
        CountDownLatch latch1 = new CountDownLatch(1);
        primary.addRefreshListener(doc.getTranslogLocation(), r -> latch1.countDown());
        assertEquals(1, latch1.getCount());
        assertTrue(primary.getEngine().refreshNeeded());
        assertTrue(primary.scheduledRefresh());
        latch1.await();
        closeShards(primary);
    }

    public void testSegmentMemoryTrackedInBreaker() throws Exception {
        Settings settings = Settings.builder().put(IndexMetaData.SETTING_VERSION_CREATED, Version.CURRENT)
            .put(IndexMetaData.SETTING_NUMBER_OF_REPLICAS, 1)
            .put(IndexMetaData.SETTING_NUMBER_OF_SHARDS, 1)
            .build();
        IndexMetaData metaData = IndexMetaData.builder("test")
            .putMapping("_doc", "{ \"properties\": { \"foo\":  { \"type\": \"text\"}}}")
            .settings(settings)
            .primaryTerm(0, 1).build();
        IndexShard primary = newShard(new ShardId(metaData.getIndex(), 0), true, "n1", metaData, null);
        recoverShardFromStore(primary);
        indexDoc(primary, "_doc", "0", "{\"foo\" : \"foo\"}");
        primary.refresh("forced refresh");

        SegmentsStats ss = primary.segmentStats(randomBoolean(), randomBoolean());
        CircuitBreaker breaker = primary.circuitBreakerService.getBreaker(CircuitBreaker.ACCOUNTING);
        assertThat(ss.getMemoryInBytes(), equalTo(breaker.getUsed()));
        final long preRefreshBytes = ss.getMemoryInBytes();

        indexDoc(primary, "_doc", "1", "{\"foo\" : \"bar\"}");
        indexDoc(primary, "_doc", "2", "{\"foo\" : \"baz\"}");
        indexDoc(primary, "_doc", "3", "{\"foo\" : \"eggplant\"}");

        ss = primary.segmentStats(randomBoolean(), randomBoolean());
        breaker = primary.circuitBreakerService.getBreaker(CircuitBreaker.ACCOUNTING);
        assertThat(preRefreshBytes, equalTo(breaker.getUsed()));

        primary.refresh("refresh");

        ss = primary.segmentStats(randomBoolean(), randomBoolean());
        breaker = primary.circuitBreakerService.getBreaker(CircuitBreaker.ACCOUNTING);
        assertThat(breaker.getUsed(), equalTo(ss.getMemoryInBytes()));
        assertThat(breaker.getUsed(), greaterThan(preRefreshBytes));

        indexDoc(primary, "_doc", "4", "{\"foo\": \"potato\"}");
        indexDoc(primary, "_doc", "5", "{\"foo\": \"potato\"}");
        // Forces a refresh with the INTERNAL scope
        ((InternalEngine) primary.getEngine()).writeIndexingBuffer();

        ss = primary.segmentStats(randomBoolean(), randomBoolean());
        breaker = primary.circuitBreakerService.getBreaker(CircuitBreaker.ACCOUNTING);
        assertThat(breaker.getUsed(), equalTo(ss.getMemoryInBytes()));
        assertThat(breaker.getUsed(), greaterThan(preRefreshBytes));
        final long postRefreshBytes = ss.getMemoryInBytes();

        // Deleting a doc causes its memory to be freed from the breaker
        deleteDoc(primary, "_doc", "0");
        // Here we are testing that a fully deleted segment should be dropped and its memory usage is freed.
        // In order to instruct the merge policy not to keep a fully deleted segment,
        // we need to flush and make that commit safe so that the SoftDeletesPolicy can drop everything.
        if (IndexSettings.INDEX_SOFT_DELETES_SETTING.get(settings)) {
            primary.advancePeerRecoveryRetentionLeasesToGlobalCheckpoints();
            primary.sync();
            flushShard(primary);
        }
        primary.refresh("force refresh");

        ss = primary.segmentStats(randomBoolean(), randomBoolean());
        breaker = primary.circuitBreakerService.getBreaker(CircuitBreaker.ACCOUNTING);
        assertThat(breaker.getUsed(), lessThan(postRefreshBytes));

        closeShards(primary);

        breaker = primary.circuitBreakerService.getBreaker(CircuitBreaker.ACCOUNTING);
        assertThat(breaker.getUsed(), equalTo(0L));
    }

    public void testSegmentMemoryTrackedWithRandomSearchers() throws Exception {
        Settings settings = Settings.builder().put(IndexMetaData.SETTING_VERSION_CREATED, Version.CURRENT)
            .put(IndexMetaData.SETTING_NUMBER_OF_REPLICAS, 0)
            .put(IndexMetaData.SETTING_NUMBER_OF_SHARDS, 1)
            .build();
        IndexMetaData metaData = IndexMetaData.builder("test")
            .putMapping("_doc", "{ \"properties\": { \"foo\":  { \"type\": \"text\"}}}")
            .settings(settings)
            .primaryTerm(0, 1).build();
        IndexShard primary = newShard(new ShardId(metaData.getIndex(), 0), true, "n1", metaData, null);
        recoverShardFromStore(primary);

        int threadCount = randomIntBetween(2, 6);
        List<Thread> threads = new ArrayList<>(threadCount);
        int iterations = randomIntBetween(50, 100);
        List<Engine.Searcher> searchers = Collections.synchronizedList(new ArrayList<>());

        logger.info("--> running with {} threads and {} iterations each", threadCount, iterations);
        for (int threadId = 0; threadId < threadCount; threadId++) {
            final String threadName = "thread-" + threadId;
            Runnable r = () -> {
                for (int i = 0; i < iterations; i++) {
                    try {
                        if (randomBoolean()) {
                            String id = "id-" + threadName + "-" + i;
                            logger.debug("--> {} indexing {}", threadName, id);
                            indexDoc(primary, "_doc", id, "{\"foo\" : \"" + randomAlphaOfLength(10) + "\"}");
                        }

                        if (randomBoolean() && i > 10) {
                            String id = "id-" + threadName + "-" + randomIntBetween(0, i - 1);
                            logger.debug("--> {}, deleting {}", threadName, id);
                            deleteDoc(primary, "_doc", id);
                        }

                        if (randomBoolean()) {
                            logger.debug("--> {} refreshing", threadName);
                            primary.refresh("forced refresh");
                        }

                        if (randomBoolean()) {
                            String searcherName = "searcher-" + threadName + "-" + i;
                            logger.debug("--> {} acquiring new searcher {}", threadName, searcherName);
                            // Acquire a new searcher, adding it to the list
                            searchers.add(primary.acquireSearcher(searcherName));
                        }

                        if (randomBoolean() && searchers.size() > 1) {
                            // Close one of the searchers at random
                            synchronized (searchers) {
                                // re-check because it could have decremented after the check
                                if (searchers.size() > 1) {
                                    Engine.Searcher searcher = searchers.remove(0);
                                    logger.debug("--> {} closing searcher {}", threadName, searcher.source());
                                    IOUtils.close(searcher);
                                }
                            }
                        }
                    } catch (Exception e) {
                        logger.warn("--> got exception: ", e);
                        fail("got an exception we didn't expect");
                    }
                }

            };
            threads.add(new Thread(r, threadName));
        }
        threads.stream().forEach(t -> t.start());

        for (Thread t : threads) {
            t.join();
        }

        // We need to wait for all ongoing merges to complete. The reason is that during a merge the
        // IndexWriter holds the core cache key open and causes the memory to be registered in the breaker
        primary.forceMerge(new ForceMergeRequest().maxNumSegments(1).flush(true));

        // Close remaining searchers
        IOUtils.close(searchers);
        primary.refresh("test");

        SegmentsStats ss = primary.segmentStats(randomBoolean(), randomBoolean());
        CircuitBreaker breaker = primary.circuitBreakerService.getBreaker(CircuitBreaker.ACCOUNTING);
        long segmentMem = ss.getMemoryInBytes();
        long breakerMem = breaker.getUsed();
        logger.info("--> comparing segmentMem: {} - breaker: {} => {}", segmentMem, breakerMem, segmentMem == breakerMem);
        assertThat(segmentMem, equalTo(breakerMem));

        // Close shard
        closeShards(primary);

        // Check that the breaker was successfully reset to 0, meaning that all the accounting was correctly applied
        breaker = primary.circuitBreakerService.getBreaker(CircuitBreaker.ACCOUNTING);
        assertThat(breaker.getUsed(), equalTo(0L));
    }

    public void testFlushOnInactive() throws Exception {
        Settings settings = Settings.builder().put(IndexMetaData.SETTING_VERSION_CREATED, Version.CURRENT)
            .put(IndexMetaData.SETTING_NUMBER_OF_REPLICAS, 0)
            .put(IndexMetaData.SETTING_NUMBER_OF_SHARDS, 1)
            .build();
        IndexMetaData metaData = IndexMetaData.builder("test")
            .putMapping("_doc", "{ \"properties\": { \"foo\":  { \"type\": \"text\"}}}")
            .settings(settings)
            .primaryTerm(0, 1).build();
        ShardRouting shardRouting =
            TestShardRouting.newShardRouting(new ShardId(metaData.getIndex(), 0), "n1", true,
                ShardRoutingState.INITIALIZING, RecoverySource.EmptyStoreRecoverySource.INSTANCE);
        final ShardId shardId = shardRouting.shardId();
        final NodeEnvironment.NodePath nodePath = new NodeEnvironment.NodePath(createTempDir());
        ShardPath shardPath = new ShardPath(false, nodePath.resolve(shardId), nodePath.resolve(shardId), shardId);
        AtomicBoolean markedInactive = new AtomicBoolean();
        AtomicReference<IndexShard> primaryRef = new AtomicReference<>();
        IndexShard primary = newShard(shardRouting, shardPath, metaData, null, null, new InternalEngineFactory(), () -> { },
            RetentionLeaseSyncer.EMPTY, new IndexEventListener() {
                @Override
                public void onShardInactive(IndexShard indexShard) {
                    markedInactive.set(true);
                    primaryRef.get().flush(new FlushRequest());
                }
            });
        primaryRef.set(primary);
        recoverShardFromStore(primary);
        for (int i = 0; i < 3; i++) {
            indexDoc(primary, "_doc", "" + i, "{\"foo\" : \"" + randomAlphaOfLength(10) + "\"}");
            primary.refresh("test"); // produce segments
        }
        List<Segment> segments = primary.segments(false);
        Set<String> names = new HashSet<>();
        for (Segment segment : segments) {
            assertFalse(segment.committed);
            assertTrue(segment.search);
            names.add(segment.getName());
        }
        assertEquals(3, segments.size());
        primary.flush(new FlushRequest());
        primary.forceMerge(new ForceMergeRequest().maxNumSegments(1).flush(false));
        primary.refresh("test");
        segments = primary.segments(false);
        for (Segment segment : segments) {
            if (names.contains(segment.getName())) {
                assertTrue(segment.committed);
                assertFalse(segment.search);
            } else {
                assertFalse(segment.committed);
                assertTrue(segment.search);
            }
        }
        assertEquals(4, segments.size());

        assertFalse(markedInactive.get());
        assertBusy(() -> {
            primary.checkIdle(0);
            assertFalse(primary.isActive());
        });

        assertTrue(markedInactive.get());
        segments = primary.segments(false);
        assertEquals(1, segments.size());
        for (Segment segment : segments) {
            assertTrue(segment.committed);
            assertTrue(segment.search);
        }
        closeShards(primary);
    }

    public void testOnCloseStats() throws IOException {
        final IndexShard indexShard = newStartedShard(true);

        for (int i = 0; i < 3; i++) {
            indexDoc(indexShard, "_doc", "" + i, "{\"foo\" : \"" + randomAlphaOfLength(10) + "\"}");
            indexShard.refresh("test"); // produce segments
        }

        // check stats on closed and on opened shard
        if (randomBoolean()) {
            closeShards(indexShard);

            expectThrows(AlreadyClosedException.class, () -> indexShard.seqNoStats());
            expectThrows(AlreadyClosedException.class, () -> indexShard.commitStats());
            expectThrows(AlreadyClosedException.class, () -> indexShard.storeStats());

        } else {
            final SeqNoStats seqNoStats = indexShard.seqNoStats();
            assertThat(seqNoStats.getLocalCheckpoint(), equalTo(2L));

            final CommitStats commitStats = indexShard.commitStats();
            assertThat(commitStats.getGeneration(), equalTo(2L));

            final StoreStats storeStats = indexShard.storeStats();

            assertThat(storeStats.sizeInBytes(), greaterThan(0L));

            closeShards(indexShard);
        }

    }

    public void testSupplyTombstoneDoc() throws Exception {
        IndexShard shard = newStartedShard();
        String id = randomRealisticUnicodeOfLengthBetween(1, 10);
        ParsedDocument deleteTombstone = shard.getEngine().config().getTombstoneDocSupplier().newDeleteTombstoneDoc("doc", id);
        assertThat(deleteTombstone.docs(), hasSize(1));
        ParseContext.Document deleteDoc = deleteTombstone.docs().get(0);
        assertThat(deleteDoc.getFields().stream().map(IndexableField::name).collect(Collectors.toList()),
            containsInAnyOrder(IdFieldMapper.NAME, VersionFieldMapper.NAME,
                SeqNoFieldMapper.NAME, SeqNoFieldMapper.NAME, SeqNoFieldMapper.PRIMARY_TERM_NAME, SeqNoFieldMapper.TOMBSTONE_NAME));
        assertThat(deleteDoc.getField(IdFieldMapper.NAME).binaryValue(), equalTo(Uid.encodeId(id)));
        assertThat(deleteDoc.getField(SeqNoFieldMapper.TOMBSTONE_NAME).numericValue().longValue(), equalTo(1L));

        final String reason = randomUnicodeOfLength(200);
        ParsedDocument noopTombstone = shard.getEngine().config().getTombstoneDocSupplier().newNoopTombstoneDoc(reason);
        assertThat(noopTombstone.docs(), hasSize(1));
        ParseContext.Document noopDoc = noopTombstone.docs().get(0);
        assertThat(noopDoc.getFields().stream().map(IndexableField::name).collect(Collectors.toList()),
            containsInAnyOrder(VersionFieldMapper.NAME, SourceFieldMapper.NAME, SeqNoFieldMapper.TOMBSTONE_NAME,
                SeqNoFieldMapper.NAME, SeqNoFieldMapper.NAME, SeqNoFieldMapper.PRIMARY_TERM_NAME));
        assertThat(noopDoc.getField(SeqNoFieldMapper.TOMBSTONE_NAME).numericValue().longValue(), equalTo(1L));
        assertThat(noopDoc.getField(SourceFieldMapper.NAME).binaryValue(), equalTo(new BytesRef(reason)));

        closeShards(shard);
    }

    public void testResetEngine() throws Exception {
        IndexShard shard = newStartedShard(false);
        indexOnReplicaWithGaps(shard, between(0, 1000), Math.toIntExact(shard.getLocalCheckpoint()));
        long maxSeqNoBeforeRollback = shard.seqNoStats().getMaxSeqNo();
        final long globalCheckpoint = randomLongBetween(shard.getLastKnownGlobalCheckpoint(), shard.getLocalCheckpoint());
        shard.updateGlobalCheckpointOnReplica(globalCheckpoint, "test");
        Set<String> docBelowGlobalCheckpoint = getShardDocUIDs(shard).stream()
            .filter(id -> Long.parseLong(id) <= globalCheckpoint).collect(Collectors.toSet());
        TranslogStats translogStats = shard.translogStats();
        AtomicBoolean done = new AtomicBoolean();
        CountDownLatch latch = new CountDownLatch(1);
        Thread thread = new Thread(() -> {
            latch.countDown();
            int hitClosedExceptions = 0;
            while (done.get() == false) {
                try {
                    List<String> exposedDocIds = EngineTestCase.getDocIds(getEngine(shard), rarely())
                        .stream().map(DocIdSeqNoAndSource::getId).collect(Collectors.toList());
                    assertThat("every operations before the global checkpoint must be reserved",
                        docBelowGlobalCheckpoint, everyItem(isIn(exposedDocIds)));
                } catch (AlreadyClosedException ignored) {
                    hitClosedExceptions++;
                } catch (IOException e) {
                    throw new AssertionError(e);
                }
            }
            // engine reference was switched twice: current read/write engine -> ready-only engine -> new read/write engine
            assertThat(hitClosedExceptions, lessThanOrEqualTo(2));
        });
        thread.start();
        latch.await();

        final CountDownLatch engineResetLatch = new CountDownLatch(1);
        shard.acquireAllReplicaOperationsPermits(shard.getOperationPrimaryTerm(), globalCheckpoint, 0L, ActionListener.wrap(r -> {
            try {
                shard.resetEngineToGlobalCheckpoint();
            } finally {
                r.close();
                engineResetLatch.countDown();
            }
        }, Assert::assertNotNull), TimeValue.timeValueMinutes(1L));
        engineResetLatch.await();
        assertThat(getShardDocUIDs(shard), equalTo(docBelowGlobalCheckpoint));
        assertThat(shard.seqNoStats().getMaxSeqNo(), equalTo(globalCheckpoint));
        assertThat(shard.translogStats().estimatedNumberOfOperations(), equalTo(translogStats.estimatedNumberOfOperations()));
        assertThat(shard.getMaxSeqNoOfUpdatesOrDeletes(), equalTo(maxSeqNoBeforeRollback));
        done.set(true);
        thread.join();
        closeShard(shard, false);
    }

    /**
     * This test simulates a scenario seen rarely in ConcurrentSeqNoVersioningIT. Closing a shard while engine is inside
     * resetEngineToGlobalCheckpoint can lead to check index failure in integration tests.
     */
    public void testCloseShardWhileResettingEngine() throws Exception {
        CountDownLatch readyToCloseLatch = new CountDownLatch(1);
        CountDownLatch closeDoneLatch = new CountDownLatch(1);
        IndexShard shard = newStartedShard(false, Settings.EMPTY, config -> new InternalEngine(config) {
            @Override
            public InternalEngine recoverFromTranslog(TranslogRecoveryRunner translogRecoveryRunner,
                                                      long recoverUpToSeqNo) throws IOException {
                readyToCloseLatch.countDown();
                try {
                    closeDoneLatch.await();
                } catch (InterruptedException e) {
                    throw new AssertionError(e);
                }
                return super.recoverFromTranslog(translogRecoveryRunner, recoverUpToSeqNo);
            }
        });

        Thread closeShardThread = new Thread(() -> {
            try {
                readyToCloseLatch.await();
                shard.close("testing", false);
                // in integration tests, this is done as a listener on IndexService.
                MockFSDirectoryFactory.checkIndex(logger, shard.store(), shard.shardId);
            } catch (InterruptedException | IOException e) {
                throw new AssertionError(e);
            } finally {
                closeDoneLatch.countDown();
            }
        });

        closeShardThread.start();

        final CountDownLatch engineResetLatch = new CountDownLatch(1);
        shard.acquireAllReplicaOperationsPermits(shard.getOperationPrimaryTerm(), shard.getLastKnownGlobalCheckpoint(), 0L,
            ActionListener.wrap(r -> {
                try (Releasable dummy = r) {
                    shard.resetEngineToGlobalCheckpoint();
                } finally {
                    engineResetLatch.countDown();
                }
            }, Assert::assertNotNull), TimeValue.timeValueMinutes(1L));

        engineResetLatch.await();

        closeShardThread.join();

        // close store.
        closeShard(shard, false);
    }

    /**
     * This test simulates a scenario seen rarely in ConcurrentSeqNoVersioningIT. While engine is inside
     * resetEngineToGlobalCheckpoint snapshot metadata could fail
     */
    public void testSnapshotWhileResettingEngine() throws Exception {
        CountDownLatch readyToSnapshotLatch = new CountDownLatch(1);
        CountDownLatch snapshotDoneLatch = new CountDownLatch(1);
        IndexShard shard = newStartedShard(false, Settings.EMPTY, config -> new InternalEngine(config) {
            @Override
            public InternalEngine recoverFromTranslog(TranslogRecoveryRunner translogRecoveryRunner,
                                                      long recoverUpToSeqNo) throws IOException {
                InternalEngine internalEngine = super.recoverFromTranslog(translogRecoveryRunner, recoverUpToSeqNo);
                readyToSnapshotLatch.countDown();
                try {
                    snapshotDoneLatch.await();
                } catch (InterruptedException e) {
                    throw new AssertionError(e);
                }
                return internalEngine;
            }
        });

        indexOnReplicaWithGaps(shard, between(0, 1000), Math.toIntExact(shard.getLocalCheckpoint()));
        final long globalCheckpoint = randomLongBetween(shard.getLastKnownGlobalCheckpoint(), shard.getLocalCheckpoint());
        shard.updateGlobalCheckpointOnReplica(globalCheckpoint, "test");

        Thread snapshotThread = new Thread(() -> {
            try {
                readyToSnapshotLatch.await();
                shard.snapshotStoreMetadata();
                try (Engine.IndexCommitRef indexCommitRef = shard.acquireLastIndexCommit(randomBoolean())) {
                    shard.store().getMetadata(indexCommitRef.getIndexCommit());
                }
                try (Engine.IndexCommitRef indexCommitRef = shard.acquireSafeIndexCommit()) {
                    shard.store().getMetadata(indexCommitRef.getIndexCommit());
                }
            } catch (InterruptedException | IOException e) {
                throw new AssertionError(e);
            } finally {
                snapshotDoneLatch.countDown();
            }
        });

        snapshotThread.start();

        final CountDownLatch engineResetLatch = new CountDownLatch(1);
        shard.acquireAllReplicaOperationsPermits(shard.getOperationPrimaryTerm(), shard.getLastKnownGlobalCheckpoint(), 0L,
            ActionListener.wrap(r -> {
                try (Releasable dummy = r) {
                    shard.resetEngineToGlobalCheckpoint();
                } finally {
                    engineResetLatch.countDown();
                }
            }, Assert::assertNotNull), TimeValue.timeValueMinutes(1L));

        engineResetLatch.await();

        snapshotThread.join();

        closeShard(shard, false);
    }

    public void testConcurrentAcquireAllReplicaOperationsPermitsWithPrimaryTermUpdate() throws Exception {
        final IndexShard replica = newStartedShard(false);
        indexOnReplicaWithGaps(replica, between(0, 1000), Math.toIntExact(replica.getLocalCheckpoint()));

        final int nbTermUpdates = randomIntBetween(1, 5);

        for (int i = 0; i < nbTermUpdates; i++) {
            long opPrimaryTerm = replica.getOperationPrimaryTerm() + 1;
            final long globalCheckpoint = replica.getLastKnownGlobalCheckpoint();
            final long maxSeqNoOfUpdatesOrDeletes = replica.getMaxSeqNoOfUpdatesOrDeletes();

            final int operations = scaledRandomIntBetween(5, 32);
            final CyclicBarrier barrier = new CyclicBarrier(1 + operations);
            final CountDownLatch latch = new CountDownLatch(operations);

            final Thread[] threads = new Thread[operations];
            for (int j = 0; j < operations; j++) {
                threads[j] = new Thread(() -> {
                    try {
                        barrier.await();
                    } catch (final BrokenBarrierException | InterruptedException e) {
                        throw new RuntimeException(e);
                    }
                    replica.acquireAllReplicaOperationsPermits(
                        opPrimaryTerm,
                        globalCheckpoint,
                        maxSeqNoOfUpdatesOrDeletes,
                        new ActionListener<Releasable>() {
                            @Override
                            public void onResponse(final Releasable releasable) {
                                try (Releasable ignored = releasable) {
                                    assertThat(replica.getPendingPrimaryTerm(), greaterThanOrEqualTo(opPrimaryTerm));
                                    assertThat(replica.getOperationPrimaryTerm(), equalTo(opPrimaryTerm));
                                } finally {
                                    latch.countDown();
                                }
                            }

                            @Override
                            public void onFailure(final Exception e) {
                                try {
                                    throw new RuntimeException(e);
                                } finally {
                                    latch.countDown();
                                }
                            }
                        }, TimeValue.timeValueMinutes(30L));
                });
                threads[j].start();
            }
            barrier.await();
            latch.await();

            for (Thread thread : threads) {
                thread.join();
            }
        }

        closeShard(replica, false);
    }

    @Override
    public Settings threadPoolSettings() {
        return Settings.builder().put(super.threadPoolSettings()).put("thread_pool.estimated_time_interval", "5ms").build();
    }

    public void testTypelessDelete() throws IOException {
        Settings settings = Settings.builder().put(IndexMetaData.SETTING_VERSION_CREATED, Version.CURRENT)
                .put(IndexMetaData.SETTING_NUMBER_OF_REPLICAS, 1)
                .put(IndexMetaData.SETTING_NUMBER_OF_SHARDS, 1)
                .build();
        IndexMetaData metaData = IndexMetaData.builder("index")
                .putMapping("some_type", "{ \"properties\": {}}")
                .settings(settings)
                .primaryTerm(0, 1)
                .build();
        IndexShard shard = newShard(new ShardId(metaData.getIndex(), 0), true, "n1", metaData, null);
        recoverShardFromStore(shard);
        Engine.IndexResult indexResult = indexDoc(shard, "some_type", "id", "{}");
        assertTrue(indexResult.isCreated());

        DeleteResult deleteResult = shard.applyDeleteOperationOnPrimary(Versions.MATCH_ANY, "some_other_type", "id", VersionType.INTERNAL,
            UNASSIGNED_SEQ_NO, 1);
        assertFalse(deleteResult.isFound());

        deleteResult = shard.applyDeleteOperationOnPrimary(Versions.MATCH_ANY, "_doc", "id", VersionType.INTERNAL, UNASSIGNED_SEQ_NO, 1);
        assertTrue(deleteResult.isFound());

        closeShards(shard);
    }

    public void testTypelessGet() throws IOException {
        Settings settings = Settings.builder().put(IndexMetaData.SETTING_VERSION_CREATED, Version.CURRENT)
                .put(IndexMetaData.SETTING_NUMBER_OF_REPLICAS, 1)
                .put(IndexMetaData.SETTING_NUMBER_OF_SHARDS, 1)
                .build();
        IndexMetaData metaData = IndexMetaData.builder("index")
                .putMapping("some_type", "{ \"properties\": { \"foo\":  { \"type\": \"text\"}}}")
                .settings(settings)
                .primaryTerm(0, 1).build();
        IndexShard shard = newShard(new ShardId(metaData.getIndex(), 0), true, "n1", metaData, null);
        recoverShardFromStore(shard);
        Engine.IndexResult indexResult = indexDoc(shard, "some_type", "0", "{\"foo\" : \"bar\"}");
        assertTrue(indexResult.isCreated());

        org.elasticsearch.index.engine.Engine.GetResult getResult = shard.get(
                new Engine.Get(true, true, "some_type", "0", new Term("_id", Uid.encodeId("0"))));
        assertTrue(getResult.exists());
        getResult.close();

        getResult = shard.get(new Engine.Get(true, true, "some_other_type", "0", new Term("_id", Uid.encodeId("0"))));
        assertFalse(getResult.exists());
        getResult.close();

        getResult = shard.get(new Engine.Get(true, true, "_doc", "0", new Term("_id", Uid.encodeId("0"))));
        assertTrue(getResult.exists());
        getResult.close();

        closeShards(shard);
    }

    /**
     * Randomizes the usage of {@link IndexShard#acquireReplicaOperationPermit(long, long, long, ActionListener, String, Object)} and
     * {@link IndexShard#acquireAllReplicaOperationsPermits(long, long, long, ActionListener, TimeValue)} in order to acquire a permit.
     */
    private void randomReplicaOperationPermitAcquisition(final IndexShard indexShard,
                                                         final long opPrimaryTerm,
                                                         final long globalCheckpoint,
                                                         final long maxSeqNoOfUpdatesOrDeletes,
                                                         final ActionListener<Releasable> listener,
                                                         final String info) {
        if (randomBoolean()) {
            final String executor = ThreadPool.Names.WRITE;
            indexShard.acquireReplicaOperationPermit(opPrimaryTerm, globalCheckpoint, maxSeqNoOfUpdatesOrDeletes, listener, executor, info);
        } else {
            final TimeValue timeout = TimeValue.timeValueSeconds(30L);
            indexShard.acquireAllReplicaOperationsPermits(opPrimaryTerm, globalCheckpoint, maxSeqNoOfUpdatesOrDeletes, listener, timeout);
        }
    }

    public void testDoNotTrimCommitsWhenOpenReadOnlyEngine() throws Exception {
        final IndexShard shard = newStartedShard(false, Settings.EMPTY, new InternalEngineFactory());
        long numDocs = randomLongBetween(1, 20);
        long seqNo = 0;
        for (long i = 0; i < numDocs; i++) {
            if (rarely()) {
                seqNo++; // create gaps in sequence numbers
            }
            shard.applyIndexOperationOnReplica(seqNo, 1, IndexRequest.UNSET_AUTO_GENERATED_TIMESTAMP, false,
                new SourceToParse(shard.shardId.getIndexName(), "_doc", Long.toString(i), new BytesArray("{}"), XContentType.JSON));
            shard.updateGlobalCheckpointOnReplica(shard.getLocalCheckpoint(), "test");
            if (randomInt(100) < 10) {
                shard.flush(new FlushRequest());
            }
            seqNo++;
        }
        shard.flush(new FlushRequest());
        assertThat(shard.docStats().getCount(), equalTo(numDocs));
        final ShardRouting replicaRouting = shard.routingEntry();
        ShardRouting readonlyShardRouting = newShardRouting(replicaRouting.shardId(), replicaRouting.currentNodeId(), true,
            ShardRoutingState.INITIALIZING, RecoverySource.ExistingStoreRecoverySource.INSTANCE);
        final IndexShard readonlyShard = reinitShard(shard, readonlyShardRouting,
            engineConfig -> new ReadOnlyEngine(engineConfig, null, null, false, Function.identity()) {
                @Override
                protected void ensureMaxSeqNoEqualsToGlobalCheckpoint(SeqNoStats seqNoStats) {
                    // just like a following shard, we need to skip this check for now.
                }
            }
        );
        DiscoveryNode localNode = new DiscoveryNode("foo", buildNewFakeTransportAddress(), emptyMap(), emptySet(), Version.CURRENT);
        readonlyShard.markAsRecovering("store", new RecoveryState(readonlyShard.routingEntry(), localNode, null));
        assertTrue(readonlyShard.recoverFromStore());
        assertThat(readonlyShard.docStats().getCount(), equalTo(numDocs));
        closeShards(readonlyShard);
    }
}<|MERGE_RESOLUTION|>--- conflicted
+++ resolved
@@ -2930,15 +2930,11 @@
             if (indexShard.indexSettings.isSoftDeleteEnabled()) {
                 final long newGlobalCheckpoint = indexShard.getLocalCheckpoint();
                 if (indexShard.routingEntry().primary()) {
-<<<<<<< HEAD
-                    indexShard.updateGlobalCheckpointForShard(indexShard.routingEntry().allocationId().getId(), newGlobalCheckpoint);
-                    indexShard.advancePeerRecoveryRetentionLeasesToGlobalCheckpoints();
-=======
                     indexShard.updateLocalCheckpointForShard(indexShard.routingEntry().allocationId().getId(),
                         indexShard.getLocalCheckpoint());
                     indexShard.updateGlobalCheckpointForShard(indexShard.routingEntry().allocationId().getId(),
                         indexShard.getLocalCheckpoint());
->>>>>>> cc6c114c
+                    indexShard.advancePeerRecoveryRetentionLeasesToGlobalCheckpoints();
                 } else {
                     indexShard.updateGlobalCheckpointOnReplica(newGlobalCheckpoint, "test");
 
