/*
 * Licensed to Elasticsearch under one or more contributor
 * license agreements. See the NOTICE file distributed with
 * this work for additional information regarding copyright
 * ownership. Elasticsearch licenses this file to you under
 * the Apache License, Version 2.0 (the "License"); you may
 * not use this file except in compliance with the License.
 * You may obtain a copy of the License at
 *
 *    http://www.apache.org/licenses/LICENSE-2.0
 *
 * Unless required by applicable law or agreed to in writing,
 * software distributed under the License is distributed on an
 * "AS IS" BASIS, WITHOUT WARRANTIES OR CONDITIONS OF ANY
 * KIND, either express or implied.  See the License for the
 * specific language governing permissions and limitations
 * under the License.
 */
package org.elasticsearch.index.analysis;

import org.apache.lucene.analysis.Analyzer;
import org.elasticsearch.Version;
import org.elasticsearch.cluster.metadata.IndexMetaData;
import org.elasticsearch.common.settings.Settings;
import org.elasticsearch.common.xcontent.XContentBuilder;
import org.elasticsearch.common.xcontent.XContentFactory;
import org.elasticsearch.index.mapper.MappedFieldType;
import org.elasticsearch.index.mapper.MapperService;
import org.elasticsearch.indices.analysis.PreBuiltAnalyzers;
import org.elasticsearch.plugins.Plugin;
import org.elasticsearch.test.ESSingleNodeTestCase;
import org.elasticsearch.test.InternalSettingsPlugin;
import org.elasticsearch.test.VersionUtils;

import java.io.IOException;
import java.util.Collection;
import java.util.Locale;

import static org.elasticsearch.test.VersionUtils.randomVersion;
import static org.hamcrest.Matchers.instanceOf;
import static org.hamcrest.Matchers.is;

public class PreBuiltAnalyzerTests extends ESSingleNodeTestCase {

    @Override
    protected boolean forbidPrivateIndexSettings() {
        return false;
    }

    @Override
    protected Collection<Class<? extends Plugin>> getPlugins() {
        return pluginList(InternalSettingsPlugin.class);
    }

    public void testThatDefaultAndStandardAnalyzerAreTheSameInstance() {
        Analyzer currentStandardAnalyzer = PreBuiltAnalyzers.STANDARD.getAnalyzer(Version.CURRENT);
        Analyzer currentDefaultAnalyzer = PreBuiltAnalyzers.DEFAULT.getAnalyzer(Version.CURRENT);

        // special case, these two are the same instance
        assertThat(currentDefaultAnalyzer, is(currentStandardAnalyzer));
    }

    public void testThatInstancesAreTheSameAlwaysForKeywordAnalyzer() {
        assertThat(PreBuiltAnalyzers.KEYWORD.getAnalyzer(Version.CURRENT),
                is(PreBuiltAnalyzers.KEYWORD.getAnalyzer(Version.CURRENT.minimumIndexCompatibilityVersion())));
    }

    public void testThatInstancesAreCachedAndReused() {
        assertSame(PreBuiltAnalyzers.STANDARD.getAnalyzer(Version.CURRENT),
                PreBuiltAnalyzers.STANDARD.getAnalyzer(Version.CURRENT));
        // same es version should be cached
<<<<<<< HEAD
        Version versionA = randomVersion(random());
        Version versionB = randomValueOtherThan(versionA, () -> randomVersion(random()));
        assertSame(PreBuiltAnalyzers.STANDARD.getAnalyzer(versionA),
                PreBuiltAnalyzers.STANDARD.getAnalyzer(versionA));
        assertNotSame(PreBuiltAnalyzers.STANDARD.getAnalyzer(versionA),
                PreBuiltAnalyzers.STANDARD.getAnalyzer(versionB));
=======
        Version v = VersionUtils.randomVersion(random());
        assertSame(PreBuiltAnalyzers.STANDARD.getAnalyzer(v), PreBuiltAnalyzers.STANDARD.getAnalyzer(v));
        assertNotSame(PreBuiltAnalyzers.STANDARD.getAnalyzer(Version.CURRENT),
                PreBuiltAnalyzers.STANDARD.getAnalyzer(VersionUtils.randomPreviousCompatibleVersion(random(), Version.CURRENT)));
>>>>>>> 4b28f5b5

        // Same Lucene version should be cached:
        assertSame(PreBuiltAnalyzers.STOP.getAnalyzer(Version.V_7_2_0),
            PreBuiltAnalyzers.STOP.getAnalyzer(Version.V_8_0_0));
    }

    public void testThatAnalyzersAreUsedInMapping() throws IOException {
        int randomInt = randomInt(PreBuiltAnalyzers.values().length-1);
        PreBuiltAnalyzers randomPreBuiltAnalyzer = PreBuiltAnalyzers.values()[randomInt];
        String analyzerName = randomPreBuiltAnalyzer.name().toLowerCase(Locale.ROOT);

        Version randomVersion = randomVersion(random());
        Settings indexSettings = Settings.builder().put(IndexMetaData.SETTING_VERSION_CREATED, randomVersion).build();

        NamedAnalyzer namedAnalyzer = new PreBuiltAnalyzerProvider(analyzerName, AnalyzerScope.INDEX,
            randomPreBuiltAnalyzer.getAnalyzer(randomVersion)).get();

        XContentBuilder mapping = XContentFactory.jsonBuilder().startObject().startObject("type")
                .startObject("properties").startObject("field").field("type", "text")
                .field("analyzer", analyzerName).endObject().endObject().endObject().endObject();
        MapperService mapperService = createIndex("test", indexSettings, "type", mapping).mapperService();

        MappedFieldType fieldType = mapperService.fullName("field");
        assertThat(fieldType.searchAnalyzer(), instanceOf(NamedAnalyzer.class));
        NamedAnalyzer fieldMapperNamedAnalyzer = fieldType.searchAnalyzer();

        assertThat(fieldMapperNamedAnalyzer.analyzer(), is(namedAnalyzer.analyzer()));
    }
}<|MERGE_RESOLUTION|>--- conflicted
+++ resolved
@@ -69,19 +69,10 @@
         assertSame(PreBuiltAnalyzers.STANDARD.getAnalyzer(Version.CURRENT),
                 PreBuiltAnalyzers.STANDARD.getAnalyzer(Version.CURRENT));
         // same es version should be cached
-<<<<<<< HEAD
-        Version versionA = randomVersion(random());
-        Version versionB = randomValueOtherThan(versionA, () -> randomVersion(random()));
-        assertSame(PreBuiltAnalyzers.STANDARD.getAnalyzer(versionA),
-                PreBuiltAnalyzers.STANDARD.getAnalyzer(versionA));
-        assertNotSame(PreBuiltAnalyzers.STANDARD.getAnalyzer(versionA),
-                PreBuiltAnalyzers.STANDARD.getAnalyzer(versionB));
-=======
         Version v = VersionUtils.randomVersion(random());
         assertSame(PreBuiltAnalyzers.STANDARD.getAnalyzer(v), PreBuiltAnalyzers.STANDARD.getAnalyzer(v));
         assertNotSame(PreBuiltAnalyzers.STANDARD.getAnalyzer(Version.CURRENT),
                 PreBuiltAnalyzers.STANDARD.getAnalyzer(VersionUtils.randomPreviousCompatibleVersion(random(), Version.CURRENT)));
->>>>>>> 4b28f5b5
 
         // Same Lucene version should be cached:
         assertSame(PreBuiltAnalyzers.STOP.getAnalyzer(Version.V_7_2_0),
