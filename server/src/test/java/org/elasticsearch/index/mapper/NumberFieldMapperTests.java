/*
 * Copyright Elasticsearch B.V. and/or licensed to Elasticsearch B.V. under one
 * or more contributor license agreements. Licensed under the Elastic License
 * 2.0 and the Server Side Public License, v 1; you may not use this file except
 * in compliance with, at your election, the Elastic License 2.0 or the Server
 * Side Public License, v 1.
 */

package org.elasticsearch.index.mapper;

import org.apache.lucene.index.DocValuesType;
import org.apache.lucene.index.IndexableField;
import org.elasticsearch.common.Strings;
import org.elasticsearch.common.xcontent.XContentBuilder;
import org.elasticsearch.index.mapper.NumberFieldTypeTests.OutOfRangeSpec;
import org.elasticsearch.index.termvectors.TermVectorsService;
import org.elasticsearch.runtimefields.mapper.DoubleFieldScript;
import org.elasticsearch.runtimefields.mapper.LongFieldScript;
import org.elasticsearch.script.Script;
import org.elasticsearch.script.ScriptContext;

import java.io.IOException;
import java.util.List;

import static org.hamcrest.Matchers.containsString;
import static org.hamcrest.Matchers.equalTo;

public abstract class NumberFieldMapperTests extends MapperTestCase {

    /**
     * @return a List of OutOfRangeSpec to test for this number type
     */
    protected abstract List<OutOfRangeSpec> outOfRangeSpecs();

    /**
     * @return an appropriate value to use for a missing value for this number type
     */
    protected abstract Number missingValue();

    /**
     * @return does this mapper allow index time scripts
     */
    protected boolean allowsIndexTimeScript() {
        return false;
    }

    @Override
    protected void registerParameters(ParameterChecker checker) throws IOException {
        checker.registerConflictCheck("doc_values", b -> b.field("doc_values", false));
        checker.registerConflictCheck("index", b -> b.field("index", false));
        checker.registerConflictCheck("store", b -> b.field("store", true));
        checker.registerConflictCheck("null_value", b -> b.field("null_value", 1));
        checker.registerUpdateCheck(b -> b.field("coerce", false),
            m -> assertFalse(((NumberFieldMapper) m).coerce()));
        checker.registerUpdateCheck(b -> b.field("ignore_malformed", true),
            m -> assertTrue(((NumberFieldMapper) m).ignoreMalformed()));

        if (allowsIndexTimeScript()) {
            checker.registerConflictCheck("script", b -> b.field("script", "foo"));
            checker.registerUpdateCheck(
                b -> {
                    minimalMapping(b);
                    b.field("script", "test");
                    b.field("on_script_error", "reject");
                },
                b -> {
                    minimalMapping(b);
                    b.field("script", "test");
                    b.field("on_script_error", "ignore");
                },
                m -> assertThat(((NumberFieldMapper)m).onScriptError(), equalTo("ignore")));
        }
    }

    @Override
    protected Object getSampleValueForDocument() {
        return 123;
    }

    public void testExistsQueryDocValuesDisabled() throws IOException {
        MapperService mapperService = createMapperService(fieldMapping(b -> {
            minimalMapping(b);
            b.field("doc_values", false);
        }));
        assertExistsQuery(mapperService);
        assertParseMinimalWarnings();
    }

    public void testDefaults() throws Exception {
        XContentBuilder mapping = fieldMapping(this::minimalMapping);
        DocumentMapper mapper = createDocumentMapper(mapping);
        assertEquals(Strings.toString(mapping), mapper.mappingSource().toString());

        ParsedDocument doc = mapper.parse(source(b -> b.field("field", 123)));

        IndexableField[] fields = doc.rootDoc().getFields("field");
        assertEquals(2, fields.length);
        IndexableField pointField = fields[0];
        assertEquals(1, pointField.fieldType().pointIndexDimensionCount());
        assertFalse(pointField.fieldType().stored());
        assertEquals(123, pointField.numericValue().doubleValue(), 0d);
        IndexableField dvField = fields[1];
        assertEquals(DocValuesType.SORTED_NUMERIC, dvField.fieldType().docValuesType());
        assertFalse(dvField.fieldType().stored());
    }

    public void testNotIndexed() throws Exception {
        DocumentMapper mapper = createDocumentMapper(fieldMapping(b -> {
            minimalMapping(b);
            b.field("index", false);
        }));
        ParsedDocument doc = mapper.parse(source(b -> b.field("field", 123)));

        IndexableField[] fields = doc.rootDoc().getFields("field");
        assertEquals(1, fields.length);
        IndexableField dvField = fields[0];
        assertEquals(DocValuesType.SORTED_NUMERIC, dvField.fieldType().docValuesType());
    }

    public void testNoDocValues() throws Exception {
        DocumentMapper mapper = createDocumentMapper(fieldMapping(b -> {
            minimalMapping(b);
            b.field("doc_values", false);
        }));
        ParsedDocument doc = mapper.parse(source(b -> b.field("field", 123)));

        IndexableField[] fields = doc.rootDoc().getFields("field");
        assertEquals(1, fields.length);
        IndexableField pointField = fields[0];
        assertEquals(1, pointField.fieldType().pointIndexDimensionCount());
        assertEquals(123, pointField.numericValue().doubleValue(), 0d);
    }

    public void testStore() throws Exception {
        DocumentMapper mapper = createDocumentMapper(fieldMapping(b -> {
            minimalMapping(b);
            b.field("store", true);
        }));
        ParsedDocument doc = mapper.parse(source(b -> b.field("field", 123)));

        IndexableField[] fields = doc.rootDoc().getFields("field");
        assertEquals(3, fields.length);
        IndexableField pointField = fields[0];
        assertEquals(1, pointField.fieldType().pointIndexDimensionCount());
        assertEquals(123, pointField.numericValue().doubleValue(), 0d);
        IndexableField dvField = fields[1];
        assertEquals(DocValuesType.SORTED_NUMERIC, dvField.fieldType().docValuesType());
        IndexableField storedField = fields[2];
        assertTrue(storedField.fieldType().stored());
        assertEquals(123, storedField.numericValue().doubleValue(), 0d);
    }

    public void testCoerce() throws IOException {
        DocumentMapper mapper = createDocumentMapper(fieldMapping(this::minimalMapping));
        ParsedDocument doc = mapper.parse(source(b -> b.field("field", "123")));

        IndexableField[] fields = doc.rootDoc().getFields("field");
        assertEquals(2, fields.length);
        IndexableField pointField = fields[0];
        assertEquals(1, pointField.fieldType().pointIndexDimensionCount());
        assertEquals(123, pointField.numericValue().doubleValue(), 0d);
        IndexableField dvField = fields[1];
        assertEquals(DocValuesType.SORTED_NUMERIC, dvField.fieldType().docValuesType());

        DocumentMapper mapper2 = createDocumentMapper(fieldMapping(b -> {
            minimalMapping(b);
            b.field("coerce", false);
        }));
        MapperParsingException e = expectThrows(MapperParsingException.class, () -> mapper2.parse(source(b -> b.field("field", "123"))));
        assertThat(e.getCause().getMessage(), containsString("passed as String"));
    }

    public void testIgnoreMalformed() throws Exception {
        DocumentMapper notIgnoring = createDocumentMapper(fieldMapping(this::minimalMapping));
        DocumentMapper ignoring = createDocumentMapper(fieldMapping(b -> {
            minimalMapping(b);
            b.field("ignore_malformed", true);
        }));
        for (Object malformedValue : new Object[]{"a", Boolean.FALSE}) {
            SourceToParse source = source(b -> b.field("field", malformedValue));
            MapperParsingException e = expectThrows(MapperParsingException.class, () -> notIgnoring.parse(source));
            if (malformedValue instanceof String) {
                assertThat(e.getCause().getMessage(), containsString("For input string: \"a\""));
            } else {
                assertThat(e.getCause().getMessage(), containsString("Current token"));
                assertThat(e.getCause().getMessage(), containsString("not numeric, can not use numeric value accessors"));
            }

            ParsedDocument doc = ignoring.parse(source);
            IndexableField[] fields = doc.rootDoc().getFields("field");
            assertEquals(0, fields.length);
            assertArrayEquals(new String[]{"field"}, TermVectorsService.getValues(doc.rootDoc().getFields("_ignored")));
        }
    }

    /**
     * Test that in case the malformed value is an xContent object we throw error regardless of `ignore_malformed`
     */
    public void testIgnoreMalformedWithObject() throws Exception {
        SourceToParse malformed = source(b -> b.startObject("field").field("foo", "bar").endObject());
        for (Boolean ignoreMalformed : new Boolean[]{true, false}) {
            DocumentMapper mapper = createDocumentMapper(
                fieldMapping(b -> {
                    minimalMapping(b);
                    b.field("ignore_malformed", ignoreMalformed);
                })
            );
            MapperParsingException e = expectThrows(MapperParsingException.class, () -> mapper.parse(malformed));
            assertThat(e.getCause().getMessage(), containsString("Current token"));
            assertThat(e.getCause().getMessage(), containsString("not numeric, can not use numeric value accessors"));
        }
    }

    protected void testNullValue() throws IOException {
        DocumentMapper mapper = createDocumentMapper(fieldMapping(this::minimalMapping));
        SourceToParse source = source(b -> b.nullField("field"));
        ParsedDocument doc = mapper.parse(source);
        assertArrayEquals(new IndexableField[0], doc.rootDoc().getFields("field"));

        Number missing = missingValue();
        mapper = createDocumentMapper(fieldMapping(b -> {
            minimalMapping(b);
            b.field("null_value", missing);
        }));
        doc = mapper.parse(source);
        IndexableField[] fields = doc.rootDoc().getFields("field");
        assertEquals(2, fields.length);
        IndexableField pointField = fields[0];
        assertEquals(1, pointField.fieldType().pointIndexDimensionCount());
        assertFalse(pointField.fieldType().stored());
        assertEquals(123, pointField.numericValue().doubleValue(), 0d);
        IndexableField dvField = fields[1];
        assertEquals(DocValuesType.SORTED_NUMERIC, dvField.fieldType().docValuesType());
        assertFalse(dvField.fieldType().stored());
    }

    public void testOutOfRangeValues() throws IOException {

        for(OutOfRangeSpec item : outOfRangeSpecs()) {
            DocumentMapper mapper = createDocumentMapper(fieldMapping(b -> b.field("type", item.type.typeName())));
            try {
                mapper.parse(source(item::write));
                fail("Mapper parsing exception expected for [" + item.type + "] with value [" + item.value + "]");
            } catch (MapperParsingException e) {
                assertThat("Incorrect error message for [" + item.type + "] with value [" + item.value + "]",
                    e.getCause().getMessage(), containsString(item.message));
            }
        }
    }

    @Override
    protected final Object generateRandomInputValue(MappedFieldType ft) {
        Number n = randomNumber();
        return randomBoolean() ? n : n.toString();
    }

<<<<<<< HEAD
    @Override
    @SuppressWarnings("unchecked")
    protected <T> T compileScript(Script script, ScriptContext<T> context) {
        if (context == LongFieldScript.CONTEXT) {
            return (T) LongFieldScript.PARSE_FROM_SOURCE;
        }
        if (context == DoubleFieldScript.CONTEXT) {
            return (T) DoubleFieldScript.PARSE_FROM_SOURCE;
        }
        throw new UnsupportedOperationException("Unknown script " + script.getIdOrCode());
    }

    public void testScriptableTypes() throws IOException {
        if (allowsIndexTimeScript()) {
            createDocumentMapper(fieldMapping(b -> {
                minimalMapping(b);
                b.field("script", "foo");
            }));
        } else {
            Exception e = expectThrows(MapperParsingException.class, () -> createDocumentMapper(fieldMapping(b -> {
                minimalMapping(b);
                b.field("script", "foo");
            })));
            assertEquals("Failed to parse mapping: Unknown parameter [script] for mapper [field]", e.getMessage());
        }
    }
=======
    protected abstract Number randomNumber();
>>>>>>> 6339691f
}<|MERGE_RESOLUTION|>--- conflicted
+++ resolved
@@ -254,7 +254,6 @@
         return randomBoolean() ? n : n.toString();
     }
 
-<<<<<<< HEAD
     @Override
     @SuppressWarnings("unchecked")
     protected <T> T compileScript(Script script, ScriptContext<T> context) {
@@ -281,7 +280,7 @@
             assertEquals("Failed to parse mapping: Unknown parameter [script] for mapper [field]", e.getMessage());
         }
     }
-=======
+
     protected abstract Number randomNumber();
->>>>>>> 6339691f
+
 }