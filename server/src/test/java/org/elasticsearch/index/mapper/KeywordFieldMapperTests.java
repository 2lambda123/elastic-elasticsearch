/*
 * Licensed to Elasticsearch under one or more contributor
 * license agreements. See the NOTICE file distributed with
 * this work for additional information regarding copyright
 * ownership. Elasticsearch licenses this file to you under
 * the Apache License, Version 2.0 (the "License"); you may
 * not use this file except in compliance with the License.
 * You may obtain a copy of the License at
 *
 *    http://www.apache.org/licenses/LICENSE-2.0
 *
 * Unless required by applicable law or agreed to in writing,
 * software distributed under the License is distributed on an
 * "AS IS" BASIS, WITHOUT WARRANTIES OR CONDITIONS OF ANY
 * KIND, either express or implied.  See the License for the
 * specific language governing permissions and limitations
 * under the License.
 */

package org.elasticsearch.index.mapper;

import org.apache.lucene.analysis.Analyzer;
import org.apache.lucene.analysis.MockLowerCaseFilter;
import org.apache.lucene.analysis.MockTokenizer;
import org.apache.lucene.analysis.TokenStream;
import org.apache.lucene.analysis.core.LowerCaseFilter;
import org.apache.lucene.analysis.core.WhitespaceTokenizer;
import org.apache.lucene.analysis.standard.StandardAnalyzer;
import org.apache.lucene.index.DocValuesType;
import org.apache.lucene.index.IndexOptions;
import org.apache.lucene.index.IndexableField;
import org.apache.lucene.index.IndexableFieldType;
import org.apache.lucene.util.BytesRef;
import org.elasticsearch.Version;
import org.elasticsearch.cluster.metadata.IndexMetadata;
import org.elasticsearch.common.Strings;
import org.elasticsearch.common.settings.Settings;
import org.elasticsearch.common.xcontent.XContentBuilder;
import org.elasticsearch.index.IndexSettings;
import org.elasticsearch.index.analysis.AnalyzerScope;
import org.elasticsearch.index.analysis.CharFilterFactory;
import org.elasticsearch.index.analysis.CustomAnalyzer;
import org.elasticsearch.index.analysis.IndexAnalyzers;
import org.elasticsearch.index.analysis.LowercaseNormalizer;
import org.elasticsearch.index.analysis.NamedAnalyzer;
import org.elasticsearch.index.analysis.PreConfiguredTokenFilter;
import org.elasticsearch.index.analysis.TokenFilterFactory;
import org.elasticsearch.index.analysis.TokenizerFactory;
import org.elasticsearch.index.termvectors.TermVectorsService;
import org.elasticsearch.indices.analysis.AnalysisModule;
import org.elasticsearch.plugins.AnalysisPlugin;
import org.elasticsearch.plugins.Plugin;

import java.io.IOException;
import java.util.Arrays;
import java.util.Collection;
import java.util.List;
import java.util.Map;

import static java.util.Collections.singletonList;
import static java.util.Collections.singletonMap;
import static org.apache.lucene.analysis.BaseTokenStreamTestCase.assertTokenStreamContents;
import static org.hamcrest.Matchers.containsString;
import static org.hamcrest.Matchers.equalTo;
import static org.hamcrest.Matchers.instanceOf;

public class KeywordFieldMapperTests extends MapperTestCase {

    /**
     * Creates a copy of the lowercase token filter which we use for testing merge errors.
     */
    public static class MockAnalysisPlugin extends Plugin implements AnalysisPlugin {
        @Override
        public List<PreConfiguredTokenFilter> getPreConfiguredTokenFilters() {
            return singletonList(PreConfiguredTokenFilter.singleton("mock_other_lowercase", true, MockLowerCaseFilter::new));
        }

        @Override
        public Map<String, AnalysisModule.AnalysisProvider<TokenizerFactory>> getTokenizers() {
            return singletonMap(
                "keyword",
                (indexSettings, environment, name, settings) -> TokenizerFactory.newFactory(
                    name,
                    () -> new MockTokenizer(MockTokenizer.KEYWORD, false)
                )
            );
        }

    }

    @Override
    protected void writeFieldValue(XContentBuilder builder) throws IOException {
        builder.value("value");
    }

    public final void testExistsQueryDocValuesDisabled() throws IOException {
        MapperService mapperService = createMapperService(fieldMapping(b -> {
            minimalMapping(b);
            b.field("doc_values", false);
            if (randomBoolean()) {
                b.field("norms", false);
            }
        }));
        assertExistsQuery(mapperService);
        assertParseMinimalWarnings();
    }

    public final void testExistsQueryDocValuesDisabledWithNorms() throws IOException {
        MapperService mapperService = createMapperService(fieldMapping(b -> {
            minimalMapping(b);
            b.field("doc_values", false);
            b.field("norms", true);
        }));
        assertExistsQuery(mapperService);
        assertParseMinimalWarnings();
    }

    @Override
    protected Collection<? extends Plugin> getPlugins() {
        return singletonList(new MockAnalysisPlugin());
    }

    @Override
    protected IndexAnalyzers createIndexAnalyzers(IndexSettings indexSettings) {
        return new IndexAnalyzers(
            Map.of("default", new NamedAnalyzer("default", AnalyzerScope.INDEX, new StandardAnalyzer())),
            Map.ofEntries(
                Map.entry("lowercase", new NamedAnalyzer("lowercase", AnalyzerScope.INDEX, new LowercaseNormalizer())),
                Map.entry("other_lowercase", new NamedAnalyzer("other_lowercase", AnalyzerScope.INDEX, new LowercaseNormalizer()))
            ),
            Map.of(
                "lowercase",
                new NamedAnalyzer(
                    "lowercase",
                    AnalyzerScope.INDEX,
                    new CustomAnalyzer(
                        TokenizerFactory.newFactory("lowercase", WhitespaceTokenizer::new),
                        new CharFilterFactory[0],
                        new TokenFilterFactory[] { new TokenFilterFactory() {

                            @Override
                            public String name() {
                                return "lowercase";
                            }

                            @Override
                            public TokenStream create(TokenStream tokenStream) {
                                return new LowerCaseFilter(tokenStream);
                            }
                        } }
                    )
                )
            )
        );
    }

    @Override
    protected void minimalMapping(XContentBuilder b) throws IOException {
        b.field("type", "keyword");
    }

<<<<<<< HEAD
    @Override
    protected void registerParameters(ParameterChecker checker) {
        checker.registerConflictCheck("doc_values", b -> b.field("doc_values", false));
        checker.registerConflictCheck("index", b -> b.field("index", false));
        checker.registerConflictCheck("store", b -> b.field("store", true));
        checker.registerConflictCheck("index_options", b -> b.field("index_options", "freqs"));
        checker.registerConflictCheck("norms", b -> b.field("norms", true));
        checker.registerConflictCheck("null_value", b -> b.field("null_value", "foo"));
        checker.registerConflictCheck("similarity", b -> b.field("similarity", "boolean"));
        checker.registerConflictCheck("normalizer", b -> b.field("normalizer", "lowercase"));

        checker.registerUpdateCheck(b -> b.field("eager_global_ordinals", true),
            m -> assertTrue(m.fieldType().eagerGlobalOrdinals()));
        checker.registerUpdateCheck(b -> b.field("ignore_above", 256),
            m -> assertEquals(256, ((KeywordFieldMapper)m).ignoreAbove()));
        checker.registerUpdateCheck(b -> b.field("split_queries_on_whitespace", true),
            m -> assertEquals("_whitespace", m.fieldType().getTextSearchInfo().getSearchAnalyzer().name()));
    }

    @Override
    protected void assertParseMaximalWarnings() {
        assertWarnings("Parameter [boost] on field [field] is deprecated and will be removed in 8.0");
    }

=======
>>>>>>> 89ac52c0
    public void testDefaults() throws Exception {
        XContentBuilder mapping = fieldMapping(this::minimalMapping);
        DocumentMapper mapper = createDocumentMapper(mapping);
        assertEquals(Strings.toString(mapping), mapper.mappingSource().toString());

        ParsedDocument doc = mapper.parse(source(b -> b.field("field", "1234")));
        IndexableField[] fields = doc.rootDoc().getFields("field");
        assertEquals(2, fields.length);

        assertEquals(new BytesRef("1234"), fields[0].binaryValue());
        IndexableFieldType fieldType = fields[0].fieldType();
        assertThat(fieldType.omitNorms(), equalTo(true));
        assertFalse(fieldType.tokenized());
        assertFalse(fieldType.stored());
        assertThat(fieldType.indexOptions(), equalTo(IndexOptions.DOCS));
        assertThat(fieldType.storeTermVectors(), equalTo(false));
        assertThat(fieldType.storeTermVectorOffsets(), equalTo(false));
        assertThat(fieldType.storeTermVectorPositions(), equalTo(false));
        assertThat(fieldType.storeTermVectorPayloads(), equalTo(false));
        assertEquals(DocValuesType.NONE, fieldType.docValuesType());

        assertEquals(new BytesRef("1234"), fields[1].binaryValue());
        fieldType = fields[1].fieldType();
        assertThat(fieldType.indexOptions(), equalTo(IndexOptions.NONE));
        assertEquals(DocValuesType.SORTED_SET, fieldType.docValuesType());

        // used by TermVectorsService
        assertArrayEquals(new String[] { "1234" }, TermVectorsService.getValues(doc.rootDoc().getFields("field")));
    }

    public void testIgnoreAbove() throws IOException {
        DocumentMapper mapper = createDocumentMapper(fieldMapping(b -> b.field("type", "keyword").field("ignore_above", 5)));

        ParsedDocument doc = mapper.parse(source(b -> b.field("field", "elk")));
        IndexableField[] fields = doc.rootDoc().getFields("field");
        assertEquals(2, fields.length);

        doc = mapper.parse(source(b -> b.field("field", "elasticsearch")));
        fields = doc.rootDoc().getFields("field");
        assertEquals(0, fields.length);
    }

    public void testNullValue() throws IOException {
        DocumentMapper mapper = createDocumentMapper(fieldMapping(this::minimalMapping));
        ParsedDocument doc = mapper.parse(source(b -> b.nullField("field")));
        assertArrayEquals(new IndexableField[0], doc.rootDoc().getFields("field"));

        mapper = createDocumentMapper(fieldMapping(b -> b.field("type", "keyword").field("null_value", "uri")));
        doc = mapper.parse(source(b -> {}));
        IndexableField[] fields = doc.rootDoc().getFields("field");
        assertEquals(0, fields.length);
        doc = mapper.parse(source(b -> b.nullField("field")));
        fields = doc.rootDoc().getFields("field");
        assertEquals(2, fields.length);
        assertEquals(new BytesRef("uri"), fields[0].binaryValue());
    }

    public void testEnableStore() throws IOException {
        DocumentMapper mapper = createDocumentMapper(fieldMapping(b -> b.field("type", "keyword").field("store", true)));
        ParsedDocument doc = mapper.parse(source(b -> b.field("field", "1234")));
        IndexableField[] fields = doc.rootDoc().getFields("field");
        assertEquals(2, fields.length);
        assertTrue(fields[0].fieldType().stored());
    }

    public void testDisableIndex() throws IOException {
        DocumentMapper mapper = createDocumentMapper(fieldMapping(b -> b.field("type", "keyword").field("index", false)));
        ParsedDocument doc = mapper.parse(source(b -> b.field("field", "1234")));
        IndexableField[] fields = doc.rootDoc().getFields("field");
        assertEquals(1, fields.length);
        assertEquals(IndexOptions.NONE, fields[0].fieldType().indexOptions());
        assertEquals(DocValuesType.SORTED_SET, fields[0].fieldType().docValuesType());
    }

    public void testDisableDocValues() throws IOException {
        DocumentMapper mapper = createDocumentMapper(fieldMapping(b -> b.field("type", "keyword").field("doc_values", false)));
        ParsedDocument doc = mapper.parse(source(b -> b.field("field", "1234")));
        IndexableField[] fields = doc.rootDoc().getFields("field");
        assertEquals(1, fields.length);
        assertEquals(DocValuesType.NONE, fields[0].fieldType().docValuesType());
    }

    public void testIndexOptions() throws IOException {
        DocumentMapper mapper = createDocumentMapper(fieldMapping(b -> b.field("type", "keyword").field("index_options", "freqs")));
        ParsedDocument doc = mapper.parse(source(b -> b.field("field", "1234")));
        IndexableField[] fields = doc.rootDoc().getFields("field");
        assertEquals(2, fields.length);
        assertEquals(IndexOptions.DOCS_AND_FREQS, fields[0].fieldType().indexOptions());

        for (String indexOptions : Arrays.asList("positions", "offsets")) {
            MapperParsingException e = expectThrows(
                MapperParsingException.class,
                () -> createMapperService(fieldMapping(b -> b.field("type", "keyword").field("index_options", indexOptions)))
            );
            assertThat(
                e.getMessage(),
                containsString("Unknown value [" + indexOptions + "] for field [index_options] - accepted values are [docs, freqs]")
            );
        }
    }

    public void testEnableNorms() throws IOException {
        DocumentMapper mapper = createDocumentMapper(
            fieldMapping(b -> b.field("type", "keyword").field("doc_values", false).field("norms", true))
        );
        ParsedDocument doc = mapper.parse(source(b -> b.field("field", "1234")));
        IndexableField[] fields = doc.rootDoc().getFields("field");
        assertEquals(1, fields.length);
        assertFalse(fields[0].fieldType().omitNorms());

        IndexableField[] fieldNamesFields = doc.rootDoc().getFields(FieldNamesFieldMapper.NAME);
        assertEquals(0, fieldNamesFields.length);
    }

    public void testConfigureSimilarity() throws IOException {
        MapperService mapperService = createMapperService(
            fieldMapping(b -> b.field("type", "keyword").field("similarity", "boolean"))
        );
        MappedFieldType ft = mapperService.documentMapper().fieldTypes().get("field");
        assertEquals("boolean", ft.getTextSearchInfo().getSimilarity().name());

        IllegalArgumentException e = expectThrows(IllegalArgumentException.class,
            () -> merge(mapperService, fieldMapping(b -> b.field("type", "keyword").field("similarity", "BM25"))));
        assertThat(e.getMessage(), containsString("Cannot update parameter [similarity] from [boolean] to [BM25]"));
    }

    public void testNormalizer() throws IOException {
        DocumentMapper mapper = createDocumentMapper(fieldMapping(b -> b.field("type", "keyword").field("normalizer", "lowercase")));
        ParsedDocument doc = mapper.parse(source(b -> b.field("field", "AbC")));

        IndexableField[] fields = doc.rootDoc().getFields("field");
        assertEquals(2, fields.length);

        assertEquals(new BytesRef("abc"), fields[0].binaryValue());
        IndexableFieldType fieldType = fields[0].fieldType();
        assertThat(fieldType.omitNorms(), equalTo(true));
        assertFalse(fieldType.tokenized());
        assertFalse(fieldType.stored());
        assertThat(fieldType.indexOptions(), equalTo(IndexOptions.DOCS));
        assertThat(fieldType.storeTermVectors(), equalTo(false));
        assertThat(fieldType.storeTermVectorOffsets(), equalTo(false));
        assertThat(fieldType.storeTermVectorPositions(), equalTo(false));
        assertThat(fieldType.storeTermVectorPayloads(), equalTo(false));
        assertEquals(DocValuesType.NONE, fieldType.docValuesType());

        assertEquals(new BytesRef("abc"), fields[1].binaryValue());
        fieldType = fields[1].fieldType();
        assertThat(fieldType.indexOptions(), equalTo(IndexOptions.NONE));
        assertEquals(DocValuesType.SORTED_SET, fieldType.docValuesType());
    }

    public void testParsesKeywordNestedEmptyObjectStrict() throws IOException {
        DocumentMapper defaultMapper = createDocumentMapper(fieldMapping(this::minimalMapping));

        MapperParsingException ex = expectThrows(
            MapperParsingException.class,
            () -> defaultMapper.parse(source(b -> b.startObject("field").endObject()))
        );
        assertEquals(
            "failed to parse field [field] of type [keyword] in document with id '1'. " + "Preview of field's value: '{}'",
            ex.getMessage()
        );
    }

    public void testParsesKeywordNestedListStrict() throws IOException {
        DocumentMapper defaultMapper = createDocumentMapper(fieldMapping(this::minimalMapping));
        MapperParsingException ex = expectThrows(MapperParsingException.class, () -> defaultMapper.parse(source(b -> {
            b.startArray("field");
            {
                b.startObject();
                {
                    b.startArray("array_name").value("inner_field_first").value("inner_field_second").endArray();
                }
                b.endObject();
            }
            b.endArray();
        })));
        assertEquals(
            "failed to parse field [field] of type [keyword] in document with id '1'. "
                + "Preview of field's value: '{array_name=[inner_field_first, inner_field_second]}'",
            ex.getMessage()
        );
    }

    public void testParsesKeywordNullStrict() throws IOException {
        DocumentMapper defaultMapper = createDocumentMapper(fieldMapping(this::minimalMapping));
        Exception e = expectThrows(
            MapperParsingException.class,
            () -> defaultMapper.parse(source(b -> b.startObject("field").nullField("field_name").endObject()))
        );
        assertEquals(
            "failed to parse field [field] of type [keyword] in document with id '1'. " + "Preview of field's value: '{field_name=null}'",
            e.getMessage()
        );
    }

    public void testUpdateNormalizer() throws IOException {
        MapperService mapperService = createMapperService(fieldMapping(b -> b.field("type", "keyword").field("normalizer", "lowercase")));
        IllegalArgumentException e = expectThrows(
            IllegalArgumentException.class,
            () -> merge(mapperService, fieldMapping(b -> b.field("type", "keyword").field("normalizer", "other_lowercase")))
        );
        assertEquals(
            "Mapper for [field] conflicts with existing mapper:\n"
                + "\tCannot update parameter [normalizer] from [lowercase] to [other_lowercase]",
            e.getMessage()
        );
    }

    public void testSplitQueriesOnWhitespace() throws IOException {
        MapperService mapperService = createMapperService(mapping(b -> {
            b.startObject("field").field("type", "keyword").endObject();
            b.startObject("field_with_normalizer");
            {
                b.field("type", "keyword");
                b.field("normalizer", "lowercase");
                b.field("split_queries_on_whitespace", true);
            }
            b.endObject();
        }));

        MappedFieldType fieldType = mapperService.fieldType("field");
        assertThat(fieldType, instanceOf(KeywordFieldMapper.KeywordFieldType.class));
        KeywordFieldMapper.KeywordFieldType ft = (KeywordFieldMapper.KeywordFieldType) fieldType;
        Analyzer a = ft.getTextSearchInfo().getSearchAnalyzer();
        assertTokenStreamContents(a.tokenStream("", "Hello World"), new String[] { "Hello World" });

        fieldType = mapperService.fieldType("field_with_normalizer");
        assertThat(fieldType, instanceOf(KeywordFieldMapper.KeywordFieldType.class));
        ft = (KeywordFieldMapper.KeywordFieldType) fieldType;
        assertThat(ft.getTextSearchInfo().getSearchAnalyzer().name(), equalTo("lowercase"));
        assertTokenStreamContents(
            ft.getTextSearchInfo().getSearchAnalyzer().analyzer().tokenStream("", "Hello World"),
            new String[] { "hello", "world" }
        );

        mapperService = createMapperService(mapping(b -> {
            b.startObject("field").field("type", "keyword").field("split_queries_on_whitespace", true).endObject();
            b.startObject("field_with_normalizer");
            {
                b.field("type", "keyword");
                b.field("normalizer", "lowercase");
                b.field("split_queries_on_whitespace", false);
            }
            b.endObject();
        }));

        fieldType = mapperService.fieldType("field");
        assertThat(fieldType, instanceOf(KeywordFieldMapper.KeywordFieldType.class));
        ft = (KeywordFieldMapper.KeywordFieldType) fieldType;
        assertTokenStreamContents(
            ft.getTextSearchInfo().getSearchAnalyzer().analyzer().tokenStream("", "Hello World"),
            new String[] { "Hello", "World" }
        );

        fieldType = mapperService.fieldType("field_with_normalizer");
        assertThat(fieldType, instanceOf(KeywordFieldMapper.KeywordFieldType.class));
        ft = (KeywordFieldMapper.KeywordFieldType) fieldType;
        assertThat(ft.getTextSearchInfo().getSearchAnalyzer().name(), equalTo("lowercase"));
        assertTokenStreamContents(
            ft.getTextSearchInfo().getSearchAnalyzer().analyzer().tokenStream("", "Hello World"),
            new String[] { "hello world" }
        );
    }

    public void testFetchSourceValue() throws IOException {
        Settings settings = Settings.builder().put(IndexMetadata.SETTING_VERSION_CREATED, Version.CURRENT.id).build();
        Mapper.BuilderContext context = new Mapper.BuilderContext(settings, new ContentPath());

        KeywordFieldMapper mapper = new KeywordFieldMapper.Builder("field").build(context);
        assertEquals(List.of("value"), fetchSourceValue(mapper, "value"));
        assertEquals(List.of("42"), fetchSourceValue(mapper, 42L));
        assertEquals(List.of("true"), fetchSourceValue(mapper, true));

        IllegalArgumentException e = expectThrows(IllegalArgumentException.class, () -> fetchSourceValue(mapper, "value", "format"));
        assertEquals("Field [field] of type [keyword] doesn't support formats.", e.getMessage());

        KeywordFieldMapper ignoreAboveMapper = new KeywordFieldMapper.Builder("field")
            .ignoreAbove(4)
            .build(context);
        assertEquals(List.of(), fetchSourceValue(ignoreAboveMapper, "value"));
        assertEquals(List.of("42"), fetchSourceValue(ignoreAboveMapper, 42L));
        assertEquals(List.of("true"), fetchSourceValue(ignoreAboveMapper, true));

        KeywordFieldMapper normalizerMapper = new KeywordFieldMapper.Builder("field", createIndexAnalyzers(null)).normalizer("lowercase")
            .build(context);
        assertEquals(List.of("value"), fetchSourceValue(normalizerMapper, "VALUE"));
        assertEquals(List.of("42"), fetchSourceValue(normalizerMapper, 42L));
        assertEquals(List.of("value"), fetchSourceValue(normalizerMapper, "value"));

        KeywordFieldMapper nullValueMapper = new KeywordFieldMapper.Builder("field")
            .nullValue("NULL")
            .build(context);
        assertEquals(List.of("NULL"), fetchSourceValue(nullValueMapper, null));
    }
}<|MERGE_RESOLUTION|>--- conflicted
+++ resolved
@@ -159,7 +159,6 @@
         b.field("type", "keyword");
     }
 
-<<<<<<< HEAD
     @Override
     protected void registerParameters(ParameterChecker checker) {
         checker.registerConflictCheck("doc_values", b -> b.field("doc_values", false));
@@ -179,13 +178,6 @@
             m -> assertEquals("_whitespace", m.fieldType().getTextSearchInfo().getSearchAnalyzer().name()));
     }
 
-    @Override
-    protected void assertParseMaximalWarnings() {
-        assertWarnings("Parameter [boost] on field [field] is deprecated and will be removed in 8.0");
-    }
-
-=======
->>>>>>> 89ac52c0
     public void testDefaults() throws Exception {
         XContentBuilder mapping = fieldMapping(this::minimalMapping);
         DocumentMapper mapper = createDocumentMapper(mapping);
