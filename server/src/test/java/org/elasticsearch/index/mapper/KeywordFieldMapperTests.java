--- conflicted
+++ resolved
@@ -321,10 +321,6 @@
 
     public void testEnableNorms() throws IOException {
         String mapping = Strings.toString(XContentFactory.jsonBuilder().startObject().startObject("type")
-<<<<<<< HEAD
-                .startObject("properties").startObject("field").field("type", "keyword").field("norms", true).endObject().endObject()
-                .endObject().endObject());
-=======
             .startObject("properties")
                 .startObject("field")
                     .field("type", "keyword")
@@ -333,7 +329,6 @@
                 .endObject()
             .endObject()
         .endObject().endObject());
->>>>>>> 0c7f6570
 
         DocumentMapper mapper = parser.parse("type", new CompressedXContent(mapping));
         assertEquals(mapping, mapper.mappingSource().toString());
