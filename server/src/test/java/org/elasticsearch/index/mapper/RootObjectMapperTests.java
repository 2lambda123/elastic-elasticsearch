/*
 * Copyright Elasticsearch B.V. and/or licensed to Elasticsearch B.V. under one
 * or more contributor license agreements. Licensed under the Elastic License
 * 2.0 and the Server Side Public License, v 1; you may not use this file except
 * in compliance with, at your election, the Elastic License 2.0 or the Server
 * Side Public License, v 1.
 */

package org.elasticsearch.index.mapper;

import org.elasticsearch.common.Strings;
import org.elasticsearch.common.xcontent.XContentHelper;
import org.elasticsearch.core.CheckedConsumer;
import org.elasticsearch.index.mapper.MapperService.MergeReason;
import org.elasticsearch.xcontent.XContentBuilder;
import org.elasticsearch.xcontent.XContentFactory;

import java.io.IOException;
import java.util.Arrays;
import java.util.Collections;

import static org.hamcrest.Matchers.containsString;
import static org.hamcrest.Matchers.equalTo;
import static org.hamcrest.Matchers.instanceOf;

public class RootObjectMapperTests extends MapperServiceTestCase {

    public void testNumericDetection() throws Exception {
        MergeReason reason = randomFrom(MergeReason.MAPPING_UPDATE, MergeReason.INDEX_TEMPLATE);
        String mapping = Strings.toString(
            XContentFactory.jsonBuilder()
                .startObject()
                .startObject(MapperService.SINGLE_MAPPING_NAME)
                .field("numeric_detection", false)
                .endObject()
                .endObject()
        );
        MapperService mapperService = createMapperService(mapping);
        assertEquals(mapping, mapperService.documentMapper().mappingSource().toString());

        // update with a different explicit value
        String mapping2 = Strings.toString(
            XContentFactory.jsonBuilder()
                .startObject()
                .startObject(MapperService.SINGLE_MAPPING_NAME)
                .field("numeric_detection", true)
                .endObject()
                .endObject()
        );
        merge(mapperService, reason, mapping2);
        assertEquals(mapping2, mapperService.documentMapper().mappingSource().toString());

        // update with an implicit value: no change
        String mapping3 = Strings.toString(
            XContentFactory.jsonBuilder().startObject().startObject(MapperService.SINGLE_MAPPING_NAME).endObject().endObject()
        );
        merge(mapperService, reason, mapping3);
        assertEquals(mapping2, mapperService.documentMapper().mappingSource().toString());
    }

    public void testDateDetection() throws Exception {
        MergeReason reason = randomFrom(MergeReason.MAPPING_UPDATE, MergeReason.INDEX_TEMPLATE);
        String mapping = Strings.toString(
            XContentFactory.jsonBuilder()
                .startObject()
                .startObject(MapperService.SINGLE_MAPPING_NAME)
                .field("date_detection", true)
                .endObject()
                .endObject()
        );
        MapperService mapperService = createMapperService(mapping);
        assertEquals(mapping, mapperService.documentMapper().mappingSource().toString());

        // update with a different explicit value
        String mapping2 = Strings.toString(
            XContentFactory.jsonBuilder()
                .startObject()
                .startObject(MapperService.SINGLE_MAPPING_NAME)
                .field("date_detection", false)
                .endObject()
                .endObject()
        );
        merge(mapperService, reason, mapping2);
        assertEquals(mapping2, mapperService.documentMapper().mappingSource().toString());

        // update with an implicit value: no change
        String mapping3 = Strings.toString(
            XContentFactory.jsonBuilder().startObject().startObject(MapperService.SINGLE_MAPPING_NAME).endObject().endObject()
        );
        merge(mapperService, reason, mapping3);
        assertEquals(mapping2, mapperService.documentMapper().mappingSource().toString());
    }

    public void testDateFormatters() throws Exception {
        MergeReason reason = randomFrom(MergeReason.MAPPING_UPDATE, MergeReason.INDEX_TEMPLATE);
        String mapping = Strings.toString(
            XContentFactory.jsonBuilder()
                .startObject()
                .startObject(MapperService.SINGLE_MAPPING_NAME)
                .field("dynamic_date_formats", Collections.singletonList("yyyy-MM-dd"))
                .endObject()
                .endObject()
        );
        MapperService mapperService = createMapperService(mapping);
        assertEquals(mapping, mapperService.documentMapper().mappingSource().toString());

        // no update if formatters are not set explicitly
        String mapping2 = Strings.toString(
            XContentFactory.jsonBuilder().startObject().startObject(MapperService.SINGLE_MAPPING_NAME).endObject().endObject()
        );
        merge(mapperService, reason, mapping2);
        assertEquals(mapping, mapperService.documentMapper().mappingSource().toString());

        String mapping3 = Strings.toString(
            XContentFactory.jsonBuilder()
                .startObject()
                .startObject(MapperService.SINGLE_MAPPING_NAME)
                .field("dynamic_date_formats", Collections.emptyList())
                .endObject()
                .endObject()
        );
        merge(mapperService, reason, mapping3);
        assertEquals(mapping3, mapperService.documentMapper().mappingSource().toString());
    }

    public void testIllegalFormatField() throws Exception {
        String dynamicMapping = Strings.toString(
            XContentFactory.jsonBuilder()
                .startObject()
                .startObject(MapperService.SINGLE_MAPPING_NAME)
                .startArray("dynamic_date_formats")
                .startArray()
                .value("test_format")
                .endArray()
                .endArray()
                .endObject()
                .endObject()
        );
        String mapping = Strings.toString(
            XContentFactory.jsonBuilder()
                .startObject()
                .startObject(MapperService.SINGLE_MAPPING_NAME)
                .startArray("date_formats")
                .startArray()
                .value("test_format")
                .endArray()
                .endArray()
                .endObject()
                .endObject()
        );
        for (String m : Arrays.asList(mapping, dynamicMapping)) {
            MapperParsingException e = expectThrows(MapperParsingException.class, () -> createMapperService(m));
            assertEquals("Failed to parse mapping: Invalid format: [[test_format]]: expected string value", e.getMessage());
        }
    }

    public void testRuntimeSection() throws IOException {
        String mapping = Strings.toString(runtimeMapping(builder -> {
            builder.startObject("field1").field("type", "double").endObject();
            builder.startObject("field2").field("type", "date").endObject();
            builder.startObject("field3").field("type", "ip").endObject();
        }));
        MapperService mapperService = createMapperService(mapping);
        assertEquals(mapping, mapperService.documentMapper().mappingSource().toString());
        assertEquals(3, mapperService.documentMapper().mapping().getRoot().mapperSize());
    }

    public void testRuntimeSectionRejectedUpdate() throws IOException {
        MapperService mapperService;
        {
            XContentBuilder builder = XContentFactory.jsonBuilder().startObject().startObject("_doc");
            builder.startObject("runtime");
            builder.startObject("field").field("type", "long").endObject();
            builder.endObject();
            builder.startObject("properties");
            builder.startObject("concrete").field("type", "keyword").endObject();
            builder.endObject();
            builder.endObject().endObject();
            mapperService = createMapperService(builder);
            assertEquals(Strings.toString(builder), mapperService.documentMapper().mappingSource().toString());
            MappedFieldType concrete = mapperService.fieldType("concrete");
            assertThat(concrete, instanceOf(KeywordFieldMapper.KeywordFieldType.class));
            MappedFieldType field = mapperService.fieldType("field");
            assertThat(field, instanceOf(LongScriptFieldType.class));
        }
        {
            XContentBuilder builder = XContentFactory.jsonBuilder().startObject().startObject("_doc");
            builder.startObject("runtime");
            builder.startObject("another_field").field("type", "geo_point").endObject();
            builder.endObject();
            builder.startObject("properties");
            // try changing the type of the existing concrete field, so that merge fails
            builder.startObject("concrete").field("type", "text").endObject();
            builder.endObject();
            builder.endObject().endObject();

            expectThrows(IllegalArgumentException.class, () -> merge(mapperService, builder));

            // make sure that the whole rejected update, including changes to runtime fields, has not been applied
            MappedFieldType concrete = mapperService.fieldType("concrete");
            assertThat(concrete, instanceOf(KeywordFieldMapper.KeywordFieldType.class));
            MappedFieldType field = mapperService.fieldType("field");
            assertThat(field, instanceOf(LongScriptFieldType.class));
            assertNull(mapperService.fieldType("another_field"));
            assertEquals("""
                {"_doc":{"runtime":{"field":{"type":"long"}},\
                "properties":{"concrete":{"type":"keyword"}}}}""", Strings.toString(mapperService.documentMapper().mapping().getRoot()));
        }
    }

    public void testRuntimeSectionMerge() throws IOException {
        MapperService mapperService;
        {
            String mapping = Strings.toString(fieldMapping(b -> b.field("type", "keyword")));
            mapperService = createMapperService(mapping);
            assertEquals(mapping, mapperService.documentMapper().mappingSource().toString());
            MappedFieldType field = mapperService.fieldType("field");
            assertThat(field, instanceOf(KeywordFieldMapper.KeywordFieldType.class));
        }
        LongScriptFieldType field2;
        {
            String mapping = Strings.toString(runtimeMapping(builder -> {
                builder.startObject("field").field("type", "keyword").endObject();
                builder.startObject("field2").field("type", "long").endObject();
            }));
            merge(mapperService, mapping);
            // field overrides now the concrete field already defined
            KeywordScriptFieldType field = (KeywordScriptFieldType) mapperService.fieldType("field");
            assertEquals(KeywordFieldMapper.CONTENT_TYPE, field.typeName());
            field2 = (LongScriptFieldType) mapperService.fieldType("field2");
            assertEquals(NumberFieldMapper.NumberType.LONG.typeName(), field2.typeName());
        }
        {
            String mapping = Strings.toString(
                runtimeMapping(
                    // the existing runtime field gets updated
                    builder -> builder.startObject("field").field("type", "double").endObject()
                )
            );
            merge(mapperService, mapping);
            DoubleScriptFieldType field = (DoubleScriptFieldType) mapperService.fieldType("field");
            assertEquals(NumberFieldMapper.NumberType.DOUBLE.typeName(), field.typeName());
            LongScriptFieldType field2Updated = (LongScriptFieldType) mapperService.fieldType("field2");
            assertSame(field2, field2Updated);
        }
        {
            String mapping = Strings.toString(mapping(builder -> builder.startObject("concrete").field("type", "keyword").endObject()));
            merge(mapperService, mapping);
            DoubleScriptFieldType field = (DoubleScriptFieldType) mapperService.fieldType("field");
            assertEquals(NumberFieldMapper.NumberType.DOUBLE.typeName(), field.typeName());
            LongScriptFieldType field2Updated = (LongScriptFieldType) mapperService.fieldType("field2");
            assertSame(field2, field2Updated);
            MappedFieldType concrete = mapperService.fieldType("concrete");
            assertThat(concrete, instanceOf(KeywordFieldMapper.KeywordFieldType.class));
        }
        {
            String mapping = Strings.toString(runtimeMapping(builder -> builder.startObject("field3").field("type", "date").endObject()));
            merge(mapperService, mapping);
            assertEquals(XContentHelper.stripWhitespace("""
                {
                  "_doc": {
                    "runtime": {
                      "field": {
                        "type": "double"
                      },
                      "field2": {
                        "type": "long"
                      },
                      "field3": {
                        "type": "date"
                      }
                    },
                    "properties": {
                      "concrete": {
                        "type": "keyword"
                      },
                      "field": {
                        "type": "keyword"
                      }
                    }
                  }
                }"""), mapperService.documentMapper().mappingSource().toString());
        }
        {
            // remove a runtime field
            String mapping = Strings.toString(runtimeMapping(builder -> builder.nullField("field3")));
            merge(mapperService, mapping);
            assertEquals(XContentHelper.stripWhitespace("""
                {
                  "_doc": {
                    "runtime": {
                      "field": {
                        "type": "double"
                      },
                      "field2": {
                        "type": "long"
                      }
                    },
                    "properties": {
                      "concrete": {
                        "type": "keyword"
                      },
                      "field": {
                        "type": "keyword"
                      }
                    }
                  }
                }"""), mapperService.documentMapper().mappingSource().toString());
        }
    }

    public void testRuntimeSectionNonRuntimeType() throws IOException {
        XContentBuilder mapping = runtimeFieldMapping(builder -> builder.field("type", "unknown"));
        MapperParsingException e = expectThrows(MapperParsingException.class, () -> createMapperService(mapping));
        assertEquals("Failed to parse mapping: No handler for type [unknown] declared on runtime field [field]", e.getMessage());
    }

    public void testRuntimeSectionHandlerNotFound() throws IOException {
        XContentBuilder mapping = runtimeFieldMapping(builder -> builder.field("type", "unknown"));
        MapperParsingException e = expectThrows(MapperParsingException.class, () -> createMapperService(mapping));
        assertEquals("Failed to parse mapping: No handler for type [unknown] declared on runtime field [field]", e.getMessage());
    }

    public void testRuntimeSectionMissingType() throws IOException {
        XContentBuilder mapping = runtimeFieldMapping(builder -> {});
        MapperParsingException e = expectThrows(MapperParsingException.class, () -> createMapperService(mapping));
        assertEquals("Failed to parse mapping: No type specified for runtime field [field]", e.getMessage());
    }

    public void testRuntimeSectionWrongFormat() throws IOException {
        XContentBuilder mapping = runtimeMapping(builder -> builder.field("field", 123));
        MapperParsingException e = expectThrows(MapperParsingException.class, () -> createMapperService(mapping));
        assertEquals(
            "Failed to parse mapping: Expected map for runtime field [field] definition but got a java.lang.Integer",
            e.getMessage()
        );
    }

    public void testRuntimeSectionRemainingField() throws IOException {
        XContentBuilder mapping = runtimeFieldMapping(builder -> builder.field("type", "keyword").field("unsupported", "value"));
        MapperParsingException e = expectThrows(MapperParsingException.class, () -> createMapperService(mapping));
        assertEquals("Failed to parse mapping: unknown parameter [unsupported] on runtime field [field] of type [keyword]", e.getMessage());
    }

    public void testEmptyType() throws Exception {
        String mapping = Strings.toString(
            XContentFactory.jsonBuilder()
                .startObject()
                .startObject("")
                .startObject("properties")
                .startObject("name")
                .field("type", "text")
                .endObject()
                .endObject()
                .endObject()
                .endObject()
        );

        // Empty name not allowed in index created after 5.0
        Exception e = expectThrows(MapperParsingException.class, () -> createMapperService(mapping));
        assertThat(e.getMessage(), containsString("type cannot be an empty string"));
    }

<<<<<<< HEAD
    public void testPassThroughObjectWithAliases() throws IOException {
        MapperService mapperService = createMapperService(mapping(b -> {
            b.startObject("labels").field("type", "passthrough");
            {
                b.startObject("properties");
                b.startObject("dim").field("type", "keyword").endObject();
                b.endObject();
            }
            b.endObject();
        }));
        assertThat(mapperService.mappingLookup().getMapper("dim"), instanceOf(FieldAliasMapper.class));
        assertThat(mapperService.mappingLookup().getMapper("labels.dim"), instanceOf(KeywordFieldMapper.class));
    }
=======
    public void testWithoutMappers() throws IOException {
        RootObjectMapper shallowRoot = createRootObjectMapperWithAllParametersSet(b -> {}, b -> {});
        RootObjectMapper root = createRootObjectMapperWithAllParametersSet(b -> {
            b.startObject("keyword");
            {
                b.field("type", "keyword");
            }
            b.endObject();
        }, b -> {
            b.startObject("runtime");
            b.startObject("field").field("type", "keyword").endObject();
            b.endObject();
        });
        assertThat(root.withoutMappers().toString(), equalTo(shallowRoot.toString()));
    }

    private RootObjectMapper createRootObjectMapperWithAllParametersSet(
        CheckedConsumer<XContentBuilder, IOException> buildProperties,
        CheckedConsumer<XContentBuilder, IOException> buildRuntimeFields
    ) throws IOException {
        DocumentMapper mapper = createDocumentMapper(topMapping(b -> {
            b.field("enabled", false);
            b.field("subobjects", false);
            b.field("dynamic", false);
            b.field("date_detection", false);
            b.field("numeric_detection", false);
            b.field("dynamic_date_formats", Collections.singletonList("yyyy-MM-dd"));
            b.startArray("dynamic_templates");
            {
                b.startObject();
                {
                    b.startObject("my_template");
                    {
                        b.startObject("mapping").field("type", "keyword").endObject();
                    }
                    b.endObject();
                }
                b.endObject();
            }
            b.endArray();
            b.startObject("properties");
            buildProperties.accept(b);
            b.endObject();
        }));
        return mapper.mapping().getRoot();
    }

>>>>>>> 44d50351
}<|MERGE_RESOLUTION|>--- conflicted
+++ resolved
@@ -342,26 +342,6 @@
         assertEquals("Failed to parse mapping: unknown parameter [unsupported] on runtime field [field] of type [keyword]", e.getMessage());
     }
 
-    public void testEmptyType() throws Exception {
-        String mapping = Strings.toString(
-            XContentFactory.jsonBuilder()
-                .startObject()
-                .startObject("")
-                .startObject("properties")
-                .startObject("name")
-                .field("type", "text")
-                .endObject()
-                .endObject()
-                .endObject()
-                .endObject()
-        );
-
-        // Empty name not allowed in index created after 5.0
-        Exception e = expectThrows(MapperParsingException.class, () -> createMapperService(mapping));
-        assertThat(e.getMessage(), containsString("type cannot be an empty string"));
-    }
-
-<<<<<<< HEAD
     public void testPassThroughObjectWithAliases() throws IOException {
         MapperService mapperService = createMapperService(mapping(b -> {
             b.startObject("labels").field("type", "passthrough");
@@ -375,7 +355,26 @@
         assertThat(mapperService.mappingLookup().getMapper("dim"), instanceOf(FieldAliasMapper.class));
         assertThat(mapperService.mappingLookup().getMapper("labels.dim"), instanceOf(KeywordFieldMapper.class));
     }
-=======
+
+    public void testEmptyType() throws Exception {
+        String mapping = Strings.toString(
+            XContentFactory.jsonBuilder()
+                .startObject()
+                .startObject("")
+                .startObject("properties")
+                .startObject("name")
+                .field("type", "text")
+                .endObject()
+                .endObject()
+                .endObject()
+                .endObject()
+        );
+
+        // Empty name not allowed in index created after 5.0
+        Exception e = expectThrows(MapperParsingException.class, () -> createMapperService(mapping));
+        assertThat(e.getMessage(), containsString("type cannot be an empty string"));
+    }
+
     public void testWithoutMappers() throws IOException {
         RootObjectMapper shallowRoot = createRootObjectMapperWithAllParametersSet(b -> {}, b -> {});
         RootObjectMapper root = createRootObjectMapperWithAllParametersSet(b -> {
@@ -423,5 +422,4 @@
         return mapper.mapping().getRoot();
     }
 
->>>>>>> 44d50351
 }