--- conflicted
+++ resolved
@@ -50,7 +50,6 @@
         b.field("type", "boolean");
     }
 
-<<<<<<< HEAD
     @Override
     protected void registerParameters(ParameterChecker checker) {
         checker.registerConflictCheck("doc_values", b -> b.field("doc_values", false));
@@ -62,7 +61,8 @@
     @Override
     protected void assertParseMaximalWarnings() {
         assertWarnings("Parameter [boost] on field [field] is deprecated and will be removed in 8.0");
-=======
+    }
+
     public void testExistsQueryDocValuesDisabled() throws IOException {
         MapperService mapperService = createMapperService(fieldMapping(b -> {
             minimalMapping(b);
@@ -70,7 +70,6 @@
         }));
         assertExistsQuery(mapperService);
         assertParseMinimalWarnings();
->>>>>>> 89ac52c0
     }
 
     public void testDefaults() throws IOException {
