--- conflicted
+++ resolved
@@ -704,8 +704,8 @@
             .endObject().endObject().endObject());
 
         DocumentMapper docMapper = createIndex("test",
-<<<<<<< HEAD
-            Settings.builder().put(IndexMetaData.SETTING_INDEX_VERSION_CREATED.getKey(), Version.CURRENT).build())
+            Settings.builder().put(IndexMetaData.SETTING_INDEX_VERSION_CREATED.getKey(),
+                VersionUtils.randomIndexCompatibleVersion(random())).build())
             .mapperService().documentMapperParser().parse("type", new CompressedXContent(mapping));
 
         assertThat(docMapper.hasNestedObjects(), equalTo(true));
@@ -729,33 +729,6 @@
                 .endObject()),
             XContentType.JSON));
 
-=======
-            Settings.builder().put(IndexMetaData.SETTING_INDEX_VERSION_CREATED.getKey(),
-                VersionUtils.randomIndexCompatibleVersion(random())).build())
-            .mapperService().documentMapperParser().parse("type", new CompressedXContent(mapping));
-
-        assertThat(docMapper.hasNestedObjects(), equalTo(true));
-        ObjectMapper nested1Mapper = docMapper.objectMappers().get("nested1");
-        assertThat(nested1Mapper.nested().isNested(), equalTo(true));
-
-        ParsedDocument doc = docMapper.parse(new SourceToParse("test", "type", "1",
-            BytesReference.bytes(XContentFactory.jsonBuilder()
-                .startObject()
-                .field("field", "value")
-                .startArray("nested1")
-                .startObject()
-                .field("field1", "1")
-                .field("field2", "2")
-                .endObject()
-                .startObject()
-                .field("field1", "3")
-                .field("field2", "4")
-                .endObject()
-                .endArray()
-                .endObject()),
-            XContentType.JSON));
-
->>>>>>> 4a08b3d1
         assertThat(doc.docs().size(), equalTo(3));
         assertThat(doc.docs().get(0).get(TypeFieldMapper.NAME), equalTo(nested1Mapper.nestedTypePathAsString()));
         assertThat(doc.docs().get(0).get("nested1.field1"), equalTo("1"));
