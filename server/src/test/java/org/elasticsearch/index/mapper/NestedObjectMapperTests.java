--- conflicted
+++ resolved
@@ -21,10 +21,7 @@
 
 import org.apache.lucene.index.IndexableField;
 import org.elasticsearch.Version;
-<<<<<<< HEAD
-=======
 import org.elasticsearch.cluster.metadata.IndexMetaData;
->>>>>>> 0c7f6570
 import org.elasticsearch.common.Strings;
 import org.elasticsearch.common.bytes.BytesReference;
 import org.elasticsearch.common.compress.CompressedXContent;
@@ -148,15 +145,6 @@
         assertThat(nested2Mapper.nested().isIncludeInParent(), equalTo(false));
         assertThat(nested2Mapper.nested().isIncludeInRoot(), equalTo(false));
 
-<<<<<<< HEAD
-        ParsedDocument doc = docMapper.parse(SourceToParse.source("test", "type", "1", BytesReference
-                .bytes(XContentFactory.jsonBuilder()
-                        .startObject()
-                        .field("field", "value")
-                        .startArray("nested1")
-                        .startObject().field("field1", "1").startArray("nested2").startObject().field("field2", "2").endObject().startObject().field("field2", "3").endObject().endArray().endObject()
-                        .startObject().field("field1", "4").startArray("nested2").startObject().field("field2", "5").endObject().startObject().field("field2", "6").endObject().endArray().endObject()
-=======
         ParsedDocument doc = docMapper.parse(SourceToParse.source("test", "type", "1",
             BytesReference.bytes(XContentFactory.jsonBuilder()
                         .startObject()
@@ -172,7 +160,6 @@
                             .startObject().field("field2", "5").endObject()
                             .startObject().field("field2", "6").endObject()
                         .endArray().endObject()
->>>>>>> 0c7f6570
                         .endArray()
                         .endObject()),
                 XContentType.JSON));
@@ -219,15 +206,6 @@
         assertThat(nested2Mapper.nested().isIncludeInParent(), equalTo(true));
         assertThat(nested2Mapper.nested().isIncludeInRoot(), equalTo(false));
 
-<<<<<<< HEAD
-        ParsedDocument doc = docMapper.parse(SourceToParse.source("test", "type", "1", BytesReference
-                .bytes(XContentFactory.jsonBuilder()
-                        .startObject()
-                        .field("field", "value")
-                        .startArray("nested1")
-                        .startObject().field("field1", "1").startArray("nested2").startObject().field("field2", "2").endObject().startObject().field("field2", "3").endObject().endArray().endObject()
-                        .startObject().field("field1", "4").startArray("nested2").startObject().field("field2", "5").endObject().startObject().field("field2", "6").endObject().endArray().endObject()
-=======
         ParsedDocument doc = docMapper.parse(SourceToParse.source("test", "type", "1",
             BytesReference.bytes(XContentFactory.jsonBuilder()
                         .startObject()
@@ -243,7 +221,6 @@
                             .startObject().field("field2", "5").endObject()
                             .startObject().field("field2", "6").endObject()
                         .endArray().endObject()
->>>>>>> 0c7f6570
                         .endArray()
                         .endObject()),
                 XContentType.JSON));
@@ -271,15 +248,10 @@
     }
 
     public void testMultiObjectAndNested2() throws Exception {
-<<<<<<< HEAD
-        String mapping = Strings.toString(XContentFactory.jsonBuilder().startObject().startObject("type").startObject("properties")
-                .startObject("nested1").field("type", "nested").field("include_in_parent", true).startObject("properties")
-=======
         String mapping = Strings.toString(XContentFactory.jsonBuilder().startObject().startObject("type")
                 .startObject("properties")
                 .startObject("nested1").field("type", "nested").field("include_in_parent", true)
                 .startObject("properties")
->>>>>>> 0c7f6570
                 .startObject("nested2").field("type", "nested").field("include_in_parent", true)
                 .endObject().endObject().endObject()
                 .endObject().endObject().endObject());
@@ -297,15 +269,6 @@
         assertThat(nested2Mapper.nested().isIncludeInParent(), equalTo(true));
         assertThat(nested2Mapper.nested().isIncludeInRoot(), equalTo(false));
 
-<<<<<<< HEAD
-        ParsedDocument doc = docMapper.parse(SourceToParse.source("test", "type", "1", BytesReference
-                .bytes(XContentFactory.jsonBuilder()
-                        .startObject()
-                        .field("field", "value")
-                        .startArray("nested1")
-                        .startObject().field("field1", "1").startArray("nested2").startObject().field("field2", "2").endObject().startObject().field("field2", "3").endObject().endArray().endObject()
-                        .startObject().field("field1", "4").startArray("nested2").startObject().field("field2", "5").endObject().startObject().field("field2", "6").endObject().endArray().endObject()
-=======
         ParsedDocument doc = docMapper.parse(SourceToParse.source("test", "type", "1",
             BytesReference.bytes(XContentFactory.jsonBuilder()
                         .startObject()
@@ -321,7 +284,6 @@
                             .startObject().field("field2", "5").endObject()
                             .startObject().field("field2", "6").endObject()
                         .endArray().endObject()
->>>>>>> 0c7f6570
                         .endArray()
                         .endObject()),
                 XContentType.JSON));
@@ -368,15 +330,6 @@
         assertThat(nested2Mapper.nested().isIncludeInParent(), equalTo(false));
         assertThat(nested2Mapper.nested().isIncludeInRoot(), equalTo(true));
 
-<<<<<<< HEAD
-        ParsedDocument doc = docMapper.parse(SourceToParse.source("test", "type", "1", BytesReference
-                .bytes(XContentFactory.jsonBuilder()
-                        .startObject()
-                        .field("field", "value")
-                        .startArray("nested1")
-                        .startObject().field("field1", "1").startArray("nested2").startObject().field("field2", "2").endObject().startObject().field("field2", "3").endObject().endArray().endObject()
-                        .startObject().field("field1", "4").startArray("nested2").startObject().field("field2", "5").endObject().startObject().field("field2", "6").endObject().endArray().endObject()
-=======
         ParsedDocument doc = docMapper.parse(SourceToParse.source("test", "type", "1",
             BytesReference.bytes(XContentFactory.jsonBuilder()
                         .startObject()
@@ -392,7 +345,6 @@
                             .startObject().field("field2", "5").endObject()
                             .startObject().field("field2", "6").endObject()
                         .endArray().endObject()
->>>>>>> 0c7f6570
                         .endArray()
                         .endObject()),
                 XContentType.JSON));
@@ -437,13 +389,8 @@
         DocumentMapper docMapper = createIndex("test").mapperService().documentMapperParser()
             .parse("type", new CompressedXContent(mapping));
 
-<<<<<<< HEAD
-        ParsedDocument doc = docMapper.parse(SourceToParse.source("test", "type", "1", BytesReference
-                .bytes(XContentFactory.jsonBuilder()
-=======
         ParsedDocument doc = docMapper.parse(SourceToParse.source("test", "type", "1",
             BytesReference.bytes(XContentFactory.jsonBuilder()
->>>>>>> 0c7f6570
                         .startObject().startArray("nested1")
                         .startObject().startArray("nested2").startObject().field("foo", "bar")
                         .endObject().endArray().endObject().endArray()
@@ -473,18 +420,11 @@
             .endObject().endObject().endObject().endObject().endObject()
             .endObject().endObject().endObject());
 
-<<<<<<< HEAD
-        DocumentMapper docMapper = createIndex("test").mapperService().documentMapperParser().parse("type", new CompressedXContent(mapping));
-
-        ParsedDocument doc = docMapper.parse(SourceToParse.source("test", "type", "1", BytesReference
-                .bytes(XContentFactory.jsonBuilder()
-=======
         DocumentMapper docMapper = createIndex("test").mapperService().documentMapperParser()
             .parse("type", new CompressedXContent(mapping));
 
         ParsedDocument doc = docMapper.parse(SourceToParse.source("test", "type", "1",
             BytesReference.bytes(XContentFactory.jsonBuilder()
->>>>>>> 0c7f6570
                         .startObject().startArray("nested1")
                         .startObject().startArray("nested2")
                         .startObject().startArray("nested3").startObject().field("foo", "bar")
@@ -511,13 +451,8 @@
         assertThat(nested1Mapper.nested().isNested(), equalTo(true));
         assertThat(nested1Mapper.dynamic(), equalTo(Dynamic.STRICT));
 
-<<<<<<< HEAD
-        ParsedDocument doc = docMapper.parse(SourceToParse.source("test", "type", "1", BytesReference
-                .bytes(XContentFactory.jsonBuilder()
-=======
         ParsedDocument doc = docMapper.parse(SourceToParse.source("test", "type", "1",
             BytesReference.bytes(XContentFactory.jsonBuilder()
->>>>>>> 0c7f6570
                         .startObject()
                         .field("field", "value")
                         .startArray("nested1")
@@ -569,46 +504,10 @@
         assertThat(e.getMessage(), containsString("Limit of nested fields [1] in index [test3] has been exceeded"));
 
         // do not check nested fields limit if mapping is not updated
-<<<<<<< HEAD
-        createIndex("test4", Settings.builder().put(MapperService.INDEX_MAPPING_NESTED_FIELDS_LIMIT_SETTING.getKey(), 0).build())
-            .mapperService().merge("type", new CompressedXContent(mapping.apply("type")), MergeReason.MAPPING_RECOVERY, false);
-    }
-
-    public void testLimitOfNestedFieldsWithMultiTypePerIndex() throws Exception {
-        Function<String, String> mapping = type -> {
-            try {
-                return Strings.toString(XContentFactory.jsonBuilder().startObject().startObject(type).startObject("properties")
-                    .startObject("nested1").field("type", "nested").startObject("properties")
-                    .startObject("nested2").field("type", "nested")
-                    .endObject().endObject().endObject()
-                    .endObject().endObject().endObject());
-            } catch (IOException e) {
-                throw new UncheckedIOException(e);
-            }
-        };
-
-        MapperService mapperService = createIndex("test4", Settings.builder()
-            .put("index.version.created", Version.V_5_6_0)
-            .put(MapperService.INDEX_MAPPING_NESTED_FIELDS_LIMIT_SETTING.getKey(), 2).build()).mapperService();
-        mapperService.merge("type1", new CompressedXContent(mapping.apply("type1")), MergeReason.MAPPING_UPDATE, false);
-        // merging same fields, but different type is ok
-        mapperService.merge("type2", new CompressedXContent(mapping.apply("type2")), MergeReason.MAPPING_UPDATE, false);
-        // adding new fields from different type is not ok
-        String mapping2 = Strings.toString(XContentFactory.jsonBuilder().startObject().startObject("type3").startObject("properties").startObject("nested3")
-            .field("type", "nested").startObject("properties").endObject().endObject().endObject().endObject().endObject());
-        IllegalArgumentException e = expectThrows(IllegalArgumentException.class, () ->
-            mapperService.merge("type3", new CompressedXContent(mapping2), MergeReason.MAPPING_UPDATE, false));
-        assertThat(e.getMessage(), containsString("Limit of nested fields [2] in index [test4] has been exceeded"));
-
-        // do not check nested fields limit if mapping is not updated
-        createIndex("test5", Settings.builder().put(MapperService.INDEX_MAPPING_NESTED_FIELDS_LIMIT_SETTING.getKey(), 0).build())
-            .mapperService().merge("type", new CompressedXContent(mapping.apply("type")), MergeReason.MAPPING_RECOVERY, false);
-=======
         createIndex("test4", Settings.builder().put(MapperService.INDEX_MAPPING_NESTED_FIELDS_LIMIT_SETTING.getKey(), 0)
             .build())
             .mapperService().merge("type", new CompressedXContent(mapping.apply("type")),
             MergeReason.MAPPING_RECOVERY, false);
->>>>>>> 0c7f6570
     }
 
     public void testParentObjectMapperAreNested() throws Exception {
