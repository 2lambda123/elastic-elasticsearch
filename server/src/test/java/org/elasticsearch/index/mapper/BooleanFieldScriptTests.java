/*
 * Copyright Elasticsearch B.V. and/or licensed to Elasticsearch B.V. under one
 * or more contributor license agreements. Licensed under the Elastic License
 * 2.0 and the Server Side Public License, v 1; you may not use this file except
 * in compliance with, at your election, the Elastic License 2.0 or the Server
 * Side Public License, v 1.
 */

package org.elasticsearch.index.mapper;

import org.apache.lucene.document.StoredField;
import org.apache.lucene.index.DirectoryReader;
import org.apache.lucene.store.Directory;
import org.apache.lucene.tests.index.RandomIndexWriter;
import org.apache.lucene.util.BytesRef;
import org.elasticsearch.script.AbstractFieldScript;
import org.elasticsearch.script.BooleanFieldScript;
import org.elasticsearch.script.ScriptContext;
import org.elasticsearch.search.lookup.SearchLookup;

import java.io.IOException;
import java.util.List;
import java.util.Map;

public class BooleanFieldScriptTests extends FieldScriptTestCase<BooleanFieldScript.Factory> {
    public static final BooleanFieldScript.Factory DUMMY = (fieldName, params, lookup, onScriptError) -> ctx -> new BooleanFieldScript(
        fieldName,
        params,
        lookup,
        OnScriptError.FAIL,
        ctx
    ) {
        @Override
        public void execute() {
            emit(false);
        }
    };

    @Override
    protected ScriptContext<BooleanFieldScript.Factory> context() {
        return BooleanFieldScript.CONTEXT;
    }

    @Override
    protected BooleanFieldScript.Factory dummyScript() {
        return DUMMY;
    }

    @Override
    protected BooleanFieldScript.Factory fromSource() {
        return BooleanFieldScript.PARSE_FROM_SOURCE;
    }

    public void testTooManyValues() throws IOException {
        try (Directory directory = newDirectory(); RandomIndexWriter iw = new RandomIndexWriter(random(), directory)) {
            iw.addDocument(List.of(new StoredField("_source", new BytesRef("{}"))));
            try (DirectoryReader reader = iw.getReader()) {
                BooleanFieldScript script = new BooleanFieldScript(
                    "test",
                    Map.of(),
<<<<<<< HEAD
                    new SearchLookup(field -> null, (ft, lookup, fdt) -> null, (ctx, doc) -> null),
=======
                    new SearchLookup(field -> null, (ft, lookup, fdt) -> null, new SourceLookup.ReaderSourceProvider()),
                    OnScriptError.FAIL,
>>>>>>> 42464200
                    reader.leaves().get(0)
                ) {
                    @Override
                    public void execute() {
                        for (int i = 0; i <= AbstractFieldScript.MAX_VALUES * 1000; i++) {
                            new Emit(this).value(i % 2 == 0);
                        }
                    }
                };
                // There isn't a limit to the number of values so this won't throw
                script.execute();
            }
        }
    }
}<|MERGE_RESOLUTION|>--- conflicted
+++ resolved
@@ -58,12 +58,8 @@
                 BooleanFieldScript script = new BooleanFieldScript(
                     "test",
                     Map.of(),
-<<<<<<< HEAD
                     new SearchLookup(field -> null, (ft, lookup, fdt) -> null, (ctx, doc) -> null),
-=======
-                    new SearchLookup(field -> null, (ft, lookup, fdt) -> null, new SourceLookup.ReaderSourceProvider()),
                     OnScriptError.FAIL,
->>>>>>> 42464200
                     reader.leaves().get(0)
                 ) {
                     @Override
