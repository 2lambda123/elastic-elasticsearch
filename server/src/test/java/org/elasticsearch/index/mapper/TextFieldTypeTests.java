/*
 * Licensed to Elasticsearch under one or more contributor
 * license agreements. See the NOTICE file distributed with
 * this work for additional information regarding copyright
 * ownership. Elasticsearch licenses this file to you under
 * the Apache License, Version 2.0 (the "License"); you may
 * not use this file except in compliance with the License.
 * You may obtain a copy of the License at
 *
 *    http://www.apache.org/licenses/LICENSE-2.0
 *
 * Unless required by applicable law or agreed to in writing,
 * software distributed under the License is distributed on an
 * "AS IS" BASIS, WITHOUT WARRANTIES OR CONDITIONS OF ANY
 * KIND, either express or implied.  See the License for the
 * specific language governing permissions and limitations
 * under the License.
 */
package org.elasticsearch.index.mapper;

import java.util.ArrayList;
import java.util.Arrays;
import java.util.List;

import org.apache.lucene.index.IndexOptions;
import org.apache.lucene.index.Term;
import org.apache.lucene.search.TermInSetQuery;
import org.apache.lucene.search.FuzzyQuery;
import org.apache.lucene.search.RegexpQuery;
import org.apache.lucene.search.TermQuery;
import org.apache.lucene.util.BytesRef;
import org.elasticsearch.common.unit.Fuzziness;
import org.junit.Before;

public class TextFieldTypeTests extends FieldTypeTestCase {
    @Override
    protected MappedFieldType createDefaultFieldType() {
        return new TextFieldMapper.TextFieldType();
    }

    @Before
    public void setupProperties() {
        addModifier(new Modifier("fielddata", true) {
            @Override
            public void modify(MappedFieldType ft) {
                TextFieldMapper.TextFieldType tft = (TextFieldMapper.TextFieldType)ft;
                tft.setFielddata(tft.fielddata() == false);
            }
        });
        addModifier(new Modifier("fielddata_frequency_filter.min", true) {
            @Override
            public void modify(MappedFieldType ft) {
                TextFieldMapper.TextFieldType tft = (TextFieldMapper.TextFieldType)ft;
                tft.setFielddataMinFrequency(3);
            }
        });
        addModifier(new Modifier("fielddata_frequency_filter.max", true) {
            @Override
            public void modify(MappedFieldType ft) {
                TextFieldMapper.TextFieldType tft = (TextFieldMapper.TextFieldType)ft;
                tft.setFielddataMaxFrequency(0.2);
            }
        });
        addModifier(new Modifier("fielddata_frequency_filter.min_segment_size", true) {
            @Override
            public void modify(MappedFieldType ft) {
                TextFieldMapper.TextFieldType tft = (TextFieldMapper.TextFieldType)ft;
                tft.setFielddataMinSegmentSize(1000);
            }
        });
<<<<<<< HEAD
        addModifier(new Modifier("index_phrases", true) {
            @Override
            public void modify(MappedFieldType ft) {
                TextFieldMapper.TextFieldType tft = (TextFieldMapper.TextFieldType)ft;
                tft.setIndexPhrases(true);
=======
        addModifier(new Modifier("index_prefixes", true) {
            @Override
            public void modify(MappedFieldType ft) {
                TextFieldMapper.TextFieldType tft = (TextFieldMapper.TextFieldType)ft;
                TextFieldMapper.PrefixFieldType pft = tft.getPrefixFieldType();
                if (pft == null) {
                    tft.setPrefixFieldType(new TextFieldMapper.PrefixFieldType(ft.name(), 3, 3));
                }
                else {
                    tft.setPrefixFieldType(null);
                }
>>>>>>> 67905c85
            }
        });
    }

    public void testTermQuery() {
        MappedFieldType ft = createDefaultFieldType();
        ft.setName("field");
        ft.setIndexOptions(IndexOptions.DOCS);
        assertEquals(new TermQuery(new Term("field", "foo")), ft.termQuery("foo", null));

        ft.setIndexOptions(IndexOptions.NONE);
        IllegalArgumentException e = expectThrows(IllegalArgumentException.class,
                () -> ft.termQuery("bar", null));
        assertEquals("Cannot search on field [field] since it is not indexed.", e.getMessage());
    }

    public void testTermsQuery() {
        MappedFieldType ft = createDefaultFieldType();
        ft.setName("field");
        ft.setIndexOptions(IndexOptions.DOCS);
        List<BytesRef> terms = new ArrayList<>();
        terms.add(new BytesRef("foo"));
        terms.add(new BytesRef("bar"));
        assertEquals(new TermInSetQuery("field", terms),
                ft.termsQuery(Arrays.asList("foo", "bar"), null));

        ft.setIndexOptions(IndexOptions.NONE);
        IllegalArgumentException e = expectThrows(IllegalArgumentException.class,
                () -> ft.termsQuery(Arrays.asList("foo", "bar"), null));
        assertEquals("Cannot search on field [field] since it is not indexed.", e.getMessage());
    }

    public void testRegexpQuery() {
        MappedFieldType ft = createDefaultFieldType();
        ft.setName("field");
        ft.setIndexOptions(IndexOptions.DOCS);
        assertEquals(new RegexpQuery(new Term("field","foo.*")),
                ft.regexpQuery("foo.*", 0, 10, null, null));

        ft.setIndexOptions(IndexOptions.NONE);
        IllegalArgumentException e = expectThrows(IllegalArgumentException.class,
                () -> ft.regexpQuery("foo.*", 0, 10, null, null));
        assertEquals("Cannot search on field [field] since it is not indexed.", e.getMessage());
    }

    public void testFuzzyQuery() {
        MappedFieldType ft = createDefaultFieldType();
        ft.setName("field");
        ft.setIndexOptions(IndexOptions.DOCS);
        assertEquals(new FuzzyQuery(new Term("field","foo"), 2, 1, 50, true),
                ft.fuzzyQuery("foo", Fuzziness.fromEdits(2), 1, 50, true));

        ft.setIndexOptions(IndexOptions.NONE);
        IllegalArgumentException e = expectThrows(IllegalArgumentException.class,
                () -> ft.fuzzyQuery("foo", Fuzziness.fromEdits(2), 1, 50, true));
        assertEquals("Cannot search on field [field] since it is not indexed.", e.getMessage());
    }
}<|MERGE_RESOLUTION|>--- conflicted
+++ resolved
@@ -68,13 +68,13 @@
                 tft.setFielddataMinSegmentSize(1000);
             }
         });
-<<<<<<< HEAD
         addModifier(new Modifier("index_phrases", true) {
             @Override
             public void modify(MappedFieldType ft) {
-                TextFieldMapper.TextFieldType tft = (TextFieldMapper.TextFieldType)ft;
+                TextFieldMapper.TextFieldType tft = (TextFieldMapper.TextFieldType) ft;
                 tft.setIndexPhrases(true);
-=======
+            }
+        });
         addModifier(new Modifier("index_prefixes", true) {
             @Override
             public void modify(MappedFieldType ft) {
@@ -86,7 +86,6 @@
                 else {
                     tft.setPrefixFieldType(null);
                 }
->>>>>>> 67905c85
             }
         });
     }
