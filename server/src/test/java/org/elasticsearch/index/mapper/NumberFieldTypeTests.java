--- conflicted
+++ resolved
@@ -473,13 +473,8 @@
         DirectoryReader reader = DirectoryReader.open(w);
         IndexSearcher searcher = newSearcher(reader);
 
-<<<<<<< HEAD
-        QueryShardContext context = new QueryShardContext(0, indexSettings,
+        QueryShardContext context = new QueryShardContext(0, 0, indexSettings,
             BigArrays.NON_RECYCLING_INSTANCE, null, null, null, null, null, null, xContentRegistry(), writableRegistry(),
-=======
-        QueryShardContext context = new QueryShardContext(0, 0, indexSettings,
-            BigArrays.NON_RECYCLING_INSTANCE, null, null, null, null, null, xContentRegistry(), writableRegistry(),
->>>>>>> 106719f6
             null, null, () -> 0L, null, null, () -> true, null, emptyMap());
 
         final int iters = 10;
