/*
 * Licensed to Elasticsearch under one or more contributor
 * license agreements. See the NOTICE file distributed with
 * this work for additional information regarding copyright
 * ownership. Elasticsearch licenses this file to you under
 * the Apache License, Version 2.0 (the "License"); you may
 * not use this file except in compliance with the License.
 * You may obtain a copy of the License at
 *
 *    http://www.apache.org/licenses/LICENSE-2.0
 *
 * Unless required by applicable law or agreed to in writing,
 * software distributed under the License is distributed on an
 * "AS IS" BASIS, WITHOUT WARRANTIES OR CONDITIONS OF ANY
 * KIND, either express or implied.  See the License for the
 * specific language governing permissions and limitations
 * under the License.
 */
package org.elasticsearch.index.mapper;

import org.apache.lucene.document.LongPoint;
import org.apache.lucene.document.SortedNumericDocValuesField;
import org.apache.lucene.index.DirectoryReader;
import org.apache.lucene.index.IndexOptions;
import org.apache.lucene.index.IndexReader;
import org.apache.lucene.index.IndexWriter;
import org.apache.lucene.index.IndexWriterConfig;
import org.apache.lucene.index.MultiReader;
import org.apache.lucene.search.IndexOrDocValuesQuery;
import org.apache.lucene.search.Query;
import org.apache.lucene.store.Directory;
import org.elasticsearch.Version;
import org.elasticsearch.cluster.metadata.IndexMetaData;
import org.elasticsearch.common.settings.Settings;
<<<<<<< HEAD
=======
import org.elasticsearch.common.time.DateFormatter;
>>>>>>> 5f336c9a
import org.elasticsearch.common.time.DateFormatters;
import org.elasticsearch.common.time.DateMathParser;
import org.elasticsearch.core.internal.io.IOUtils;
import org.elasticsearch.index.IndexSettings;
import org.elasticsearch.index.mapper.DateFieldMapper.DateFieldType;
import org.elasticsearch.index.mapper.MappedFieldType.Relation;
import org.elasticsearch.index.mapper.ParseContext.Document;
import org.elasticsearch.index.query.QueryRewriteContext;
import org.elasticsearch.index.query.QueryShardContext;
import org.joda.time.DateTimeZone;
import org.junit.Before;

import java.io.IOException;
import java.time.ZoneOffset;
import java.util.Locale;

public class DateFieldTypeTests extends FieldTypeTestCase {
    @Override
    protected MappedFieldType createDefaultFieldType() {
        return new DateFieldMapper.DateFieldType();
    }

    private static long nowInMillis;

    @Before
    public void setupProperties() {
        setDummyNullValue(10);
        addModifier(new Modifier("format", false) {
            @Override
            public void modify(MappedFieldType ft) {
                ((DateFieldType) ft).setDateTimeFormatter(DateFormatters.forPattern("basic_week_date"));
            }
        });
        addModifier(new Modifier("locale", false) {
            @Override
            public void modify(MappedFieldType ft) {
<<<<<<< HEAD
                ((DateFieldType) ft).setDateTimeFormatter(DateFormatters.forPattern("strict_date_optional_time").withLocale(Locale.CANADA));
=======
                ((DateFieldType) ft).setDateTimeFormatter(DateFormatter.forPattern("strict_date_optional_time").withLocale(Locale.CANADA));
>>>>>>> 5f336c9a
            }
        });
        nowInMillis = randomNonNegativeLong();
    }

    public void testIsFieldWithinQueryEmptyReader() throws IOException {
        QueryRewriteContext context = new QueryRewriteContext(xContentRegistry(), writableRegistry(), null, () -> nowInMillis);
        IndexReader reader = new MultiReader();
        DateFieldType ft = new DateFieldType();
        ft.setName("my_date");
        assertEquals(Relation.DISJOINT, ft.isFieldWithinQuery(reader, "2015-10-12", "2016-04-03",
                randomBoolean(), randomBoolean(), null, null, context));
    }

    private void doTestIsFieldWithinQuery(DateFieldType ft, DirectoryReader reader,
            DateTimeZone zone, DateMathParser alternateFormat) throws IOException {
        QueryRewriteContext context = new QueryRewriteContext(xContentRegistry(), writableRegistry(), null, () -> nowInMillis);
        assertEquals(Relation.INTERSECTS, ft.isFieldWithinQuery(reader, "2015-10-09", "2016-01-02",
                randomBoolean(), randomBoolean(), null, null, context));
        assertEquals(Relation.INTERSECTS, ft.isFieldWithinQuery(reader, "2016-01-02", "2016-06-20",
                randomBoolean(), randomBoolean(), null, null, context));
        assertEquals(Relation.INTERSECTS, ft.isFieldWithinQuery(reader, "2016-01-02", "2016-02-12",
                randomBoolean(), randomBoolean(), null, null, context));
        assertEquals(Relation.DISJOINT, ft.isFieldWithinQuery(reader, "2014-01-02", "2015-02-12",
                randomBoolean(), randomBoolean(), null, null, context));
        assertEquals(Relation.DISJOINT, ft.isFieldWithinQuery(reader, "2016-05-11", "2016-08-30",
                randomBoolean(), randomBoolean(), null, null, context));
        assertEquals(Relation.WITHIN, ft.isFieldWithinQuery(reader, "2015-09-25", "2016-05-29",
                randomBoolean(), randomBoolean(), null, null, context));
        assertEquals(Relation.WITHIN, ft.isFieldWithinQuery(reader, "2015-10-12", "2016-04-03",
                true, true, null, null, context));
        assertEquals(Relation.INTERSECTS, ft.isFieldWithinQuery(reader, "2015-10-12", "2016-04-03",
                false, false, null, null, context));
        assertEquals(Relation.INTERSECTS, ft.isFieldWithinQuery(reader, "2015-10-12", "2016-04-03",
                false, true, null, null, context));
        assertEquals(Relation.INTERSECTS, ft.isFieldWithinQuery(reader, "2015-10-12", "2016-04-03",
                true, false, null, null, context));
    }

    public void testIsFieldWithinQuery() throws IOException {
        Directory dir = newDirectory();
        IndexWriter w = new IndexWriter(dir, new IndexWriterConfig(null));
        long instant1 =
            DateFormatters.toZonedDateTime(DateFieldMapper.DEFAULT_DATE_TIME_FORMATTER.parse("2015-10-12")).toInstant().toEpochMilli();
        long instant2 =
            DateFormatters.toZonedDateTime(DateFieldMapper.DEFAULT_DATE_TIME_FORMATTER.parse("2016-04-03")).toInstant().toEpochMilli();
        Document doc = new Document();
        LongPoint field = new LongPoint("my_date", instant1);
        doc.add(field);
        w.addDocument(doc);
        field.setLongValue(instant2);
        w.addDocument(doc);
        DirectoryReader reader = DirectoryReader.open(w);
        DateFieldType ft = new DateFieldType();
        ft.setName("my_date");
        DateMathParser alternateFormat = DateFieldMapper.DEFAULT_DATE_TIME_FORMATTER.toDateMathParser();
        doTestIsFieldWithinQuery(ft, reader, null, null);
        doTestIsFieldWithinQuery(ft, reader, null, alternateFormat);
        doTestIsFieldWithinQuery(ft, reader, DateTimeZone.UTC, null);
        doTestIsFieldWithinQuery(ft, reader, DateTimeZone.UTC, alternateFormat);

        // Fields with no value indexed.
        DateFieldType ft2 = new DateFieldType();
        ft2.setName("my_date2");

        QueryRewriteContext context = new QueryRewriteContext(xContentRegistry(), writableRegistry(), null, () -> nowInMillis);
        assertEquals(Relation.DISJOINT, ft2.isFieldWithinQuery(reader, "2015-10-09", "2016-01-02", false, false, null, null, context));
        IOUtils.close(reader, w, dir);
    }

    public void testValueFormat() {
        MappedFieldType ft = createDefaultFieldType();
        long instant = DateFormatters.toZonedDateTime(DateFieldMapper.DEFAULT_DATE_TIME_FORMATTER.parse("2015-10-12T14:10:55"))
            .toInstant().toEpochMilli();

        assertEquals("2015-10-12T14:10:55.000Z",
                ft.docValueFormat(null, ZoneOffset.UTC).format(instant));
        assertEquals("2015-10-12T15:10:55.000+01:00",
                ft.docValueFormat(null, ZoneOffset.ofHours(1)).format(instant));
        assertEquals("2015",
                createDefaultFieldType().docValueFormat("YYYY", ZoneOffset.UTC).format(instant));
        assertEquals(instant,
                ft.docValueFormat(null, ZoneOffset.UTC).parseLong("2015-10-12T14:10:55", false, null));
        assertEquals(instant + 999,
                ft.docValueFormat(null, ZoneOffset.UTC).parseLong("2015-10-12T14:10:55", true, null));
        long i = DateFormatters.toZonedDateTime(DateFieldMapper.DEFAULT_DATE_TIME_FORMATTER.parse("2015-10-13")).toInstant().toEpochMilli();
        assertEquals(i - 1, ft.docValueFormat(null, ZoneOffset.UTC).parseLong("2015-10-12||/d", true, null));
    }

    public void testValueForSearch() {
        MappedFieldType ft = createDefaultFieldType();
        String date = "2015-10-12T12:09:55.000Z";
        long instant = DateFieldMapper.DEFAULT_DATE_TIME_FORMATTER.parseMillis(date);
//        long instant = DateFormatters.toZonedDateTime(DateFieldMapper.DEFAULT_DATE_TIME_FORMATTER.parse(date)).toInstant().toEpochMilli();
        assertEquals(date, ft.valueForDisplay(instant));
    }

    public void testTermQuery() {
        Settings indexSettings = Settings.builder().put(IndexMetaData.SETTING_VERSION_CREATED, Version.CURRENT)
                .put(IndexMetaData.SETTING_NUMBER_OF_SHARDS, 1).put(IndexMetaData.SETTING_NUMBER_OF_REPLICAS, 1).build();
        QueryShardContext context = new QueryShardContext(0,
                new IndexSettings(IndexMetaData.builder("foo").settings(indexSettings).build(),
                        indexSettings),
                null, null, null, null, null, xContentRegistry(), writableRegistry(), null, null, () -> nowInMillis, null);
        MappedFieldType ft = createDefaultFieldType();
        ft.setName("field");
        String date = "2015-10-12T14:10:55";
        long instant = DateFormatters.toZonedDateTime(DateFieldMapper.DEFAULT_DATE_TIME_FORMATTER.parse(date)).toInstant().toEpochMilli();
        ft.setIndexOptions(IndexOptions.DOCS);
        Query expected = new IndexOrDocValuesQuery(
                LongPoint.newRangeQuery("field", instant, instant + 999),
                SortedNumericDocValuesField.newSlowRangeQuery("field", instant, instant + 999));
        assertEquals(expected, ft.termQuery(date, context));

        ft.setIndexOptions(IndexOptions.NONE);
        IllegalArgumentException e = expectThrows(IllegalArgumentException.class,
                () -> ft.termQuery(date, context));
        assertEquals("Cannot search on field [field] since it is not indexed.", e.getMessage());
    }

    public void testRangeQuery() throws IOException {
        Settings indexSettings = Settings.builder().put(IndexMetaData.SETTING_VERSION_CREATED, Version.CURRENT)
                .put(IndexMetaData.SETTING_NUMBER_OF_SHARDS, 1).put(IndexMetaData.SETTING_NUMBER_OF_REPLICAS, 1).build();
        QueryShardContext context = new QueryShardContext(0,
                new IndexSettings(IndexMetaData.builder("foo").settings(indexSettings).build(), indexSettings),
                null, null, null, null, null, xContentRegistry(), writableRegistry(), null, null, () -> nowInMillis, null);
        MappedFieldType ft = createDefaultFieldType();
        ft.setName("field");
        String date1 = "2015-10-12T14:10:55";
        String date2 = "2016-04-28T11:33:52";
        long instant1 = DateFormatters.toZonedDateTime(DateFieldMapper.DEFAULT_DATE_TIME_FORMATTER.parse(date1)).toInstant().toEpochMilli();
        long instant2 =
            DateFormatters.toZonedDateTime(DateFieldMapper.DEFAULT_DATE_TIME_FORMATTER.parse(date2)).toInstant().toEpochMilli() + 999;
        ft.setIndexOptions(IndexOptions.DOCS);
        Query expected = new IndexOrDocValuesQuery(
                LongPoint.newRangeQuery("field", instant1, instant2),
                SortedNumericDocValuesField.newSlowRangeQuery("field", instant1, instant2));
        assertEquals(expected,
                ft.rangeQuery(date1, date2, true, true, null, null, null, context).rewrite(new MultiReader()));

        ft.setIndexOptions(IndexOptions.NONE);
        IllegalArgumentException e = expectThrows(IllegalArgumentException.class,
                () -> ft.rangeQuery(date1, date2, true, true, null, null, null, context));
        assertEquals("Cannot search on field [field] since it is not indexed.", e.getMessage());
    }
}<|MERGE_RESOLUTION|>--- conflicted
+++ resolved
@@ -32,10 +32,7 @@
 import org.elasticsearch.Version;
 import org.elasticsearch.cluster.metadata.IndexMetaData;
 import org.elasticsearch.common.settings.Settings;
-<<<<<<< HEAD
-=======
 import org.elasticsearch.common.time.DateFormatter;
->>>>>>> 5f336c9a
 import org.elasticsearch.common.time.DateFormatters;
 import org.elasticsearch.common.time.DateMathParser;
 import org.elasticsearch.core.internal.io.IOUtils;
@@ -66,17 +63,13 @@
         addModifier(new Modifier("format", false) {
             @Override
             public void modify(MappedFieldType ft) {
-                ((DateFieldType) ft).setDateTimeFormatter(DateFormatters.forPattern("basic_week_date"));
+                ((DateFieldType) ft).setDateTimeFormatter(DateFormatter.forPattern("basic_week_date"));
             }
         });
         addModifier(new Modifier("locale", false) {
             @Override
             public void modify(MappedFieldType ft) {
-<<<<<<< HEAD
-                ((DateFieldType) ft).setDateTimeFormatter(DateFormatters.forPattern("strict_date_optional_time").withLocale(Locale.CANADA));
-=======
                 ((DateFieldType) ft).setDateTimeFormatter(DateFormatter.forPattern("strict_date_optional_time").withLocale(Locale.CANADA));
->>>>>>> 5f336c9a
             }
         });
         nowInMillis = randomNonNegativeLong();
