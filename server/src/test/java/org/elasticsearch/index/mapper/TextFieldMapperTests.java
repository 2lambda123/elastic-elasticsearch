/*
 * Copyright Elasticsearch B.V. and/or licensed to Elasticsearch B.V. under one
 * or more contributor license agreements. Licensed under the Elastic License
 * 2.0 and the Server Side Public License, v 1; you may not use this file except
 * in compliance with, at your election, the Elastic License 2.0 or the Server
 * Side Public License, v 1.
 */

package org.elasticsearch.index.mapper;

import org.apache.lucene.analysis.Analyzer;
import org.apache.lucene.analysis.StopFilter;
import org.apache.lucene.analysis.TokenStream;
import org.apache.lucene.analysis.core.KeywordAnalyzer;
import org.apache.lucene.analysis.core.WhitespaceAnalyzer;
import org.apache.lucene.analysis.en.EnglishAnalyzer;
import org.apache.lucene.analysis.standard.StandardAnalyzer;
import org.apache.lucene.analysis.tokenattributes.CharTermAttribute;
import org.apache.lucene.index.DirectoryReader;
import org.apache.lucene.index.DocValuesType;
import org.apache.lucene.index.IndexOptions;
import org.apache.lucene.index.IndexableField;
import org.apache.lucene.index.IndexableFieldType;
import org.apache.lucene.index.PostingsEnum;
import org.apache.lucene.index.Term;
import org.apache.lucene.index.TermsEnum;
import org.apache.lucene.queries.spans.FieldMaskingSpanQuery;
import org.apache.lucene.queries.spans.SpanNearQuery;
import org.apache.lucene.queries.spans.SpanOrQuery;
import org.apache.lucene.queries.spans.SpanTermQuery;
import org.apache.lucene.queryparser.classic.ParseException;
import org.apache.lucene.search.BooleanClause;
import org.apache.lucene.search.BooleanQuery;
import org.apache.lucene.search.ConstantScoreQuery;
import org.apache.lucene.search.FieldExistsQuery;
import org.apache.lucene.search.IndexSearcher;
import org.apache.lucene.search.MultiPhraseQuery;
import org.apache.lucene.search.PhraseQuery;
import org.apache.lucene.search.Query;
import org.apache.lucene.search.SynonymQuery;
import org.apache.lucene.search.TermQuery;
import org.apache.lucene.search.TopDocs;
import org.apache.lucene.tests.analysis.CannedTokenStream;
import org.apache.lucene.tests.analysis.MockSynonymAnalyzer;
import org.apache.lucene.tests.analysis.Token;
import org.apache.lucene.util.BytesRef;
import org.elasticsearch.Version;
import org.elasticsearch.common.Strings;
import org.elasticsearch.common.lucene.search.MultiPhrasePrefixQuery;
import org.elasticsearch.index.IndexSettings;
import org.elasticsearch.index.analysis.AnalyzerScope;
import org.elasticsearch.index.analysis.CharFilterFactory;
import org.elasticsearch.index.analysis.CustomAnalyzer;
import org.elasticsearch.index.analysis.IndexAnalyzers;
import org.elasticsearch.index.analysis.LowercaseNormalizer;
import org.elasticsearch.index.analysis.NamedAnalyzer;
import org.elasticsearch.index.analysis.StandardTokenizerFactory;
import org.elasticsearch.index.analysis.TokenFilterFactory;
import org.elasticsearch.index.fielddata.FieldDataContext;
import org.elasticsearch.index.mapper.TextFieldMapper.TextFieldType;
import org.elasticsearch.index.query.MatchPhrasePrefixQueryBuilder;
import org.elasticsearch.index.query.MatchPhraseQueryBuilder;
import org.elasticsearch.index.query.SearchExecutionContext;
import org.elasticsearch.index.search.MatchQueryParser;
import org.elasticsearch.index.search.QueryStringQueryParser;
import org.elasticsearch.xcontent.ToXContent;
import org.elasticsearch.xcontent.XContentBuilder;
import org.elasticsearch.xcontent.XContentFactory;
import org.hamcrest.Matcher;
import org.junit.AssumptionViolatedException;

import java.io.IOException;
import java.util.Arrays;
import java.util.Collections;
import java.util.HashMap;
import java.util.List;
import java.util.Map;

import static org.hamcrest.Matchers.containsString;
import static org.hamcrest.Matchers.equalTo;
import static org.hamcrest.Matchers.instanceOf;
import static org.hamcrest.core.Is.is;

public class TextFieldMapperTests extends MapperTestCase {

    @Override
    protected Object getSampleValueForDocument() {
        return "value";
    }

    public final void testExistsQueryIndexDisabled() throws IOException {
        MapperService mapperService = createMapperService(fieldMapping(b -> {
            minimalMapping(b);
            b.field("index", false);
            b.field("norms", false);
        }));
        assertExistsQuery(mapperService);
        assertParseMinimalWarnings();
    }

    public final void testExistsQueryIndexDisabledStoreTrue() throws IOException {
        MapperService mapperService = createMapperService(fieldMapping(b -> {
            minimalMapping(b);
            b.field("index", false);
            b.field("norms", false);
            b.field("store", true);
        }));
        assertExistsQuery(mapperService);
        assertParseMinimalWarnings();
    }

    public final void testExistsQueryWithNorms() throws IOException {
        MapperService mapperService = createMapperService(fieldMapping(b -> {
            minimalMapping(b);
            b.field("norms", false);
        }));
        assertExistsQuery(mapperService);
        assertParseMinimalWarnings();
    }

    @Override
    protected void registerParameters(ParameterChecker checker) throws IOException {
        checker.registerUpdateCheck(b -> b.field("fielddata", true), m -> {
            TextFieldType ft = (TextFieldType) m.fieldType();
            assertTrue(ft.fielddata());
        });
        checker.registerUpdateCheck(b -> {
            b.field("fielddata", true);
            b.startObject("fielddata_frequency_filter");
            {
                b.field("min", 10);
                b.field("max", 20);
                b.field("min_segment_size", 100);
            }
            b.endObject();
        }, m -> {
            TextFieldType ft = (TextFieldType) m.fieldType();
            assertEquals(10, ft.fielddataMinFrequency(), 0);
            assertEquals(20, ft.fielddataMaxFrequency(), 0);
            assertEquals(100, ft.fielddataMinSegmentSize());
        });
        checker.registerUpdateCheck(b -> b.field("eager_global_ordinals", "true"), m -> assertTrue(m.fieldType().eagerGlobalOrdinals()));
        checker.registerUpdateCheck(b -> {
            b.field("analyzer", "default");
            b.field("search_analyzer", "keyword");
        }, m -> assertEquals("keyword", m.fieldType().getTextSearchInfo().searchAnalyzer().name()));
        checker.registerUpdateCheck(b -> {
            b.field("analyzer", "default");
            b.field("search_analyzer", "keyword");
            b.field("search_quote_analyzer", "keyword");
        }, m -> assertEquals("keyword", m.fieldType().getTextSearchInfo().searchQuoteAnalyzer().name()));

        checker.registerConflictCheck("index", b -> b.field("index", false));
        checker.registerConflictCheck("store", b -> b.field("store", true));
        checker.registerConflictCheck("index_phrases", b -> b.field("index_phrases", true));
        checker.registerConflictCheck("index_prefixes", b -> b.startObject("index_prefixes").endObject());
        checker.registerConflictCheck("index_options", b -> b.field("index_options", "docs"));
        checker.registerConflictCheck("similarity", b -> b.field("similarity", "boolean"));
        checker.registerConflictCheck("analyzer", b -> b.field("analyzer", "keyword"));
        checker.registerConflictCheck("term_vector", b -> b.field("term_vector", "yes"));

        checker.registerConflictCheck("position_increment_gap", b -> b.field("position_increment_gap", 10));

        // norms can be set from true to false, but not vice versa
        checker.registerConflictCheck("norms", fieldMapping(b -> {
            b.field("type", "text");
            b.field("norms", false);
        }), fieldMapping(b -> {
            b.field("type", "text");
            b.field("norms", true);
        }));
        checker.registerUpdateCheck(b -> {
            b.field("type", "text");
            b.field("norms", true);
        }, b -> {
            b.field("type", "text");
            b.field("norms", false);
        }, m -> assertFalse(m.fieldType().getTextSearchInfo().hasNorms()));

    }

    @Override
    protected IndexAnalyzers createIndexAnalyzers(IndexSettings indexSettings) {
        NamedAnalyzer dflt = new NamedAnalyzer(
            "default",
            AnalyzerScope.INDEX,
            new StandardAnalyzer(),
            TextFieldMapper.Defaults.POSITION_INCREMENT_GAP
        );
        NamedAnalyzer standard = new NamedAnalyzer("standard", AnalyzerScope.INDEX, new StandardAnalyzer());
        NamedAnalyzer keyword = new NamedAnalyzer("keyword", AnalyzerScope.INDEX, new KeywordAnalyzer());
        NamedAnalyzer whitespace = new NamedAnalyzer("whitespace", AnalyzerScope.INDEX, new WhitespaceAnalyzer());
        NamedAnalyzer stop = new NamedAnalyzer(
            "my_stop_analyzer",
            AnalyzerScope.INDEX,
            new CustomAnalyzer(
                new StandardTokenizerFactory(indexSettings, null, "standard", indexSettings.getSettings()),
                new CharFilterFactory[0],
                new TokenFilterFactory[] { new TokenFilterFactory() {
                    @Override
                    public String name() {
                        return "stop";
                    }

                    @Override
                    public TokenStream create(TokenStream tokenStream) {
                        return new StopFilter(tokenStream, EnglishAnalyzer.ENGLISH_STOP_WORDS_SET);
                    }
                } }
            )
        );
        return new IndexAnalyzers(
            Map.of("default", dflt, "standard", standard, "keyword", keyword, "whitespace", whitespace, "my_stop_analyzer", stop),
            Map.of("lowercase", new NamedAnalyzer("lowercase", AnalyzerScope.INDEX, new LowercaseNormalizer())),
            Map.of()
        );
    }

    @Override
    protected void minimalMapping(XContentBuilder b) throws IOException {
        b.field("type", "text");
    }

    public void testDefaults() throws IOException {
        DocumentMapper mapper = createDocumentMapper(fieldMapping(this::minimalMapping));
        assertEquals(Strings.toString(fieldMapping(this::minimalMapping)), mapper.mappingSource().toString());

        ParsedDocument doc = mapper.parse(source(b -> b.field("field", "1234")));
        IndexableField[] fields = doc.rootDoc().getFields("field");
        assertEquals(1, fields.length);
        assertEquals("1234", fields[0].stringValue());
        IndexableFieldType fieldType = fields[0].fieldType();
        assertThat(fieldType.omitNorms(), equalTo(false));
        assertTrue(fieldType.tokenized());
        assertFalse(fieldType.stored());
        assertThat(fieldType.indexOptions(), equalTo(IndexOptions.DOCS_AND_FREQS_AND_POSITIONS));
        assertThat(fieldType.storeTermVectors(), equalTo(false));
        assertThat(fieldType.storeTermVectorOffsets(), equalTo(false));
        assertThat(fieldType.storeTermVectorPositions(), equalTo(false));
        assertThat(fieldType.storeTermVectorPayloads(), equalTo(false));
        assertEquals(DocValuesType.NONE, fieldType.docValuesType());
    }

    public void testBWCSerialization() throws IOException {
        MapperService mapperService = createMapperService(fieldMapping(b -> {
            b.field("type", "text");
            b.field("fielddata", true);
            b.startObject("fields");
            {
                b.startObject("subfield").field("type", "long").endObject();
            }
            b.endObject();
        }));

        assertEquals("""
            {"_doc":{"properties":{"field":{"type":"text","fields":{"subfield":{"type":"long"}},\
            "fielddata":true}}}}""", Strings.toString(mapperService.documentMapper().mapping()));
    }

    public void testEnableStore() throws IOException {
        DocumentMapper mapper = createDocumentMapper(fieldMapping(b -> b.field("type", "text").field("store", true)));
        ParsedDocument doc = mapper.parse(source(b -> b.field("field", "1234")));
        IndexableField[] fields = doc.rootDoc().getFields("field");
        assertEquals(1, fields.length);
        assertTrue(fields[0].fieldType().stored());
    }

    public void testDisableIndex() throws IOException {
        DocumentMapper mapper = createDocumentMapper(fieldMapping(b -> b.field("type", "text").field("index", false)));
        ParsedDocument doc = mapper.parse(source(b -> b.field("field", "1234")));
        IndexableField[] fields = doc.rootDoc().getFields("field");
        assertEquals(0, fields.length);
    }

    public void testDisableNorms() throws IOException {
        DocumentMapper mapper = createDocumentMapper(fieldMapping(b -> b.field("type", "text").field("norms", false)));
        ParsedDocument doc = mapper.parse(source(b -> b.field("field", "1234")));
        IndexableField[] fields = doc.rootDoc().getFields("field");
        assertEquals(1, fields.length);
        assertTrue(fields[0].fieldType().omitNorms());
    }

    public void testIndexOptions() throws IOException {
        Map<String, IndexOptions> supportedOptions = new HashMap<>();
        supportedOptions.put("docs", IndexOptions.DOCS);
        supportedOptions.put("freqs", IndexOptions.DOCS_AND_FREQS);
        supportedOptions.put("positions", IndexOptions.DOCS_AND_FREQS_AND_POSITIONS);
        supportedOptions.put("offsets", IndexOptions.DOCS_AND_FREQS_AND_POSITIONS_AND_OFFSETS);

        XContentBuilder mapping = XContentFactory.jsonBuilder().startObject().startObject("type").startObject("properties");
        for (String option : supportedOptions.keySet()) {
            mapping.startObject(option).field("type", "text").field("index_options", option).endObject();
        }
        mapping.endObject().endObject().endObject();

        DocumentMapper mapper = createDocumentMapper(mapping);
        String serialized = Strings.toString(mapper.mapping());
        assertThat(serialized, containsString("""
            "offsets":{"type":"text","index_options":"offsets"}"""));
        assertThat(serialized, containsString("""
            "freqs":{"type":"text","index_options":"freqs"}"""));
        assertThat(serialized, containsString("""
            "docs":{"type":"text","index_options":"docs"}"""));

        ParsedDocument doc = mapper.parse(source(b -> {
            for (String option : supportedOptions.keySet()) {
                b.field(option, "1234");
            }
        }));

        for (Map.Entry<String, IndexOptions> entry : supportedOptions.entrySet()) {
            String field = entry.getKey();
            IndexOptions options = entry.getValue();
            IndexableField[] fields = doc.rootDoc().getFields(field);
            assertEquals(1, fields.length);
            assertEquals(options, fields[0].fieldType().indexOptions());
        }
    }

    public void testDefaultPositionIncrementGap() throws IOException {
        MapperService mapperService = createMapperService(fieldMapping(this::minimalMapping));
        ParsedDocument doc = mapperService.documentMapper().parse(source(b -> b.array("field", new String[] { "a", "b" })));

        IndexableField[] fields = doc.rootDoc().getFields("field");
        assertEquals(2, fields.length);
        assertEquals("a", fields[0].stringValue());
        assertEquals("b", fields[1].stringValue());

        withLuceneIndex(mapperService, iw -> iw.addDocument(doc.rootDoc()), reader -> {
            TermsEnum terms = getOnlyLeafReader(reader).terms("field").iterator();
            assertTrue(terms.seekExact(new BytesRef("b")));
            PostingsEnum postings = terms.postings(null, PostingsEnum.POSITIONS);
            assertEquals(0, postings.nextDoc());
            assertEquals(TextFieldMapper.Defaults.POSITION_INCREMENT_GAP + 1, postings.nextPosition());
        });
    }

    public void testDefaultPositionIncrementGapOnSubfields() throws IOException {
        MapperService mapperService = createMapperService(fieldMapping(b -> {
            b.field("type", "text");
            b.field("index_phrases", true);
            b.startObject("index_prefixes").endObject();
        }));

        ParsedDocument doc = mapperService.documentMapper().parse(source(b -> b.array("field", "aargle bargle", "foo bar")));
        withLuceneIndex(mapperService, iw -> iw.addDocument(doc.rootDoc()), reader -> {
            TermsEnum phraseTerms = getOnlyLeafReader(reader).terms("field._index_phrase").iterator();
            assertTrue(phraseTerms.seekExact(new BytesRef("foo bar")));
            PostingsEnum phrasePostings = phraseTerms.postings(null, PostingsEnum.POSITIONS);
            assertEquals(0, phrasePostings.nextDoc());
            assertEquals(TextFieldMapper.Defaults.POSITION_INCREMENT_GAP + 1, phrasePostings.nextPosition());

            TermsEnum prefixTerms = getOnlyLeafReader(reader).terms("field._index_prefix").iterator();
            assertTrue(prefixTerms.seekExact(new BytesRef("foo")));
            PostingsEnum prefixPostings = prefixTerms.postings(null, PostingsEnum.POSITIONS);
            assertEquals(0, prefixPostings.nextDoc());
            assertEquals(TextFieldMapper.Defaults.POSITION_INCREMENT_GAP + 2, prefixPostings.nextPosition());
        });
    }

    public void testPositionIncrementGap() throws IOException {
        final int positionIncrementGap = randomIntBetween(1, 1000);
        MapperService mapperService = createMapperService(
            fieldMapping(b -> b.field("type", "text").field("position_increment_gap", positionIncrementGap))
        );
        ParsedDocument doc = mapperService.documentMapper().parse(source(b -> b.array("field", new String[] { "a", "b" })));

        IndexableField[] fields = doc.rootDoc().getFields("field");
        assertEquals(2, fields.length);
        assertEquals("a", fields[0].stringValue());
        assertEquals("b", fields[1].stringValue());

        withLuceneIndex(mapperService, iw -> iw.addDocument(doc.rootDoc()), reader -> {
            TermsEnum terms = getOnlyLeafReader(reader).terms("field").iterator();
            assertTrue(terms.seekExact(new BytesRef("b")));
            PostingsEnum postings = terms.postings(null, PostingsEnum.POSITIONS);
            assertEquals(0, postings.nextDoc());
            assertEquals(positionIncrementGap + 1, postings.nextPosition());
        });
    }

    public void testPositionIncrementGapOnSubfields() throws IOException {
        MapperService mapperService = createMapperService(fieldMapping(b -> {
            b.field("type", "text");
            b.field("position_increment_gap", 10);
            b.field("index_phrases", true);
            b.startObject("index_prefixes").endObject();
        }));

        ParsedDocument doc = mapperService.documentMapper().parse(source(b -> b.array("field", "aargle bargle", "foo bar")));
        withLuceneIndex(mapperService, iw -> iw.addDocument(doc.rootDoc()), reader -> {
            TermsEnum phraseTerms = getOnlyLeafReader(reader).terms("field._index_phrase").iterator();
            assertTrue(phraseTerms.seekExact(new BytesRef("foo bar")));
            PostingsEnum phrasePostings = phraseTerms.postings(null, PostingsEnum.POSITIONS);
            assertEquals(0, phrasePostings.nextDoc());
            assertEquals(11, phrasePostings.nextPosition());

            TermsEnum prefixTerms = getOnlyLeafReader(reader).terms("field._index_prefix").iterator();
            assertTrue(prefixTerms.seekExact(new BytesRef("foo")));
            PostingsEnum prefixPostings = prefixTerms.postings(null, PostingsEnum.POSITIONS);
            assertEquals(0, prefixPostings.nextDoc());
            assertEquals(12, prefixPostings.nextPosition());
        });
    }

    public void testSearchAnalyzerSerialization() throws IOException {
        XContentBuilder mapping = fieldMapping(
            b -> b.field("type", "text").field("analyzer", "standard").field("search_analyzer", "keyword")
        );
        assertEquals(Strings.toString(mapping), createDocumentMapper(mapping).mappingSource().toString());

        // special case: default index analyzer
        mapping = fieldMapping(b -> b.field("type", "text").field("analyzer", "default").field("search_analyzer", "keyword"));
        assertEquals(Strings.toString(mapping), createDocumentMapper(mapping).mappingSource().toString());

        // special case: default search analyzer
        mapping = fieldMapping(b -> b.field("type", "text").field("analyzer", "keyword").field("search_analyzer", "default"));
        assertEquals(Strings.toString(mapping), createDocumentMapper(mapping).mappingSource().toString());

        XContentBuilder builder = XContentFactory.jsonBuilder();
        builder.startObject();
        createDocumentMapper(fieldMapping(this::minimalMapping)).mapping()
            .toXContent(builder, new ToXContent.MapParams(Collections.singletonMap("include_defaults", "true")));
        builder.endObject();
        String mappingString = Strings.toString(builder);
        assertTrue(mappingString.contains("analyzer"));
        assertTrue(mappingString.contains("search_analyzer"));
        assertTrue(mappingString.contains("search_quote_analyzer"));
    }

    public void testSearchQuoteAnalyzerSerialization() throws IOException {
        XContentBuilder mapping = fieldMapping(
            b -> b.field("type", "text")
                .field("analyzer", "standard")
                .field("search_analyzer", "standard")
                .field("search_quote_analyzer", "keyword")
        );
        assertEquals(Strings.toString(mapping), createDocumentMapper(mapping).mappingSource().toString());

        // special case: default index/search analyzer
        mapping = fieldMapping(
            b -> b.field("type", "text")
                .field("analyzer", "default")
                .field("search_analyzer", "default")
                .field("search_quote_analyzer", "keyword")
        );
        assertEquals(Strings.toString(mapping), createDocumentMapper(mapping).mappingSource().toString());
    }

    public void testTermVectors() throws IOException {
        XContentBuilder mapping = mapping(
            b -> b.startObject("field1")
                .field("type", "text")
                .field("term_vector", "no")
                .endObject()
                .startObject("field2")
                .field("type", "text")
                .field("term_vector", "yes")
                .endObject()
                .startObject("field3")
                .field("type", "text")
                .field("term_vector", "with_offsets")
                .endObject()
                .startObject("field4")
                .field("type", "text")
                .field("term_vector", "with_positions")
                .endObject()
                .startObject("field5")
                .field("type", "text")
                .field("term_vector", "with_positions_offsets")
                .endObject()
                .startObject("field6")
                .field("type", "text")
                .field("term_vector", "with_positions_offsets_payloads")
                .endObject()
        );

        DocumentMapper defaultMapper = createDocumentMapper(mapping);

        ParsedDocument doc = defaultMapper.parse(
            source(
                b -> b.field("field1", "1234")
                    .field("field2", "1234")
                    .field("field3", "1234")
                    .field("field4", "1234")
                    .field("field5", "1234")
                    .field("field6", "1234")
            )
        );

        assertThat(doc.rootDoc().getField("field1").fieldType().storeTermVectors(), equalTo(false));
        assertThat(doc.rootDoc().getField("field1").fieldType().storeTermVectorOffsets(), equalTo(false));
        assertThat(doc.rootDoc().getField("field1").fieldType().storeTermVectorPositions(), equalTo(false));
        assertThat(doc.rootDoc().getField("field1").fieldType().storeTermVectorPayloads(), equalTo(false));

        assertThat(doc.rootDoc().getField("field2").fieldType().storeTermVectors(), equalTo(true));
        assertThat(doc.rootDoc().getField("field2").fieldType().storeTermVectorOffsets(), equalTo(false));
        assertThat(doc.rootDoc().getField("field2").fieldType().storeTermVectorPositions(), equalTo(false));
        assertThat(doc.rootDoc().getField("field2").fieldType().storeTermVectorPayloads(), equalTo(false));

        assertThat(doc.rootDoc().getField("field3").fieldType().storeTermVectors(), equalTo(true));
        assertThat(doc.rootDoc().getField("field3").fieldType().storeTermVectorOffsets(), equalTo(true));
        assertThat(doc.rootDoc().getField("field3").fieldType().storeTermVectorPositions(), equalTo(false));
        assertThat(doc.rootDoc().getField("field3").fieldType().storeTermVectorPayloads(), equalTo(false));

        assertThat(doc.rootDoc().getField("field4").fieldType().storeTermVectors(), equalTo(true));
        assertThat(doc.rootDoc().getField("field4").fieldType().storeTermVectorOffsets(), equalTo(false));
        assertThat(doc.rootDoc().getField("field4").fieldType().storeTermVectorPositions(), equalTo(true));
        assertThat(doc.rootDoc().getField("field4").fieldType().storeTermVectorPayloads(), equalTo(false));

        assertThat(doc.rootDoc().getField("field5").fieldType().storeTermVectors(), equalTo(true));
        assertThat(doc.rootDoc().getField("field5").fieldType().storeTermVectorOffsets(), equalTo(true));
        assertThat(doc.rootDoc().getField("field5").fieldType().storeTermVectorPositions(), equalTo(true));
        assertThat(doc.rootDoc().getField("field5").fieldType().storeTermVectorPayloads(), equalTo(false));

        assertThat(doc.rootDoc().getField("field6").fieldType().storeTermVectors(), equalTo(true));
        assertThat(doc.rootDoc().getField("field6").fieldType().storeTermVectorOffsets(), equalTo(true));
        assertThat(doc.rootDoc().getField("field6").fieldType().storeTermVectorPositions(), equalTo(true));
        assertThat(doc.rootDoc().getField("field6").fieldType().storeTermVectorPayloads(), equalTo(true));
    }

    public void testEagerGlobalOrdinals() throws IOException {
        DocumentMapper mapper = createDocumentMapper(fieldMapping(b -> b.field("type", "text").field("eager_global_ordinals", true)));

        FieldMapper fieldMapper = (FieldMapper) mapper.mappers().getMapper("field");
        assertTrue(fieldMapper.fieldType().eagerGlobalOrdinals());
    }

    public void testFielddata() throws IOException {
        MapperService disabledMapper = createMapperService(fieldMapping(this::minimalMapping));
        Exception e = expectThrows(
            IllegalArgumentException.class,
<<<<<<< HEAD
            () -> disabledMapper.fieldType("field")
                .fielddataBuilder("test", () -> { throw new UnsupportedOperationException(); }, MappedFieldType.FielddataOperation.SEARCH)
=======
            () -> disabledMapper.fieldType("field").fielddataBuilder(FieldDataContext.noRuntimeFields("test"))
>>>>>>> 9b5cd671
        );
        assertThat(e.getMessage(), containsString("Text fields are not optimised for operations that require per-document field data"));

        MapperService enabledMapper = createMapperService(fieldMapping(b -> b.field("type", "text").field("fielddata", true)));
<<<<<<< HEAD
        enabledMapper.fieldType("field")
            // no exception this time
            .fielddataBuilder("test", () -> { throw new UnsupportedOperationException(); }, MappedFieldType.FielddataOperation.SEARCH);
=======
        enabledMapper.fieldType("field").fielddataBuilder(FieldDataContext.noRuntimeFields("test")); // no exception
                                                                                                     // this time
>>>>>>> 9b5cd671

        e = expectThrows(
            MapperParsingException.class,
            () -> createMapperService(fieldMapping(b -> b.field("type", "text").field("index", false).field("fielddata", true)))
        );
        assertThat(e.getMessage(), containsString("Cannot enable fielddata on a [text] field that is not indexed"));
    }

    public void testFrequencyFilter() throws IOException {
        MapperService mapperService = createMapperService(
            fieldMapping(
                b -> b.field("type", "text")
                    .field("fielddata", true)
                    .startObject("fielddata_frequency_filter")
                    .field("min", 2d)
                    .field("min_segment_size", 1000)
                    .endObject()
            )
        );
        TextFieldType fieldType = (TextFieldType) mapperService.fieldType("field");

        assertThat(fieldType.fielddataMinFrequency(), equalTo(2d));
        assertThat(fieldType.fielddataMaxFrequency(), equalTo((double) Integer.MAX_VALUE));
        assertThat(fieldType.fielddataMinSegmentSize(), equalTo(1000));
    }

    public void testNullConfigValuesFail() throws MapperParsingException {
        Exception e = expectThrows(
            MapperParsingException.class,
            () -> createDocumentMapper(fieldMapping(b -> b.field("type", "text").field("analyzer", (String) null)))
        );
        assertThat(e.getMessage(), containsString("[analyzer] on mapper [field] of type [text] must not have a [null] value"));
    }

    public void testNotIndexedFieldPositionIncrement() {
        Exception e = expectThrows(
            MapperParsingException.class,
            () -> createDocumentMapper(fieldMapping(b -> b.field("type", "text").field("index", false).field("position_increment_gap", 10)))
        );
        assertThat(e.getMessage(), containsString("Cannot set position_increment_gap on field [field] without positions enabled"));
    }

    public void testAnalyzedFieldPositionIncrementWithoutPositions() {
        for (String indexOptions : Arrays.asList("docs", "freqs")) {
            Exception e = expectThrows(
                MapperParsingException.class,
                () -> createDocumentMapper(
                    fieldMapping(b -> b.field("type", "text").field("index_options", indexOptions).field("position_increment_gap", 10))
                )
            );
            assertThat(e.getMessage(), containsString("Cannot set position_increment_gap on field [field] without positions enabled"));
        }
    }

    public void testIndexPrefixIndexTypes() throws IOException {
        {
            DocumentMapper mapper = createDocumentMapper(
                fieldMapping(
                    b -> b.field("type", "text")
                        .field("analyzer", "standard")
                        .startObject("index_prefixes")
                        .endObject()
                        .field("index_options", "offsets")
                )
            );
            ParsedDocument doc = mapper.parse(source(b -> b.field("field", "some text")));
            IndexableField field = doc.rootDoc().getField("field._index_prefix");
            assertEquals(IndexOptions.DOCS_AND_FREQS_AND_POSITIONS_AND_OFFSETS, field.fieldType().indexOptions());
        }

        {
            DocumentMapper mapper = createDocumentMapper(
                fieldMapping(
                    b -> b.field("type", "text")
                        .field("analyzer", "standard")
                        .startObject("index_prefixes")
                        .endObject()
                        .field("index_options", "freqs")
                )
            );
            ParsedDocument doc = mapper.parse(source(b -> b.field("field", "some text")));
            IndexableField field = doc.rootDoc().getField("field._index_prefix");
            assertEquals(IndexOptions.DOCS, field.fieldType().indexOptions());
            assertFalse(field.fieldType().storeTermVectors());
        }

        {
            DocumentMapper mapper = createDocumentMapper(
                fieldMapping(
                    b -> b.field("type", "text")
                        .field("analyzer", "standard")
                        .startObject("index_prefixes")
                        .endObject()
                        .field("index_options", "positions")
                )
            );
            ParsedDocument doc = mapper.parse(source(b -> b.field("field", "some text")));
            IndexableField field = doc.rootDoc().getField("field._index_prefix");
            assertEquals(IndexOptions.DOCS_AND_FREQS_AND_POSITIONS, field.fieldType().indexOptions());
            assertFalse(field.fieldType().storeTermVectors());
        }

        {
            DocumentMapper mapper = createDocumentMapper(
                fieldMapping(
                    b -> b.field("type", "text")
                        .field("analyzer", "standard")
                        .startObject("index_prefixes")
                        .endObject()
                        .field("term_vector", "with_positions_offsets")
                )
            );
            ParsedDocument doc = mapper.parse(source(b -> b.field("field", "some text")));
            IndexableField field = doc.rootDoc().getField("field._index_prefix");
            assertEquals(IndexOptions.DOCS_AND_FREQS_AND_POSITIONS, field.fieldType().indexOptions());
            assertTrue(field.fieldType().storeTermVectorOffsets());
        }

        {
            DocumentMapper mapper = createDocumentMapper(
                fieldMapping(
                    b -> b.field("type", "text")
                        .field("analyzer", "standard")
                        .startObject("index_prefixes")
                        .endObject()
                        .field("term_vector", "with_positions")
                )
            );
            ParsedDocument doc = mapper.parse(source(b -> b.field("field", "some text")));
            IndexableField field = doc.rootDoc().getField("field._index_prefix");
            assertEquals(IndexOptions.DOCS_AND_FREQS_AND_POSITIONS, field.fieldType().indexOptions());
            assertFalse(field.fieldType().storeTermVectorOffsets());
        }
    }

    public void testNestedIndexPrefixes() throws IOException {
        {
            MapperService mapperService = createMapperService(
                mapping(
                    b -> b.startObject("object")
                        .field("type", "object")
                        .startObject("properties")
                        .startObject("field")
                        .field("type", "text")
                        .startObject("index_prefixes")
                        .endObject()
                        .endObject()
                        .endObject()
                        .endObject()
                )
            );
            MappedFieldType textField = mapperService.fieldType("object.field");
            assertNotNull(textField);
            assertThat(textField, instanceOf(TextFieldType.class));
            MappedFieldType prefix = ((TextFieldType) textField).getPrefixFieldType();
            assertEquals(prefix.name(), "object.field._index_prefix");
            ParsedDocument doc = mapperService.documentMapper().parse(source(b -> b.field("object.field", "some text")));
            IndexableField field = doc.rootDoc().getField("object.field._index_prefix");
            assertEquals(IndexOptions.DOCS_AND_FREQS_AND_POSITIONS, field.fieldType().indexOptions());
            assertFalse(field.fieldType().storeTermVectorOffsets());
        }

        {
            MapperService mapperService = createMapperService(
                mapping(
                    b -> b.startObject("body")
                        .field("type", "text")
                        .startObject("fields")
                        .startObject("with_prefix")
                        .field("type", "text")
                        .startObject("index_prefixes")
                        .endObject()
                        .endObject()
                        .endObject()
                        .endObject()
                )
            );
            MappedFieldType textField = mapperService.fieldType("body.with_prefix");
            assertNotNull(textField);
            assertThat(textField, instanceOf(TextFieldType.class));
            MappedFieldType prefix = ((TextFieldType) textField).getPrefixFieldType();
            assertEquals(prefix.name(), "body.with_prefix._index_prefix");
            ParsedDocument doc = mapperService.documentMapper().parse(source(b -> b.field("body", "some text")));
            IndexableField field = doc.rootDoc().getField("body.with_prefix._index_prefix");

            assertEquals(IndexOptions.DOCS_AND_FREQS_AND_POSITIONS, field.fieldType().indexOptions());
            assertFalse(field.fieldType().storeTermVectorOffsets());
        }
    }

    public void testFastPhraseMapping() throws IOException {
        MapperService mapperService = createMapperService(mapping(b -> {
            b.startObject("field").field("type", "text").field("analyzer", "my_stop_analyzer").field("index_phrases", true).endObject();
            // "standard" will be replaced with MockSynonymAnalyzer
            b.startObject("synfield").field("type", "text").field("analyzer", "standard").field("index_phrases", true).endObject();
        }));
        SearchExecutionContext searchExecutionContext = createSearchExecutionContext(mapperService);

        Query q = new MatchPhraseQueryBuilder("field", "two words").toQuery(searchExecutionContext);
        assertThat(q, is(new PhraseQuery("field._index_phrase", "two words")));

        Query q2 = new MatchPhraseQueryBuilder("field", "three words here").toQuery(searchExecutionContext);
        assertThat(q2, is(new PhraseQuery("field._index_phrase", "three words", "words here")));

        Query q3 = new MatchPhraseQueryBuilder("field", "two words").slop(1).toQuery(searchExecutionContext);
        assertThat(q3, is(new PhraseQuery(1, "field", "two", "words")));

        Query q4 = new MatchPhraseQueryBuilder("field", "singleton").toQuery(searchExecutionContext);
        assertThat(q4, is(new TermQuery(new Term("field", "singleton"))));

        Query q5 = new MatchPhraseQueryBuilder("field", "sparkle a stopword").toQuery(searchExecutionContext);
        assertThat(q5, is(new PhraseQuery.Builder().add(new Term("field", "sparkle")).add(new Term("field", "stopword"), 2).build()));

        MatchQueryParser matchQueryParser = new MatchQueryParser(searchExecutionContext);
        matchQueryParser.setAnalyzer(new MockSynonymAnalyzer());
        Query q6 = matchQueryParser.parse(MatchQueryParser.Type.PHRASE, "synfield", "motor dogs");
        assertThat(
            q6,
            is(
                new MultiPhraseQuery.Builder().add(
                    new Term[] { new Term("synfield._index_phrase", "motor dogs"), new Term("synfield._index_phrase", "motor dog") }
                ).build()
            )
        );

        // https://github.com/elastic/elasticsearch/issues/43976
        CannedTokenStream cts = new CannedTokenStream(new Token("foo", 1, 0, 2, 2), new Token("bar", 0, 0, 2), new Token("baz", 1, 0, 2));
        Analyzer synonymAnalyzer = new Analyzer() {
            @Override
            protected TokenStreamComponents createComponents(String fieldName) {
                return new TokenStreamComponents(reader -> {}, cts);
            }
        };
        matchQueryParser.setAnalyzer(synonymAnalyzer);
        Query q7 = matchQueryParser.parse(MatchQueryParser.Type.BOOLEAN, "synfield", "foo");
        assertThat(
            q7,
            is(
                new BooleanQuery.Builder().add(
                    new BooleanQuery.Builder().add(new TermQuery(new Term("synfield", "foo")), BooleanClause.Occur.SHOULD)
                        .add(
                            new PhraseQuery.Builder().add(new Term("synfield._index_phrase", "bar baz")).build(),
                            BooleanClause.Occur.SHOULD
                        )
                        .build(),
                    BooleanClause.Occur.SHOULD
                ).build()
            )
        );

        ParsedDocument doc = mapperService.documentMapper()
            .parse(source(b -> b.array("field", "Some English text that is going to be very useful", "bad", "Prio 1")));

        IndexableField[] fields = doc.rootDoc().getFields("field._index_phrase");
        assertEquals(3, fields.length);

        try (TokenStream ts = fields[0].tokenStream(mapperService.indexAnalyzer(fields[0].name(), f -> null), null)) {
            CharTermAttribute termAtt = ts.addAttribute(CharTermAttribute.class);
            ts.reset();
            assertTrue(ts.incrementToken());
            assertEquals("Some English", termAtt.toString());
        }

        withLuceneIndex(mapperService, iw -> iw.addDocuments(doc.docs()), ir -> {
            IndexSearcher searcher = new IndexSearcher(ir);
            MatchPhraseQueryBuilder queryBuilder = new MatchPhraseQueryBuilder("field", "Prio 1");
            TopDocs td = searcher.search(queryBuilder.toQuery(searchExecutionContext), 1);
            assertEquals(1, td.totalHits.value);
        });

        Exception e = expectThrows(
            MapperParsingException.class,
            () -> createMapperService(fieldMapping(b -> b.field("type", "text").field("index", "false").field("index_phrases", true)))
        );
        assertThat(e.getMessage(), containsString("Cannot set index_phrases on unindexed field [field]"));

        e = expectThrows(
            MapperParsingException.class,
            () -> createMapperService(
                fieldMapping(b -> b.field("type", "text").field("index_options", "freqs").field("index_phrases", true))
            )
        );
        assertThat(e.getMessage(), containsString("Cannot set index_phrases on field [field] if positions are not enabled"));
    }

    public void testObjectExistsQuery() throws IOException, ParseException {
        MapperService ms = createMapperService(mapping(b -> {
            b.startObject("foo");
            {
                b.field("type", "object");
                b.startObject("properties");
                {
                    b.startObject("bar");
                    {
                        b.field("type", "text");
                        b.field("index_phrases", true);
                    }
                    b.endObject();
                }
                b.endObject();
            }
            b.endObject();
        }));
        SearchExecutionContext context = createSearchExecutionContext(ms);
        QueryStringQueryParser parser = new QueryStringQueryParser(context, "f");
        Query q = parser.parse("foo:*");
        assertEquals(new ConstantScoreQuery(new FieldExistsQuery("foo.bar")), q);
    }

    private static void assertAnalyzesTo(Analyzer analyzer, String field, String input, String[] output) throws IOException {
        try (TokenStream ts = analyzer.tokenStream(field, input)) {
            ts.reset();
            CharTermAttribute termAtt = ts.addAttribute(CharTermAttribute.class);
            for (String t : output) {
                assertTrue(ts.incrementToken());
                assertEquals(t, termAtt.toString());
            }
            assertFalse(ts.incrementToken());
            ts.end();
        }
    }

    public void testIndexPrefixMapping() throws IOException {

        {
            MapperService ms = createMapperService(
                fieldMapping(
                    b -> b.field("type", "text")
                        .field("analyzer", "standard")
                        .startObject("index_prefixes")
                        .field("min_chars", 2)
                        .field("max_chars", 6)
                        .endObject()
                )
            );

            ParsedDocument doc = ms.documentMapper()
                .parse(source(b -> b.field("field", "Some English text that is going to be very useful")));
            IndexableField[] fields = doc.rootDoc().getFields("field._index_prefix");
            assertEquals(1, fields.length);
            withLuceneIndex(ms, iw -> iw.addDocument(doc.rootDoc()), ir -> {}); // check we can index

            assertAnalyzesTo(
                ms.indexAnalyzer("field._index_prefix", f -> null),
                "field._index_prefix",
                "tweedledum",
                new String[] { "tw", "twe", "twee", "tweed", "tweedl" }
            );
        }

        {
            MapperService ms = createMapperService(
                fieldMapping(b -> b.field("type", "text").field("analyzer", "standard").startObject("index_prefixes").endObject())
            );
            assertAnalyzesTo(
                ms.indexAnalyzer("field._index_prefix", f -> null),
                "field._index_prefix",
                "tweedledum",
                new String[] { "tw", "twe", "twee", "tweed" }
            );
        }

        {
            MapperService ms = createMapperService(fieldMapping(b -> b.field("type", "text").nullField("index_prefixes")));
            expectThrows(
                Exception.class,
                () -> ms.indexAnalyzer("field._index_prefixes", f -> null).tokenStream("field._index_prefixes", "test")
            );
        }

        {
            MapperParsingException e = expectThrows(MapperParsingException.class, () -> createMapperService(fieldMapping(b -> {
                b.field("type", "text").field("analyzer", "standard");
                b.startObject("index_prefixes").field("min_chars", 1).field("max_chars", 10).endObject();
                b.startObject("fields").startObject("_index_prefix").field("type", "text").endObject().endObject();
            })));
            assertThat(e.getMessage(), containsString("Cannot use reserved field name [field._index_prefix]"));
        }

        {
            MapperParsingException e = expectThrows(MapperParsingException.class, () -> createMapperService(fieldMapping(b -> {
                b.field("type", "text").field("analyzer", "standard");
                b.startObject("index_prefixes").field("min_chars", 11).field("max_chars", 10).endObject();
            })));
            assertThat(e.getMessage(), containsString("min_chars [11] must be less than max_chars [10]"));
        }

        {
            MapperParsingException e = expectThrows(MapperParsingException.class, () -> createMapperService(fieldMapping(b -> {
                b.field("type", "text").field("analyzer", "standard");
                b.startObject("index_prefixes").field("min_chars", 0).field("max_chars", 10).endObject();
            })));
            assertThat(e.getMessage(), containsString("min_chars [0] must be greater than zero"));
        }

        {
            MapperParsingException e = expectThrows(MapperParsingException.class, () -> createMapperService(fieldMapping(b -> {
                b.field("type", "text").field("analyzer", "standard");
                b.startObject("index_prefixes").field("min_chars", 1).field("max_chars", 25).endObject();
            })));
            assertThat(e.getMessage(), containsString("max_chars [25] must be less than 20"));
        }

        {
            MapperParsingException e = expectThrows(MapperParsingException.class, () -> createMapperService(fieldMapping(b -> {
                b.field("type", "text").field("analyzer", "standard").field("index", false);
                b.startObject("index_prefixes").endObject();
            })));
            assertThat(e.getMessage(), containsString("Cannot set index_prefixes on unindexed field [field]"));
        }
    }

    public void testFastPhrasePrefixes() throws IOException {
        MapperService mapperService = createMapperService(mapping(b -> {
            b.startObject("field");
            {
                b.field("type", "text");
                b.field("analyzer", "my_stop_analyzer");
                b.startObject("index_prefixes").field("min_chars", 2).field("max_chars", 10).endObject();
            }
            b.endObject();
            b.startObject("synfield");
            {
                b.field("type", "text");
                b.field("analyzer", "standard"); // "standard" will be replaced with MockSynonymAnalyzer
                b.field("index_phrases", true);
                b.startObject("index_prefixes").field("min_chars", 2).field("max_chars", 10).endObject();
            }
            b.endObject();
        }));

        ParsedDocument doc = mapperService.documentMapper().parse(source(b -> b.field("synfield", "some text which we will index")));
        withLuceneIndex(mapperService, iw -> iw.addDocument(doc.rootDoc()), ir -> {}); // check indexing

        SearchExecutionContext searchExecutionContext = createSearchExecutionContext(mapperService);

        {
            Query q = new MatchPhrasePrefixQueryBuilder("field", "two words").toQuery(searchExecutionContext);
            Query expected = new SpanNearQuery.Builder("field", true).addClause(new SpanTermQuery(new Term("field", "two")))
                .addClause(new FieldMaskingSpanQuery(new SpanTermQuery(new Term("field._index_prefix", "words")), "field"))
                .build();
            assertThat(q, equalTo(expected));
        }

        {
            Query q = new MatchPhrasePrefixQueryBuilder("field", "three words here").toQuery(searchExecutionContext);
            Query expected = new SpanNearQuery.Builder("field", true).addClause(new SpanTermQuery(new Term("field", "three")))
                .addClause(new SpanTermQuery(new Term("field", "words")))
                .addClause(new FieldMaskingSpanQuery(new SpanTermQuery(new Term("field._index_prefix", "here")), "field"))
                .build();
            assertThat(q, equalTo(expected));
        }

        {
            Query q = new MatchPhrasePrefixQueryBuilder("field", "two words").slop(1).toQuery(searchExecutionContext);
            MultiPhrasePrefixQuery mpq = new MultiPhrasePrefixQuery("field");
            mpq.setSlop(1);
            mpq.add(new Term("field", "two"));
            mpq.add(new Term("field", "words"));
            assertThat(q, equalTo(mpq));
        }

        {
            Query q = new MatchPhrasePrefixQueryBuilder("field", "singleton").toQuery(searchExecutionContext);
            assertThat(
                q,
                is(new SynonymQuery.Builder("field._index_prefix").addTerm(new Term("field._index_prefix", "singleton")).build())
            );
        }

        {

            Query q = new MatchPhrasePrefixQueryBuilder("field", "sparkle a stopword").toQuery(searchExecutionContext);
            Query expected = new SpanNearQuery.Builder("field", true).addClause(new SpanTermQuery(new Term("field", "sparkle")))
                .addGap(1)
                .addClause(new FieldMaskingSpanQuery(new SpanTermQuery(new Term("field._index_prefix", "stopword")), "field"))
                .build();
            assertThat(q, equalTo(expected));
        }

        {
            MatchQueryParser matchQueryParser = new MatchQueryParser(searchExecutionContext);
            matchQueryParser.setAnalyzer(new MockSynonymAnalyzer());
            Query q = matchQueryParser.parse(MatchQueryParser.Type.PHRASE_PREFIX, "synfield", "motor dogs");
            Query expected = new SpanNearQuery.Builder("synfield", true).addClause(new SpanTermQuery(new Term("synfield", "motor")))
                .addClause(
                    new SpanOrQuery(
                        new FieldMaskingSpanQuery(new SpanTermQuery(new Term("synfield._index_prefix", "dogs")), "synfield"),
                        new FieldMaskingSpanQuery(new SpanTermQuery(new Term("synfield._index_prefix", "dog")), "synfield")
                    )
                )
                .build();
            assertThat(q, equalTo(expected));
        }

        {
            MatchQueryParser matchQueryParser = new MatchQueryParser(searchExecutionContext);
            matchQueryParser.setPhraseSlop(1);
            matchQueryParser.setAnalyzer(new MockSynonymAnalyzer());
            Query q = matchQueryParser.parse(MatchQueryParser.Type.PHRASE_PREFIX, "synfield", "two dogs");
            MultiPhrasePrefixQuery mpq = new MultiPhrasePrefixQuery("synfield");
            mpq.setSlop(1);
            mpq.add(new Term("synfield", "two"));
            mpq.add(new Term[] { new Term("synfield", "dogs"), new Term("synfield", "dog") });
            assertThat(q, equalTo(mpq));
        }

        {
            Query q = new MatchPhrasePrefixQueryBuilder("field", "motor d").toQuery(searchExecutionContext);
            MultiPhrasePrefixQuery mpq = new MultiPhrasePrefixQuery("field");
            mpq.add(new Term("field", "motor"));
            mpq.add(new Term("field", "d"));
            assertThat(q, equalTo(mpq));
        }
    }

    public void testSimpleMerge() throws IOException {
        XContentBuilder startingMapping = fieldMapping(
            b -> b.field("type", "text").startObject("index_prefixes").endObject().field("index_phrases", true)
        );
        MapperService mapperService = createMapperService(startingMapping);
        assertThat(mapperService.documentMapper().mappers().getMapper("field"), instanceOf(TextFieldMapper.class));

        merge(mapperService, startingMapping);
        assertThat(mapperService.documentMapper().mappers().getMapper("field"), instanceOf(TextFieldMapper.class));

        XContentBuilder differentPrefix = fieldMapping(
            b -> b.field("type", "text").startObject("index_prefixes").field("min_chars", "3").endObject().field("index_phrases", true)
        );
        IllegalArgumentException e = expectThrows(IllegalArgumentException.class, () -> merge(mapperService, differentPrefix));
        assertThat(e.getMessage(), containsString("Cannot update parameter [index_prefixes]"));

        XContentBuilder differentPhrases = fieldMapping(
            b -> b.field("type", "text").startObject("index_prefixes").endObject().field("index_phrases", false)
        );
        e = expectThrows(IllegalArgumentException.class, () -> merge(mapperService, differentPhrases));
        assertThat(e.getMessage(), containsString("Cannot update parameter [index_phrases]"));

        XContentBuilder newField = mapping(b -> {
            b.startObject("field").field("type", "text").startObject("index_prefixes").endObject().field("index_phrases", true).endObject();
            b.startObject("other_field").field("type", "keyword").endObject();
        });
        merge(mapperService, newField);
        assertThat(mapperService.documentMapper().mappers().getMapper("field"), instanceOf(TextFieldMapper.class));
        assertThat(mapperService.documentMapper().mappers().getMapper("other_field"), instanceOf(KeywordFieldMapper.class));
    }

    @Override
    protected Object generateRandomInputValue(MappedFieldType ft) {
        assumeFalse("We don't have a way to assert things here", true);
        return null;
    }

    @Override
    protected void randomFetchTestFieldConfig(XContentBuilder b) throws IOException {
        assumeFalse("We don't have a way to assert things here", true);
    }

    @Override
    protected SyntheticSourceSupport syntheticSourceSupport() {
        SyntheticSourceSupport supportDelegate = new KeywordFieldMapperTests.KeywordSyntheticSourceSupport();
        return new SyntheticSourceSupport() {
            @Override
            public SyntheticSourceExample example(int maxValues) throws IOException {
                SyntheticSourceExample delegate = supportDelegate.example(maxValues);
                return new SyntheticSourceExample(delegate.inputValue(), delegate.result(), b -> {
                    b.field("type", "text");
                    b.startObject("fields");
                    {
                        b.startObject(randomAlphaOfLength(4));
                        delegate.mapping().accept(b);
                        b.endObject();
                    }
                    b.endObject();
                });
            }

            @Override
            public List<SyntheticSourceInvalidExample> invalidExample() throws IOException {
                Matcher<String> err = equalTo(
                    "field [field] of type [text] doesn't support synthetic source "
                        + "unless it has a sub-field of type [keyword] with doc values enabled and without ignore_above or a normalizer"
                );
                return List.of(
                    new SyntheticSourceInvalidExample(err, TextFieldMapperTests.this::minimalMapping),
                    new SyntheticSourceInvalidExample(err, b -> {
                        b.field("type", "text");
                        b.startObject("fields");
                        {
                            b.startObject("l");
                            b.field("type", "long");
                            b.endObject();
                        }
                        b.endObject();
                    }),
                    new SyntheticSourceInvalidExample(err, b -> {
                        b.field("type", "text");
                        b.startObject("fields");
                        {
                            b.startObject("kwd");
                            b.field("type", "keyword");
                            b.field("ignore_above", 10);
                            b.endObject();
                        }
                        b.endObject();
                    }),
                    new SyntheticSourceInvalidExample(err, b -> {
                        b.field("type", "text");
                        b.startObject("fields");
                        {
                            b.startObject("kwd");
                            b.field("type", "keyword");
                            b.field("normalizer", "lowercase");
                            b.endObject();
                        }
                        b.endObject();
                    })
                );
            }
        };
    }

    @Override
    protected IngestScriptSupport ingestScriptSupport() {
        throw new AssumptionViolatedException("not supported");
    }

    @Override
    protected void validateRoundTripReader(String syntheticSource, DirectoryReader reader, DirectoryReader roundTripReader)
        throws IOException {
        // Disabled because it currently fails
    }

    public void testUnknownAnalyzerOnLegacyIndex() throws IOException {
        XContentBuilder startingMapping = fieldMapping(b -> b.field("type", "text").field("analyzer", "does_not_exist"));

        expectThrows(MapperParsingException.class, () -> createMapperService(startingMapping));

        MapperService mapperService = createMapperService(Version.fromString("5.0.0"), startingMapping);
        assertThat(mapperService.documentMapper().mappers().getMapper("field"), instanceOf(TextFieldMapper.class));

        merge(mapperService, startingMapping);
        assertThat(mapperService.documentMapper().mappers().getMapper("field"), instanceOf(TextFieldMapper.class));

        // check that analyzer can be swapped out on legacy index
        XContentBuilder differentAnalyzer = fieldMapping(b -> b.field("type", "text").field("analyzer", "keyword"));
        merge(mapperService, differentAnalyzer);
        assertThat(mapperService.documentMapper().mappers().getMapper("field"), instanceOf(TextFieldMapper.class));
    }

    public void testIgnoreFieldDataOnLegacyIndex() throws IOException {
        XContentBuilder mapping = fieldMapping(b -> b.field("type", "text").field("fielddata", true));
        MapperService mapperService = createMapperService(mapping);
        assertTrue(((TextFieldMapper) mapperService.documentMapper().mappers().getMapper("field")).fieldType().fielddata());

        mapperService = createMapperService(Version.fromString("5.0.0"), mapping);
        assertFalse(((TextFieldMapper) mapperService.documentMapper().mappers().getMapper("field")).fieldType().fielddata());

        MapperService finalMapperService = mapperService;
        expectThrows(
            IllegalArgumentException.class,
            () -> ((TextFieldMapper) finalMapperService.documentMapper().mappers().getMapper("field")).fieldType()
<<<<<<< HEAD
                .fielddataBuilder("test", null, MappedFieldType.FielddataOperation.SEARCH)
=======
                .fielddataBuilder(FieldDataContext.noRuntimeFields("test"))
>>>>>>> 9b5cd671
        );
    }

    public void testIgnoreEagerGlobalOrdinalsOnLegacyIndex() throws IOException {
        XContentBuilder mapping = fieldMapping(b -> b.field("type", "text").field("eager_global_ordinals", true));
        MapperService mapperService = createMapperService(mapping);
        assertTrue(((TextFieldMapper) mapperService.documentMapper().mappers().getMapper("field")).fieldType().eagerGlobalOrdinals());

        mapperService = createMapperService(Version.fromString("5.0.0"), mapping);
        assertFalse(((TextFieldMapper) mapperService.documentMapper().mappers().getMapper("field")).fieldType().eagerGlobalOrdinals());
    }
}<|MERGE_RESOLUTION|>--- conflicted
+++ resolved
@@ -530,25 +530,12 @@
         MapperService disabledMapper = createMapperService(fieldMapping(this::minimalMapping));
         Exception e = expectThrows(
             IllegalArgumentException.class,
-<<<<<<< HEAD
-            () -> disabledMapper.fieldType("field")
-                .fielddataBuilder("test", () -> { throw new UnsupportedOperationException(); }, MappedFieldType.FielddataOperation.SEARCH)
-=======
             () -> disabledMapper.fieldType("field").fielddataBuilder(FieldDataContext.noRuntimeFields("test"))
->>>>>>> 9b5cd671
         );
         assertThat(e.getMessage(), containsString("Text fields are not optimised for operations that require per-document field data"));
 
         MapperService enabledMapper = createMapperService(fieldMapping(b -> b.field("type", "text").field("fielddata", true)));
-<<<<<<< HEAD
-        enabledMapper.fieldType("field")
-            // no exception this time
-            .fielddataBuilder("test", () -> { throw new UnsupportedOperationException(); }, MappedFieldType.FielddataOperation.SEARCH);
-=======
         enabledMapper.fieldType("field").fielddataBuilder(FieldDataContext.noRuntimeFields("test")); // no exception
-                                                                                                     // this time
->>>>>>> 9b5cd671
-
         e = expectThrows(
             MapperParsingException.class,
             () -> createMapperService(fieldMapping(b -> b.field("type", "text").field("index", false).field("fielddata", true)))
@@ -1210,11 +1197,7 @@
         expectThrows(
             IllegalArgumentException.class,
             () -> ((TextFieldMapper) finalMapperService.documentMapper().mappers().getMapper("field")).fieldType()
-<<<<<<< HEAD
-                .fielddataBuilder("test", null, MappedFieldType.FielddataOperation.SEARCH)
-=======
                 .fielddataBuilder(FieldDataContext.noRuntimeFields("test"))
->>>>>>> 9b5cd671
         );
     }
 
