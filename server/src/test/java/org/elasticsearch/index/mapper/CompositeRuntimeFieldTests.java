--- conflicted
+++ resolved
@@ -335,12 +335,8 @@
         withLuceneIndex(mapperService, iw -> iw.addDocuments(Arrays.asList(doc1.rootDoc(), doc2.rootDoc())), reader -> {
             SearchLookup searchLookup = new SearchLookup(
                 mapperService::fieldType,
-<<<<<<< HEAD
-                (mft, lookupSupplier) -> mft.fielddataBuilder("test", lookupSupplier).build(null, null),
+                (mft, lookupSupplier) -> mft.fielddataBuilder(new FieldDataContext("test", lookupSupplier)).build(null, null),
                 new SourceLookup(new SourceLookup.ReaderSourceProvider())
-=======
-                (mft, lookupSupplier) -> mft.fielddataBuilder(new FieldDataContext("test", lookupSupplier)).build(null, null)
->>>>>>> 7e8df27c
             );
 
             LeafSearchLookup leafSearchLookup = searchLookup.getLeafSearchLookup(reader.leaves().get(0));
