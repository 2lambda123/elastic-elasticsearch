/*
 * Copyright Elasticsearch B.V. and/or licensed to Elasticsearch B.V. under one
 * or more contributor license agreements. Licensed under the Elastic License
 * 2.0 and the Server Side Public License, v 1; you may not use this file except
 * in compliance with, at your election, the Elastic License 2.0 or the Server
 * Side Public License, v 1.
 */

package org.elasticsearch.index.mapper;

import org.apache.lucene.index.IndexOptions;
import org.apache.lucene.index.IndexableField;
import org.apache.lucene.index.LeafReaderContext;
import org.apache.lucene.search.IndexSearcher;
import org.elasticsearch.Version;
import org.elasticsearch.common.settings.Settings;
import org.elasticsearch.index.fielddata.FieldDataContext;
import org.elasticsearch.index.query.SearchExecutionContext;
import org.elasticsearch.indices.IndicesService;
import org.elasticsearch.search.lookup.SearchLookup;

import java.io.IOException;
import java.util.ArrayList;
import java.util.List;

import static org.hamcrest.Matchers.containsString;
import static org.hamcrest.Matchers.equalTo;
import static org.mockito.Mockito.mock;
import static org.mockito.Mockito.when;

public class ProvidedIdFieldMapperTests extends MapperServiceTestCase {

    public void testIncludeInObjectNotAllowed() throws Exception {
        DocumentMapper docMapper = createDocumentMapper(mapping(b -> {}));

        Exception e = expectThrows(MapperParsingException.class, () -> docMapper.parse(source(b -> b.field("_id", 1))));

        assertThat(e.getCause().getMessage(), containsString("Field [_id] is a metadata field and cannot be added inside a document"));
    }

    public void testDefaults() throws IOException {
        DocumentMapper mapper = createDocumentMapper(mapping(b -> {}));
        ParsedDocument document = mapper.parse(source(b -> {}));
        IndexableField[] fields = document.rootDoc().getFields(IdFieldMapper.NAME);
        assertEquals(1, fields.length);
        assertEquals(IndexOptions.DOCS, fields[0].fieldType().indexOptions());
        assertTrue(fields[0].fieldType().stored());
        assertEquals(Uid.encodeId("1"), fields[0].binaryValue());
    }

    public void testEnableFieldData() throws IOException {

        boolean[] enabled = new boolean[1];

        MapperService mapperService = createMapperService(() -> enabled[0], mapping(b -> {}));
        ProvidedIdFieldMapper.IdFieldType ft = (ProvidedIdFieldMapper.IdFieldType) mapperService.fieldType("_id");

        IllegalArgumentException exc = expectThrows(
            IllegalArgumentException.class,
<<<<<<< HEAD
            () -> ft.fielddataBuilder(
                "test",
                () -> { throw new UnsupportedOperationException(); },
                MappedFieldType.FielddataOperation.SEARCH
            ).build(null, null)
=======
            () -> ft.fielddataBuilder(FieldDataContext.noRuntimeFields("test")).build(null, null)
>>>>>>> 9b5cd671
        );
        assertThat(exc.getMessage(), containsString(IndicesService.INDICES_ID_FIELD_DATA_ENABLED_SETTING.getKey()));
        assertFalse(ft.isAggregatable());

        enabled[0] = true;
<<<<<<< HEAD
        ft.fielddataBuilder("test", () -> { throw new UnsupportedOperationException(); }, MappedFieldType.FielddataOperation.SEARCH)
            .build(null, null);
=======
        ft.fielddataBuilder(FieldDataContext.noRuntimeFields("test")).build(null, null);
>>>>>>> 9b5cd671
        assertWarnings(ProvidedIdFieldMapper.ID_FIELD_DATA_DEPRECATION_MESSAGE);
        assertTrue(ft.isAggregatable());
    }

    public void testFetchIdFieldValue() throws IOException {
        MapperService mapperService = createMapperService(fieldMapping(b -> b.field("type", "keyword")));
        String id = randomAlphaOfLength(12);
        withLuceneIndex(
            mapperService,
            iw -> { iw.addDocument(mapperService.documentMapper().parse(source(id, b -> b.field("field", "value"), null)).rootDoc()); },
            iw -> {
                SearchLookup lookup = new SearchLookup(
                    mapperService::fieldType,
                    fieldDataLookup(),
                    mapperService.mappingLookup()::sourcePaths
                );
                SearchExecutionContext searchExecutionContext = mock(SearchExecutionContext.class);
                when(searchExecutionContext.lookup()).thenReturn(lookup);
                ProvidedIdFieldMapper.IdFieldType ft = (ProvidedIdFieldMapper.IdFieldType) mapperService.fieldType("_id");
                ValueFetcher valueFetcher = ft.valueFetcher(searchExecutionContext, null);
                IndexSearcher searcher = newSearcher(iw);
                LeafReaderContext context = searcher.getIndexReader().leaves().get(0);
                lookup.source().setSegmentAndDocument(context, 0);
                valueFetcher.setNextReader(context);
                assertEquals(List.of(id), valueFetcher.fetchValues(lookup.source(), new ArrayList<>()));
            }
        );
    }

    public void testSourceDescription() throws IOException {
        String id = randomAlphaOfLength(4);
        assertThat(
            ProvidedIdFieldMapper.NO_FIELD_DATA.documentDescription(
                new TestDocumentParserContext(
                    MappingLookup.EMPTY,
                    MapperTestCase.createIndexSettings(Version.CURRENT, Settings.EMPTY),
                    null,
                    null,
                    source(id, b -> {}, randomAlphaOfLength(2))
                )
            ),
            equalTo("document with id '" + id + "'")
        );
    }

    public void testParsedDescription() throws IOException {
        DocumentMapper mapper = createDocumentMapper(mapping(b -> {}));
        String id = randomAlphaOfLength(4);
        ParsedDocument document = mapper.parse(source(id, b -> {}, null));
        assertThat(ProvidedIdFieldMapper.NO_FIELD_DATA.documentDescription(document), equalTo("[" + id + "]"));
    }
}<|MERGE_RESOLUTION|>--- conflicted
+++ resolved
@@ -57,26 +57,13 @@
 
         IllegalArgumentException exc = expectThrows(
             IllegalArgumentException.class,
-<<<<<<< HEAD
-            () -> ft.fielddataBuilder(
-                "test",
-                () -> { throw new UnsupportedOperationException(); },
-                MappedFieldType.FielddataOperation.SEARCH
-            ).build(null, null)
-=======
             () -> ft.fielddataBuilder(FieldDataContext.noRuntimeFields("test")).build(null, null)
->>>>>>> 9b5cd671
         );
         assertThat(exc.getMessage(), containsString(IndicesService.INDICES_ID_FIELD_DATA_ENABLED_SETTING.getKey()));
         assertFalse(ft.isAggregatable());
 
         enabled[0] = true;
-<<<<<<< HEAD
-        ft.fielddataBuilder("test", () -> { throw new UnsupportedOperationException(); }, MappedFieldType.FielddataOperation.SEARCH)
-            .build(null, null);
-=======
         ft.fielddataBuilder(FieldDataContext.noRuntimeFields("test")).build(null, null);
->>>>>>> 9b5cd671
         assertWarnings(ProvidedIdFieldMapper.ID_FIELD_DATA_DEPRECATION_MESSAGE);
         assertTrue(ft.isAggregatable());
     }
@@ -90,8 +77,7 @@
             iw -> {
                 SearchLookup lookup = new SearchLookup(
                     mapperService::fieldType,
-                    fieldDataLookup(),
-                    mapperService.mappingLookup()::sourcePaths
+                    fieldDataLookup(mapperService.mappingLookup()::sourcePaths)
                 );
                 SearchExecutionContext searchExecutionContext = mock(SearchExecutionContext.class);
                 when(searchExecutionContext.lookup()).thenReturn(lookup);
