/*
 * Copyright Elasticsearch B.V. and/or licensed to Elasticsearch B.V. under one
 * or more contributor license agreements. Licensed under the Elastic License
 * 2.0 and the Server Side Public License, v 1; you may not use this file except
 * in compliance with, at your election, the Elastic License 2.0 or the Server
 * Side Public License, v 1.
 */
package org.elasticsearch.index.mapper;

import com.carrotsearch.randomizedtesting.generators.RandomStrings;

import org.apache.lucene.analysis.Analyzer;
import org.apache.lucene.analysis.LowerCaseFilter;
import org.apache.lucene.analysis.TokenFilter;
import org.apache.lucene.analysis.TokenStream;
import org.apache.lucene.analysis.Tokenizer;
import org.apache.lucene.analysis.core.WhitespaceTokenizer;
import org.apache.lucene.analysis.standard.StandardAnalyzer;
import org.apache.lucene.document.FieldType;
import org.apache.lucene.document.SortedSetDocValuesField;
import org.apache.lucene.index.Term;
import org.apache.lucene.sandbox.search.DocValuesTermsQuery;
import org.apache.lucene.search.FieldExistsQuery;
import org.apache.lucene.search.FuzzyQuery;
import org.apache.lucene.search.RegexpQuery;
import org.apache.lucene.search.TermInSetQuery;
import org.apache.lucene.search.TermQuery;
import org.apache.lucene.search.TermRangeQuery;
import org.apache.lucene.util.BytesRef;
import org.elasticsearch.ElasticsearchException;
import org.elasticsearch.Version;
import org.elasticsearch.common.lucene.BytesRefs;
import org.elasticsearch.common.lucene.Lucene;
import org.elasticsearch.common.unit.Fuzziness;
import org.elasticsearch.index.analysis.AnalyzerScope;
import org.elasticsearch.index.analysis.CharFilterFactory;
import org.elasticsearch.index.analysis.CustomAnalyzer;
import org.elasticsearch.index.analysis.IndexAnalyzers;
import org.elasticsearch.index.analysis.LowercaseNormalizer;
import org.elasticsearch.index.analysis.NamedAnalyzer;
import org.elasticsearch.index.analysis.TokenFilterFactory;
import org.elasticsearch.index.analysis.TokenizerFactory;
import org.elasticsearch.index.mapper.KeywordFieldMapper.KeywordFieldType;
import org.elasticsearch.index.mapper.MappedFieldType.Relation;
import org.elasticsearch.script.ScriptCompiler;

import java.io.IOException;
import java.util.ArrayList;
import java.util.Arrays;
import java.util.Collections;
import java.util.List;
import java.util.Map;

public class KeywordFieldTypeTests extends FieldTypeTestCase {

    public void testIsFieldWithinQuery() throws IOException {
        KeywordFieldType ft = new KeywordFieldType(randomBoolean(), randomBoolean(), Map.of());
        // current impl ignores args and should always return INTERSECTS
        assertEquals(
            Relation.INTERSECTS,
            ft.isFieldWithinQuery(
                "field",
                null,
                RandomStrings.randomAsciiLettersOfLengthBetween(random(), 0, 5),
                RandomStrings.randomAsciiLettersOfLengthBetween(random(), 0, 5),
                randomBoolean(),
                randomBoolean(),
                null,
                null,
                MOCK_CONTEXT
            )
        );
    }

    public void testTermQuery() {
        MappedFieldType ft = new KeywordFieldType();
        assertEquals(new TermQuery(new Term("field", "foo")), ft.termQuery("field", "foo", MOCK_CONTEXT));

        MappedFieldType ft2 = new KeywordFieldType(false, true, Map.of());
        assertEquals(SortedSetDocValuesField.newSlowExactQuery("field", new BytesRef("foo")), ft2.termQuery("field", "foo", MOCK_CONTEXT));

        MappedFieldType unsearchable = new KeywordFieldType(false, false, Collections.emptyMap());
        IllegalArgumentException e = expectThrows(
            IllegalArgumentException.class,
            () -> unsearchable.termQuery("field", "bar", MOCK_CONTEXT)
        );
        assertEquals("Cannot search on field [field] since it is not indexed nor has doc values.", e.getMessage());
    }

    public void testTermQueryWithNormalizer() {
        Analyzer normalizer = new Analyzer() {
            @Override
            protected TokenStreamComponents createComponents(String fieldName) {
                Tokenizer in = new WhitespaceTokenizer();
                TokenFilter out = new LowerCaseFilter(in);
                return new TokenStreamComponents(in, out);
            }

            @Override
            protected TokenStream normalize(String fieldName, TokenStream in) {
                return new LowerCaseFilter(in);
            }
        };
        MappedFieldType ft = new KeywordFieldType(new NamedAnalyzer("my_normalizer", AnalyzerScope.INDEX, normalizer));
        assertEquals(new TermQuery(new Term("field", "foo bar")), ft.termQuery("field", "fOo BaR", MOCK_CONTEXT));
    }

    public void testTermsQuery() {
        MappedFieldType ft = new KeywordFieldType();
        List<BytesRef> terms = new ArrayList<>();
        terms.add(new BytesRef("foo"));
        terms.add(new BytesRef("bar"));
        assertEquals(new TermInSetQuery("field", terms), ft.termsQuery("field", Arrays.asList("foo", "bar"), MOCK_CONTEXT));

        MappedFieldType ft2 = new KeywordFieldType(false, true, Map.of());
        assertEquals(new DocValuesTermsQuery("field", terms), ft2.termsQuery("field", Arrays.asList("foo", "bar"), MOCK_CONTEXT));

        MappedFieldType unsearchable = new KeywordFieldType(false, false, Collections.emptyMap());
        IllegalArgumentException e = expectThrows(
            IllegalArgumentException.class,
            () -> unsearchable.termsQuery("field", Arrays.asList("foo", "bar"), MOCK_CONTEXT)
        );
        assertEquals("Cannot search on field [field] since it is not indexed nor has doc values.", e.getMessage());
    }

    public void testExistsQuery() {
        {
<<<<<<< HEAD
            KeywordFieldType ft = new KeywordFieldType();
            assertEquals(new DocValuesFieldExistsQuery("field"), ft.existsQuery("field", MOCK_CONTEXT));
        }
        {
            KeywordFieldType ft = new KeywordFieldType(false, true, Map.of());
            assertEquals(new DocValuesFieldExistsQuery("field"), ft.existsQuery("field", MOCK_CONTEXT));
=======
            KeywordFieldType ft = new KeywordFieldType("field");
            assertEquals(new FieldExistsQuery("field"), ft.existsQuery(MOCK_CONTEXT));
        }
        {
            KeywordFieldType ft = new KeywordFieldType("field", false, true, Map.of());
            assertEquals(new FieldExistsQuery("field"), ft.existsQuery(MOCK_CONTEXT));
>>>>>>> 4cc8484d
        }
        {
            FieldType fieldType = new FieldType();
            fieldType.setOmitNorms(false);
<<<<<<< HEAD
            KeywordFieldType ft = new KeywordFieldType(fieldType);
            assertEquals(new NormsFieldExistsQuery("field"), ft.existsQuery("field", MOCK_CONTEXT));
=======
            KeywordFieldType ft = new KeywordFieldType("field", fieldType);
            assertEquals(new FieldExistsQuery("field"), ft.existsQuery(MOCK_CONTEXT));
>>>>>>> 4cc8484d
        }
        {
            KeywordFieldType ft = new KeywordFieldType(true, false, Collections.emptyMap());
            assertEquals(new TermQuery(new Term(FieldNamesFieldMapper.NAME, "field")), ft.existsQuery("field", MOCK_CONTEXT));
        }
    }

    public void testRangeQuery() {
        MappedFieldType ft = new KeywordFieldType();
        assertEquals(
            new TermRangeQuery("field", BytesRefs.toBytesRef("foo"), BytesRefs.toBytesRef("bar"), true, false),
            ft.rangeQuery("field", "foo", "bar", true, false, null, null, null, MOCK_CONTEXT)
        );

        MappedFieldType ft2 = new KeywordFieldType(false, true, Map.of());
        assertEquals(
            SortedSetDocValuesField.newSlowRangeQuery("field", BytesRefs.toBytesRef("foo"), BytesRefs.toBytesRef("bar"), true, false),
            ft2.rangeQuery("field", "foo", "bar", true, false, null, null, null, MOCK_CONTEXT)
        );

        ElasticsearchException ee = expectThrows(
            ElasticsearchException.class,
            () -> ft.rangeQuery("field", "foo", "bar", true, false, null, null, null, MOCK_CONTEXT_DISALLOW_EXPENSIVE)
        );
        assertEquals(
            "[range] queries on [text] or [keyword] fields cannot be executed when " + "'search.allow_expensive_queries' is set to false.",
            ee.getMessage()
        );
    }

    public void testRegexpQuery() {
        MappedFieldType ft = new KeywordFieldType();
        assertEquals(new RegexpQuery(new Term("field", "foo.*")), ft.regexpQuery("field", "foo.*", 0, 0, 10, null, MOCK_CONTEXT));

        MappedFieldType unsearchable = new KeywordFieldType(false, false, Collections.emptyMap());
        IllegalArgumentException e = expectThrows(
            IllegalArgumentException.class,
            () -> unsearchable.regexpQuery("field", "foo.*", 0, 0, 10, null, MOCK_CONTEXT)
        );
        assertEquals("Cannot search on field [field] since it is not indexed nor has doc values.", e.getMessage());

        ElasticsearchException ee = expectThrows(
            ElasticsearchException.class,
            () -> ft.regexpQuery("field", "foo.*", randomInt(10), 0, randomInt(10) + 1, null, MOCK_CONTEXT_DISALLOW_EXPENSIVE)
        );
        assertEquals("[regexp] queries cannot be executed when 'search.allow_expensive_queries' is set to false.", ee.getMessage());
    }

    public void testFuzzyQuery() {
        MappedFieldType ft = new KeywordFieldType();
        assertEquals(
            new FuzzyQuery(new Term("field", "foo"), 2, 1, 50, true),
            ft.fuzzyQuery("field", "foo", Fuzziness.fromEdits(2), 1, 50, true, MOCK_CONTEXT)
        );

        MappedFieldType unsearchable = new KeywordFieldType(false, false, Collections.emptyMap());
        IllegalArgumentException e = expectThrows(
            IllegalArgumentException.class,
            () -> unsearchable.fuzzyQuery("field", "foo", Fuzziness.fromEdits(2), 1, 50, true, MOCK_CONTEXT)
        );
        assertEquals("Cannot search on field [field] since it is not indexed nor has doc values.", e.getMessage());

        ElasticsearchException ee = expectThrows(
            ElasticsearchException.class,
            () -> ft.fuzzyQuery(
                "field",
                "foo",
                Fuzziness.AUTO,
                randomInt(10) + 1,
                randomInt(10) + 1,
                randomBoolean(),
                MOCK_CONTEXT_DISALLOW_EXPENSIVE
            )
        );
        assertEquals("[fuzzy] queries cannot be executed when 'search.allow_expensive_queries' is set to false.", ee.getMessage());
    }

    public void testNormalizeQueries() {
        MappedFieldType ft = new KeywordFieldType();
        assertEquals(new TermQuery(new Term("field", new BytesRef("FOO"))), ft.termQuery("field", "FOO", null));
        ft = new KeywordFieldType(Lucene.STANDARD_ANALYZER);
        assertEquals(new TermQuery(new Term("field", new BytesRef("foo"))), ft.termQuery("field", "FOO", null));
    }

    public void testFetchSourceValue() throws IOException {
        MappedField mapper = new KeywordFieldMapper.Builder("field", Version.CURRENT).build(MapperBuilderContext.ROOT).field();
        assertEquals(List.of("value"), fetchSourceValue(mapper, "value"));
        assertEquals(List.of("42"), fetchSourceValue(mapper, 42L));
        assertEquals(List.of("true"), fetchSourceValue(mapper, true));

        IllegalArgumentException e = expectThrows(IllegalArgumentException.class, () -> fetchSourceValue(mapper, "value", "format"));
        assertEquals("Field [field] of type [keyword] doesn't support formats.", e.getMessage());

        MappedField ignoreAboveMapper = new KeywordFieldMapper.Builder("field", Version.CURRENT).ignoreAbove(4)
            .build(MapperBuilderContext.ROOT)
            .field();
        assertEquals(List.of(), fetchSourceValue(ignoreAboveMapper, "value"));
        assertEquals(List.of("42"), fetchSourceValue(ignoreAboveMapper, 42L));
        assertEquals(List.of("true"), fetchSourceValue(ignoreAboveMapper, true));

        MappedField normalizerMapper = new KeywordFieldMapper.Builder("field", createIndexAnalyzers(), ScriptCompiler.NONE, Version.CURRENT)
            .normalizer("lowercase")
            .build(MapperBuilderContext.ROOT)
            .field();
        assertEquals(List.of("value"), fetchSourceValue(normalizerMapper, "VALUE"));
        assertEquals(List.of("42"), fetchSourceValue(normalizerMapper, 42L));
        assertEquals(List.of("value"), fetchSourceValue(normalizerMapper, "value"));

        MappedField nullValueMapper = new KeywordFieldMapper.Builder("field", Version.CURRENT).nullValue("NULL")
            .build(MapperBuilderContext.ROOT)
            .field();
        assertEquals(List.of("NULL"), fetchSourceValue(nullValueMapper, null));
    }

    private static IndexAnalyzers createIndexAnalyzers() {
        return new IndexAnalyzers(
            Map.of("default", new NamedAnalyzer("default", AnalyzerScope.INDEX, new StandardAnalyzer())),
            Map.ofEntries(
                Map.entry("lowercase", new NamedAnalyzer("lowercase", AnalyzerScope.INDEX, new LowercaseNormalizer())),
                Map.entry("other_lowercase", new NamedAnalyzer("other_lowercase", AnalyzerScope.INDEX, new LowercaseNormalizer()))
            ),
            Map.of(
                "lowercase",
                new NamedAnalyzer(
                    "lowercase",
                    AnalyzerScope.INDEX,
                    new CustomAnalyzer(
                        TokenizerFactory.newFactory("lowercase", WhitespaceTokenizer::new),
                        new CharFilterFactory[0],
                        new TokenFilterFactory[] { new TokenFilterFactory() {

                            @Override
                            public String name() {
                                return "lowercase";
                            }

                            @Override
                            public TokenStream create(TokenStream tokenStream) {
                                return new org.apache.lucene.analysis.core.LowerCaseFilter(tokenStream);
                            }
                        } }
                    )
                )
            )
        );
    }
}<|MERGE_RESOLUTION|>--- conflicted
+++ resolved
@@ -125,32 +125,18 @@
 
     public void testExistsQuery() {
         {
-<<<<<<< HEAD
             KeywordFieldType ft = new KeywordFieldType();
-            assertEquals(new DocValuesFieldExistsQuery("field"), ft.existsQuery("field", MOCK_CONTEXT));
+            assertEquals(new FieldExistsQuery("field"), ft.existsQuery("field", MOCK_CONTEXT));
         }
         {
             KeywordFieldType ft = new KeywordFieldType(false, true, Map.of());
-            assertEquals(new DocValuesFieldExistsQuery("field"), ft.existsQuery("field", MOCK_CONTEXT));
-=======
-            KeywordFieldType ft = new KeywordFieldType("field");
-            assertEquals(new FieldExistsQuery("field"), ft.existsQuery(MOCK_CONTEXT));
-        }
-        {
-            KeywordFieldType ft = new KeywordFieldType("field", false, true, Map.of());
-            assertEquals(new FieldExistsQuery("field"), ft.existsQuery(MOCK_CONTEXT));
->>>>>>> 4cc8484d
+            assertEquals(new FieldExistsQuery("field"), ft.existsQuery("field", MOCK_CONTEXT));
         }
         {
             FieldType fieldType = new FieldType();
             fieldType.setOmitNorms(false);
-<<<<<<< HEAD
             KeywordFieldType ft = new KeywordFieldType(fieldType);
-            assertEquals(new NormsFieldExistsQuery("field"), ft.existsQuery("field", MOCK_CONTEXT));
-=======
-            KeywordFieldType ft = new KeywordFieldType("field", fieldType);
-            assertEquals(new FieldExistsQuery("field"), ft.existsQuery(MOCK_CONTEXT));
->>>>>>> 4cc8484d
+            assertEquals(new FieldExistsQuery("field"), ft.existsQuery("field", MOCK_CONTEXT));
         }
         {
             KeywordFieldType ft = new KeywordFieldType(true, false, Collections.emptyMap());
