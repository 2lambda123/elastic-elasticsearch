/*
 * Licensed to Elasticsearch under one or more contributor
 * license agreements. See the NOTICE file distributed with
 * this work for additional information regarding copyright
 * ownership. Elasticsearch licenses this file to you under
 * the Apache License, Version 2.0 (the "License"); you may
 * not use this file except in compliance with the License.
 * You may obtain a copy of the License at
 *
 *    http://www.apache.org/licenses/LICENSE-2.0
 *
 * Unless required by applicable law or agreed to in writing,
 * software distributed under the License is distributed on an
 * "AS IS" BASIS, WITHOUT WARRANTIES OR CONDITIONS OF ANY
 * KIND, either express or implied.  See the License for the
 * specific language governing permissions and limitations
 * under the License.
 */

package org.elasticsearch.index.mapper;

import org.apache.lucene.document.InetAddressPoint;
import org.apache.lucene.index.DocValuesType;
import org.apache.lucene.index.IndexableField;
import org.apache.lucene.index.Term;
import org.apache.lucene.search.Query;
import org.apache.lucene.search.TermQuery;
import org.apache.lucene.util.BytesRef;
import org.elasticsearch.Version;
import org.elasticsearch.cluster.metadata.IndexMetadata;
import org.elasticsearch.common.network.InetAddresses;
import org.elasticsearch.common.settings.Settings;
import org.elasticsearch.common.xcontent.XContentBuilder;
import org.elasticsearch.index.termvectors.TermVectorsService;

import java.io.IOException;
import java.net.InetAddress;
import java.util.List;

import static org.hamcrest.Matchers.containsString;

public class IpFieldMapperTests extends MapperTestCase {

    @Override
    protected void writeFieldValue(XContentBuilder builder) throws IOException {
        builder.value("::1");
    }

    @Override
    protected void minimalMapping(XContentBuilder b) throws IOException {
        b.field("type", "ip");
    }

<<<<<<< HEAD
    @Override
    protected void registerParameters(ParameterChecker checker) {
        checker.registerConflictCheck("doc_values", b -> b.field("doc_values", false));
        checker.registerConflictCheck("index", b -> b.field("index", false));
        checker.registerConflictCheck("store", b -> b.field("store", true));
        checker.registerConflictCheck("null_value", b -> b.field("null_value", "::1"));
        checker.registerUpdateCheck(b -> b.field("ignore_malformed", false),
            m -> assertFalse(((IpFieldMapper)m).ignoreMalformed()));
=======
    public void testExistsQueryDocValuesDisabled() throws IOException {
        MapperService mapperService = createMapperService(fieldMapping(b -> {
            minimalMapping(b);
            b.field("doc_values", false);
        }));
        assertExistsQuery(mapperService);
        assertParseMinimalWarnings();
>>>>>>> 89ac52c0
    }

    public void testDefaults() throws Exception {
        DocumentMapper mapper = createDocumentMapper(fieldMapping(this::minimalMapping));

        ParsedDocument doc = mapper.parse(source(b -> b.field("field", "::1")));

        IndexableField[] fields = doc.rootDoc().getFields("field");
        assertEquals(2, fields.length);
        IndexableField pointField = fields[0];
        assertEquals(1, pointField.fieldType().pointIndexDimensionCount());
        assertEquals(16, pointField.fieldType().pointNumBytes());
        assertFalse(pointField.fieldType().stored());
        assertEquals(new BytesRef(InetAddressPoint.encode(InetAddresses.forString("::1"))), pointField.binaryValue());
        IndexableField dvField = fields[1];
        assertEquals(DocValuesType.SORTED_SET, dvField.fieldType().docValuesType());
        assertEquals(new BytesRef(InetAddressPoint.encode(InetAddresses.forString("::1"))), dvField.binaryValue());
        assertFalse(dvField.fieldType().stored());
    }

    public void testNotIndexed() throws Exception {

        DocumentMapper mapper = createDocumentMapper(fieldMapping(b -> {
            b.field("type", "ip");
            b.field("index", false);
        }));

        ParsedDocument doc = mapper.parse(source(b -> b.field("field", "::1")));

        IndexableField[] fields = doc.rootDoc().getFields("field");
        assertEquals(1, fields.length);
        IndexableField dvField = fields[0];
        assertEquals(DocValuesType.SORTED_SET, dvField.fieldType().docValuesType());
    }

    public void testNoDocValues() throws Exception {

        DocumentMapper mapper = createDocumentMapper(fieldMapping(b -> {
            b.field("type", "ip");
            b.field("doc_values", false);
        }));

        ParsedDocument doc = mapper.parse(source(b -> b.field("field", "::1")));

        IndexableField[] fields = doc.rootDoc().getFields("field");
        assertEquals(1, fields.length);
        IndexableField pointField = fields[0];
        assertEquals(1, pointField.fieldType().pointIndexDimensionCount());
        assertEquals(new BytesRef(InetAddressPoint.encode(InetAddresses.forString("::1"))), pointField.binaryValue());

        fields = doc.rootDoc().getFields(FieldNamesFieldMapper.NAME);
        assertEquals(1, fields.length);
        assertEquals("field", fields[0].stringValue());

        FieldMapper m = (FieldMapper) mapper.mappers().getMapper("field");
        Query existsQuery = m.fieldType().existsQuery(null);
        assertEquals(new TermQuery(new Term(FieldNamesFieldMapper.NAME, "field")), existsQuery);
    }

    public void testStore() throws Exception {

        DocumentMapper mapper = createDocumentMapper(fieldMapping(b -> {
            b.field("type", "ip");
            b.field("store", true);
        }));

        ParsedDocument doc = mapper.parse(source(b -> b.field("field", "::1")));

        IndexableField[] fields = doc.rootDoc().getFields("field");
        assertEquals(3, fields.length);
        IndexableField pointField = fields[0];
        assertEquals(1, pointField.fieldType().pointIndexDimensionCount());
        IndexableField dvField = fields[1];
        assertEquals(DocValuesType.SORTED_SET, dvField.fieldType().docValuesType());
        IndexableField storedField = fields[2];
        assertTrue(storedField.fieldType().stored());
        assertEquals(new BytesRef(InetAddressPoint.encode(InetAddress.getByName("::1"))),
                storedField.binaryValue());
    }

    public void testIgnoreMalformed() throws Exception {

        DocumentMapper mapper = createDocumentMapper(fieldMapping(this::minimalMapping));

        ThrowingRunnable runnable = () -> mapper.parse(source(b -> b.field("field", ":1")));
        MapperParsingException e = expectThrows(MapperParsingException.class, runnable);
        assertThat(e.getCause().getMessage(), containsString("':1' is not an IP string literal"));

        DocumentMapper mapper2 = createDocumentMapper(fieldMapping(b -> {
            b.field("type", "ip");
            b.field("ignore_malformed", true);
        }));

        ParsedDocument doc = mapper2.parse(source(b -> b.field("field", ":1")));

        IndexableField[] fields = doc.rootDoc().getFields("field");
        assertEquals(0, fields.length);
        assertArrayEquals(new String[] { "field" }, TermVectorsService.getValues(doc.rootDoc().getFields("_ignored")));
    }

    public void testNullValue() throws IOException {

        DocumentMapper mapper = createDocumentMapper(fieldMapping(this::minimalMapping));

        ParsedDocument doc = mapper.parse(source(b -> b.nullField("field")));
        assertArrayEquals(new IndexableField[0], doc.rootDoc().getFields("field"));

        mapper = createDocumentMapper(fieldMapping(b -> {
            b.field("type", "ip");
            b.field("null_value", "::1");
        }));

        doc = mapper.parse(source(b -> b.nullField("field")));

        IndexableField[] fields = doc.rootDoc().getFields("field");
        assertEquals(2, fields.length);
        IndexableField pointField = fields[0];
        assertEquals(1, pointField.fieldType().pointIndexDimensionCount());
        assertEquals(16, pointField.fieldType().pointNumBytes());
        assertFalse(pointField.fieldType().stored());
        assertEquals(new BytesRef(InetAddressPoint.encode(InetAddresses.forString("::1"))), pointField.binaryValue());
        IndexableField dvField = fields[1];
        assertEquals(DocValuesType.SORTED_SET, dvField.fieldType().docValuesType());
        assertEquals(new BytesRef(InetAddressPoint.encode(InetAddresses.forString("::1"))), dvField.binaryValue());
        assertFalse(dvField.fieldType().stored());

        mapper = createDocumentMapper(fieldMapping(b -> {
            b.field("type", "ip");
            b.nullField("null_value");
        }));

        doc = mapper.parse(source(b -> b.nullField("field")));
        assertArrayEquals(new IndexableField[0], doc.rootDoc().getFields("field"));

        MapperParsingException e = expectThrows(MapperParsingException.class,
            () -> createDocumentMapper(Version.CURRENT, fieldMapping(b -> {
            b.field("type", "ip");
            b.field("null_value", ":1");
        })));
        assertEquals(e.getMessage(),
            "Failed to parse mapping: Error parsing [null_value] on field [field]: ':1' is not an IP string literal.");

        createDocumentMapper(Version.V_7_9_0, fieldMapping(b -> {
            b.field("type", "ip");
            b.field("null_value", ":1");
        }));
        assertWarnings("Error parsing [:1] as IP in [null_value] on field [field]); [null_value] will be ignored");
    }

    public void testFetchSourceValue() throws IOException {
        Settings settings = Settings.builder().put(IndexMetadata.SETTING_VERSION_CREATED, Version.CURRENT.id).build();
        Mapper.BuilderContext context = new Mapper.BuilderContext(settings, new ContentPath());

        IpFieldMapper mapper = new IpFieldMapper.Builder("field", true, Version.CURRENT).build(context);
        assertEquals(List.of("2001:db8::2:1"), fetchSourceValue(mapper, "2001:db8::2:1"));
        assertEquals(List.of("2001:db8::2:1"), fetchSourceValue(mapper, "2001:db8:0:0:0:0:2:1"));
        assertEquals(List.of("::1"), fetchSourceValue(mapper, "0:0:0:0:0:0:0:1"));

        IpFieldMapper nullValueMapper = new IpFieldMapper.Builder("field", true, Version.CURRENT)
            .nullValue("2001:db8:0:0:0:0:2:7")
            .build(context);
        assertEquals(List.of("2001:db8::2:7"), fetchSourceValue(nullValueMapper, null));
    }
}<|MERGE_RESOLUTION|>--- conflicted
+++ resolved
@@ -51,7 +51,6 @@
         b.field("type", "ip");
     }
 
-<<<<<<< HEAD
     @Override
     protected void registerParameters(ParameterChecker checker) {
         checker.registerConflictCheck("doc_values", b -> b.field("doc_values", false));
@@ -59,8 +58,9 @@
         checker.registerConflictCheck("store", b -> b.field("store", true));
         checker.registerConflictCheck("null_value", b -> b.field("null_value", "::1"));
         checker.registerUpdateCheck(b -> b.field("ignore_malformed", false),
-            m -> assertFalse(((IpFieldMapper)m).ignoreMalformed()));
-=======
+            m -> assertFalse(((IpFieldMapper) m).ignoreMalformed()));
+    }
+
     public void testExistsQueryDocValuesDisabled() throws IOException {
         MapperService mapperService = createMapperService(fieldMapping(b -> {
             minimalMapping(b);
@@ -68,7 +68,6 @@
         }));
         assertExistsQuery(mapperService);
         assertParseMinimalWarnings();
->>>>>>> 89ac52c0
     }
 
     public void testDefaults() throws Exception {
