--- conflicted
+++ resolved
@@ -22,10 +22,7 @@
 import org.elasticsearch.Version;
 import org.elasticsearch.action.admin.indices.mapping.get.GetMappingsResponse;
 import org.elasticsearch.cluster.metadata.IndexMetaData;
-<<<<<<< HEAD
-=======
 import org.elasticsearch.cluster.service.ClusterService;
->>>>>>> 0c7f6570
 import org.elasticsearch.common.Strings;
 import org.elasticsearch.common.bytes.BytesReference;
 import org.elasticsearch.common.compress.CompressedXContent;
@@ -121,14 +118,9 @@
         DocumentMapper defaultMapper = createIndex("test").mapperService().documentMapperParser()
             .parse("type", new CompressedXContent(mapping));
 
-<<<<<<< HEAD
-        StrictDynamicMappingException e = expectThrows(StrictDynamicMappingException.class, () -> defaultMapper.parse(SourceToParse.source("test", "type", "1", BytesReference
-                .bytes(jsonBuilder()
-=======
         StrictDynamicMappingException e = expectThrows(StrictDynamicMappingException.class,
             () -> defaultMapper.parse(SourceToParse.source("test", "type", "1",
                 BytesReference.bytes(jsonBuilder()
->>>>>>> 0c7f6570
                         .startObject()
                         .field("field1", "value1")
                         .field("field2", "value2")
@@ -136,14 +128,9 @@
                 XContentType.JSON)));
         assertThat(e.getMessage(), equalTo("mapping set to strict, dynamic introduction of [field2] within [type] is not allowed"));
 
-<<<<<<< HEAD
-        e = expectThrows(StrictDynamicMappingException.class, () -> defaultMapper.parse(SourceToParse.source("test", "type", "1", BytesReference
-                    .bytes(XContentFactory.jsonBuilder()
-=======
         e = expectThrows(StrictDynamicMappingException.class,
             () -> defaultMapper.parse(SourceToParse.source("test", "type", "1",
                 BytesReference.bytes(XContentFactory.jsonBuilder()
->>>>>>> 0c7f6570
                                 .startObject()
                                 .field("field1", "value1")
                                 .field("field2", (String) null)
@@ -165,13 +152,8 @@
         DocumentMapper defaultMapper = createIndex("test").mapperService().documentMapperParser()
             .parse("type", new CompressedXContent(mapping));
 
-<<<<<<< HEAD
-        ParsedDocument doc = defaultMapper.parse(SourceToParse.source("test", "type", "1", BytesReference
-                .bytes(jsonBuilder()
-=======
         ParsedDocument doc = defaultMapper.parse(SourceToParse.source("test", "type", "1",
             BytesReference.bytes(jsonBuilder()
->>>>>>> 0c7f6570
                         .startObject().startObject("obj1")
                         .field("field1", "value1")
                         .field("field2", "value2")
@@ -197,13 +179,8 @@
             .parse("type", new CompressedXContent(mapping));
 
         StrictDynamicMappingException e = expectThrows(StrictDynamicMappingException.class, () ->
-<<<<<<< HEAD
-            defaultMapper.parse(SourceToParse.source("test", "type", "1", BytesReference
-                    .bytes(jsonBuilder()
-=======
             defaultMapper.parse(SourceToParse.source("test", "type", "1",
                 BytesReference.bytes(jsonBuilder()
->>>>>>> 0c7f6570
                             .startObject().startObject("obj1")
                             .field("field1", "value1")
                             .field("field2", "value2")
@@ -251,17 +228,12 @@
     }
 
     private Mapper parse(DocumentMapper mapper, DocumentMapperParser parser, XContentBuilder builder) throws Exception {
-<<<<<<< HEAD
-        Settings settings = Settings.builder().put(IndexMetaData.SETTING_VERSION_CREATED, Version.CURRENT).build();
-        SourceToParse source = SourceToParse.source("test", mapper.type(), "some_id", BytesReference.bytes(builder), builder.contentType());
-=======
         IndexMetaData build = IndexMetaData.builder("")
             .settings(Settings.builder().put(IndexMetaData.SETTING_VERSION_CREATED, Version.CURRENT))
             .numberOfShards(1).numberOfReplicas(0).build();
         IndexSettings settings = new IndexSettings(build, Settings.EMPTY);
         SourceToParse source = SourceToParse.source("test", mapper.type(), "some_id",
             BytesReference.bytes(builder), builder.contentType());
->>>>>>> 0c7f6570
         try (XContentParser xContentParser = createParser(JsonXContent.jsonXContent, source.source())) {
             ParseContext.InternalParseContext ctx = new ParseContext.InternalParseContext(settings, parser, mapper, source, xContentParser);
             assertEquals(XContentParser.Token.START_OBJECT, ctx.parser().nextToken());
@@ -397,15 +369,10 @@
         assertEquals(mapping, serialize(mapper));
         // but we have an update
         assertEquals(Strings.toString(XContentFactory.jsonBuilder().startObject().startObject("type").startObject("properties")
-<<<<<<< HEAD
-                .startObject("foo").startObject("properties").startObject("bar").startObject("properties").startObject("baz").field("type", "text")
-                .startObject("fields").startObject("keyword").field("type", "keyword").field("ignore_above", 256).endObject()
-=======
                 .startObject("foo").startObject("properties").startObject("bar").startObject("properties").startObject("baz")
                 .field("type", "text")
                 .startObject("fields").startObject("keyword").field("type", "keyword")
                 .field("ignore_above", 256).endObject()
->>>>>>> 0c7f6570
                 .endObject().endObject().endObject().endObject().endObject().endObject()
                 .endObject().endObject().endObject()), serialize(update));
     }
@@ -456,12 +423,8 @@
         assertEquals(mapping, serialize(mapper));
         // but we have an update
         assertEquals(Strings.toString(XContentFactory.jsonBuilder().startObject().startObject("type").startObject("properties")
-<<<<<<< HEAD
-                .startObject("foo").startObject("properties").startObject("bar").startObject("properties").startObject("baz").field("type", "text").startObject("fields")
-=======
                 .startObject("foo").startObject("properties").startObject("bar").startObject("properties")
                 .startObject("baz").field("type", "text").startObject("fields")
->>>>>>> 0c7f6570
                 .startObject("keyword").field("type", "keyword").field("ignore_above", 256).endObject()
                 .endObject().endObject().endObject().endObject().endObject().endObject()
                 .endObject().endObject().endObject()), serialize(update));
@@ -637,57 +600,6 @@
         assertNull(parsed.dynamicMappingsUpdate());
     }
 
-<<<<<<< HEAD
-    public void testMixTemplateMultiFieldMultiTypeAndMappingReuse() throws Exception {
-        IndexService indexService = createIndex("test", Settings.builder().put("index.version.created", Version.V_5_6_0).build());
-        XContentBuilder mappings1 = jsonBuilder().startObject()
-            .startObject("type1")
-            .startArray("dynamic_templates")
-            .startObject()
-            .startObject("template1")
-            .field("match_mapping_type", "string")
-            .startObject("mapping")
-            .field("type", "text")
-            .startObject("fields")
-            .startObject("raw")
-            .field("type", "keyword")
-            .endObject()
-            .endObject()
-            .endObject()
-            .endObject()
-            .endObject()
-            .endArray()
-            .endObject().endObject();
-        indexService.mapperService().merge("type1", new CompressedXContent(BytesReference.bytes(mappings1)),
-                MapperService.MergeReason.MAPPING_UPDATE, false);
-        XContentBuilder mappings2 = jsonBuilder().startObject()
-            .startObject("type2")
-            .startObject("properties")
-            .startObject("field")
-            .field("type", "text")
-            .endObject()
-            .endObject()
-            .endObject().endObject();
-        indexService.mapperService().merge("type2", new CompressedXContent(BytesReference.bytes(mappings2)), MapperService.MergeReason.MAPPING_UPDATE, false);
-
-        XContentBuilder json = XContentFactory.jsonBuilder().startObject()
-            .field("field", "foo")
-            .endObject();
-        SourceToParse source = SourceToParse.source("test", "type1", "1", BytesReference.bytes(json), json.contentType());
-        DocumentMapper mapper = indexService.mapperService().documentMapper("type1");
-        assertNull(mapper.mappers().getMapper("field.raw"));
-        ParsedDocument parsed = mapper.parse(source);
-        assertNotNull(parsed.dynamicMappingsUpdate());
-
-        indexService.mapperService().merge("type1", new CompressedXContent(parsed.dynamicMappingsUpdate().toString()), MapperService.MergeReason.MAPPING_UPDATE, false);
-        mapper = indexService.mapperService().documentMapper("type1");
-        assertNotNull(mapper.mappers().getMapper("field.raw"));
-        parsed = mapper.parse(source);
-        assertNull(parsed.dynamicMappingsUpdate());
-    }
-
-=======
->>>>>>> 0c7f6570
     public void testDefaultFloatingPointMappings() throws IOException {
         MapperService mapperService = createIndex("test").mapperService();
         String mapping = Strings.toString(jsonBuilder().startObject()
@@ -709,12 +621,8 @@
                 .field("baz", (double) 3.2f) // double that can be accurately represented as a float
                 .field("quux", "3.2") // float detected through numeric detection
                 .endObject());
-<<<<<<< HEAD
-        ParsedDocument parsedDocument = mapper.parse(SourceToParse.source("index", "type", "id", source, builder.contentType()));
-=======
         ParsedDocument parsedDocument = mapper.parse(SourceToParse.source("index", "type", "id",
             source, builder.contentType()));
->>>>>>> 0c7f6570
         Mapping update = parsedDocument.dynamicMappingsUpdate();
         assertNotNull(update);
         assertThat(((FieldMapper) update.root().getMapper("foo")).fieldType().typeName(), equalTo("float"));
