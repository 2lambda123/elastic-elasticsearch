--- conflicted
+++ resolved
@@ -32,11 +32,7 @@
 public class MappingParserTests extends MapperServiceTestCase {
 
     private static MappingParser createMappingParser(Settings settings) {
-<<<<<<< HEAD
-        return createMappingParser(settings, IndexVersion.CURRENT, TransportVersion.CURRENT);
-=======
-        return createMappingParser(settings, Version.CURRENT, TransportVersion.current());
->>>>>>> beb47ea8
+        return createMappingParser(settings, IndexVersion.CURRENT, TransportVersion.current());
     }
 
     private static MappingParser createMappingParser(Settings settings, IndexVersion version, TransportVersion transportVersion) {
