/*
 * Licensed to Elasticsearch under one or more contributor
 * license agreements. See the NOTICE file distributed with
 * this work for additional information regarding copyright
 * ownership. Elasticsearch licenses this file to you under
 * the Apache License, Version 2.0 (the "License"); you may
 * not use this file except in compliance with the License.
 * You may obtain a copy of the License at
 *
 *    http://www.apache.org/licenses/LICENSE-2.0
 *
 * Unless required by applicable law or agreed to in writing,
 * software distributed under the License is distributed on an
 * "AS IS" BASIS, WITHOUT WARRANTIES OR CONDITIONS OF ANY
 * KIND, either express or implied.  See the License for the
 * specific language governing permissions and limitations
 * under the License.
 */

package org.elasticsearch.index.query;

import org.apache.lucene.index.Term;
import org.apache.lucene.search.MatchAllDocsQuery;
import org.apache.lucene.search.MatchNoDocsQuery;
import org.apache.lucene.search.Query;
import org.apache.lucene.search.WildcardQuery;
import org.elasticsearch.common.ParsingException;
import org.elasticsearch.search.internal.SearchContext;
import org.elasticsearch.test.AbstractQueryTestCase;

import java.io.IOException;
import java.util.HashMap;
import java.util.Map;

import static org.hamcrest.Matchers.equalTo;
import static org.hamcrest.Matchers.instanceOf;

public class WildcardQueryBuilderTests extends AbstractQueryTestCase<WildcardQueryBuilder> {

    @Override
    protected WildcardQueryBuilder doCreateTestQueryBuilder() {
        WildcardQueryBuilder query = randomWildcardQuery();
        if (randomBoolean()) {
            query.rewrite(randomFrom(getRandomRewriteMethod()));
        }
        return query;
    }

    @Override
    protected Map<String, WildcardQueryBuilder> getAlternateVersions() {
        Map<String, WildcardQueryBuilder> alternateVersions = new HashMap<>();
        WildcardQueryBuilder wildcardQuery = randomWildcardQuery();
        String contentString = "{\n" +
                "    \"wildcard\" : {\n" +
                "        \"" + wildcardQuery.fieldName() + "\" : \"" + wildcardQuery.value() + "\"\n" +
                "    }\n" +
                "}";
        alternateVersions.put(contentString, wildcardQuery);
        return alternateVersions;
    }

    private static WildcardQueryBuilder randomWildcardQuery() {
        String fieldName = randomFrom(STRING_FIELD_NAME,
            STRING_ALIAS_FIELD_NAME,
            randomAlphaOfLengthBetween(1, 10));
        String text = randomAlphaOfLengthBetween(1, 10);

        return new WildcardQueryBuilder(fieldName, text);
    }

    @Override
    protected void doAssertLuceneQuery(WildcardQueryBuilder queryBuilder, Query query, SearchContext context) throws IOException {
        assertThat(query, instanceOf(WildcardQuery.class));
        WildcardQuery wildcardQuery = (WildcardQuery) query;

        String expectedFieldName = expectedFieldName(queryBuilder.fieldName());
        assertThat(wildcardQuery.getField(), equalTo(expectedFieldName));
        assertThat(wildcardQuery.getTerm().field(), equalTo(expectedFieldName));
        assertThat(wildcardQuery.getTerm().text(), equalTo(queryBuilder.value()));
    }

    public void testIllegalArguments() {
        IllegalArgumentException e = expectThrows(IllegalArgumentException.class, () -> new WildcardQueryBuilder(null, "text"));
        assertEquals("field name is null or empty", e.getMessage());
        e = expectThrows(IllegalArgumentException.class, () -> new WildcardQueryBuilder("", "text"));
        assertEquals("field name is null or empty", e.getMessage());

        e = expectThrows(IllegalArgumentException.class, () -> new WildcardQueryBuilder("field", null));
        assertEquals("value cannot be null", e.getMessage());
    }

    public void testEmptyValue() throws IOException {
        QueryShardContext context = createShardContext();
        context.setAllowUnmappedFields(true);
        WildcardQueryBuilder wildcardQueryBuilder = new WildcardQueryBuilder("doc", "");
        assertEquals(wildcardQueryBuilder.toQuery(context).getClass(), WildcardQuery.class);
    }

    public void testFromJson() throws IOException {
        String json = "{    \"wildcard\" : { \"user\" : { \"wildcard\" : \"ki*y\", \"boost\" : 2.0 } }}";
        WildcardQueryBuilder parsed = (WildcardQueryBuilder) parseQuery(json);
        checkGeneratedJson(json, parsed);
        assertEquals(json, "ki*y", parsed.value());
        assertEquals(json, 2.0, parsed.boost(), 0.0001);
    }

    public void testParseFailsWithMultipleFields() throws IOException {
        String json =
                "{\n" +
                "    \"wildcard\": {\n" +
                "      \"user1\": {\n" +
                "        \"wildcard\": \"ki*y\"\n" +
                "      },\n" +
                "      \"user2\": {\n" +
                "        \"wildcard\": \"ki*y\"\n" +
                "      }\n" +
                "    }\n" +
                "}";
        ParsingException e = expectThrows(ParsingException.class, () -> parseQuery(json));
        assertEquals("[wildcard] query doesn't support multiple fields, found [user1] and [user2]", e.getMessage());

        String shortJson =
                "{\n" +
                "    \"wildcard\": {\n" +
                "      \"user1\": \"ki*y\",\n" +
                "      \"user2\": \"ki*y\"\n" +
                "    }\n" +
                "}";
        e = expectThrows(ParsingException.class, () -> parseQuery(shortJson));
        assertEquals("[wildcard] query doesn't support multiple fields, found [user1] and [user2]", e.getMessage());
    }

    public void testWithMetaDataField() throws IOException {
        QueryShardContext context = createShardContext();
        for (String field : new String[]{"field1", "field2"}) {
            WildcardQueryBuilder wildcardQueryBuilder = new WildcardQueryBuilder(field, "toto");
            Query query = wildcardQueryBuilder.toQuery(context);
            Query expected = new WildcardQuery(new Term(field, "toto"));
            assertEquals(expected, query);
        }
    }
<<<<<<< HEAD
=======

    public void testIndexWildcard() throws IOException {
        assumeTrue("test runs only when at least a type is registered", getCurrentTypes().length > 0);
>>>>>>> 6aea8295

    public void testIndexWildcard() throws IOException {
        QueryShardContext context = createShardContext();
        String index = context.getFullyQualifiedIndexName();

        Query query = new WildcardQueryBuilder("_index", index).doToQuery(context);
        assertThat(query instanceof MatchAllDocsQuery, equalTo(true));

        query = new WildcardQueryBuilder("_index", index + "*").doToQuery(context);
        assertThat(query instanceof MatchAllDocsQuery, equalTo(true));

        query = new WildcardQueryBuilder("_index", "index_" + index + "*").doToQuery(context);
        assertThat(query instanceof MatchNoDocsQuery, equalTo(true));
    }
}<|MERGE_RESOLUTION|>--- conflicted
+++ resolved
@@ -32,6 +32,7 @@
 import java.util.HashMap;
 import java.util.Map;
 
+import static org.elasticsearch.test.AbstractBuilderTestCase.STRING_ALIAS_FIELD_NAME;
 import static org.hamcrest.Matchers.equalTo;
 import static org.hamcrest.Matchers.instanceOf;
 
@@ -139,12 +140,6 @@
             assertEquals(expected, query);
         }
     }
-<<<<<<< HEAD
-=======
-
-    public void testIndexWildcard() throws IOException {
-        assumeTrue("test runs only when at least a type is registered", getCurrentTypes().length > 0);
->>>>>>> 6aea8295
 
     public void testIndexWildcard() throws IOException {
         QueryShardContext context = createShardContext();
