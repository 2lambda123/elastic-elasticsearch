/*
 * Copyright Elasticsearch B.V. and/or licensed to Elasticsearch B.V. under one
 * or more contributor license agreements. Licensed under the Elastic License
 * 2.0 and the Server Side Public License, v 1; you may not use this file except
 * in compliance with, at your election, the Elastic License 2.0 or the Server
 * Side Public License, v 1.
 */

package org.elasticsearch.index.query;

import org.apache.lucene.search.BoostQuery;
import org.apache.lucene.search.Query;
<<<<<<< HEAD
import org.apache.lucene.queries.spans.SpanNearQuery;
import org.apache.lucene.queries.spans.SpanQuery;
import org.apache.lucene.queries.spans.SpanTermQuery;
=======
import org.apache.lucene.search.spans.SpanNearQuery;
import org.apache.lucene.search.spans.SpanQuery;
import org.apache.lucene.search.spans.SpanTermQuery;
>>>>>>> c061964a
import org.elasticsearch.test.AbstractQueryTestCase;

import java.io.IOException;
import java.util.Iterator;

import static org.elasticsearch.index.query.SpanNearQueryBuilder.SpanGapQueryBuilder;
import static org.hamcrest.CoreMatchers.either;
import static org.hamcrest.CoreMatchers.equalTo;
import static org.hamcrest.CoreMatchers.instanceOf;

/*
 * SpanGapQueryBuilder, unlike other QBs, is not used to build a Query. Therefore, it is not suited
 * to test pattern of AbstractQueryTestCase. Since it is only used in SpanNearQueryBuilder, its test cases
 * are same as those of later with SpanGapQueryBuilder included as clauses.
 */

public class SpanGapQueryBuilderTests extends AbstractQueryTestCase<SpanNearQueryBuilder> {
    @Override
    protected SpanNearQueryBuilder doCreateTestQueryBuilder() {
        SpanTermQueryBuilder[] spanTermQueries = new SpanTermQueryBuilderTests().createSpanTermQueryBuilders(randomIntBetween(1, 6));
        SpanNearQueryBuilder queryBuilder = new SpanNearQueryBuilder(spanTermQueries[0], randomIntBetween(-10, 10));
        for (int i = 1; i < spanTermQueries.length; i++) {
            SpanTermQueryBuilder termQB = spanTermQueries[i];
            queryBuilder.addClause(termQB);
            if (i % 2 == 1) {
                SpanGapQueryBuilder gapQB = new SpanGapQueryBuilder(termQB.fieldName(), randomIntBetween(1,2));
                queryBuilder.addClause(gapQB);
            }
        }
        queryBuilder.inOrder(true);
        return queryBuilder;
    }

    @Override
    protected void doAssertLuceneQuery(SpanNearQueryBuilder queryBuilder, Query query, SearchExecutionContext context) throws IOException {
        assertThat(query, either(instanceOf(SpanNearQuery.class))
            .or(instanceOf(SpanTermQuery.class))
<<<<<<< HEAD
            .or(instanceOf(BoostQuery.class))
=======
>>>>>>> c061964a
            .or(instanceOf(MatchAllQueryBuilder.class)));
        if (query instanceof SpanNearQuery) {
            SpanNearQuery spanNearQuery = (SpanNearQuery) query;
            assertThat(spanNearQuery.getSlop(), equalTo(queryBuilder.slop()));
            assertThat(spanNearQuery.isInOrder(), equalTo(queryBuilder.inOrder()));
            assertThat(spanNearQuery.getClauses().length, equalTo(queryBuilder.clauses().size()));
            Iterator<SpanQueryBuilder> spanQueryBuilderIterator = queryBuilder.clauses().iterator();
            for (SpanQuery spanQuery : spanNearQuery.getClauses()) {
                SpanQueryBuilder spanQB = spanQueryBuilderIterator.next();
                if (spanQB instanceof SpanGapQueryBuilder) continue;
                assertThat(spanQuery, equalTo(spanQB.toQuery(context)));
            }
        } else if (query instanceof SpanTermQuery) {
            assertThat(queryBuilder.clauses().size(), equalTo(1));
            assertThat(query, equalTo(queryBuilder.clauses().get(0).toQuery(context)));
        }
    }

    public void testIllegalArguments() {
            IllegalArgumentException e = expectThrows(IllegalArgumentException.class, () -> new SpanGapQueryBuilder(null, 1));
            assertEquals("[span_gap] field name is null or empty", e.getMessage());
    }

    public void testFromJson() throws IOException {
        String json =
                "{\n" +
                "  \"span_near\" : {\n" +
                "    \"clauses\" : [ {\n" +
                "      \"span_term\" : {\n" +
                "        \"field\" : {\n" +
                "          \"value\" : \"value1\",\n" +
                "          \"boost\" : 1.0\n" +
                "        }\n" +
                "      }\n" +
                "    }, {\n" +
                "      \"span_gap\" : {\n" +
                "        \"field\" : 2" +
                "      }\n" +
                "    }, {\n" +
                "      \"span_term\" : {\n" +
                "        \"field\" : {\n" +
                "          \"value\" : \"value3\",\n" +
                "          \"boost\" : 1.0\n" +
                "        }\n" +
                "      }\n" +
                "    } ],\n" +
                "    \"slop\" : 12,\n" +
                "    \"in_order\" : false,\n" +
                "    \"boost\" : 1.0\n" +
                "  }\n" +
                "}";

        SpanNearQueryBuilder parsed = (SpanNearQueryBuilder) parseQuery(json);
        checkGeneratedJson(json, parsed);

        assertEquals(json, 3, parsed.clauses().size());
        assertEquals(json, 12, parsed.slop());
        assertEquals(json, false, parsed.inOrder());
    }
}<|MERGE_RESOLUTION|>--- conflicted
+++ resolved
@@ -10,15 +10,9 @@
 
 import org.apache.lucene.search.BoostQuery;
 import org.apache.lucene.search.Query;
-<<<<<<< HEAD
 import org.apache.lucene.queries.spans.SpanNearQuery;
 import org.apache.lucene.queries.spans.SpanQuery;
 import org.apache.lucene.queries.spans.SpanTermQuery;
-=======
-import org.apache.lucene.search.spans.SpanNearQuery;
-import org.apache.lucene.search.spans.SpanQuery;
-import org.apache.lucene.search.spans.SpanTermQuery;
->>>>>>> c061964a
 import org.elasticsearch.test.AbstractQueryTestCase;
 
 import java.io.IOException;
@@ -56,10 +50,6 @@
     protected void doAssertLuceneQuery(SpanNearQueryBuilder queryBuilder, Query query, SearchExecutionContext context) throws IOException {
         assertThat(query, either(instanceOf(SpanNearQuery.class))
             .or(instanceOf(SpanTermQuery.class))
-<<<<<<< HEAD
-            .or(instanceOf(BoostQuery.class))
-=======
->>>>>>> c061964a
             .or(instanceOf(MatchAllQueryBuilder.class)));
         if (query instanceof SpanNearQuery) {
             SpanNearQuery spanNearQuery = (SpanNearQuery) query;
