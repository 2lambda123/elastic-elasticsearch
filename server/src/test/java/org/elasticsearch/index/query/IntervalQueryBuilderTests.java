--- conflicted
+++ resolved
@@ -371,13 +371,8 @@
 
         QueryShardContext baseContext = createShardContext();
         QueryShardContext context = new QueryShardContext(baseContext.getShardId(), baseContext.getIndexSettings(),
-<<<<<<< HEAD
-                BigArrays.NON_RECYCLING_INSTANCE, null, null, baseContext.getMapperService(), null,
-                scriptService, null, null, null, null, null, null);
-=======
             BigArrays.NON_RECYCLING_INSTANCE, null, null, baseContext.getMapperService(),
             null, scriptService, null, null, null, null, null, null);
->>>>>>> c8cba51a
 
         String json = "{ \"intervals\" : { \"" + STRING_FIELD_NAME + "\": { " +
             "\"match\" : { " +
