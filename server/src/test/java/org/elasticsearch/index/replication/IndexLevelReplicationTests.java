--- conflicted
+++ resolved
@@ -388,16 +388,10 @@
             recoverReplica(replica3, replica2);
             try (Translog.Snapshot snapshot = getTranslog(replica3).newSnapshot()) {
                 assertThat(snapshot.totalOperations(), equalTo(initDocs + 1));
-<<<<<<< HEAD
                 final List<Translog.Operation> expectedOps = new ArrayList<>(initOperations);
                 expectedOps.add(op2);
                 assertThat(snapshot, containsOperationsInAnyOrder(expectedOps));
-                assertThat("Peer-recovery should not send overridden operations", snapshot.overriddenOperations(), equalTo(0));
-=======
-                assertThat(snapshot.next(), equalTo(op2));
-                assertThat("Remaining of snapshot should contain init operations", snapshot, containsOperationsInAnyOrder(initOperations));
                 assertThat("Peer-recovery should not send overridden operations", snapshot.skippedOperations(), equalTo(0));
->>>>>>> 9feff980
             }
             // TODO: We should assert the content of shards in the ReplicationGroup.
             // Without rollback replicas(current implementation), we don't have the same content across shards:
