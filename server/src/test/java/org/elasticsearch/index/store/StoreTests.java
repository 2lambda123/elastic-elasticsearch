--- conflicted
+++ resolved
@@ -454,30 +454,7 @@
         deleteContent(store.directory());
         assertThat(Arrays.toString(store.directory().listAll()), store.directory().listAll().length, equalTo(0));
         assertThat(store.stats().sizeInBytes(), equalTo(0L));
-<<<<<<< HEAD
-        assertThat(service.newDirectory().listAll().length, equalTo(0));
-    }
-
-    private static final class LuceneManagedDirectoryService extends DirectoryService {
-        private final Directory dir;
-
-        LuceneManagedDirectoryService(Random random) {
-            this(random, true);
-        }
-
-        LuceneManagedDirectoryService(Random random, boolean preventDoubleWrite) {
-            super(new ShardId(INDEX_SETTINGS.getIndex(), 1), INDEX_SETTINGS);
-            dir = StoreTests.newDirectory(random);
-        }
-
-        @Override
-        public Directory newDirectory() throws IOException {
-            return dir;
-        }
-
-=======
         assertThat(dir.listAll().length, equalTo(0));
->>>>>>> baa69a5e
     }
 
     public static void assertConsistent(Store store, Store.MetadataSnapshot metadata) throws IOException {
