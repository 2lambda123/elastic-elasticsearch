--- conflicted
+++ resolved
@@ -76,13 +76,8 @@
         assertTrue(got.onOrBefore(VersionUtils.allReleasedVersions().get(0)));
 
         // unbounded upper
-<<<<<<< HEAD
         got = VersionUtils.randomVersionBetween(random(), VersionUtils.getFirstVersion(), null);
         assertTrue(got.onOrAfter(VersionUtils.getFirstVersion()));
-=======
-        got = VersionUtils.randomVersionBetween(random(), fromId(7000099), null);
-        assertTrue(got.onOrAfter(fromId(7000099)));
->>>>>>> 70eb812f
         assertTrue(got.onOrBefore(Version.CURRENT));
         got = VersionUtils.randomVersionBetween(random(), VersionUtils.getPreviousVersion(), null);
         assertTrue(got.onOrAfter(VersionUtils.getPreviousVersion()));
