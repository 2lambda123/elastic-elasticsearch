--- conflicted
+++ resolved
@@ -66,18 +66,12 @@
         CountDownLatch latch = new CountDownLatch(1);
 
         NioChannel channel = new DoNotCloseServerChannel("nio", mock(ServerSocketChannel.class), mock(ChannelFactory.class), selector);
-<<<<<<< HEAD
-        channel.getCloseFuture().addListener(ChannelConsumerAdaptor.adapt(channel, (c) -> {
-            ref.set(c);
-            latch.countDown();
-        }));
-=======
+
         Consumer<NioChannel> listener = (c) -> {
             ref.set(c);
             latch.countDown();
         };
         channel.getCloseFuture().addListener(ActionListener.wrap(listener::accept, (e) -> listener.accept(channel)));
->>>>>>> 5d7a78fc
 
         CloseFuture closeFuture = channel.getCloseFuture();
 
