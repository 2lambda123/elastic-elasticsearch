/*
 * Copyright Elasticsearch B.V. and/or licensed to Elasticsearch B.V. under one
 * or more contributor license agreements. Licensed under the Elastic License
 * 2.0 and the Server Side Public License, v 1; you may not use this file except
 * in compliance with, at your election, the Elastic License 2.0 or the Server
 * Side Public License, v 1.
 */

package org.elasticsearch.readiness;

import org.elasticsearch.cluster.service.ClusterService;
import org.elasticsearch.env.Environment;
import org.elasticsearch.node.MockNode;
import org.elasticsearch.plugins.Plugin;

import java.net.InetAddress;
import java.net.InetSocketAddress;
import java.net.ServerSocket;
import java.net.SocketAddress;
import java.net.SocketOption;
import java.nio.channels.ServerSocketChannel;
import java.nio.channels.SocketChannel;
import java.nio.channels.spi.SelectorProvider;
import java.util.Set;

public class MockReadinessService extends ReadinessService {
    /**
     * Marker plugin used by {@link MockNode} to enable {@link MockReadinessService}.
     */
    public static class TestPlugin extends Plugin {}

    private static final int RETRIES = 3;

    private static final int RETRY_DELAY_IN_MILLIS = 10;

    private static final String METHOD_NOT_MOCKED = "This method has not been mocked";

    private static class MockServerSocketChannel extends ServerSocketChannel {

        static ServerSocketChannel openMock() {
            return new MockServerSocketChannel();
        }

        private MockServerSocketChannel() {
            super(SelectorProvider.provider());
        }

        @Override
        public ServerSocketChannel bind(SocketAddress local, int backlog) {
            assert isOpen();
            return this;
        }

        @Override
        public <T> ServerSocketChannel setOption(SocketOption<T> name, T value) {
            throw new UnsupportedOperationException(METHOD_NOT_MOCKED);
        }

        @Override
        public <T> T getOption(SocketOption<T> name) {
            throw new UnsupportedOperationException(METHOD_NOT_MOCKED);
        }

        @Override
        public Set<SocketOption<?>> supportedOptions() {
            throw new UnsupportedOperationException(METHOD_NOT_MOCKED);
        }

        @Override
        public ServerSocket socket() {
            throw new UnsupportedOperationException(METHOD_NOT_MOCKED);
        }

        @Override
        public SocketChannel accept() {
            return null;
        }

        @Override
        public SocketAddress getLocalAddress() {
            return new InetSocketAddress(InetAddress.getLoopbackAddress(), 0);
        }

        @Override
        protected void implCloseSelectableChannel() {}

        @Override
        protected void implConfigureBlocking(boolean block) {
            throw new UnsupportedOperationException(METHOD_NOT_MOCKED);
        }
    }

    public MockReadinessService(ClusterService clusterService, Environment environment) {
        super(clusterService, environment, MockServerSocketChannel::openMock);
    }

<<<<<<< HEAD
    public static void tcpReadinessProbeTrue(ReadinessService readinessService) {
=======
    private static boolean socketIsOpen(ReadinessService readinessService) {
>>>>>>> 0e6efeb8
        ServerSocketChannel mockedSocket = readinessService.serverChannel();
        return mockedSocket != null && mockedSocket.isOpen();
    }

    static void tcpReadinessProbeTrue(ReadinessService readinessService) throws InterruptedException {
        for (int i = 1; i <= RETRIES; ++i) {
            if (socketIsOpen(readinessService)) {
                return;
            }
            Thread.sleep(RETRY_DELAY_IN_MILLIS * i);
        }

        throw new AssertionError("Readiness socket should be open");
    }

<<<<<<< HEAD
    public static void tcpReadinessProbeFalse(ReadinessService readinessService) {
        ServerSocketChannel mockedSocket = readinessService.serverChannel();
        if (mockedSocket != null && mockedSocket.isOpen()) {
            throw new AssertionError("Readiness socket should be closed");
=======
    static void tcpReadinessProbeFalse(ReadinessService readinessService) throws InterruptedException {
        for (int i = 0; i < RETRIES; ++i) {
            if (socketIsOpen(readinessService) == false) {
                return;
            }
            Thread.sleep(RETRY_DELAY_IN_MILLIS * i);
>>>>>>> 0e6efeb8
        }

        throw new AssertionError("Readiness socket should be closed");
    }
}<|MERGE_RESOLUTION|>--- conflicted
+++ resolved
@@ -94,16 +94,12 @@
         super(clusterService, environment, MockServerSocketChannel::openMock);
     }
 
-<<<<<<< HEAD
-    public static void tcpReadinessProbeTrue(ReadinessService readinessService) {
-=======
     private static boolean socketIsOpen(ReadinessService readinessService) {
->>>>>>> 0e6efeb8
         ServerSocketChannel mockedSocket = readinessService.serverChannel();
         return mockedSocket != null && mockedSocket.isOpen();
     }
 
-    static void tcpReadinessProbeTrue(ReadinessService readinessService) throws InterruptedException {
+    public static void tcpReadinessProbeTrue(ReadinessService readinessService) throws InterruptedException {
         for (int i = 1; i <= RETRIES; ++i) {
             if (socketIsOpen(readinessService)) {
                 return;
@@ -114,19 +110,12 @@
         throw new AssertionError("Readiness socket should be open");
     }
 
-<<<<<<< HEAD
-    public static void tcpReadinessProbeFalse(ReadinessService readinessService) {
-        ServerSocketChannel mockedSocket = readinessService.serverChannel();
-        if (mockedSocket != null && mockedSocket.isOpen()) {
-            throw new AssertionError("Readiness socket should be closed");
-=======
-    static void tcpReadinessProbeFalse(ReadinessService readinessService) throws InterruptedException {
+    public static void tcpReadinessProbeFalse(ReadinessService readinessService) throws InterruptedException {
         for (int i = 0; i < RETRIES; ++i) {
             if (socketIsOpen(readinessService) == false) {
                 return;
             }
             Thread.sleep(RETRY_DELAY_IN_MILLIS * i);
->>>>>>> 0e6efeb8
         }
 
         throw new AssertionError("Readiness socket should be closed");
