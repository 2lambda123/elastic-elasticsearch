--- conflicted
+++ resolved
@@ -444,18 +444,19 @@
     protected <A extends InternalAggregation, C extends Aggregator> A searchAndReduce(AggTestConfig aggTestConfig) throws IOException {
         IndexSettings indexSettings = createIndexSettings();
         // First run it to find circuit breaker leaks on the aggregator
-        runWithCrankyCircuitBreaker(indexSettings, searcher, query, builder, maxBucket, splitLeavesIntoSeparateAggregators, fieldTypes);
+        runWithCrankyCircuitBreaker(indexSettings, aggTestConfig);
         // Second run it to the end
         CircuitBreakerService breakerService = new NoneCircuitBreakerService();
         return searchAndReduce(
             indexSettings,
-            searcher,
-            query,
-            builder,
-            maxBucket,
-            splitLeavesIntoSeparateAggregators,
+            aggTestConfig.searcher(),
+            aggTestConfig.query(),
+            aggTestConfig.builder(),
+            aggTestConfig.maxBuckets(),
+            aggTestConfig.splitLeavesIntoSeparateAggregators(),
+            aggTestConfig.shouldBeCached(),
             breakerService,
-            fieldTypes
+            aggTestConfig.fieldTypes()
         );
     }
 
@@ -463,7 +464,7 @@
      * This is extracted into a seperate function so that stack traces will indicate if a bad allocation happened in the
      * cranky CB run or the happy path run.
      */
-    private void runWithCrankyCircuitBreaker(IndexSettings indexSettings, IndexSearcher searcher, Query query, AggregationBuilder builder, int maxBucket, boolean splitLeavesIntoSeparateAggregators, MappedFieldType[] fieldTypes) throws IOException {
+    private void runWithCrankyCircuitBreaker(IndexSettings indexSettings, AggTestConfig aggTestConfig) throws IOException {
         CircuitBreakerService crankyService = new CrankyCircuitBreakerService();
         for (int i = 0; i < 5; i++) {
             try {
@@ -484,22 +485,6 @@
                 throw e;
             }
         }
-<<<<<<< HEAD
-=======
-        // Second run it to the end
-        CircuitBreakerService breakerService = new NoneCircuitBreakerService();
-        return searchAndReduce(
-            indexSettings,
-            aggTestConfig.searcher(),
-            aggTestConfig.query(),
-            aggTestConfig.builder(),
-            aggTestConfig.maxBuckets(),
-            aggTestConfig.splitLeavesIntoSeparateAggregators(),
-            aggTestConfig.shouldBeCached(),
-            breakerService,
-            aggTestConfig.fieldTypes()
-        );
->>>>>>> 5a1b26cc
     }
 
     @SuppressWarnings("unchecked")
@@ -532,17 +517,34 @@
             }
             for (ShardSearcher subSearcher : subSearchers) {
                 aggs.add(
-                    buildAndRunAggregation(builder, subSearcher, rewritten, indexSettings, query, breakerService, maxBucket, fieldTypes)
+                    buildAndRunAggregation(
+                        builder,
+                        subSearcher,
+                        rewritten,
+                        indexSettings,
+                        query,
+                        breakerService,
+                        maxBucket,
+                        shouldBeCached,
+                        fieldTypes
+                    )
                 );
             }
         } else {
-            aggs.add(buildAndRunAggregation(builder, searcher, rewritten, indexSettings, query, breakerService, maxBucket, fieldTypes));
-        }
-<<<<<<< HEAD
-
-=======
-        assertEquals(shouldBeCached, context.isCacheable());
->>>>>>> 5a1b26cc
+            aggs.add(
+                buildAndRunAggregation(
+                    builder,
+                    searcher,
+                    rewritten,
+                    indexSettings,
+                    query,
+                    breakerService,
+                    maxBucket,
+                    shouldBeCached,
+                    fieldTypes
+                )
+            );
+        }
         assertRoundTrip(aggs);
 
         BigArrays bigArraysForReduction = new MockBigArrays(new MockPageCacheRecycler(Settings.EMPTY), breakerService);
@@ -609,6 +611,7 @@
         Query query,
         CircuitBreakerService breakerService,
         int maxBucket,
+        boolean shouldBeCached,
         MappedFieldType... fieldTypes
     ) throws IOException {
         AggregationContext context = createAggregationContext(
@@ -629,6 +632,7 @@
             } else {
                 searcher.search(rewritten, MultiBucketCollector.wrap(true, List.of(agg)).asCollector());
             }
+            assertEquals(shouldBeCached, context.isCacheable());
             agg.postCollection();
             InternalAggregation result = agg.buildTopLevel();
             return result;
