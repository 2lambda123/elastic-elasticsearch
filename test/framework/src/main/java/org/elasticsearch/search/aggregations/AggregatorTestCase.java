/*
 * Copyright Elasticsearch B.V. and/or licensed to Elasticsearch B.V. under one
 * or more contributor license agreements. Licensed under the Elastic License
 * 2.0 and the Server Side Public License, v 1; you may not use this file except
 * in compliance with, at your election, the Elastic License 2.0 or the Server
 * Side Public License, v 1.
 */
package org.elasticsearch.search.aggregations;

import org.apache.lucene.analysis.standard.StandardAnalyzer;
import org.apache.lucene.document.BinaryDocValuesField;
import org.apache.lucene.document.Document;
import org.apache.lucene.document.InetAddressPoint;
import org.apache.lucene.document.LatLonDocValuesField;
import org.apache.lucene.document.SortedNumericDocValuesField;
import org.apache.lucene.document.SortedSetDocValuesField;
import org.apache.lucene.document.StoredField;
import org.apache.lucene.index.CompositeReaderContext;
import org.apache.lucene.index.DirectoryReader;
import org.apache.lucene.index.IndexReader;
import org.apache.lucene.index.IndexReaderContext;
import org.apache.lucene.index.IndexWriterConfig;
import org.apache.lucene.index.LeafReaderContext;
import org.apache.lucene.index.NoMergePolicy;
import org.apache.lucene.sandbox.document.HalfFloatPoint;
import org.apache.lucene.search.Collector;
import org.apache.lucene.search.IndexSearcher;
import org.apache.lucene.search.MatchAllDocsQuery;
import org.apache.lucene.search.Query;
import org.apache.lucene.search.ScoreMode;
import org.apache.lucene.search.Sort;
import org.apache.lucene.search.SortField;
import org.apache.lucene.search.SortedNumericSortField;
import org.apache.lucene.search.Weight;
import org.apache.lucene.store.Directory;
import org.apache.lucene.tests.analysis.MockAnalyzer;
import org.apache.lucene.tests.index.AssertingDirectoryReader;
import org.apache.lucene.tests.index.RandomIndexWriter;
import org.apache.lucene.tests.search.AssertingIndexSearcher;
import org.apache.lucene.tests.util.LuceneTestCase;
import org.apache.lucene.util.Accountable;
import org.apache.lucene.util.BytesRef;
import org.apache.lucene.util.NumericUtils;
import org.elasticsearch.Version;
import org.elasticsearch.cluster.metadata.IndexMetadata;
import org.elasticsearch.common.CheckedBiConsumer;
import org.elasticsearch.common.QuadFunction;
import org.elasticsearch.common.TriConsumer;
import org.elasticsearch.common.breaker.CircuitBreaker;
import org.elasticsearch.common.breaker.CircuitBreakingException;
import org.elasticsearch.common.io.stream.NamedWriteableRegistry;
import org.elasticsearch.common.io.stream.StreamInput;
import org.elasticsearch.common.io.stream.StreamOutput;
import org.elasticsearch.common.lucene.index.ElasticsearchDirectoryReader;
import org.elasticsearch.common.network.NetworkAddress;
import org.elasticsearch.common.settings.Settings;
import org.elasticsearch.common.util.MockBigArrays;
import org.elasticsearch.common.util.MockPageCacheRecycler;
import org.elasticsearch.core.CheckedConsumer;
import org.elasticsearch.core.Releasable;
import org.elasticsearch.core.Releasables;
import org.elasticsearch.index.Index;
import org.elasticsearch.index.IndexSettings;
import org.elasticsearch.index.analysis.AnalysisRegistry;
import org.elasticsearch.index.analysis.AnalyzerScope;
import org.elasticsearch.index.analysis.IndexAnalyzers;
import org.elasticsearch.index.analysis.NamedAnalyzer;
import org.elasticsearch.index.cache.bitset.BitsetFilterCache;
import org.elasticsearch.index.cache.query.DisabledQueryCache;
import org.elasticsearch.index.cache.query.TrivialQueryCachingPolicy;
import org.elasticsearch.index.fielddata.FieldDataContext;
import org.elasticsearch.index.fielddata.IndexFieldData;
import org.elasticsearch.index.fielddata.IndexFieldDataCache;
import org.elasticsearch.index.mapper.BinaryFieldMapper;
import org.elasticsearch.index.mapper.CompletionFieldMapper;
import org.elasticsearch.index.mapper.DataStreamTimestampFieldMapper;
import org.elasticsearch.index.mapper.DateFieldMapper;
import org.elasticsearch.index.mapper.FieldAliasMapper;
import org.elasticsearch.index.mapper.FieldMapper;
import org.elasticsearch.index.mapper.GeoPointFieldMapper;
import org.elasticsearch.index.mapper.GeoShapeFieldMapper;
import org.elasticsearch.index.mapper.KeywordFieldMapper;
import org.elasticsearch.index.mapper.MappedFieldType;
import org.elasticsearch.index.mapper.Mapper;
import org.elasticsearch.index.mapper.MapperBuilderContext;
import org.elasticsearch.index.mapper.Mapping;
import org.elasticsearch.index.mapper.MappingLookup;
import org.elasticsearch.index.mapper.MappingParserContext;
import org.elasticsearch.index.mapper.MockFieldMapper;
import org.elasticsearch.index.mapper.NestedObjectMapper;
import org.elasticsearch.index.mapper.NumberFieldMapper;
import org.elasticsearch.index.mapper.ObjectMapper;
import org.elasticsearch.index.mapper.RangeFieldMapper;
import org.elasticsearch.index.mapper.RangeType;
import org.elasticsearch.index.mapper.TextFieldMapper;
import org.elasticsearch.index.mapper.TimeSeriesIdFieldMapper;
import org.elasticsearch.index.mapper.vectors.DenseVectorFieldMapper;
import org.elasticsearch.index.mapper.vectors.SparseVectorFieldMapper;
import org.elasticsearch.index.query.QueryRewriteContext;
import org.elasticsearch.index.query.Rewriteable;
import org.elasticsearch.index.query.SearchExecutionContext;
import org.elasticsearch.index.shard.IndexShard;
import org.elasticsearch.index.shard.ShardId;
import org.elasticsearch.indices.IndicesModule;
import org.elasticsearch.indices.analysis.AnalysisModule;
import org.elasticsearch.indices.breaker.AllCircuitBreakerStats;
import org.elasticsearch.indices.breaker.CircuitBreakerService;
import org.elasticsearch.indices.breaker.CircuitBreakerStats;
import org.elasticsearch.indices.breaker.NoneCircuitBreakerService;
import org.elasticsearch.plugins.Plugin;
import org.elasticsearch.plugins.SearchPlugin;
import org.elasticsearch.script.ScriptCompiler;
import org.elasticsearch.script.ScriptService;
import org.elasticsearch.search.NestedDocuments;
import org.elasticsearch.search.SearchModule;
import org.elasticsearch.search.aggregations.AggregatorFactories.Builder;
import org.elasticsearch.search.aggregations.MultiBucketConsumerService.MultiBucketConsumer;
import org.elasticsearch.search.aggregations.bucket.nested.NestedAggregationBuilder;
import org.elasticsearch.search.aggregations.metrics.MetricsAggregator;
import org.elasticsearch.search.aggregations.metrics.MultiValueAggregation;
import org.elasticsearch.search.aggregations.metrics.NumericMetricsAggregation;
import org.elasticsearch.search.aggregations.pipeline.PipelineAggregator;
import org.elasticsearch.search.aggregations.pipeline.PipelineAggregator.PipelineTree;
import org.elasticsearch.search.aggregations.support.AggregationContext;
import org.elasticsearch.search.aggregations.support.AggregationContext.ProductionAggregationContext;
import org.elasticsearch.search.aggregations.support.CoreValuesSourceType;
import org.elasticsearch.search.aggregations.support.SamplingContext;
import org.elasticsearch.search.aggregations.support.ValuesSourceAggregationBuilder;
import org.elasticsearch.search.aggregations.support.ValuesSourceRegistry;
import org.elasticsearch.search.aggregations.support.ValuesSourceType;
import org.elasticsearch.search.aggregations.timeseries.TimeSeriesIndexSearcher;
import org.elasticsearch.search.fetch.FetchPhase;
import org.elasticsearch.search.fetch.subphase.FetchDocValuesPhase;
import org.elasticsearch.search.fetch.subphase.FetchSourcePhase;
import org.elasticsearch.search.internal.ContextIndexSearcher;
import org.elasticsearch.search.internal.SearchContext;
import org.elasticsearch.search.internal.SubSearchContext;
import org.elasticsearch.test.ESTestCase;
import org.elasticsearch.test.InternalAggregationTestCase;
import org.elasticsearch.xcontent.ContextParser;
import org.elasticsearch.xcontent.XContentBuilder;
import org.junit.After;
import org.junit.Before;

import java.io.IOException;
import java.net.InetAddress;
import java.util.ArrayList;
import java.util.Arrays;
import java.util.Collections;
import java.util.HashMap;
import java.util.HashSet;
import java.util.List;
import java.util.Map;
import java.util.Optional;
import java.util.Set;
import java.util.function.BiFunction;
import java.util.function.Consumer;
import java.util.stream.Stream;

import static java.util.Collections.emptyMap;
import static java.util.Collections.singletonList;
import static java.util.stream.Collectors.toList;
import static org.elasticsearch.test.InternalAggregationTestCase.DEFAULT_MAX_BUCKETS;
import static org.hamcrest.Matchers.equalTo;
import static org.hamcrest.Matchers.instanceOf;
import static org.hamcrest.Matchers.not;
import static org.hamcrest.Matchers.sameInstance;
import static org.mockito.Mockito.doReturn;
import static org.mockito.Mockito.mock;
import static org.mockito.Mockito.spy;
import static org.mockito.Mockito.when;

/**
 * Base class for testing {@link Aggregator} implementations.
 * Provides helpers for constructing and searching an {@link Aggregator} implementation based on a provided
 * {@link AggregationBuilder} instance.
 */
public abstract class AggregatorTestCase extends ESTestCase {
    private NamedWriteableRegistry namedWriteableRegistry;
    private List<AggregationContext> releasables = new ArrayList<>();
    protected ValuesSourceRegistry valuesSourceRegistry;
    private AnalysisModule analysisModule;

    // A list of field types that should not be tested, or are not currently supported
    private static final List<String> TYPE_TEST_BLACKLIST = List.of(
        ObjectMapper.CONTENT_TYPE, // Cannot aggregate objects
        GeoShapeFieldMapper.CONTENT_TYPE, // Cannot aggregate geoshapes (yet)
        DenseVectorFieldMapper.CONTENT_TYPE, // Cannot aggregate dense vectors
        SparseVectorFieldMapper.CONTENT_TYPE, // Sparse vectors are no longer supported

        NestedObjectMapper.CONTENT_TYPE, // TODO support for nested
        CompletionFieldMapper.CONTENT_TYPE, // TODO support completion
        FieldAliasMapper.CONTENT_TYPE // TODO support alias
    );

    @Before
    public final void initPlugins() {
        List<SearchPlugin> plugins = new ArrayList<>(getSearchPlugins());
        plugins.add(new AggCardinalityUpperBoundPlugin());
        SearchModule searchModule = new SearchModule(Settings.EMPTY, plugins);
        valuesSourceRegistry = searchModule.getValuesSourceRegistry();
        namedWriteableRegistry = new NamedWriteableRegistry(
            Stream.concat(
                searchModule.getNamedWriteables().stream(),
                plugins.stream().flatMap(p -> p instanceof Plugin ? ((Plugin) p).getNamedWriteables().stream() : Stream.empty())
            ).collect(toList())
        );
    }

    @Before
    public void initAnalysisRegistry() throws Exception {
        analysisModule = createAnalysisModule();
    }

    /**
     * @return a new analysis module. Tests that require a fully constructed analysis module (used to create an analysis registry)
     *         should override this method
     */
    protected AnalysisModule createAnalysisModule() throws Exception {
        return null;
    }

    /**
     * Test cases should override this if they have plugins that need to be loaded, e.g. the plugins their aggregators are in.
     */
    protected List<SearchPlugin> getSearchPlugins() {
        return List.of();
    }

    protected <A extends Aggregator> A createAggregator(
        AggregationBuilder aggregationBuilder,
        IndexSearcher searcher,
        MappedFieldType... fieldTypes
    ) throws IOException {
        return createAggregator(aggregationBuilder, createAggregationContext(searcher, new MatchAllDocsQuery(), fieldTypes));
    }

    protected <A extends Aggregator> A createAggregator(AggregationBuilder builder, AggregationContext context) throws IOException {
        QueryRewriteContext rewriteContext = new QueryRewriteContext(
            parserConfig(),
            new NamedWriteableRegistry(List.of()),
            null,
            context::nowInMillis
        );
        @SuppressWarnings("unchecked")
        A aggregator = (A) Rewriteable.rewrite(builder, rewriteContext, true).build(context, null).create(null, CardinalityUpperBound.ONE);
        return aggregator;
    }

    /**
     * Create a {@linkplain AggregationContext} for testing an {@link Aggregator}.
     * While {@linkplain AggregationContext} is {@link Releasable} the caller is
     * not responsible for releasing it. Instead, it is released automatically in
     * in {@link #cleanupReleasables()}.
     */
    protected AggregationContext createAggregationContext(IndexSearcher indexSearcher, Query query, MappedFieldType... fieldTypes)
        throws IOException {
        return createAggregationContext(
            indexSearcher,
            createIndexSettings(),
            query,
            new NoneCircuitBreakerService(),
            AggregationBuilder.DEFAULT_PREALLOCATION * 5, // We don't know how many bytes to preallocate so we grab a hand full
            DEFAULT_MAX_BUCKETS,
            false,
            fieldTypes
        );
    }

    /**
     * Create a {@linkplain AggregationContext} for testing an {@link Aggregator}.
     * While {@linkplain AggregationContext} is {@link Releasable} the caller is
     * not responsible for releasing it. Instead, it is released automatically in
     * in {@link #cleanupReleasables()}.
     */
    protected AggregationContext createAggregationContext(
        IndexSearcher indexSearcher,
        IndexSettings indexSettings,
        Query query,
        CircuitBreakerService breakerService,
        long bytesToPreallocate,
        int maxBucket,
        boolean isInSortOrderExecutionRequired,
        MappedFieldType... fieldTypes
    ) throws IOException {
        MappingLookup mappingLookup = MappingLookup.fromMappers(
            Mapping.EMPTY,
            Arrays.stream(fieldTypes).map(this::buildMockFieldMapper).collect(toList()),
            objectMappers(),
            // Alias all fields to <name>-alias to test aliases
            Arrays.stream(fieldTypes)
                .map(ft -> new FieldAliasMapper(ft.name() + "-alias", ft.name() + "-alias", ft.name()))
                .collect(toList())
        );
<<<<<<< HEAD
        QuadFunction<
            MappedFieldType,
            String,
            Supplier<SearchLookup>,
            MappedFieldType.FielddataOperation,
            IndexFieldData<?>> fieldDataBuilder = (fieldType, s, searchLookup, fdt) -> fieldType.fielddataBuilder(
                indexSettings.getIndex().getName(),
                searchLookup,
                fdt
            ).build(new IndexFieldDataCache.None(), breakerService);
=======

        BiFunction<MappedFieldType, FieldDataContext, IndexFieldData<?>> fieldDataBuilder = (fieldType, context) -> fieldType
            .fielddataBuilder(new FieldDataContext(indexSettings.getIndex().getName(), context.lookupSupplier()))
            .build(new IndexFieldDataCache.None(), breakerService);
>>>>>>> 9b5cd671
        BitsetFilterCache bitsetFilterCache = new BitsetFilterCache(indexSettings, new BitsetFilterCache.Listener() {
            @Override
            public void onRemoval(ShardId shardId, Accountable accountable) {}

            @Override
            public void onCache(ShardId shardId, Accountable accountable) {}
        });
        SearchExecutionContext searchExecutionContext = new SearchExecutionContext(
            0,
            -1,
            indexSettings,
            bitsetFilterCache,
            fieldDataBuilder,
            null,
            mappingLookup,
            null,
            getMockScriptService(),
            parserConfig(),
            writableRegistry(),
            null,
            indexSearcher,
            System::currentTimeMillis,
            null,
            null,
            () -> true,
            valuesSourceRegistry,
            emptyMap()
        );

        MultiBucketConsumer consumer = new MultiBucketConsumer(maxBucket, breakerService.getBreaker(CircuitBreaker.REQUEST));
        AggregationContext context = new ProductionAggregationContext(
            Optional.ofNullable(analysisModule).map(AnalysisModule::getAnalysisRegistry).orElse(null),
            searchExecutionContext,
            new MockBigArrays(new MockPageCacheRecycler(Settings.EMPTY), breakerService),
            bytesToPreallocate,
            () -> query,
            null,
            consumer,
            () -> buildSubSearchContext(indexSettings, searchExecutionContext, bitsetFilterCache),
            bitsetFilterCache,
            randomInt(),
            () -> 0L,
            () -> false,
            q -> q,
            true,
            isInSortOrderExecutionRequired
        );
        releasables.add(context);
        return context;
    }

    /**
     * Build a {@link FieldMapper} to create the {@link MappingLookup} used for the aggs.
     * {@code protected} so subclasses can have it.
     */
    protected FieldMapper buildMockFieldMapper(MappedFieldType ft) {
        return new MockFieldMapper(ft);
    }

    /**
     * {@link ObjectMapper}s to add to the lookup. By default we don't need
     * any {@link ObjectMapper}s but testing nested objects will require adding some.
     */
    protected List<ObjectMapper> objectMappers() {
        return List.of();
    }

    /**
     * Build a {@link SubSearchContext}s to power {@code top_hits}.
     */
    private SubSearchContext buildSubSearchContext(
        IndexSettings indexSettings,
        SearchExecutionContext searchExecutionContext,
        BitsetFilterCache bitsetFilterCache
    ) {
        SearchContext ctx = mock(SearchContext.class);
        try {
            when(ctx.searcher()).thenReturn(
                new ContextIndexSearcher(
                    searchExecutionContext.searcher().getIndexReader(),
                    searchExecutionContext.searcher().getSimilarity(),
                    DisabledQueryCache.INSTANCE,
                    TrivialQueryCachingPolicy.NEVER,
                    false
                )
            );
        } catch (IOException e) {
            throw new RuntimeException(e);
        }
        when(ctx.fetchPhase()).thenReturn(new FetchPhase(Arrays.asList(new FetchSourcePhase(), new FetchDocValuesPhase())));

        /*
         * Use a QueryShardContext that doesn't contain nested documents so we
         * don't try to fetch them which would require mocking a whole menagerie
         * of stuff.
         */
        SearchExecutionContext subContext = spy(searchExecutionContext);
        MappingLookup disableNestedLookup = MappingLookup.fromMappers(Mapping.EMPTY, Set.of(), Set.of(), Set.of());
        doReturn(new NestedDocuments(disableNestedLookup, bitsetFilterCache::getBitSetProducer)).when(subContext).getNestedDocuments();
        when(ctx.getSearchExecutionContext()).thenReturn(subContext);

        IndexShard indexShard = mock(IndexShard.class);
        when(indexShard.shardId()).thenReturn(new ShardId("test", "test", 0));
        when(indexShard.indexSettings()).thenReturn(indexSettings);
        when(ctx.indexShard()).thenReturn(indexShard);
        when(ctx.newSourceLoader()).thenAnswer(inv -> searchExecutionContext.newSourceLoader(false));
        return new SubSearchContext(ctx);
    }

    protected IndexSettings createIndexSettings() {
        return new IndexSettings(
            IndexMetadata.builder("_index")
                .settings(Settings.builder().put(IndexMetadata.SETTING_VERSION_CREATED, Version.CURRENT))
                .numberOfShards(1)
                .numberOfReplicas(0)
                .creationDate(System.currentTimeMillis())
                .build(),
            Settings.EMPTY
        );
    }

    /**
     * Sub-tests that need scripting can override this method to provide a script service and pre-baked scripts
     */
    protected ScriptService getMockScriptService() {
        return null;
    }

    protected <A extends InternalAggregation, C extends Aggregator> A searchAndReduce(
        IndexSearcher searcher,
        Query query,
        AggregationBuilder builder,
        MappedFieldType... fieldTypes
    ) throws IOException {
        return searchAndReduce(createIndexSettings(), searcher, query, builder, DEFAULT_MAX_BUCKETS, fieldTypes);
    }

    protected <A extends InternalAggregation, C extends Aggregator> A searchAndReduce(
        IndexSettings indexSettings,
        IndexSearcher searcher,
        Query query,
        AggregationBuilder builder,
        MappedFieldType... fieldTypes
    ) throws IOException {
        return searchAndReduce(indexSettings, searcher, query, builder, DEFAULT_MAX_BUCKETS, fieldTypes);
    }

    protected <A extends InternalAggregation, C extends Aggregator> A searchAndReduce(
        IndexSearcher searcher,
        Query query,
        AggregationBuilder builder,
        int maxBucket,
        MappedFieldType... fieldTypes
    ) throws IOException {
        return searchAndReduce(createIndexSettings(), searcher, query, builder, maxBucket, fieldTypes);
    }

    /**
     * Collects all documents that match the provided query {@link Query} and
     * returns the reduced {@link InternalAggregation}.
     * <p>
     * Half the time it aggregates each leaf individually and reduces all
     * results together. The other half the time it aggregates across the entire
     * index at once and runs a final reduction on the single resulting agg.
     */
    protected <A extends InternalAggregation, C extends Aggregator> A searchAndReduce(
        IndexSettings indexSettings,
        IndexSearcher searcher,
        Query query,
        AggregationBuilder builder,
        int maxBucket,
        MappedFieldType... fieldTypes
    ) throws IOException {
        return searchAndReduce(indexSettings, searcher, query, builder, maxBucket, randomBoolean(), fieldTypes);
    }

    /**
     * Collects all documents that match the provided query {@link Query} and
     * returns the reduced {@link InternalAggregation}.
     *
     * It runs the aggregation as well using a circuit breaker that randomly throws {@link CircuitBreakingException}
     * in order to mak sure the implementation does not leak.
     *
     * @param splitLeavesIntoSeparateAggregators If true this creates a new {@link Aggregator}
     *          for each leaf as though it were a separate index. If false this aggregates
     *          all leaves together, like we do in production.
     */
    protected <A extends InternalAggregation, C extends Aggregator> A searchAndReduce(
        IndexSettings indexSettings,
        IndexSearcher searcher,
        Query query,
        AggregationBuilder builder,
        int maxBucket,
        boolean splitLeavesIntoSeparateAggregators,
        MappedFieldType... fieldTypes
    ) throws IOException {
        // First run it to find circuit breaker leaks on the aggregator
        CircuitBreakerService crankyService = new CrankyCircuitBreakerService();
        for (int i = 0; i < 5; i++) {
            try {
                searchAndReduce(
                    indexSettings,
                    searcher,
                    query,
                    builder,
                    maxBucket,
                    splitLeavesIntoSeparateAggregators,
                    crankyService,
                    fieldTypes
                );
            } catch (CircuitBreakingException e) {
                // expected
            } catch (IOException e) {
                throw e;
            }
        }
        // Second run it to the end
        CircuitBreakerService breakerService = new NoneCircuitBreakerService();
        return searchAndReduce(
            indexSettings,
            searcher,
            query,
            builder,
            maxBucket,
            splitLeavesIntoSeparateAggregators,
            breakerService,
            fieldTypes
        );
    }

    @SuppressWarnings("unchecked")
    private <A extends InternalAggregation, C extends Aggregator> A searchAndReduce(
        IndexSettings indexSettings,
        IndexSearcher searcher,
        Query query,
        AggregationBuilder builder,
        int maxBucket,
        boolean splitLeavesIntoSeparateAggregators,
        CircuitBreakerService breakerService,
        MappedFieldType... fieldTypes
    ) throws IOException {
        final IndexReaderContext ctx = searcher.getTopReaderContext();
        final PipelineTree pipelines = builder.buildPipelineTree();
        List<InternalAggregation> aggs = new ArrayList<>();
        Query rewritten = searcher.rewrite(query);

        AggregationContext context = createAggregationContext(
            searcher,
            indexSettings,
            query,
            breakerService,
            randomBoolean() ? 0 : builder.bytesToPreallocate(),
            maxBucket,
            builder.isInSortOrderExecutionRequired(),
            fieldTypes
        );
        C root = createAggregator(builder, context);

        if (splitLeavesIntoSeparateAggregators
            && searcher.getIndexReader().leaves().size() > 0
            && context.isInSortOrderExecutionRequired() == false) {
            assertThat(ctx, instanceOf(CompositeReaderContext.class));
            final CompositeReaderContext compCTX = (CompositeReaderContext) ctx;
            final int size = compCTX.leaves().size();
            final ShardSearcher[] subSearchers = new ShardSearcher[size];
            for (int searcherIDX = 0; searcherIDX < subSearchers.length; searcherIDX++) {
                final LeafReaderContext leave = compCTX.leaves().get(searcherIDX);
                subSearchers[searcherIDX] = new ShardSearcher(leave, compCTX);
            }
            for (ShardSearcher subSearcher : subSearchers) {
                C a = createAggregator(builder, context);
                a.preCollection();
                if (context.isInSortOrderExecutionRequired()) {
                    new TimeSeriesIndexSearcher(subSearcher, List.of()).search(rewritten, a);
                } else {
                    Weight weight = subSearcher.createWeight(rewritten, ScoreMode.COMPLETE, 1f);
                    subSearcher.search(weight, a.asCollector());
                }
                a.postCollection();
                aggs.add(a.buildTopLevel());
            }
        } else {
            root.preCollection();
            if (context.isInSortOrderExecutionRequired()) {
                new TimeSeriesIndexSearcher(searcher, List.of()).search(rewritten, MultiBucketCollector.wrap(true, List.of(root)));
            } else {
                searcher.search(rewritten, MultiBucketCollector.wrap(true, List.of(root)).asCollector());
            }
            root.postCollection();
            aggs.add(root.buildTopLevel());
        }
        assertRoundTrip(aggs);
        if (randomBoolean() && aggs.size() > 1) {
            // sometimes do an incremental reduce
            int toReduceSize = aggs.size();
            Collections.shuffle(aggs, random());
            int r = randomIntBetween(1, toReduceSize);
            List<InternalAggregation> toReduce = aggs.subList(0, r);
            AggregationReduceContext reduceContext = new AggregationReduceContext.ForPartial(
                context.bigArrays(),
                getMockScriptService(),
                () -> false,
                builder
            );
            A reduced = (A) aggs.get(0).reduce(toReduce, reduceContext);
            aggs = new ArrayList<>(aggs.subList(r, toReduceSize));
            aggs.add(reduced);
            assertRoundTrip(aggs);
        }

        // now do the final reduce
        MultiBucketConsumer reduceBucketConsumer = new MultiBucketConsumer(
            maxBucket,
            new NoneCircuitBreakerService().getBreaker(CircuitBreaker.REQUEST)
        );
        AggregationReduceContext reduceContext = new AggregationReduceContext.ForFinal(
            context.bigArrays(),
            getMockScriptService(),
            () -> false,
            builder,
            reduceBucketConsumer,
            pipelines
        );

        @SuppressWarnings("unchecked")
        A internalAgg = (A) aggs.get(0).reduce(aggs, reduceContext);
        assertRoundTrip(internalAgg);

        // materialize any parent pipelines
        internalAgg = (A) internalAgg.reducePipelines(internalAgg, reduceContext, pipelines);

        // materialize any sibling pipelines at top level
        for (PipelineAggregator pipelineAggregator : pipelines.aggregators()) {
            internalAgg = (A) pipelineAggregator.reduce(internalAgg, reduceContext);
        }
        doAssertReducedMultiBucketConsumer(internalAgg, reduceBucketConsumer);
        assertRoundTrip(internalAgg);

        if (builder instanceof ValuesSourceAggregationBuilder.MetricsAggregationBuilder<?, ?>) {
            verifyMetricNames((ValuesSourceAggregationBuilder.MetricsAggregationBuilder<?, ?>) builder, internalAgg);
        }
        return internalAgg;
    }

    protected void doAssertReducedMultiBucketConsumer(Aggregation agg, MultiBucketConsumerService.MultiBucketConsumer bucketConsumer) {
        InternalAggregationTestCase.assertMultiBucketConsumer(agg, bucketConsumer);
    }

    protected <T extends AggregationBuilder, V extends InternalAggregation> void testCase(
        T aggregationBuilder,
        Query query,
        CheckedConsumer<RandomIndexWriter, IOException> buildIndex,
        Consumer<V> verify,
        MappedFieldType... fieldTypes
    ) throws IOException {
        boolean timeSeries = aggregationBuilder.isInSortOrderExecutionRequired();
        try (Directory directory = newDirectory()) {
            IndexWriterConfig config = LuceneTestCase.newIndexWriterConfig(random(), new MockAnalyzer(random()));
            if (timeSeries) {
                Sort sort = new Sort(
                    new SortField(TimeSeriesIdFieldMapper.NAME, SortField.Type.STRING, false),
                    new SortedNumericSortField(DataStreamTimestampFieldMapper.DEFAULT_PATH, SortField.Type.LONG, true)
                );
                config.setIndexSort(sort);
            }
            RandomIndexWriter indexWriter = new RandomIndexWriter(random(), directory, config);
            buildIndex.accept(indexWriter);
            indexWriter.close();

            try (DirectoryReader unwrapped = DirectoryReader.open(directory); IndexReader indexReader = wrapDirectoryReader(unwrapped)) {
                IndexSearcher indexSearcher = newIndexSearcher(indexReader);

                V agg = searchAndReduce(indexSearcher, query, aggregationBuilder, fieldTypes);
                verify.accept(agg);

                verifyOutputFieldNames(aggregationBuilder, agg);
            }
        }
    }

    protected void withIndex(
        CheckedConsumer<RandomIndexWriter, IOException> buildIndex,
        CheckedConsumer<IndexSearcher, IOException> consume
    ) throws IOException {
        try (Directory directory = newDirectory()) {
            RandomIndexWriter iw = new RandomIndexWriter(random(), directory);
            buildIndex.accept(iw);
            iw.close();
            try (DirectoryReader unwrapped = DirectoryReader.open(directory); IndexReader indexReader = wrapDirectoryReader(unwrapped)) {
                consume.accept(newIndexSearcher(indexReader));
            }
        }
    }

    protected void withNonMergingIndex(
        CheckedConsumer<RandomIndexWriter, IOException> buildIndex,
        CheckedConsumer<IndexSearcher, IOException> consume
    ) throws IOException {
        try (Directory directory = newDirectory()) {
            RandomIndexWriter iw = new RandomIndexWriter(
                random(),
                directory,
                LuceneTestCase.newIndexWriterConfig(random(), new StandardAnalyzer()).setMergePolicy(NoMergePolicy.INSTANCE)
            );
            buildIndex.accept(iw);
            iw.close();
            try (DirectoryReader unwrapped = DirectoryReader.open(directory); IndexReader indexReader = wrapDirectoryReader(unwrapped)) {
                consume.accept(newIndexSearcher(indexReader));
            }
        }
    }

    /**
     * Execute and aggregation and collect its {@link Aggregator#collectDebugInfo debug}
     * information. Unlike {@link #testCase} this doesn't randomly create an
     * {@link Aggregator} per leaf and perform partial reductions. It always
     * creates a single {@link Aggregator} so we can get consistent debug info.
     */
    protected <R extends InternalAggregation> void debugTestCase(
        AggregationBuilder builder,
        Query query,
        CheckedConsumer<RandomIndexWriter, IOException> buildIndex,
        TriConsumer<R, Class<? extends Aggregator>, Map<String, Map<String, Object>>> verify,
        MappedFieldType... fieldTypes
    ) throws IOException {
        withIndex(buildIndex, searcher -> debugTestCase(builder, query, searcher, verify, fieldTypes));
    }

    /**
     * Execute and aggregation and collect its {@link Aggregator#collectDebugInfo debug}
     * information. Unlike {@link #testCase} this doesn't randomly create an
     * {@link Aggregator} per leaf and perform partial reductions. It always
     * creates a single {@link Aggregator} so we can get consistent debug info.
     */
    protected <R extends InternalAggregation> void debugTestCase(
        AggregationBuilder builder,
        Query query,
        IndexSearcher searcher,
        TriConsumer<R, Class<? extends Aggregator>, Map<String, Map<String, Object>>> verify,
        MappedFieldType... fieldTypes
    ) throws IOException {
        // Don't use searchAndReduce because we only want a single aggregator.
        CircuitBreakerService breakerService = new NoneCircuitBreakerService();
        AggregationContext context = createAggregationContext(
            searcher,
            createIndexSettings(),
            searcher.rewrite(query),
            breakerService,
            builder.bytesToPreallocate(),
            DEFAULT_MAX_BUCKETS,
            builder.isInSortOrderExecutionRequired(),
            fieldTypes
        );
        Aggregator aggregator = createAggregator(builder, context);
        aggregator.preCollection();
        searcher.search(context.query(), aggregator.asCollector());
        aggregator.postCollection();
        InternalAggregation r = aggregator.buildTopLevel();
        r = r.reduce(
            List.of(r),
            new AggregationReduceContext.ForFinal(
                context.bigArrays(),
                getMockScriptService(),
                () -> false,
                builder,
                context.multiBucketConsumer(),
                builder.buildPipelineTree()
            )
        );
        @SuppressWarnings("unchecked") // We'll get a cast error in the test if we're wrong here and that is ok
        R result = (R) r;
        assertRoundTrip(result);
        Map<String, Map<String, Object>> debug = new HashMap<>();
        collectDebugInfo("", aggregator, debug);
        verify.apply(result, aggregator.getClass(), debug);
        verifyOutputFieldNames(builder, result);
    }

    private void collectDebugInfo(String prefix, Aggregator aggregator, Map<String, Map<String, Object>> allDebug) {
        Map<String, Object> debug = new HashMap<>();
        aggregator.collectDebugInfo((key, value) -> {
            Object old = debug.put(key, value);
            assertNull("debug info duplicate key [" + key + "] was [" + old + "] is [" + value + "]", old);
        });
        allDebug.put(prefix + aggregator.name(), debug);
        for (Aggregator sub : aggregator.subAggregators()) {
            collectDebugInfo(aggregator.name() + ".", sub, allDebug);
        }
    }

    protected void withAggregator(
        AggregationBuilder aggregationBuilder,
        Query query,
        CheckedConsumer<RandomIndexWriter, IOException> buildIndex,
        CheckedBiConsumer<IndexSearcher, Aggregator, IOException> verify,
        MappedFieldType... fieldTypes
    ) throws IOException {
        try (Directory directory = newDirectory()) {
            RandomIndexWriter indexWriter = new RandomIndexWriter(random(), directory);
            buildIndex.accept(indexWriter);
            indexWriter.close();

            try (DirectoryReader unwrapped = DirectoryReader.open(directory); IndexReader indexReader = wrapDirectoryReader(unwrapped)) {
                IndexSearcher searcher = newIndexSearcher(indexReader);
                AggregationContext context = createAggregationContext(searcher, query, fieldTypes);
                verify.accept(searcher, createAggregator(aggregationBuilder, context));
            }
        }
    }

    private void verifyMetricNames(
        ValuesSourceAggregationBuilder.MetricsAggregationBuilder<?, ?> aggregationBuilder,
        InternalAggregation agg
    ) {
        for (String metric : aggregationBuilder.metricNames()) {
            try {
                agg.getProperty(List.of(metric));
            } catch (IllegalArgumentException ex) {
                fail("Cannot access metric [" + metric + "]");
            }
        }
    }

    protected <T extends AggregationBuilder, V extends InternalAggregation> void verifyOutputFieldNames(T aggregationBuilder, V agg)
        throws IOException {
        if (aggregationBuilder.getOutputFieldNames().isEmpty()) {
            // aggregation does not support output field names yet
            return;
        }

        Set<String> valueNames = new HashSet<>();

        if (agg instanceof NumericMetricsAggregation.MultiValue multiValueAgg) {
            for (String name : multiValueAgg.valueNames()) {
                valueNames.add(name);
            }
        } else if (agg instanceof MultiValueAggregation multiValueAgg) {
            for (String name : multiValueAgg.valueNames()) {
                valueNames.add(name);
            }
        } else {
            assert false : "only multi value aggs are supported";
        }

        assertEquals(aggregationBuilder.getOutputFieldNames().get(), valueNames);
    }

    /**
     * Override to wrap the {@linkplain DirectoryReader} for aggs like
     * {@link NestedAggregationBuilder}.
     */
    protected IndexReader wrapDirectoryReader(DirectoryReader reader) throws IOException {
        return reader;
    }

    private static class ShardSearcher extends IndexSearcher {
        private final List<LeafReaderContext> ctx;

        ShardSearcher(LeafReaderContext ctx, IndexReaderContext parent) {
            super(parent);
            this.ctx = Collections.singletonList(ctx);
        }

        public void search(Weight weight, Collector collector) throws IOException {
            search(ctx, weight, collector);
        }

        @Override
        public String toString() {
            return "ShardSearcher(" + ctx.get(0) + ")";
        }
    }

    protected static DirectoryReader wrapInMockESDirectoryReader(DirectoryReader directoryReader) throws IOException {
        return ElasticsearchDirectoryReader.wrap(directoryReader, new ShardId(new Index("_index", "_na_"), 0));
    }

    /**
     * Added to randomly run with more assertions on the index searcher level,
     * like {@link org.apache.lucene.tests.util.LuceneTestCase#newSearcher(IndexReader)}, which can't be used because it also
     * wraps in the IndexSearcher's IndexReader with other implementations that we can't handle. (e.g. ParallelCompositeReader)
     */
    protected static IndexSearcher newIndexSearcher(IndexReader indexReader) {
        if (randomBoolean()) {
            // this executes basic query checks and asserts that weights are normalized only once etc.
            return new AssertingIndexSearcher(random(), indexReader);
        } else {
            return new IndexSearcher(indexReader);
        }
    }

    /**
     * Added to randomly run with more assertions on the index reader level,
     * like {@link org.apache.lucene.tests.util.LuceneTestCase#wrapReader(IndexReader)}, which can't be used because it also
     * wraps in the IndexReader with other implementations that we can't handle. (e.g. ParallelCompositeReader)
     */
    protected static IndexReader maybeWrapReaderEs(DirectoryReader reader) throws IOException {
        if (randomBoolean()) {
            return new AssertingDirectoryReader(reader);
        } else {
            return reader;
        }
    }

    /**
     * Implementors should return a list of {@link ValuesSourceType} that the aggregator supports.
     * This is used to test the matrix of supported/unsupported field types against the aggregator
     * and verify it works (or doesn't) as expected.
     *
     * If this method is implemented, {@link AggregatorTestCase#createAggBuilderForTypeTest(MappedFieldType, String)}
     * should be implemented as well.
     *
     * @return list of supported ValuesSourceTypes
     */
    protected List<ValuesSourceType> getSupportedValuesSourceTypes() {
        // If aggs don't override this method, an empty list allows the test to be skipped.
        // Once all aggs implement this method we should make it abstract and not allow skipping.
        return Collections.emptyList();
    }

    /**
     * This method is invoked each time a field type is tested in {@link AggregatorTestCase#testSupportedFieldTypes()}.
     * The field type and name are provided, and the implementor is expected to return an AggBuilder accordingly.
     * The AggBuilder should be returned even if the aggregation does not support the field type, because
     * the test will check if an exception is thrown in that case.
     *
     * The list of supported types are provided by {@link AggregatorTestCase#getSupportedValuesSourceTypes()},
     * which must also be implemented.
     *
     * @param fieldType the type of the field that will be tested
     * @param fieldName the name of the field that will be test
     * @return an aggregation builder to test against the field
     */
    protected AggregationBuilder createAggBuilderForTypeTest(MappedFieldType fieldType, String fieldName) {
        throw new UnsupportedOperationException(
            "If getSupportedValuesSourceTypes() is implemented, " + "createAggBuilderForTypeTest() must be implemented as well."
        );
    }

    /**
     * A method that allows implementors to specifically blacklist particular field types (based on their content_name).
     * This is needed in some areas where the ValuesSourceType is not granular enough, for example integer values
     * vs floating points, or `keyword` bytes vs `binary` bytes (which are not searchable)
     *
     * This is a blacklist instead of a whitelist because there are vastly more field types than ValuesSourceTypes,
     * and it's expected that these unsupported cases are exceptional rather than common
     */
    protected List<String> unsupportedMappedFieldTypes() {
        return Collections.emptyList();
    }

    /**
     * This test will validate that an aggregator succeeds or fails to run against all the field types
     * that are registered in {@link IndicesModule} (e.g. all the core field types).  An aggregator
     * is provided by the implementor class, and it is executed against each field type in turn.  If
     * an exception is thrown when the field is supported, that will fail the test.  Similarly, if
     * an exception _is not_ thrown when a field is unsupported, that will also fail the test.
     *
     * Exception types/messages are not currently checked, just presence/absence of an exception.
     */
    public void testSupportedFieldTypes() throws IOException {
        String fieldName = "typeTestFieldName";
        List<ValuesSourceType> supportedVSTypes = getSupportedValuesSourceTypes();
        List<String> unsupportedMappedFieldTypes = unsupportedMappedFieldTypes();

        if (supportedVSTypes.isEmpty()) {
            // If the test says it doesn't support any VStypes, it has not been converted yet so skip
            return;
        }

        for (Map.Entry<String, Mapper.TypeParser> mappedType : IndicesModule.getMappers(List.of()).entrySet()) {

            // Some field types should not be tested, or require more work and are not ready yet
            if (TYPE_TEST_BLACKLIST.contains(mappedType.getKey())) {
                continue;
            }

            Map<String, Object> source = new HashMap<>();
            source.put("type", mappedType.getKey());

            // Text is the only field that doesn't support DVs, instead FD
            if (mappedType.getKey().equals(TextFieldMapper.CONTENT_TYPE) == false) {
                source.put("doc_values", "true");
            }

            IndexSettings indexSettings = createIndexSettings();
            Mapper.Builder builder = mappedType.getValue().parse(fieldName, source, new MockParserContext(indexSettings));
            FieldMapper mapper = (FieldMapper) builder.build(MapperBuilderContext.ROOT);

            MappedFieldType fieldType = mapper.fieldType();

            // Non-aggregatable fields are not testable (they will throw an error on all aggs anyway), so skip
            if (fieldType.isAggregatable() == false) {
                continue;
            }

            try (Directory directory = newDirectory()) {
                RandomIndexWriter indexWriter = new RandomIndexWriter(random(), directory);
                writeTestDoc(fieldType, fieldName, indexWriter);
                indexWriter.close();

                try (IndexReader indexReader = DirectoryReader.open(directory)) {
                    IndexSearcher indexSearcher = newIndexSearcher(indexReader);
                    AggregationBuilder aggregationBuilder = createAggBuilderForTypeTest(fieldType, fieldName);

                    ValuesSourceType vst = fieldToVST(fieldType);
                    // TODO in the future we can make this more explicit with expectThrows(), when the exceptions are standardized
                    AssertionError failure = null;
                    try {
                        InternalAggregation internalAggregation = searchAndReduce(
                            indexSearcher,
                            new MatchAllDocsQuery(),
                            aggregationBuilder,
                            fieldType
                        );
                        // We should make sure if the builder says it supports sampling, that the internal aggregations returned override
                        // finalizeSampling
                        if (aggregationBuilder.supportsSampling()) {
                            SamplingContext randomSamplingContext = new SamplingContext(randomDoubleBetween(1e-8, 0.1, false), randomInt());
                            InternalAggregation sampledResult = internalAggregation.finalizeSampling(randomSamplingContext);
                            assertThat(sampledResult.getClass(), equalTo(internalAggregation.getClass()));
                        }
                        if (supportedVSTypes.contains(vst) == false || unsupportedMappedFieldTypes.contains(fieldType.typeName())) {
                            failure = new AssertionError(
                                "Aggregator ["
                                    + aggregationBuilder.getType()
                                    + "] should not support field type ["
                                    + fieldType.typeName()
                                    + "] but executing against the field did not throw an exception"
                            );
                        }
                    } catch (Exception | AssertionError e) {
                        if (supportedVSTypes.contains(vst) && unsupportedMappedFieldTypes.contains(fieldType.typeName()) == false) {
                            failure = new AssertionError(
                                "Aggregator ["
                                    + aggregationBuilder.getType()
                                    + "] supports field type ["
                                    + fieldType.typeName()
                                    + "] but executing against the field threw an exception: ["
                                    + e.getMessage()
                                    + "]",
                                e
                            );
                        }
                    }
                    if (failure != null) {
                        throw failure;
                    }
                }
            }
        }
    }

    private ValuesSourceType fieldToVST(MappedFieldType fieldType) {
<<<<<<< HEAD
        return fieldType.fielddataBuilder(
            "",
            () -> { throw new UnsupportedOperationException(); },
            MappedFieldType.FielddataOperation.SEARCH
        ).build(null, null).getValuesSourceType();
=======
        return fieldType.fielddataBuilder(FieldDataContext.noRuntimeFields("test")).build(null, null).getValuesSourceType();
>>>>>>> 9b5cd671
    }

    /**
     * Helper method to write a single document with a single value specific to the requested fieldType.
     *
     * Throws an exception if it encounters an unknown field type, to prevent new ones from sneaking in without
     * being tested.
     */
    private void writeTestDoc(MappedFieldType fieldType, String fieldName, RandomIndexWriter iw) throws IOException {

        String typeName = fieldType.typeName();
        ValuesSourceType vst = fieldToVST(fieldType);
        Document doc = new Document();
        String json;

        if (vst.equals(CoreValuesSourceType.NUMERIC)) {
            long v;
            if (typeName.equals(NumberFieldMapper.NumberType.DOUBLE.typeName())) {
                double d = Math.abs(randomDouble());
                v = NumericUtils.doubleToSortableLong(d);
                json = "{ \"" + fieldName + "\" : \"" + d + "\" }";
            } else if (typeName.equals(NumberFieldMapper.NumberType.FLOAT.typeName())) {
                float f = Math.abs(randomFloat());
                v = NumericUtils.floatToSortableInt(f);
                json = "{ \"" + fieldName + "\" : \"" + f + "\" }";
            } else if (typeName.equals(NumberFieldMapper.NumberType.HALF_FLOAT.typeName())) {
                // Generate a random float that respects the limits of half float
                float f = Math.abs((randomFloat() * 2 - 1) * 65504);
                v = HalfFloatPoint.halfFloatToSortableShort(f);
                json = "{ \"" + fieldName + "\" : \"" + f + "\" }";
            } else {
                // smallest numeric is a byte so we select the smallest
                v = Math.abs(randomByte());
                json = "{ \"" + fieldName + "\" : \"" + v + "\" }";
            }
            doc.add(new SortedNumericDocValuesField(fieldName, v));

        } else if (vst.equals(CoreValuesSourceType.KEYWORD)) {
            if (typeName.equals(BinaryFieldMapper.CONTENT_TYPE)) {
                doc.add(new BinaryFieldMapper.CustomBinaryDocValuesField(fieldName, new BytesRef("a").bytes));
                json = "{ \"" + fieldName + "\" : \"a\" }";
            } else {
                doc.add(new SortedSetDocValuesField(fieldName, new BytesRef("a")));
                json = "{ \"" + fieldName + "\" : \"a\" }";
            }
        } else if (vst.equals(CoreValuesSourceType.DATE)) {
            // positive integer because date_nanos gets unhappy with large longs
            long v;
            v = Math.abs(randomInt());
            doc.add(new SortedNumericDocValuesField(fieldName, v));
            json = "{ \"" + fieldName + "\" : \"" + v + "\" }";
        } else if (vst.equals(CoreValuesSourceType.BOOLEAN)) {
            long v;
            v = randomBoolean() ? 0 : 1;
            doc.add(new SortedNumericDocValuesField(fieldName, v));
            json = "{ \"" + fieldName + "\" : \"" + (v == 0 ? "false" : "true") + "\" }";
        } else if (vst.equals(CoreValuesSourceType.IP)) {
            InetAddress ip = randomIp(randomBoolean());
            json = "{ \"" + fieldName + "\" : \"" + NetworkAddress.format(ip) + "\" }";
            doc.add(new SortedSetDocValuesField(fieldName, new BytesRef(InetAddressPoint.encode(ip))));
        } else if (vst.equals(CoreValuesSourceType.RANGE)) {
            Object start;
            Object end;
            RangeType rangeType;

            if (typeName.equals(RangeType.DOUBLE.typeName())) {
                start = randomDouble();
                end = RangeType.DOUBLE.nextUp(start);
                rangeType = RangeType.DOUBLE;
            } else if (typeName.equals(RangeType.FLOAT.typeName())) {
                start = randomFloat();
                end = RangeType.FLOAT.nextUp(start);
                rangeType = RangeType.DOUBLE;
            } else if (typeName.equals(RangeType.IP.typeName())) {
                boolean v4 = randomBoolean();
                start = randomIp(v4);
                end = RangeType.IP.nextUp(start);
                rangeType = RangeType.IP;
            } else if (typeName.equals(RangeType.LONG.typeName())) {
                start = randomLong();
                end = RangeType.LONG.nextUp(start);
                rangeType = RangeType.LONG;
            } else if (typeName.equals(RangeType.INTEGER.typeName())) {
                start = randomInt();
                end = RangeType.INTEGER.nextUp(start);
                rangeType = RangeType.INTEGER;
            } else if (typeName.equals(RangeType.DATE.typeName())) {
                start = randomNonNegativeLong();
                end = RangeType.DATE.nextUp(start);
                rangeType = RangeType.DATE;
            } else {
                throw new IllegalStateException("Unknown type of range [" + typeName + "]");
            }

            final RangeFieldMapper.Range range = new RangeFieldMapper.Range(rangeType, start, end, true, true);
            doc.add(new BinaryDocValuesField(fieldName, rangeType.encodeRanges(Collections.singleton(range))));
            json = """
                { "%s" : { "gte" : "%s", "lte" : "%s" } }
                """.formatted(fieldName, start, end);
        } else if (vst.equals(CoreValuesSourceType.GEOPOINT)) {
            double lat = randomDouble();
            double lon = randomDouble();
            doc.add(new LatLonDocValuesField(fieldName, lat, lon));
            json = """
                { "%s" : "[%s,%s]" }""".formatted(fieldName, lon, lat);
        } else {
            throw new IllegalStateException("Unknown field type [" + typeName + "]");
        }

        doc.add(new StoredField("_source", new BytesRef(json)));
        iw.addDocument(doc);
    }

    private static class MockParserContext extends MappingParserContext {
        MockParserContext(IndexSettings indexSettings) {
            super(null, null, null, Version.CURRENT, null, null, ScriptCompiler.NONE, null, indexSettings, null);
        }

        @Override
        public Settings getSettings() {
            return Settings.EMPTY;
        }

        @Override
        public IndexAnalyzers getIndexAnalyzers() {
            NamedAnalyzer defaultAnalyzer = new NamedAnalyzer(
                AnalysisRegistry.DEFAULT_ANALYZER_NAME,
                AnalyzerScope.GLOBAL,
                new StandardAnalyzer()
            );
            return new IndexAnalyzers(Map.of(AnalysisRegistry.DEFAULT_ANALYZER_NAME, defaultAnalyzer), Map.of(), Map.of());
        }

    }

    @After
    public void cleanupReleasables() {
        Releasables.close(releasables);
        releasables.clear();
    }

    /**
     * Hook for checking things after all {@link Aggregator}s have been closed.
     */
    protected void afterClose() {}

    /**
     * Make a {@linkplain DateFieldMapper.DateFieldType} for a {@code date}.
     */
    protected DateFieldMapper.DateFieldType dateField(String name, DateFieldMapper.Resolution resolution) {
        return new DateFieldMapper.DateFieldType(name, resolution);
    }

    /**
     * Make a {@linkplain NumberFieldMapper.NumberFieldType} for a {@code double}.
     */
    protected NumberFieldMapper.NumberFieldType doubleField(String name) {
        return new NumberFieldMapper.NumberFieldType(name, NumberFieldMapper.NumberType.DOUBLE);
    }

    /**
     * Make a {@linkplain GeoPointFieldMapper.GeoPointFieldType} for a {@code geo_point}.
     */
    protected GeoPointFieldMapper.GeoPointFieldType geoPointField(String name) {
        return new GeoPointFieldMapper.GeoPointFieldType(name);
    }

    /**
     * Make a {@linkplain DateFieldMapper.DateFieldType} for a {@code date}.
     */
    protected KeywordFieldMapper.KeywordFieldType keywordField(String name) {
        return new KeywordFieldMapper.KeywordFieldType(name);
    }

    /**
     * Make a {@linkplain NumberFieldMapper.NumberFieldType} for a {@code long}.
     */
    protected NumberFieldMapper.NumberFieldType longField(String name) {
        return new NumberFieldMapper.NumberFieldType(name, NumberFieldMapper.NumberType.LONG);
    }

    /**
     * Make a {@linkplain NumberFieldMapper.NumberFieldType} for a {@code range}.
     */
    protected RangeFieldMapper.RangeFieldType rangeField(String name, RangeType rangeType) {
        if (rangeType == RangeType.DATE) {
            return new RangeFieldMapper.RangeFieldType(name, RangeFieldMapper.Defaults.DATE_FORMATTER);
        }
        return new RangeFieldMapper.RangeFieldType(name, rangeType);
    }

    private void assertRoundTrip(List<InternalAggregation> result) throws IOException {
        for (InternalAggregation i : result) {
            assertRoundTrip(i);
        }
    }

    private void assertRoundTrip(InternalAggregation result) throws IOException {
        InternalAggregation roundTripped = copyNamedWriteable(result, writableRegistry(), InternalAggregation.class);
        assertThat(roundTripped, not(sameInstance(result)));
        assertThat(roundTripped, equalTo(result));
        assertThat(roundTripped.hashCode(), equalTo(result.hashCode()));
    }

    @Override
    protected final NamedWriteableRegistry writableRegistry() {
        return namedWriteableRegistry;
    }

    /**
     * Request an aggregation that returns the {@link CardinalityUpperBound}
     * that was passed to its ctor.
     */
    public static AggregationBuilder aggCardinalityUpperBound(String name) {
        return new AggCardinalityUpperBoundAggregationBuilder(name);
    }

    private static class AggCardinalityUpperBoundAggregationBuilder extends AbstractAggregationBuilder<
        AggCardinalityUpperBoundAggregationBuilder> {

        AggCardinalityUpperBoundAggregationBuilder(String name) {
            super(name);
        }

        @Override
        protected AggregatorFactory doBuild(AggregationContext context, AggregatorFactory parent, Builder subfactoriesBuilder)
            throws IOException {
            return new AggregatorFactory(name, context, parent, subfactoriesBuilder, metadata) {
                @Override
                protected Aggregator createInternal(Aggregator parent, CardinalityUpperBound cardinality, Map<String, Object> metadata)
                    throws IOException {
                    return new MetricsAggregator(name, context, parent, metadata) {
                        @Override
                        protected LeafBucketCollector getLeafCollector(AggregationExecutionContext aggCtx, LeafBucketCollector sub) {
                            return LeafBucketCollector.NO_OP_COLLECTOR;
                        }

                        @Override
                        public InternalAggregation buildAggregation(long owningBucketOrd) throws IOException {
                            return new InternalAggCardinalityUpperBound(name, cardinality, metadata);
                        }

                        @Override
                        public InternalAggregation buildEmptyAggregation() {
                            throw new UnsupportedOperationException();
                        }
                    };
                }
            };
        }

        @Override
        protected XContentBuilder internalXContent(XContentBuilder builder, Params params) throws IOException {
            return builder;
        }

        @Override
        public BucketCardinality bucketCardinality() {
            return BucketCardinality.ONE;
        }

        @Override
        public String getType() {
            return InternalAggCardinalityUpperBound.NAME;
        }

        @Override
        protected AggregationBuilder shallowCopy(Builder factoriesBuilder, Map<String, Object> metadata) {
            throw new UnsupportedOperationException();
        }

        @Override
        protected void doWriteTo(StreamOutput out) throws IOException {
            throw new UnsupportedOperationException();

        }

        @Override
        public Version getMinimalSupportedVersion() {
            return Version.V_EMPTY;
        }
    }

    public static class InternalAggCardinalityUpperBound extends InternalAggregation {
        private static final String NAME = "ctor_cardinality_upper_bound";

        private final CardinalityUpperBound cardinality;

        protected InternalAggCardinalityUpperBound(String name, CardinalityUpperBound cardinality, Map<String, Object> metadata) {
            super(name, metadata);
            this.cardinality = cardinality;
        }

        public InternalAggCardinalityUpperBound(StreamInput in) throws IOException {
            super(in);
            this.cardinality = CardinalityUpperBound.ONE.multiply(in.readVInt());
        }

        @Override
        protected void doWriteTo(StreamOutput out) throws IOException {
            out.writeVInt(cardinality.map(i -> i));
        }

        public CardinalityUpperBound cardinality() {
            return cardinality;
        }

        @Override
        public InternalAggregation reduce(List<InternalAggregation> aggregations, AggregationReduceContext reduceContext) {
            aggregations.forEach(ia -> { assertThat(((InternalAggCardinalityUpperBound) ia).cardinality, equalTo(cardinality)); });
            return new InternalAggCardinalityUpperBound(name, cardinality, metadata);
        }

        @Override
        protected boolean mustReduceOnSingleInternalAgg() {
            return true;
        }

        @Override
        public XContentBuilder doXContentBody(XContentBuilder builder, Params params) throws IOException {
            return builder.array("cardinality", cardinality);
        }

        @Override
        public Object getProperty(List<String> path) {
            throw new UnsupportedOperationException();
        }

        @Override
        public String getWriteableName() {
            return NAME;
        }
    }

    private static class AggCardinalityUpperBoundPlugin implements SearchPlugin {
        @Override
        public List<AggregationSpec> getAggregations() {
            return singletonList(
                new AggregationSpec(
                    InternalAggCardinalityUpperBound.NAME,
                    in -> null,
                    (ContextParser<String, AggCardinalityUpperBoundAggregationBuilder>) (p, c) -> null
                ).addResultReader(InternalAggCardinalityUpperBound::new)
            );
        }
    }

    private static class CrankyCircuitBreakerService extends CircuitBreakerService {

        private final CircuitBreaker breaker = new CircuitBreaker() {
            @Override
            public void circuitBreak(String fieldName, long bytesNeeded) {

            }

            @Override
            public void addEstimateBytesAndMaybeBreak(long bytes, String label) throws CircuitBreakingException {
                if (random().nextInt(20) == 0) {
                    throw new CircuitBreakingException("fake error", Durability.PERMANENT);
                }
            }

            @Override
            public void addWithoutBreaking(long bytes) {

            }

            @Override
            public long getUsed() {
                return 0;
            }

            @Override
            public long getLimit() {
                return 0;
            }

            @Override
            public double getOverhead() {
                return 0;
            }

            @Override
            public long getTrippedCount() {
                return 0;
            }

            @Override
            public String getName() {
                return CircuitBreaker.FIELDDATA;
            }

            @Override
            public Durability getDurability() {
                return null;
            }

            @Override
            public void setLimitAndOverhead(long limit, double overhead) {

            }
        };

        @Override
        public CircuitBreaker getBreaker(String name) {
            return breaker;
        }

        @Override
        public AllCircuitBreakerStats stats() {
            return new AllCircuitBreakerStats(new CircuitBreakerStats[] { stats(CircuitBreaker.FIELDDATA) });
        }

        @Override
        public CircuitBreakerStats stats(String name) {
            return new CircuitBreakerStats(CircuitBreaker.FIELDDATA, -1, -1, 0, 0);
        }
    }
}<|MERGE_RESOLUTION|>--- conflicted
+++ resolved
@@ -44,7 +44,6 @@
 import org.elasticsearch.Version;
 import org.elasticsearch.cluster.metadata.IndexMetadata;
 import org.elasticsearch.common.CheckedBiConsumer;
-import org.elasticsearch.common.QuadFunction;
 import org.elasticsearch.common.TriConsumer;
 import org.elasticsearch.common.breaker.CircuitBreaker;
 import org.elasticsearch.common.breaker.CircuitBreakingException;
@@ -292,23 +291,15 @@
                 .map(ft -> new FieldAliasMapper(ft.name() + "-alias", ft.name() + "-alias", ft.name()))
                 .collect(toList())
         );
-<<<<<<< HEAD
-        QuadFunction<
-            MappedFieldType,
-            String,
-            Supplier<SearchLookup>,
-            MappedFieldType.FielddataOperation,
-            IndexFieldData<?>> fieldDataBuilder = (fieldType, s, searchLookup, fdt) -> fieldType.fielddataBuilder(
-                indexSettings.getIndex().getName(),
-                searchLookup,
-                fdt
+        BiFunction<MappedFieldType, FieldDataContext, IndexFieldData<?>> fieldDataBuilder = (fieldType, context) -> fieldType
+            .fielddataBuilder(
+                new FieldDataContext(
+                    indexSettings.getIndex().getName(),
+                    context.lookupSupplier(),
+                    context.sourcePathsLookup(),
+                    context.fielddataOperation()
+                )
             ).build(new IndexFieldDataCache.None(), breakerService);
-=======
-
-        BiFunction<MappedFieldType, FieldDataContext, IndexFieldData<?>> fieldDataBuilder = (fieldType, context) -> fieldType
-            .fielddataBuilder(new FieldDataContext(indexSettings.getIndex().getName(), context.lookupSupplier()))
-            .build(new IndexFieldDataCache.None(), breakerService);
->>>>>>> 9b5cd671
         BitsetFilterCache bitsetFilterCache = new BitsetFilterCache(indexSettings, new BitsetFilterCache.Listener() {
             @Override
             public void onRemoval(ShardId shardId, Accountable accountable) {}
@@ -1063,15 +1054,7 @@
     }
 
     private ValuesSourceType fieldToVST(MappedFieldType fieldType) {
-<<<<<<< HEAD
-        return fieldType.fielddataBuilder(
-            "",
-            () -> { throw new UnsupportedOperationException(); },
-            MappedFieldType.FielddataOperation.SEARCH
-        ).build(null, null).getValuesSourceType();
-=======
         return fieldType.fielddataBuilder(FieldDataContext.noRuntimeFields("test")).build(null, null).getValuesSourceType();
->>>>>>> 9b5cd671
     }
 
     /**
