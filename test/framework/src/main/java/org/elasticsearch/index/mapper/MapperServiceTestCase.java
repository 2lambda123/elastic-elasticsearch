/*
 * Copyright Elasticsearch B.V. and/or licensed to Elasticsearch B.V. under one
 * or more contributor license agreements. Licensed under the Elastic License
 * 2.0 and the Server Side Public License, v 1; you may not use this file except
 * in compliance with, at your election, the Elastic License 2.0 or the Server
 * Side Public License, v 1.
 */

package org.elasticsearch.index.mapper;

import org.apache.lucene.analysis.Analyzer;
import org.apache.lucene.analysis.standard.StandardAnalyzer;
import org.apache.lucene.index.DirectoryReader;
import org.apache.lucene.index.IndexReader;
import org.apache.lucene.index.IndexWriterConfig;
import org.apache.lucene.search.IndexSearcher;
import org.apache.lucene.search.Query;
import org.apache.lucene.store.Directory;
import org.apache.lucene.tests.index.RandomIndexWriter;
import org.apache.lucene.util.Accountable;
import org.elasticsearch.Version;
import org.elasticsearch.cluster.metadata.IndexMetadata;
import org.elasticsearch.common.Strings;
import org.elasticsearch.common.TriFunction;
import org.elasticsearch.common.breaker.CircuitBreaker;
import org.elasticsearch.common.bytes.BytesArray;
import org.elasticsearch.common.bytes.BytesReference;
import org.elasticsearch.common.compress.CompressedXContent;
import org.elasticsearch.common.settings.Settings;
import org.elasticsearch.common.util.BigArrays;
import org.elasticsearch.common.util.MockBigArrays;
import org.elasticsearch.common.util.MockPageCacheRecycler;
import org.elasticsearch.core.CheckedConsumer;
import org.elasticsearch.core.Nullable;
import org.elasticsearch.index.IndexSettings;
import org.elasticsearch.index.analysis.AnalyzerScope;
import org.elasticsearch.index.analysis.IndexAnalyzers;
import org.elasticsearch.index.analysis.NameOrDefinition;
import org.elasticsearch.index.analysis.NamedAnalyzer;
import org.elasticsearch.index.cache.bitset.BitsetFilterCache;
import org.elasticsearch.index.fielddata.FieldDataContext;
import org.elasticsearch.index.fielddata.IndexFieldData;
import org.elasticsearch.index.fielddata.IndexFieldDataCache;
import org.elasticsearch.index.query.QueryBuilder;
import org.elasticsearch.index.query.SearchExecutionContext;
import org.elasticsearch.index.query.support.NestedScope;
import org.elasticsearch.index.shard.IndexShard;
import org.elasticsearch.index.shard.ShardId;
import org.elasticsearch.index.similarity.SimilarityService;
import org.elasticsearch.indices.IndicesModule;
import org.elasticsearch.indices.breaker.NoneCircuitBreakerService;
import org.elasticsearch.plugins.MapperPlugin;
import org.elasticsearch.plugins.Plugin;
import org.elasticsearch.script.Script;
import org.elasticsearch.script.ScriptContext;
import org.elasticsearch.search.aggregations.Aggregator;
import org.elasticsearch.search.aggregations.MultiBucketConsumerService.MultiBucketConsumer;
import org.elasticsearch.search.aggregations.support.AggregationContext;
import org.elasticsearch.search.aggregations.support.ValuesSourceRegistry;
import org.elasticsearch.search.internal.SubSearchContext;
import org.elasticsearch.search.lookup.SearchLookup;
import org.elasticsearch.search.sort.BucketedSort;
import org.elasticsearch.search.sort.BucketedSort.ExtraData;
import org.elasticsearch.search.sort.SortAndFormats;
import org.elasticsearch.search.sort.SortBuilder;
import org.elasticsearch.test.ESTestCase;
import org.elasticsearch.test.FieldMaskingReader;
import org.elasticsearch.xcontent.ToXContent;
import org.elasticsearch.xcontent.XContentBuilder;
import org.elasticsearch.xcontent.XContentFactory;
import org.elasticsearch.xcontent.XContentType;
import org.elasticsearch.xcontent.json.JsonXContent;

import java.io.IOException;
import java.util.Collection;
import java.util.Collections;
import java.util.List;
import java.util.Map;
import java.util.Optional;
import java.util.Set;
import java.util.function.BooleanSupplier;
import java.util.function.Function;
import java.util.function.Supplier;

import static java.util.Collections.emptyList;
import static java.util.stream.Collectors.toList;
import static org.hamcrest.Matchers.equalTo;
import static org.mockito.Mockito.mock;

/**
 * Test case that lets you easilly build {@link MapperService} based on some
 * mapping. Useful when you don't need to spin up an entire index but do
 * need most of the trapping of the mapping.
 */
public abstract class MapperServiceTestCase extends ESTestCase {

    protected static final Settings SETTINGS = Settings.builder().put("index.version.created", Version.CURRENT).build();

    protected static final ToXContent.Params INCLUDE_DEFAULTS = new ToXContent.MapParams(Map.of("include_defaults", "true"));

    protected Collection<? extends Plugin> getPlugins() {
        return emptyList();
    }

    protected Settings getIndexSettings() {
        return SETTINGS;
    }

    protected final Settings.Builder getIndexSettingsBuilder() {
        return Settings.builder().put(getIndexSettings());
    }

    protected IndexAnalyzers createIndexAnalyzers(IndexSettings indexSettings) {
        return createIndexAnalyzers();
    }

    protected static IndexAnalyzers createIndexAnalyzers() {
        return new IndexAnalyzers(
            Map.of("default", new NamedAnalyzer("default", AnalyzerScope.INDEX, new StandardAnalyzer())),
            Map.of(),
            Map.of()
        );
    }

    protected final String randomIndexOptions() {
        return randomFrom("docs", "freqs", "positions", "offsets");
    }

    protected final DocumentMapper createDocumentMapper(XContentBuilder mappings) throws IOException {
        return createMapperService(mappings).documentMapper();
    }

    protected final DocumentMapper createTimeSeriesModeDocumentMapper(XContentBuilder mappings) throws IOException {
        Settings settings = Settings.builder()
            .put(IndexSettings.MODE.getKey(), "time_series")
            .put(IndexMetadata.INDEX_ROUTING_PATH.getKey(), "uid")
            .build();
        return createMapperService(settings, mappings).documentMapper();
    }

    protected final DocumentMapper createDocumentMapper(Version version, XContentBuilder mappings) throws IOException {
        return createMapperService(version, mappings).documentMapper();
    }

    protected final DocumentMapper createDocumentMapper(String mappings) throws IOException {
        MapperService mapperService = createMapperService(mapping(b -> {}));
        merge(mapperService, mappings);
        return mapperService.documentMapper();
    }

    protected MapperService createMapperService(XContentBuilder mappings) throws IOException {
        return createMapperService(Version.CURRENT, mappings);
    }

    protected MapperService createMapperService(Settings settings, XContentBuilder mappings) throws IOException {
        return createMapperService(Version.CURRENT, settings, () -> true, mappings);
    }

    protected MapperService createMapperService(BooleanSupplier idFieldEnabled, XContentBuilder mappings) throws IOException {
        return createMapperService(Version.CURRENT, getIndexSettings(), idFieldEnabled, mappings);
    }

    protected final MapperService createMapperService(String mappings) throws IOException {
        MapperService mapperService = createMapperService(mapping(b -> {}));
        merge(mapperService, mappings);
        return mapperService;
    }

    protected final MapperService createMapperService(Settings settings, String mappings) throws IOException {
        MapperService mapperService = createMapperService(Version.CURRENT, settings, () -> true, mapping(b -> {}));
        merge(mapperService, mappings);
        return mapperService;
    }

    protected MapperService createMapperService(Version version, XContentBuilder mapping) throws IOException {
        return createMapperService(version, getIndexSettings(), () -> true, mapping);
    }

    /**
     * Create a {@link MapperService} like we would for an index.
     */
    protected final MapperService createMapperService(
        Version version,
        Settings settings,
        BooleanSupplier idFieldDataEnabled,
        XContentBuilder mapping
    ) throws IOException {

        MapperService mapperService = createMapperService(version, settings, idFieldDataEnabled);
        merge(mapperService, mapping);
        return mapperService;
    }

    protected final MapperService createMapperService(Version version, Settings settings, BooleanSupplier idFieldDataEnabled) {
        IndexSettings indexSettings = createIndexSettings(version, settings);
        MapperRegistry mapperRegistry = new IndicesModule(
            getPlugins().stream().filter(p -> p instanceof MapperPlugin).map(p -> (MapperPlugin) p).collect(toList())
        ).getMapperRegistry();

        SimilarityService similarityService = new SimilarityService(indexSettings, null, Map.of());
        return new MapperService(
            indexSettings,
            createIndexAnalyzers(indexSettings),
            parserConfig(),
            similarityService,
            mapperRegistry,
            () -> { throw new UnsupportedOperationException(); },
            indexSettings.getMode().buildIdFieldMapper(idFieldDataEnabled),
            this::compileScript
        );
    }

    /**
     *  This is the injection point for tests that require mock scripts.  Test cases should override this to return the
     *  mock script factory of their choice.
     */
    protected <T> T compileScript(Script script, ScriptContext<T> context) {
        throw new UnsupportedOperationException("Cannot compile script " + Strings.toString(script));
    }

    protected static IndexSettings createIndexSettings(Version version, Settings settings) {
        settings = Settings.builder()
            .put("index.number_of_replicas", 0)
            .put("index.number_of_shards", 1)
            .put(settings)
            .put("index.version.created", version)
            .build();
        IndexMetadata meta = IndexMetadata.builder("index").settings(settings).build();
        return new IndexSettings(meta, settings);
    }

    protected final void withLuceneIndex(
        MapperService mapperService,
        CheckedConsumer<RandomIndexWriter, IOException> builder,
        CheckedConsumer<IndexReader, IOException> test
    ) throws IOException {
        IndexWriterConfig iwc = new IndexWriterConfig(IndexShard.buildIndexAnalyzer(mapperService));
        try (Directory dir = newDirectory(); RandomIndexWriter iw = new RandomIndexWriter(random(), dir, iwc)) {
            builder.accept(iw);
            try (IndexReader reader = iw.getReader()) {
                test.accept(reader);
            }
        }
    }

    /**
     * Build a {@link SourceToParse} with an id.
     */
    protected final SourceToParse source(CheckedConsumer<XContentBuilder, IOException> build) throws IOException {
        return source("1", build, null);
    }

    protected final SourceToParse source(@Nullable String id, CheckedConsumer<XContentBuilder, IOException> build, @Nullable String routing)
        throws IOException {
        return source("test", id, build, routing, Map.of());
    }

    protected final SourceToParse source(
        String id,
        CheckedConsumer<XContentBuilder, IOException> build,
        @Nullable String routing,
        Map<String, String> dynamicTemplates
    ) throws IOException {
        return source("text", id, build, routing, dynamicTemplates);
    }

    protected final SourceToParse source(
        String index,
        String id,
        CheckedConsumer<XContentBuilder, IOException> build,
        @Nullable String routing,
        Map<String, String> dynamicTemplates
    ) throws IOException {
        XContentBuilder builder = JsonXContent.contentBuilder().startObject();
        build.accept(builder);
        builder.endObject();
        return new SourceToParse(id, BytesReference.bytes(builder), XContentType.JSON, routing, dynamicTemplates);
    }

    protected static SourceToParse source(String source) {
        return new SourceToParse("1", new BytesArray(source), XContentType.JSON);
    }

    /**
     * Merge a new mapping into the one in the provided {@link MapperService}.
     */
    protected final void merge(MapperService mapperService, XContentBuilder mapping) throws IOException {
        merge(mapperService, MapperService.MergeReason.MAPPING_UPDATE, mapping);
    }

    /**
     * Merge a new mapping into the one in the provided {@link MapperService}.
     */
    protected final void merge(MapperService mapperService, String mapping) throws IOException {
        mapperService.merge(null, new CompressedXContent(mapping), MapperService.MergeReason.MAPPING_UPDATE);
    }

    protected final void merge(MapperService mapperService, MapperService.MergeReason reason, String mapping) throws IOException {
        mapperService.merge(null, new CompressedXContent(mapping), reason);
    }

    /**
     * Merge a new mapping into the one in the provided {@link MapperService} with a specific {@code MergeReason}
     */
    protected final void merge(MapperService mapperService, MapperService.MergeReason reason, XContentBuilder mapping) throws IOException {
        mapperService.merge(null, new CompressedXContent(BytesReference.bytes(mapping)), reason);
    }

    protected final XContentBuilder topMapping(CheckedConsumer<XContentBuilder, IOException> buildFields) throws IOException {
        XContentBuilder builder = XContentFactory.jsonBuilder().startObject().startObject("_doc");
        buildFields.accept(builder);
        return builder.endObject().endObject();
    }

    protected final XContentBuilder mapping(CheckedConsumer<XContentBuilder, IOException> buildFields) throws IOException {
        XContentBuilder builder = XContentFactory.jsonBuilder().startObject().startObject("_doc").startObject("properties");
        buildFields.accept(builder);
        return builder.endObject().endObject().endObject();
    }

    protected final XContentBuilder dynamicMapping(Mapping dynamicMapping) throws IOException {
        XContentBuilder builder = XContentFactory.jsonBuilder().startObject();
        dynamicMapping.toXContent(builder, ToXContent.EMPTY_PARAMS);
        return builder.endObject();
    }

    protected final XContentBuilder fieldMapping(CheckedConsumer<XContentBuilder, IOException> buildField) throws IOException {
        return mapping(b -> {
            b.startObject("field");
            buildField.accept(b);
            b.endObject();
        });
    }

    protected final XContentBuilder runtimeFieldMapping(CheckedConsumer<XContentBuilder, IOException> buildField) throws IOException {
        return runtimeMapping(b -> {
            b.startObject("field");
            buildField.accept(b);
            b.endObject();
        });
    }

    protected final XContentBuilder runtimeMapping(CheckedConsumer<XContentBuilder, IOException> buildFields) throws IOException {
        XContentBuilder builder = XContentFactory.jsonBuilder().startObject().startObject("_doc").startObject("runtime");
        buildFields.accept(builder);
        return builder.endObject().endObject().endObject();
    }

    private AggregationContext aggregationContext(
        ValuesSourceRegistry valuesSourceRegistry,
        MapperService mapperService,
        IndexSearcher searcher,
        Query query,
        Supplier<SearchLookup> lookupSupplier
    ) {
        return new AggregationContext() {
            private final CircuitBreaker breaker = mock(CircuitBreaker.class);
            private final MultiBucketConsumer multiBucketConsumer = new MultiBucketConsumer(Integer.MAX_VALUE, breaker);

            @Override
            public IndexSearcher searcher() {
                return searcher;
            }

            @Override
            public Aggregator profileIfEnabled(Aggregator agg) throws IOException {
                return agg;
            }

            @Override
            public boolean profiling() {
                return false;
            }

            @Override
            public Query query() {
                return query;
            }

            @Override
            public long nowInMillis() {
                return 0;
            }

            @Override
            public Analyzer getNamedAnalyzer(String analyzer) {
                return null;
            }

            @Override
            public Analyzer buildCustomAnalyzer(
                IndexSettings indexSettings,
                boolean normalizer,
                NameOrDefinition tokenizer,
                List<NameOrDefinition> charFilters,
                List<NameOrDefinition> tokenFilters
            ) {
                return null;
            }

            @Override
            public boolean isFieldMapped(String field) {
                throw new UnsupportedOperationException();
            }

            @Override
            public SearchLookup lookup() {
                return lookupSupplier.get();
            }

            @Override
            public ValuesSourceRegistry getValuesSourceRegistry() {
                return valuesSourceRegistry;
            }

            @Override
            public IndexSettings getIndexSettings() {
                throw new UnsupportedOperationException();
            }

            @Override
            public MappedFieldType getFieldType(String path) {
                return mapperService.fieldType(path);
            }

            @Override
            public Set<String> getMatchingFieldNames(String pattern) {
                throw new UnsupportedOperationException();
            }

            @Override
            @SuppressWarnings("unchecked")
            public <FactoryType> FactoryType compile(Script script, ScriptContext<FactoryType> context) {
                return compileScript(script, context);
            }

            @Override
            public Optional<SortAndFormats> buildSort(List<SortBuilder<?>> sortBuilders) throws IOException {
                throw new UnsupportedOperationException();
            }

            @Override
            public Query buildQuery(QueryBuilder builder) throws IOException {
                throw new UnsupportedOperationException();
            }

            @Override
            public Query filterQuery(Query query) {
                throw new UnsupportedOperationException();
            }

            @Override
            protected IndexFieldData<?> buildFieldData(MappedFieldType ft) {
<<<<<<< HEAD
                return ft.fielddataBuilder("test", null, MappedFieldType.FielddataOperation.SEARCH)
=======
                return ft.fielddataBuilder(FieldDataContext.noRuntimeFields("test"))
>>>>>>> 9b5cd671
                    .build(new IndexFieldDataCache.None(), new NoneCircuitBreakerService());
            }

            @Override
            public BigArrays bigArrays() {
                return new MockBigArrays(new MockPageCacheRecycler(Settings.EMPTY), new NoneCircuitBreakerService());
            }

            @Override
            public NestedLookup nestedLookup() {
                throw new UnsupportedOperationException();
            }

            @Override
            public NestedScope nestedScope() {
                throw new UnsupportedOperationException();
            }

            @Override
            public SubSearchContext subSearchContext() {
                throw new UnsupportedOperationException();
            }

            @Override
            public void addReleasable(Aggregator aggregator) {
                // TODO we'll have to handle this in the tests eventually
            }

            @Override
            public MultiBucketConsumer multiBucketConsumer() {
                return multiBucketConsumer;
            }

            @Override
            public BitsetFilterCache bitsetFilterCache() {
                throw new UnsupportedOperationException();
            }

            @Override
            public BucketedSort buildBucketedSort(SortBuilder<?> sort, int size, ExtraData values) throws IOException {
                throw new UnsupportedOperationException();
            }

            @Override
            public int shardRandomSeed() {
                throw new UnsupportedOperationException();
            }

            @Override
            public long getRelativeTimeInMillis() {
                return 0;
            }

            @Override
            public boolean isCancelled() {
                return false;
            }

            @Override
            public CircuitBreaker breaker() {
                return breaker;
            }

            @Override
            public Analyzer getIndexAnalyzer(Function<String, NamedAnalyzer> unindexedFieldAnalyzer) {
                throw new UnsupportedOperationException();
            }

            @Override
            public boolean isCacheable() {
                throw new UnsupportedOperationException();
            }

            @Override
            public boolean enableRewriteToFilterByFilter() {
                throw new UnsupportedOperationException();
            }

            @Override
            public boolean isInSortOrderExecutionRequired() {
                return false;
            }

            @Override
            public Set<String> sourcePath(String fullName) {
                return Set.of(fullName);
            }

            @Override
            public void close() {
                throw new UnsupportedOperationException();
            }
        };
    }

    protected final void withAggregationContext(
        MapperService mapperService,
        List<SourceToParse> docs,
        CheckedConsumer<AggregationContext, IOException> test
    ) throws IOException {
        withAggregationContext(mapperService, docs, test, () -> { throw new UnsupportedOperationException(); });
    }

    protected final void withAggregationContext(
        MapperService mapperService,
        List<SourceToParse> docs,
        CheckedConsumer<AggregationContext, IOException> test,
        Supplier<SearchLookup> lookupSupplier
    ) throws IOException {
        withAggregationContext(null, mapperService, docs, null, test, lookupSupplier);
    }

    protected final void withAggregationContext(
        ValuesSourceRegistry valuesSourceRegistry,
        MapperService mapperService,
        List<SourceToParse> docs,
        Query query,
        CheckedConsumer<AggregationContext, IOException> test
    ) throws IOException {
        withAggregationContext(
            valuesSourceRegistry,
            mapperService,
            docs,
            query,
            test,
            () -> { throw new UnsupportedOperationException(); }
        );
    }

    protected final void withAggregationContext(
        ValuesSourceRegistry valuesSourceRegistry,
        MapperService mapperService,
        List<SourceToParse> docs,
        Query query,
        CheckedConsumer<AggregationContext, IOException> test,
        Supplier<SearchLookup> lookupSupplier
    ) throws IOException {
        withLuceneIndex(mapperService, writer -> {
            for (SourceToParse doc : docs) {
                writer.addDocuments(mapperService.documentMapper().parse(doc).docs());

            }
        },
            reader -> test.accept(aggregationContext(valuesSourceRegistry, mapperService, new IndexSearcher(reader), query, lookupSupplier))
        );
    }

    protected SearchExecutionContext createSearchExecutionContext(MapperService mapperService) {
        return createSearchExecutionContext(mapperService, null, Settings.EMPTY);
    }

    protected SearchExecutionContext createSearchExecutionContext(MapperService mapperService, IndexSearcher searcher) {
        return createSearchExecutionContext(mapperService, searcher, Settings.EMPTY);
    }

    protected SearchExecutionContext createSearchExecutionContext(MapperService mapperService, IndexSearcher searcher, Settings settings) {
        Settings mergedSettings = Settings.builder().put(mapperService.getIndexSettings().getSettings()).put(settings).build();
        IndexMetadata indexMetadata = IndexMetadata.builder(mapperService.getIndexSettings().getIndexMetadata())
            .settings(mergedSettings)
            .build();
        IndexSettings indexSettings = new IndexSettings(indexMetadata, Settings.EMPTY);
        final SimilarityService similarityService = new SimilarityService(indexSettings, null, Map.of());
        final long nowInMillis = randomNonNegativeLong();
        return new SearchExecutionContext(0, 0, indexSettings, new BitsetFilterCache(indexSettings, new BitsetFilterCache.Listener() {
            @Override
            public void onCache(ShardId shardId, Accountable accountable) {

            }

            @Override
            public void onRemoval(ShardId shardId, Accountable accountable) {

            }
        }),
<<<<<<< HEAD
            (ft, idxName, lookup, fdt) -> ft.fielddataBuilder(idxName, lookup, fdt)
                .build(new IndexFieldDataCache.None(), new NoneCircuitBreakerService()),
=======
            (ft, fdc) -> ft.fielddataBuilder(fdc).build(new IndexFieldDataCache.None(), new NoneCircuitBreakerService()),
>>>>>>> 9b5cd671
            mapperService,
            mapperService.mappingLookup(),
            similarityService,
            null,
            parserConfig(),
            writableRegistry(),
            null,
            searcher,
            () -> nowInMillis,
            null,
            null,
            () -> true,
            null,
            Collections.emptyMap()
        );
    }

<<<<<<< HEAD
    protected
        TriFunction<MappedFieldType, Supplier<SearchLookup>, MappedFieldType.FielddataOperation, IndexFieldData<?>>
        fieldDataLookup() {
        return (mft, lookupSource, fdt) -> mft.fielddataBuilder("test", lookupSource, fdt)
=======
    protected BiFunction<MappedFieldType, Supplier<SearchLookup>, IndexFieldData<?>> fieldDataLookup() {
        return (mft, lookupSource) -> mft.fielddataBuilder(new FieldDataContext("test", lookupSource))
>>>>>>> 9b5cd671
            .build(new IndexFieldDataCache.None(), new NoneCircuitBreakerService());
    }

    protected final String syntheticSource(DocumentMapper mapper, CheckedConsumer<XContentBuilder, IOException> build) throws IOException {
        try (Directory directory = newDirectory()) {
            RandomIndexWriter iw = new RandomIndexWriter(random(), directory);
            LuceneDocument doc = mapper.parse(source(build)).rootDoc();
            iw.addDocument(doc);
            iw.close();
            try (DirectoryReader reader = DirectoryReader.open(directory)) {
                SourceLoader loader = mapper.sourceMapper().newSourceLoader(mapper.mapping());
                String syntheticSource = loader.leaf(getOnlyLeafReader(reader), new int[] { 0 }).source(null, 0).utf8ToString();
                roundTripSyntheticSource(mapper, syntheticSource, reader);
                return syntheticSource;
            }
        }
    }

    /*
     * Use the synthetic source to build a *second* index and verify
     * that the synthetic source it produces is the same. And *then*
     * verify that the index's contents are exactly the same. Except
     * for _recovery_source - that won't be the same because it's a
     * precise copy of the bits in _source. And we *know* that frequently
     * the synthetic source won't be the same as the original source.
     * That's the point, really. It'll just be "close enough" for
     * round tripping.
     */
    private void roundTripSyntheticSource(DocumentMapper mapper, String syntheticSource, DirectoryReader reader) throws IOException {
        try (Directory roundTripDirectory = newDirectory()) {
            RandomIndexWriter roundTripIw = new RandomIndexWriter(random(), roundTripDirectory);
            roundTripIw.addDocument(
                mapper.parse(new SourceToParse("1", new BytesArray(syntheticSource), XContentType.JSON, null, Map.of())).rootDoc()
            );
            roundTripIw.close();
            try (DirectoryReader roundTripReader = DirectoryReader.open(roundTripDirectory)) {
                SourceLoader loader = mapper.sourceMapper().newSourceLoader(mapper.mapping());
                String roundTripSyntheticSource = loader.leaf(getOnlyLeafReader(roundTripReader), new int[] { 0 })
                    .source(null, 0)
                    .utf8ToString();
                assertThat(roundTripSyntheticSource, equalTo(syntheticSource));
                validateRoundTripReader(syntheticSource, reader, roundTripReader);
            }
        }
    }

    protected void validateRoundTripReader(String syntheticSource, DirectoryReader reader, DirectoryReader roundTripReader)
        throws IOException {
        assertReaderEquals(
            "round trip " + syntheticSource,
            new FieldMaskingReader(SourceFieldMapper.RECOVERY_SOURCE_NAME, reader),
            new FieldMaskingReader(SourceFieldMapper.RECOVERY_SOURCE_NAME, roundTripReader)
        );
    }

    protected final XContentBuilder syntheticSourceMapping(CheckedConsumer<XContentBuilder, IOException> buildFields) throws IOException {
        return topMapping(b -> {
            b.startObject("_source").field("mode", "synthetic").endObject();
            b.startObject("properties");
            buildFields.accept(b);
            b.endObject();
        });
    }
}<|MERGE_RESOLUTION|>--- conflicted
+++ resolved
@@ -451,11 +451,7 @@
 
             @Override
             protected IndexFieldData<?> buildFieldData(MappedFieldType ft) {
-<<<<<<< HEAD
-                return ft.fielddataBuilder("test", null, MappedFieldType.FielddataOperation.SEARCH)
-=======
                 return ft.fielddataBuilder(FieldDataContext.noRuntimeFields("test"))
->>>>>>> 9b5cd671
                     .build(new IndexFieldDataCache.None(), new NoneCircuitBreakerService());
             }
 
@@ -630,12 +626,7 @@
 
             }
         }),
-<<<<<<< HEAD
-            (ft, idxName, lookup, fdt) -> ft.fielddataBuilder(idxName, lookup, fdt)
-                .build(new IndexFieldDataCache.None(), new NoneCircuitBreakerService()),
-=======
             (ft, fdc) -> ft.fielddataBuilder(fdc).build(new IndexFieldDataCache.None(), new NoneCircuitBreakerService()),
->>>>>>> 9b5cd671
             mapperService,
             mapperService.mappingLookup(),
             similarityService,
@@ -653,15 +644,10 @@
         );
     }
 
-<<<<<<< HEAD
-    protected
-        TriFunction<MappedFieldType, Supplier<SearchLookup>, MappedFieldType.FielddataOperation, IndexFieldData<?>>
-        fieldDataLookup() {
-        return (mft, lookupSource, fdt) -> mft.fielddataBuilder("test", lookupSource, fdt)
-=======
-    protected BiFunction<MappedFieldType, Supplier<SearchLookup>, IndexFieldData<?>> fieldDataLookup() {
-        return (mft, lookupSource) -> mft.fielddataBuilder(new FieldDataContext("test", lookupSource))
->>>>>>> 9b5cd671
+    protected TriFunction<MappedFieldType, Supplier<SearchLookup>, MappedFieldType.FielddataOperation, IndexFieldData<?>> fieldDataLookup(
+        Function<String, Set<String>> sourcePathsLookup
+    ) {
+        return (mft, lookupSource, fdo) -> mft.fielddataBuilder(new FieldDataContext("test", lookupSource, sourcePathsLookup, fdo))
             .build(new IndexFieldDataCache.None(), new NoneCircuitBreakerService());
     }
 
