--- conflicted
+++ resolved
@@ -88,13 +88,8 @@
     @Override
     public void getRepositoryData(ActionListener<RepositoryData> listener) {
         final IndexId indexId = new IndexId(indexName, "blah");
-<<<<<<< HEAD
-        listener.onResponse(new RepositoryData(EMPTY_REPO_GEN, Collections.emptyMap(), Collections.emptyMap(),
+        listener.onResponse(new RepositoryData(EMPTY_REPO_GEN, Collections.emptyMap(), Collections.emptyMap(), Collections.emptyMap(),
             Collections.singletonMap(indexId, emptySet()), ShardGenerations.EMPTY, IndexMetaDataGenerations.EMPTY));
-=======
-        listener.onResponse(new RepositoryData(EMPTY_REPO_GEN, Collections.emptyMap(), Collections.emptyMap(), Collections.emptyMap(),
-            Collections.singletonMap(indexId, emptySet()), ShardGenerations.EMPTY));
->>>>>>> 3d796248
     }
 
     @Override
