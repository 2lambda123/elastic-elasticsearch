--- conflicted
+++ resolved
@@ -308,15 +308,9 @@
             ValueFetcher valueFetcher = new DocValueFetcher(format, ft.name());
             IndexSearcher searcher = newSearcher(iw);
             LeafReaderContext context = searcher.getIndexReader().leaves().get(0);
-<<<<<<< HEAD
             LeafSearchLookup leaf = lookup.getLeafSearchLookup(context);
             leaf.setDocument(0);
-            result.set(valueFetcher.fetchValues(leaf));
-=======
-            lookup.source().setSegmentAndDocument(context, 0);
-            valueFetcher.setNextReader(context);
-            result.set(valueFetcher.fetchValues(lookup.source(), Collections.emptySet()));
->>>>>>> 2d44cce3
+            result.set(valueFetcher.fetchValues(leaf, Collections.emptySet()));
         });
         return result.get();
     }
