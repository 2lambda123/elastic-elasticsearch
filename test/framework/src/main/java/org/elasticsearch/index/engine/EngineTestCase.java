/*
 * Licensed to Elasticsearch under one or more contributor
 * license agreements. See the NOTICE file distributed with
 * this work for additional information regarding copyright
 * ownership. Elasticsearch licenses this file to you under
 * the Apache License, Version 2.0 (the "License"); you may
 * not use this file except in compliance with the License.
 * You may obtain a copy of the License at
 *
 *    http://www.apache.org/licenses/LICENSE-2.0
 *
 * Unless required by applicable law or agreed to in writing,
 * software distributed under the License is distributed on an
 * "AS IS" BASIS, WITHOUT WARRANTIES OR CONDITIONS OF ANY
 * KIND, either express or implied.  See the License for the
 * specific language governing permissions and limitations
 * under the License.
 */

package org.elasticsearch.index.engine;

import org.apache.lucene.analysis.Analyzer;
import org.apache.lucene.codecs.Codec;
import org.apache.lucene.document.Field;
import org.apache.lucene.document.NumericDocValuesField;
import org.apache.lucene.document.StoredField;
import org.apache.lucene.document.TextField;
import org.apache.lucene.index.IndexWriter;
import org.apache.lucene.index.IndexWriterConfig;
import org.apache.lucene.index.LiveIndexWriterConfig;
import org.apache.lucene.index.MergePolicy;
import org.apache.lucene.index.Term;
import org.apache.lucene.search.IndexSearcher;
import org.apache.lucene.search.ReferenceManager;
import org.apache.lucene.search.Sort;
import org.apache.lucene.store.Directory;
import org.apache.lucene.util.BytesRef;
import org.apache.lucene.util.IOUtils;
import org.elasticsearch.Version;
import org.elasticsearch.action.index.IndexRequest;
import org.elasticsearch.cluster.metadata.IndexMetaData;
import org.elasticsearch.cluster.routing.AllocationId;
import org.elasticsearch.common.Nullable;
import org.elasticsearch.common.bytes.BytesArray;
import org.elasticsearch.common.bytes.BytesReference;
import org.elasticsearch.common.lucene.Lucene;
import org.elasticsearch.common.settings.Settings;
import org.elasticsearch.common.unit.TimeValue;
import org.elasticsearch.common.util.BigArrays;
import org.elasticsearch.common.xcontent.XContentType;
import org.elasticsearch.index.Index;
import org.elasticsearch.index.IndexSettings;
import org.elasticsearch.index.VersionType;
import org.elasticsearch.index.codec.CodecService;
import org.elasticsearch.index.mapper.IdFieldMapper;
import org.elasticsearch.index.mapper.Mapping;
import org.elasticsearch.index.mapper.ParseContext;
import org.elasticsearch.index.mapper.ParsedDocument;
import org.elasticsearch.index.mapper.SeqNoFieldMapper;
import org.elasticsearch.index.mapper.SourceFieldMapper;
import org.elasticsearch.index.mapper.Uid;
import org.elasticsearch.index.seqno.LocalCheckpointTracker;
import org.elasticsearch.index.seqno.ReplicationTracker;
import org.elasticsearch.index.seqno.SequenceNumbers;
import org.elasticsearch.index.shard.ShardId;
import org.elasticsearch.index.store.DirectoryService;
import org.elasticsearch.index.store.Store;
import org.elasticsearch.index.translog.Translog;
import org.elasticsearch.index.translog.TranslogConfig;
import org.elasticsearch.indices.breaker.NoneCircuitBreakerService;
import org.elasticsearch.test.DummyShardLock;
import org.elasticsearch.test.ESTestCase;
import org.elasticsearch.test.IndexSettingsModule;
import org.elasticsearch.threadpool.TestThreadPool;
import org.elasticsearch.threadpool.ThreadPool;
import org.junit.After;
import org.junit.Before;

import java.io.IOException;
import java.nio.charset.Charset;
import java.nio.file.Path;
import java.util.Arrays;
import java.util.Collections;
import java.util.List;
import java.util.function.BiFunction;
import java.util.function.LongSupplier;
import java.util.function.ToLongBiFunction;

import static java.util.Collections.emptyList;
import static org.elasticsearch.index.translog.TranslogDeletionPolicies.createTranslogDeletionPolicy;

public abstract class EngineTestCase extends ESTestCase {

    protected final ShardId shardId = new ShardId(new Index("index", "_na_"), 0);
    protected final AllocationId allocationId = AllocationId.newInitializing();
    protected static final IndexSettings INDEX_SETTINGS = IndexSettingsModule.newIndexSettings("index", Settings.EMPTY);

    protected ThreadPool threadPool;

    protected Store store;
    protected Store storeReplica;

    protected InternalEngine engine;
    protected InternalEngine replicaEngine;

    protected IndexSettings defaultSettings;
    protected String codecName;
    protected Path primaryTranslogDir;
    protected Path replicaTranslogDir;

    @Override
    @Before
    public void setUp() throws Exception {
        super.setUp();

        CodecService codecService = new CodecService(null, logger);
        String name = Codec.getDefault().getName();
        if (Arrays.asList(codecService.availableCodecs()).contains(name)) {
            // some codecs are read only so we only take the ones that we have in the service and randomly
            // selected by lucene test case.
            codecName = name;
        } else {
            codecName = "default";
        }
        defaultSettings = IndexSettingsModule.newIndexSettings("test", Settings.builder()
                .put(IndexSettings.INDEX_GC_DELETES_SETTING.getKey(), "1h") // make sure this doesn't kick in on us
                .put(EngineConfig.INDEX_CODEC_SETTING.getKey(), codecName)
                .put(IndexMetaData.SETTING_VERSION_CREATED, Version.CURRENT)
                .put(IndexSettings.MAX_REFRESH_LISTENERS_PER_SHARD.getKey(),
                        between(10, 10 * IndexSettings.MAX_REFRESH_LISTENERS_PER_SHARD.get(Settings.EMPTY)))
                .build()); // TODO randomize more settings
        threadPool = new TestThreadPool(getClass().getName());
        store = createStore();
        storeReplica = createStore();
        Lucene.cleanLuceneIndex(store.directory());
        Lucene.cleanLuceneIndex(storeReplica.directory());
        primaryTranslogDir = createTempDir("translog-primary");
        engine = createEngine(store, primaryTranslogDir);
        LiveIndexWriterConfig currentIndexWriterConfig = engine.getCurrentIndexWriterConfig();

        assertEquals(engine.config().getCodec().getName(), codecService.codec(codecName).getName());
        assertEquals(currentIndexWriterConfig.getCodec().getName(), codecService.codec(codecName).getName());
        if (randomBoolean()) {
            engine.config().setEnableGcDeletes(false);
        }
        replicaTranslogDir = createTempDir("translog-replica");
        replicaEngine = createEngine(storeReplica, replicaTranslogDir);
        currentIndexWriterConfig = replicaEngine.getCurrentIndexWriterConfig();

        assertEquals(replicaEngine.config().getCodec().getName(), codecService.codec(codecName).getName());
        assertEquals(currentIndexWriterConfig.getCodec().getName(), codecService.codec(codecName).getName());
        if (randomBoolean()) {
            engine.config().setEnableGcDeletes(false);
        }
    }

    public EngineConfig copy(EngineConfig config, LongSupplier globalCheckpointSupplier) {
        return new EngineConfig(config.getShardId(), config.getAllocationId(), config.getThreadPool(), config.getIndexSettings(),
            config.getWarmer(), config.getStore(), config.getMergePolicy(), config.getAnalyzer(), config.getSimilarity(),
            new CodecService(null, logger), config.getEventListener(), config.getQueryCache(), config.getQueryCachingPolicy(),
            config.getTranslogConfig(), config.getFlushMergesAfter(),
            config.getExternalRefreshListener(), Collections.emptyList(), config.getIndexSort(), config.getTranslogRecoveryRunner(),
            config.getCircuitBreakerService(), globalCheckpointSupplier);
    }

    public EngineConfig copy(EngineConfig config, Analyzer analyzer) {
        return new EngineConfig(config.getShardId(), config.getAllocationId(), config.getThreadPool(), config.getIndexSettings(),
                config.getWarmer(), config.getStore(), config.getMergePolicy(), analyzer, config.getSimilarity(),
                new CodecService(null, logger), config.getEventListener(), config.getQueryCache(), config.getQueryCachingPolicy(),
                config.getTranslogConfig(), config.getFlushMergesAfter(),
                config.getExternalRefreshListener(), Collections.emptyList(), config.getIndexSort(), config.getTranslogRecoveryRunner(),
                config.getCircuitBreakerService(), config.getGlobalCheckpointSupplier());
    }

    @Override
    @After
    public void tearDown() throws Exception {
        super.tearDown();
        if (engine != null && engine.isClosed.get() == false) {
            engine.getTranslog().getDeletionPolicy().assertNoOpenTranslogRefs();
        }
        if (replicaEngine != null && replicaEngine.isClosed.get() == false) {
            replicaEngine.getTranslog().getDeletionPolicy().assertNoOpenTranslogRefs();
        }
        IOUtils.close(
                replicaEngine, storeReplica,
                engine, store);
        terminate(threadPool);
    }


    protected static ParseContext.Document testDocumentWithTextField() {
        return testDocumentWithTextField("test");
    }

    protected static ParseContext.Document testDocumentWithTextField(String value) {
        ParseContext.Document document = testDocument();
        document.add(new TextField("value", value, Field.Store.YES));
        return document;
    }


    protected static ParseContext.Document testDocument() {
        return new ParseContext.Document();
    }

    public static ParsedDocument createParsedDoc(String id, String routing) {
        return testParsedDocument(id, routing, testDocumentWithTextField(), new BytesArray("{ \"value\" : \"test\" }"), null);
    }

    protected static ParsedDocument testParsedDocument(
            String id, String routing, ParseContext.Document document, BytesReference source, Mapping mappingUpdate) {
        Field uidField = new Field("_id", Uid.encodeId(id), IdFieldMapper.Defaults.FIELD_TYPE);
        Field versionField = new NumericDocValuesField("_version", 0);
        SeqNoFieldMapper.SequenceIDFields seqID = SeqNoFieldMapper.SequenceIDFields.emptySeqID();
        document.add(uidField);
        document.add(versionField);
        document.add(seqID.seqNo);
        document.add(seqID.seqNoDocValue);
        document.add(seqID.primaryTerm);
        BytesRef ref = source.toBytesRef();
        document.add(new StoredField(SourceFieldMapper.NAME, ref.bytes, ref.offset, ref.length));
        return new ParsedDocument(versionField, seqID, id, "test", routing, Arrays.asList(document), source, XContentType.JSON,
                mappingUpdate);
    }

    protected Store createStore() throws IOException {
        return createStore(newDirectory());
    }

    protected Store createStore(final Directory directory) throws IOException {
        return createStore(INDEX_SETTINGS, directory);
    }

    protected Store createStore(final IndexSettings indexSettings, final Directory directory) throws IOException {
        final DirectoryService directoryService = new DirectoryService(shardId, indexSettings) {
            @Override
            public Directory newDirectory() throws IOException {
                return directory;
            }
        };
        return new Store(shardId, indexSettings, directoryService, new DummyShardLock(shardId));
    }

    protected Translog createTranslog() throws IOException {
        return createTranslog(primaryTranslogDir);
    }

    protected Translog createTranslog(Path translogPath) throws IOException {
        TranslogConfig translogConfig = new TranslogConfig(shardId, translogPath, INDEX_SETTINGS, BigArrays.NON_RECYCLING_INSTANCE);
<<<<<<< HEAD
        String translogUUID = Translog.createEmptyTranslog(translogPath, SequenceNumbers.NO_OPS_PERFORMED, shardId);
        return new Translog(
            translogConfig, translogUUID, createTranslogDeletionPolicy(INDEX_SETTINGS), () -> SequenceNumbers.NO_OPS_PERFORMED);
=======
        final String translogUUID = Translog.createEmptyTranslog(translogPath, SequenceNumbers.NO_OPS_PERFORMED, shardId);
        return new Translog(translogConfig, translogUUID, createTranslogDeletionPolicy(INDEX_SETTINGS),
            () -> SequenceNumbers.NO_OPS_PERFORMED);
>>>>>>> 742e9f50
    }

    protected InternalEngine createEngine(Store store, Path translogPath) throws IOException {
        return createEngine(defaultSettings, store, translogPath, newMergePolicy(), null);
    }

    protected InternalEngine createEngine(Store store, Path translogPath, LongSupplier globalCheckpointSupplier) throws IOException {
        return createEngine(defaultSettings, store, translogPath, newMergePolicy(), null, null, globalCheckpointSupplier);
    }

    protected InternalEngine createEngine(
            Store store,
            Path translogPath,
            BiFunction<Long, Long, LocalCheckpointTracker> localCheckpointTrackerSupplier) throws IOException {
        return createEngine(defaultSettings, store, translogPath, newMergePolicy(), null, localCheckpointTrackerSupplier, null);
    }

    protected InternalEngine createEngine(
            Store store,
            Path translogPath,
            BiFunction<Long, Long, LocalCheckpointTracker> localCheckpointTrackerSupplier,
            ToLongBiFunction<Engine, Engine.Operation> seqNoForOperation) throws IOException {
        return createEngine(
                defaultSettings, store, translogPath, newMergePolicy(), null, localCheckpointTrackerSupplier, null, seqNoForOperation);
    }

    protected InternalEngine createEngine(
            IndexSettings indexSettings, Store store, Path translogPath, MergePolicy mergePolicy) throws IOException {
        return createEngine(indexSettings, store, translogPath, mergePolicy, null);

    }

    protected InternalEngine createEngine(IndexSettings indexSettings, Store store, Path translogPath, MergePolicy mergePolicy,
                                          @Nullable IndexWriterFactory indexWriterFactory) throws IOException {
        return createEngine(indexSettings, store, translogPath, mergePolicy, indexWriterFactory, null, null);
    }

    protected InternalEngine createEngine(
            IndexSettings indexSettings,
            Store store,
            Path translogPath,
            MergePolicy mergePolicy,
            @Nullable IndexWriterFactory indexWriterFactory,
            @Nullable BiFunction<Long, Long, LocalCheckpointTracker> localCheckpointTrackerSupplier,
            @Nullable LongSupplier globalCheckpointSupplier) throws IOException {
        return createEngine(
                indexSettings, store, translogPath, mergePolicy, indexWriterFactory, localCheckpointTrackerSupplier, null, null,
                globalCheckpointSupplier);
    }

    protected InternalEngine createEngine(
            IndexSettings indexSettings,
            Store store,
            Path translogPath,
            MergePolicy mergePolicy,
            @Nullable IndexWriterFactory indexWriterFactory,
            @Nullable BiFunction<Long, Long, LocalCheckpointTracker> localCheckpointTrackerSupplier,
            @Nullable LongSupplier globalCheckpointSupplier,
            @Nullable ToLongBiFunction<Engine, Engine.Operation> seqNoForOperation) throws IOException {
        return createEngine(
                indexSettings,
                store,
                translogPath,
                mergePolicy,
                indexWriterFactory,
                localCheckpointTrackerSupplier,
                seqNoForOperation,
                null,
                globalCheckpointSupplier);
    }

    protected InternalEngine createEngine(
            IndexSettings indexSettings,
            Store store,
            Path translogPath,
            MergePolicy mergePolicy,
            @Nullable IndexWriterFactory indexWriterFactory,
            @Nullable BiFunction<Long, Long, LocalCheckpointTracker> localCheckpointTrackerSupplier,
            @Nullable ToLongBiFunction<Engine, Engine.Operation> seqNoForOperation,
            @Nullable Sort indexSort,
            @Nullable LongSupplier globalCheckpointSupplier) throws IOException {
        EngineConfig config = config(indexSettings, store, translogPath, mergePolicy, null, indexSort, globalCheckpointSupplier);
        return createEngine(indexWriterFactory, localCheckpointTrackerSupplier, seqNoForOperation, config);
    }

    protected InternalEngine createEngine(EngineConfig config) throws IOException {
        return createEngine(null, null, null, config);
    }

    private InternalEngine createEngine(@Nullable IndexWriterFactory indexWriterFactory,
                                        @Nullable BiFunction<Long, Long, LocalCheckpointTracker> localCheckpointTrackerSupplier,
                                        @Nullable ToLongBiFunction<Engine, Engine.Operation> seqNoForOperation,
                                        EngineConfig config) throws IOException {
        final Directory directory = config.getStore().directory();
        if (Lucene.indexExists(directory) == false) {
            EngineDiskUtils.createEmpty(directory, config.getTranslogConfig().getTranslogPath(), config.getShardId());
        }
        InternalEngine internalEngine = createInternalEngine(indexWriterFactory, localCheckpointTrackerSupplier, seqNoForOperation, config);
        internalEngine.recoverFromTranslog();
        return internalEngine;
    }

    @FunctionalInterface
    public interface IndexWriterFactory {

        IndexWriter createWriter(Directory directory, IndexWriterConfig iwc) throws IOException;
    }

    public static InternalEngine createInternalEngine(
            @Nullable final IndexWriterFactory indexWriterFactory,
            @Nullable final BiFunction<Long, Long, LocalCheckpointTracker> localCheckpointTrackerSupplier,
            @Nullable final ToLongBiFunction<Engine, Engine.Operation> seqNoForOperation,
            final EngineConfig config) {
        if (localCheckpointTrackerSupplier == null) {
            return new InternalEngine(config) {
                @Override
                IndexWriter createWriter(Directory directory, IndexWriterConfig iwc) throws IOException {
                    return (indexWriterFactory != null) ?
                            indexWriterFactory.createWriter(directory, iwc) :
                            super.createWriter(directory, iwc);
                }

                @Override
                protected long doGenerateSeqNoForOperation(final Operation operation) {
                    return seqNoForOperation != null
                            ? seqNoForOperation.applyAsLong(this, operation)
                            : super.doGenerateSeqNoForOperation(operation);
                }
            };
        } else {
            return new InternalEngine(config, localCheckpointTrackerSupplier) {
                @Override
                IndexWriter createWriter(Directory directory, IndexWriterConfig iwc) throws IOException {
                    return (indexWriterFactory != null) ?
                            indexWriterFactory.createWriter(directory, iwc) :
                            super.createWriter(directory, iwc);
                }

                @Override
                protected long doGenerateSeqNoForOperation(final Operation operation) {
                    return seqNoForOperation != null
                            ? seqNoForOperation.applyAsLong(this, operation)
                            : super.doGenerateSeqNoForOperation(operation);
                }
            };
        }

    }

    public EngineConfig config(IndexSettings indexSettings, Store store, Path translogPath, MergePolicy mergePolicy,
                               ReferenceManager.RefreshListener refreshListener) {
        return config(indexSettings, store, translogPath, mergePolicy, refreshListener, null, () -> SequenceNumbers.NO_OPS_PERFORMED);
    }

    public EngineConfig config(IndexSettings indexSettings, Store store, Path translogPath, MergePolicy mergePolicy,
                               ReferenceManager.RefreshListener refreshListener, Sort indexSort, LongSupplier globalCheckpointSupplier) {
        IndexWriterConfig iwc = newIndexWriterConfig();
        TranslogConfig translogConfig = new TranslogConfig(shardId, translogPath, indexSettings, BigArrays.NON_RECYCLING_INSTANCE);
        Engine.EventListener listener = new Engine.EventListener() {
            @Override
            public void onFailedEngine(String reason, @Nullable Exception e) {
                // we don't need to notify anybody in this test
            }
        };
        final TranslogHandler handler = new TranslogHandler(xContentRegistry(), IndexSettingsModule.newIndexSettings(shardId.getIndexName(),
                indexSettings.getSettings()));
        final List<ReferenceManager.RefreshListener> refreshListenerList =
                refreshListener == null ? emptyList() : Collections.singletonList(refreshListener);
        EngineConfig config = new EngineConfig(shardId, allocationId.getId(), threadPool, indexSettings, null, store,
                mergePolicy, iwc.getAnalyzer(), iwc.getSimilarity(), new CodecService(null, logger), listener,
                IndexSearcher.getDefaultQueryCache(), IndexSearcher.getDefaultQueryCachingPolicy(), translogConfig,
                TimeValue.timeValueMinutes(5), refreshListenerList, Collections.emptyList(), indexSort, handler,
                new NoneCircuitBreakerService(),
                globalCheckpointSupplier == null ?
                    new ReplicationTracker(shardId, allocationId.getId(), indexSettings, SequenceNumbers.NO_OPS_PERFORMED) :
                    globalCheckpointSupplier);
        return config;
    }

    protected static final BytesReference B_1 = new BytesArray(new byte[]{1});
    protected static final BytesReference B_2 = new BytesArray(new byte[]{2});
    protected static final BytesReference B_3 = new BytesArray(new byte[]{3});
    protected static final BytesArray SOURCE = bytesArray("{}");

    protected static BytesArray bytesArray(String string) {
        return new BytesArray(string.getBytes(Charset.defaultCharset()));
    }

    protected Term newUid(String id) {
        return new Term("_id", Uid.encodeId(id));
    }

    protected Term newUid(ParsedDocument doc) {
        return newUid(doc.id());
    }

    protected Engine.Get newGet(boolean realtime, ParsedDocument doc) {
        return new Engine.Get(realtime, doc.type(), doc.id(), newUid(doc));
    }

    protected Engine.Index indexForDoc(ParsedDocument doc) {
        return new Engine.Index(newUid(doc), doc);
    }

    protected Engine.Index replicaIndexForDoc(ParsedDocument doc, long version, long seqNo,
                                            boolean isRetry) {
        return new Engine.Index(newUid(doc), doc, seqNo, 1, version, VersionType.EXTERNAL,
                Engine.Operation.Origin.REPLICA, System.nanoTime(),
                IndexRequest.UNSET_AUTO_GENERATED_TIMESTAMP, isRetry);
    }

}<|MERGE_RESOLUTION|>--- conflicted
+++ resolved
@@ -248,15 +248,9 @@
 
     protected Translog createTranslog(Path translogPath) throws IOException {
         TranslogConfig translogConfig = new TranslogConfig(shardId, translogPath, INDEX_SETTINGS, BigArrays.NON_RECYCLING_INSTANCE);
-<<<<<<< HEAD
         String translogUUID = Translog.createEmptyTranslog(translogPath, SequenceNumbers.NO_OPS_PERFORMED, shardId);
         return new Translog(
             translogConfig, translogUUID, createTranslogDeletionPolicy(INDEX_SETTINGS), () -> SequenceNumbers.NO_OPS_PERFORMED);
-=======
-        final String translogUUID = Translog.createEmptyTranslog(translogPath, SequenceNumbers.NO_OPS_PERFORMED, shardId);
-        return new Translog(translogConfig, translogUUID, createTranslogDeletionPolicy(INDEX_SETTINGS),
-            () -> SequenceNumbers.NO_OPS_PERFORMED);
->>>>>>> 742e9f50
     }
 
     protected InternalEngine createEngine(Store store, Path translogPath) throws IOException {
