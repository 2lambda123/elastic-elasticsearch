--- conflicted
+++ resolved
@@ -779,11 +779,7 @@
         } else {
             final long seqNo = shard.seqNoStats().getMaxSeqNo() + 1;
             shard.advanceMaxSeqNoOfUpdatesOrDeletes(seqNo); // manually replicate max_seq_no_of_updates
-<<<<<<< HEAD
-            result = shard.applyDeleteOperationOnReplica(seqNo, shard.getOperationPrimaryTerm(), 0L, type, id);
-=======
-            result = shard.applyDeleteOperationOnReplica(seqNo, 0L, id);
->>>>>>> 13170a78
+            result = shard.applyDeleteOperationOnReplica(seqNo, shard.getOperationPrimaryTerm(), 0L, id);
             shard.sync(); // advance local checkpoint
         }
         return result;
