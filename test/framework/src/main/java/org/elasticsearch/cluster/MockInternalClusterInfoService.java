/*
 * Copyright Elasticsearch B.V. and/or licensed to Elasticsearch B.V. under one
 * or more contributor license agreements. Licensed under the Elastic License
 * 2.0 and the Server Side Public License, v 1; you may not use this file except
 * in compliance with, at your election, the Elastic License 2.0 or the Server
 * Side Public License, v 1.
 */
package org.elasticsearch.cluster;

import org.elasticsearch.action.admin.cluster.node.stats.NodeStats;
import org.elasticsearch.client.node.NodeClient;
import org.elasticsearch.cluster.node.DiscoveryNode;
import org.elasticsearch.cluster.routing.ShardRouting;
import org.elasticsearch.cluster.service.ClusterService;
import org.elasticsearch.common.settings.Settings;
import org.elasticsearch.core.Nullable;
import org.elasticsearch.core.TimeValue;
import org.elasticsearch.monitor.fs.FsInfo;
import org.elasticsearch.plugins.Plugin;
import org.elasticsearch.threadpool.ThreadPool;

import java.util.List;
import java.util.function.BiFunction;
import java.util.function.Function;
import java.util.stream.Collectors;
import java.util.stream.StreamSupport;

public class MockInternalClusterInfoService extends InternalClusterInfoService {

    /** This is a marker plugin used to trigger MockNode to use this mock info service. */
    public static class TestPlugin extends Plugin {}

    @Nullable // if no fakery should take place
    private volatile Function<ShardRouting, Long> shardSizeFunction;

    @Nullable // if no fakery should take place
    private volatile BiFunction<DiscoveryNode, FsInfo.Path, FsInfo.Path> diskUsageFunction;

    public MockInternalClusterInfoService(Settings settings, ClusterService clusterService, ThreadPool threadPool, NodeClient client) {
        super(settings, clusterService, threadPool, client);
    }

    public void setDiskUsageFunctionAndRefresh(BiFunction<DiscoveryNode, FsInfo.Path, FsInfo.Path> diskUsageFunction) {
        this.diskUsageFunction = diskUsageFunction;
        ClusterInfoServiceUtils.refresh(this);
    }

    public void setShardSizeFunctionAndRefresh(Function<ShardRouting, Long> shardSizeFunction) {
        this.shardSizeFunction = shardSizeFunction;
        ClusterInfoServiceUtils.refresh(this);
    }

    @Override
    public ClusterInfo getClusterInfo() {
        final ClusterInfo clusterInfo = super.getClusterInfo();
        return new SizeFakingClusterInfo(clusterInfo);
    }

    @Override
    List<NodeStats> adjustNodesStats(List<NodeStats> nodesStats) {
        final BiFunction<DiscoveryNode, FsInfo.Path, FsInfo.Path> diskUsageFunction = this.diskUsageFunction;
        if (diskUsageFunction == null) {
            return nodesStats;
        }

        return nodesStats.stream().map(nodeStats -> {
            final DiscoveryNode discoveryNode = nodeStats.getNode();
            final FsInfo oldFsInfo = nodeStats.getFs();
            return new NodeStats(
                discoveryNode,
                nodeStats.getTimestamp(),
                nodeStats.getIndices(),
                nodeStats.getOs(),
                nodeStats.getProcess(),
                nodeStats.getJvm(),
                nodeStats.getThreadPool(),
                new FsInfo(
                    oldFsInfo.getTimestamp(),
                    oldFsInfo.getIoStats(),
                    StreamSupport.stream(oldFsInfo.spliterator(), false)
                        .map(fsInfoPath -> diskUsageFunction.apply(discoveryNode, fsInfoPath))
                        .toArray(FsInfo.Path[]::new)
                ),
                nodeStats.getTransport(),
                nodeStats.getHttp(),
                nodeStats.getBreaker(),
                nodeStats.getScriptStats(),
                nodeStats.getDiscoveryStats(),
                nodeStats.getIngestStats(),
                nodeStats.getAdaptiveSelectionStats(),
<<<<<<< HEAD
=======
                nodeStats.getScriptCacheStats(),
>>>>>>> d90fa4eb
                nodeStats.getIndexingPressureStats()
            );
        }).collect(Collectors.toList());
    }

    class SizeFakingClusterInfo extends ClusterInfo {
        SizeFakingClusterInfo(ClusterInfo delegate) {
            super(
                delegate.getNodeLeastAvailableDiskUsages(),
                delegate.getNodeMostAvailableDiskUsages(),
                delegate.shardSizes,
                delegate.shardDataSetSizes,
                delegate.routingToDataPath,
                delegate.reservedSpace
            );
        }

        @Override
        public Long getShardSize(ShardRouting shardRouting) {
            final Function<ShardRouting, Long> shardSizeFunction = MockInternalClusterInfoService.this.shardSizeFunction;
            if (shardSizeFunction == null) {
                return super.getShardSize(shardRouting);
            }

            return shardSizeFunction.apply(shardRouting);
        }
    }

    @Override
    public void setUpdateFrequency(TimeValue updateFrequency) {
        super.setUpdateFrequency(updateFrequency);
    }
}<|MERGE_RESOLUTION|>--- conflicted
+++ resolved
@@ -88,10 +88,7 @@
                 nodeStats.getDiscoveryStats(),
                 nodeStats.getIngestStats(),
                 nodeStats.getAdaptiveSelectionStats(),
-<<<<<<< HEAD
-=======
                 nodeStats.getScriptCacheStats(),
->>>>>>> d90fa4eb
                 nodeStats.getIndexingPressureStats()
             );
         }).collect(Collectors.toList());
