--- conflicted
+++ resolved
@@ -31,10 +31,6 @@
 import org.apache.logging.log4j.LogManager;
 import org.apache.logging.log4j.Logger;
 import org.apache.lucene.store.AlreadyClosedException;
-<<<<<<< HEAD
-import org.elasticsearch.core.internal.io.IOUtils;
-=======
->>>>>>> 0c7f6570
 import org.elasticsearch.ElasticsearchException;
 import org.elasticsearch.action.admin.cluster.node.stats.NodeStats;
 import org.elasticsearch.action.admin.indices.stats.CommonStatsFlags;
@@ -972,11 +968,6 @@
             }
         }
 
-<<<<<<< HEAD
-        private void createNewNode(final Settings newSettings) {
-            final long newIdSeed = NodeEnvironment.NODE_ID_SEED_SETTING.get(node.settings()) + 1; // use a new seed to make sure we have new node id
-            Settings finalSettings = Settings.builder().put(node.originalSettings()).put(newSettings).put(NodeEnvironment.NODE_ID_SEED_SETTING.getKey(), newIdSeed).build();
-=======
         private void recreateNode(final Settings newSettings, final Runnable onTransportServiceStarted) {
             if (closed.get() == false) {
                 throw new IllegalStateException("node " + name + " should be closed before recreating it");
@@ -988,7 +979,6 @@
                     .put(newSettings)
                     .put(NodeEnvironment.NODE_ID_SEED_SETTING.getKey(), newIdSeed)
                     .build();
->>>>>>> 0c7f6570
             if (DISCOVERY_ZEN_MINIMUM_MASTER_NODES_SETTING.exists(finalSettings) == false) {
                 throw new IllegalStateException(DISCOVERY_ZEN_MINIMUM_MASTER_NODES_SETTING.getKey() +
                     " is not configured after restart of [" + name + "]");
@@ -1259,13 +1249,9 @@
                 for (IndexService indexService : indexServices) {
                     for (IndexShard indexShard : indexService) {
                         try {
-<<<<<<< HEAD
-                            IndexShardTestCase.getTranslog(indexShard).getDeletionPolicy().assertNoOpenTranslogRefs();
-=======
                             if (IndexShardTestCase.getEngine(indexShard) instanceof InternalEngine) {
                                 IndexShardTestCase.getTranslog(indexShard).getDeletionPolicy().assertNoOpenTranslogRefs();
                             }
->>>>>>> 0c7f6570
                         } catch (AlreadyClosedException ok) {
                             // all good
                         }
