/*
 * Licensed to Elasticsearch under one or more contributor
 * license agreements. See the NOTICE file distributed with
 * this work for additional information regarding copyright
 * ownership. Elasticsearch licenses this file to you under
 * the Apache License, Version 2.0 (the "License"); you may
 * not use this file except in compliance with the License.
 * You may obtain a copy of the License at
 *
 *    http://www.apache.org/licenses/LICENSE-2.0
 *
 * Unless required by applicable law or agreed to in writing,
 * software distributed under the License is distributed on an
 * "AS IS" BASIS, WITHOUT WARRANTIES OR CONDITIONS OF ANY
 * KIND, either express or implied.  See the License for the
 * specific language governing permissions and limitations
 * under the License.
 */

package org.elasticsearch.test;

import com.fasterxml.jackson.core.io.JsonStringEncoder;
import org.apache.lucene.search.BoostQuery;
import org.apache.lucene.search.Query;
import org.apache.lucene.search.TermQuery;
import org.apache.lucene.search.spans.SpanBoostQuery;
import org.elasticsearch.ElasticsearchParseException;
import org.elasticsearch.Version;
import org.elasticsearch.action.support.PlainActionFuture;
import org.elasticsearch.common.ParsingException;
import org.elasticsearch.common.Strings;
import org.elasticsearch.common.bytes.BytesReference;
import org.elasticsearch.common.collect.Tuple;
import org.elasticsearch.common.io.stream.BytesStreamOutput;
import org.elasticsearch.common.io.stream.NamedWriteableAwareStreamInput;
import org.elasticsearch.common.io.stream.StreamInput;
import org.elasticsearch.common.io.stream.Writeable.Reader;
import org.elasticsearch.common.unit.Fuzziness;
import org.elasticsearch.common.xcontent.DeprecationHandler;
import org.elasticsearch.common.xcontent.NamedXContentRegistry;
import org.elasticsearch.common.xcontent.ToXContent;
import org.elasticsearch.common.xcontent.XContentBuilder;
import org.elasticsearch.common.xcontent.XContentFactory;
import org.elasticsearch.common.xcontent.XContentGenerator;
import org.elasticsearch.common.xcontent.XContentHelper;
import org.elasticsearch.common.xcontent.XContentParseException;
import org.elasticsearch.common.xcontent.XContentParser;
import org.elasticsearch.common.xcontent.XContentType;
import org.elasticsearch.common.xcontent.json.JsonXContent;
import org.elasticsearch.index.query.AbstractQueryBuilder;
import org.elasticsearch.index.query.NamedQuery;
import org.elasticsearch.index.query.NamedSpanQuery;
import org.elasticsearch.index.query.QueryBuilder;
import org.elasticsearch.index.query.QueryRewriteContext;
import org.elasticsearch.index.query.QueryShardContext;
import org.elasticsearch.index.query.Rewriteable;
import org.elasticsearch.index.query.support.QueryParsers;
import org.joda.time.DateTime;
import org.joda.time.DateTimeZone;

import java.io.IOException;
import java.time.Instant;
import java.util.ArrayList;
import java.util.Collections;
import java.util.Deque;
import java.util.HashSet;
import java.util.LinkedList;
import java.util.List;
import java.util.Locale;
import java.util.Map;
import java.util.Set;

import static org.elasticsearch.index.query.AbstractQueryBuilder.parseInnerQueryBuilder;
import static org.elasticsearch.test.EqualsHashCodeTestUtils.checkEqualsAndHashCode;
import static org.hamcrest.CoreMatchers.equalTo;
import static org.hamcrest.Matchers.containsString;
import static org.hamcrest.Matchers.either;
import static org.hamcrest.Matchers.greaterThan;
import static org.hamcrest.Matchers.instanceOf;


public abstract class AbstractQueryTestCase<QB extends AbstractQueryBuilder<QB>> extends AbstractBuilderTestCase {

    private static final int NUMBER_OF_TESTQUERIES = 20;

    public final QB createTestQueryBuilder() {
        return createTestQueryBuilder(supportsBoost(), supportsQueryName());
    }

    public final QB createTestQueryBuilder(boolean supportsBoost, boolean supportsQueryName) {
        QB query = doCreateTestQueryBuilder();
        if (supportsBoost && randomBoolean()) {
            query.boost(2.0f / randomIntBetween(1, 20));
        }
        if (supportsQueryName && randomBoolean()) {
            query.queryName(createUniqueRandomName());
        }
        return query;
    }

    /**
     * Create the query that is being tested
     */
    protected abstract QB doCreateTestQueryBuilder();

    public void testNegativeBoosts() {
        QB testQuery = createTestQueryBuilder();
        IllegalArgumentException exc =
            expectThrows(IllegalArgumentException.class, () -> testQuery.boost(-0.5f));
        assertThat(exc.getMessage(), containsString("negative [boost]"));
    }

    /**
     * Generic test that creates new query from the test query and checks both for equality
     * and asserts equality on the two queries.
     */
    public void testFromXContent() throws IOException {
        for (int runs = 0; runs < NUMBER_OF_TESTQUERIES; runs++) {
            QB testQuery = createTestQueryBuilder();
            XContentType xContentType = randomFrom(XContentType.values());
            BytesReference shuffledXContent = toShuffledXContent(testQuery, xContentType, ToXContent.EMPTY_PARAMS, randomBoolean(),
                    shuffleProtectedFields());
            assertParsedQuery(createParser(xContentType.xContent(), shuffledXContent), testQuery);
            for (Map.Entry<String, QB> alternateVersion : getAlternateVersions().entrySet()) {
                String queryAsString = alternateVersion.getKey();
                assertParsedQuery(createParser(JsonXContent.jsonXContent, queryAsString), alternateVersion.getValue());
            }
        }
    }

    /**
     * Subclasses can override this method and return an array of fieldnames which should be protected from
     * recursive random shuffling in the {@link #testFromXContent()} test case
     */
    protected String[] shuffleProtectedFields() {
        return Strings.EMPTY_ARRAY;
    }

    /**
     * Test that unknown field trigger ParsingException.
     * To find the right position in the root query, we add a marker as `queryName` which
     * all query builders support. The added bogus field after that should trigger the exception.
     * Queries that allow arbitrary field names at this level need to override this test.
     */
    public void testUnknownField() throws IOException {
        String marker = "#marker#";
        QB testQuery;
        do {
            testQuery = createTestQueryBuilder();
        } while (testQuery.toString().contains(marker));
        testQuery.queryName(marker); // to find root query to add additional bogus field there
        String queryAsString = testQuery.toString().replace("\"" + marker + "\"", "\"" + marker + "\", \"bogusField\" : \"someValue\"");
        try {
            parseQuery(queryAsString);
            fail("expected ParsingException or XContentParsingException");
        } catch (ParsingException | XContentParseException e) {
            // we'd like to see the offending field name here
            assertThat(e.getMessage(), containsString("bogusField"));
        }

    }

    /**
     * Test that adding an additional object within each object of the otherwise correct query always triggers some kind of
     * parse exception. Some specific objects do not cause any exception as they can hold arbitrary content; they can be
     * declared by overriding {@link #getObjectsHoldingArbitraryContent()}.
     */
    public void testUnknownObjectException() throws IOException {
        Set<String> candidates = new HashSet<>();
        // Adds the valid query to the list of queries to modify and test
        candidates.add(createTestQueryBuilder().toString());
        // Adds the alternates versions of the query too
        candidates.addAll(getAlternateVersions().keySet());

        List<Tuple<String, Boolean>> testQueries = alterateQueries(candidates, getObjectsHoldingArbitraryContent());
        for (Tuple<String, Boolean> testQuery : testQueries) {
            boolean expectedException = testQuery.v2();
            try {
                parseQuery(testQuery.v1());
                if (expectedException) {
                    fail("some parsing exception expected for query: " + testQuery);
                }
            } catch (ParsingException | ElasticsearchParseException | XContentParseException e) {
                // different kinds of exception wordings depending on location
                // of mutation, so no simple asserts possible here
                if (expectedException == false) {
                    throw new AssertionError("unexpected exception when parsing query:\n" + testQuery, e);
                }
            } catch (IllegalArgumentException e) {
                if (expectedException == false) {
                    throw new AssertionError("unexpected exception when parsing query:\n" + testQuery, e);
                }
                assertThat(e.getMessage(), containsString("unknown field [newField], parser not found"));
            }
        }
    }

    /**
     * Traverses the json tree of the valid query provided as argument and mutates it one or more times by adding one object within each
     * object encountered.
     *
     * For instance given the following valid term query:
     * {
     *     "term" : {
     *         "field" : {
     *             "value" : "foo"
     *         }
     *     }
     * }
     *
     * The following two mutations will be generated, and an exception is expected when trying to parse them:
     * {
     *     "term" : {
     *         "newField" : {
     *             "field" : {
     *                 "value" : "foo"
     *             }
     *         }
     *     }
     * }
     *
     * {
     *     "term" : {
     *         "field" : {
     *             "newField" : {
     *                 "value" : "foo"
     *             }
     *         }
     *     }
     * }
     *
     * Every mutation is then added to the list of results with a boolean flag indicating if a parsing exception is expected or not
     * for the mutation. Some specific objects do not cause any exception as they can hold arbitrary content; they are passed using the
     * arbitraryMarkers parameter.
     */
    static List<Tuple<String, Boolean>> alterateQueries(Set<String> queries, Set<String> arbitraryMarkers) throws IOException {
        List<Tuple<String, Boolean>> results = new ArrayList<>();

        // Indicate if a part of the query can hold any arbitrary content
        boolean hasArbitraryContent = (arbitraryMarkers != null && arbitraryMarkers.isEmpty() == false);

        for (String query : queries) {
            // Track the number of query mutations
            int mutation = 0;

            while (true) {
                boolean expectException = true;

                BytesStreamOutput out = new BytesStreamOutput();
                try (
                    XContentGenerator generator = XContentType.JSON.xContent().createGenerator(out);
                    XContentParser parser = JsonXContent.jsonXContent
                        .createParser(NamedXContentRegistry.EMPTY, DeprecationHandler.THROW_UNSUPPORTED_OPERATION, query);
                ) {
                    int objectIndex = -1;
                    Deque<String> levels = new LinkedList<>();

                    // Parse the valid query and inserts a new object level called "newField"
                    XContentParser.Token token;
                    while ((token = parser.nextToken()) != null) {
                        if (token == XContentParser.Token.START_ARRAY) {
                            levels.addLast(parser.currentName());
                        } else if (token == XContentParser.Token.START_OBJECT) {
                            objectIndex++;
                            levels.addLast(parser.currentName());

                            if (objectIndex == mutation) {
                                // We reached the place in the object tree where we want to insert a new object level
                                generator.writeStartObject();
                                generator.writeFieldName("newField");
                                generator.copyCurrentStructure(parser);
                                generator.writeEndObject();

                                if (hasArbitraryContent) {
                                    // The query has one or more fields that hold arbitrary content. If the current
                                    // field is one (or a child) of those, no exception is expected when parsing the mutated query.
                                    for (String marker : arbitraryMarkers) {
                                        if (levels.contains(marker)) {
                                            expectException = false;
                                            break;
                                        }
                                    }
                                }

                                // Jump to next token
                                continue;
                            }
                        } else if (token == XContentParser.Token.END_OBJECT || token == XContentParser.Token.END_ARRAY) {
                            levels.removeLast();
                        }

                        // We are walking through the object tree, so we can safely copy the current node
                        generator.copyCurrentEvent(parser);
                    }

                    if (objectIndex < mutation) {
                        // We did not reach the insertion point, there's no more mutations to try
                        break;
                    } else {
                        // We reached the expected insertion point, so next time we'll try one step further
                        mutation++;
                    }
                }

                results.add(new Tuple<>(out.bytes().utf8ToString(), expectException));
            }
        }
        return results;
    }

    /**
     * Returns a set of object names that won't trigger any exception (uncluding their children) when testing that unknown
     * objects cause parse exceptions through {@link #testUnknownObjectException()}. Default is an empty set. Can be overridden
     * by subclasses that test queries which contain objects that get parsed on the data nodes (e.g. score functions) or objects
     * that can contain arbitrary content (e.g. documents for percolate or more like this query, params for scripts). In such
     * cases no exception would get thrown.
     */
    protected Set<String> getObjectsHoldingArbitraryContent() {
        return Collections.emptySet();
    }

    /**
     * Test that wraps the randomly generated query into an array as follows: { "query_name" : [{}]}
     * This causes unexpected situations in parser code that may not be handled properly.
     */
    public final void testQueryWrappedInArray() {
        QB queryBuilder = createTestQueryBuilder();
        String queryName = queryBuilder.getName();
        String validQuery = queryBuilder.toString();
        queryWrappedInArrayTest(queryName, validQuery);
        for (String query : getAlternateVersions().keySet()) {
            queryWrappedInArrayTest(queryName, query);
        }
    }

    private void queryWrappedInArrayTest(String queryName, String validQuery) {
        int i = validQuery.indexOf("\"" + queryName + "\"");
        assertThat(i, greaterThan(0));

        int insertionPosition;
        for (insertionPosition = i; insertionPosition < validQuery.length(); insertionPosition++) {
            if (validQuery.charAt(insertionPosition) == ':') {
                break;
            }
        }
        insertionPosition++;

        int endArrayPosition;
        for (endArrayPosition = validQuery.length() - 1; endArrayPosition >= 0; endArrayPosition--) {
            if (validQuery.charAt(endArrayPosition) == '}') {
                break;
            }
        }

        String testQuery = validQuery.substring(0, insertionPosition) + "[" +
                validQuery.substring(insertionPosition, endArrayPosition) + "]" +
                validQuery.substring(endArrayPosition, validQuery.length());

        ParsingException e = expectThrows(ParsingException.class, () -> parseQuery(testQuery));
        assertEquals("[" + queryName + "] query malformed, no start_object after query name", e.getMessage());
    }

    /**
     * Returns alternate string representation of the query that need to be tested as they are never used as output
     * of {@link QueryBuilder#toXContent(XContentBuilder, ToXContent.Params)}. By default there are no alternate versions.
     */
    protected Map<String, QB> getAlternateVersions() {
        return Collections.emptyMap();
    }

    /**
     * Parses the query provided as string argument and compares it with the expected result provided as argument as a {@link QueryBuilder}
     */
    protected void assertParsedQuery(String queryAsString, QueryBuilder expectedQuery) throws IOException {
        QueryBuilder newQuery = parseQuery(queryAsString);
        assertNotSame(newQuery, expectedQuery);
        assertEquals(expectedQuery, newQuery);
        assertEquals(expectedQuery.hashCode(), newQuery.hashCode());
    }

    /**
     * Parses the query provided as bytes argument and compares it with the expected result provided as argument as a {@link QueryBuilder}
     */
    private void assertParsedQuery(XContentParser parser, QueryBuilder expectedQuery) throws IOException {
        QueryBuilder newQuery = parseQuery(parser);
        assertNotSame(newQuery, expectedQuery);
        assertEquals(expectedQuery, newQuery);
        assertEquals(expectedQuery.hashCode(), newQuery.hashCode());
    }

    protected QueryBuilder parseQuery(AbstractQueryBuilder<?> builder) throws IOException {
        BytesReference bytes = XContentHelper.toXContent(builder, XContentType.JSON, false);
        return parseQuery(createParser(JsonXContent.jsonXContent, bytes));
    }

    protected QueryBuilder parseQuery(String queryAsString) throws IOException {
        XContentParser parser = createParser(JsonXContent.jsonXContent, queryAsString);
        return parseQuery(parser);
    }

    protected QueryBuilder parseQuery(XContentParser parser) throws IOException {
        QueryBuilder parseInnerQueryBuilder = parseInnerQueryBuilder(parser);
        assertNull(parser.nextToken());
        return parseInnerQueryBuilder;
    }

    /**
     * Whether the queries produced by this builder are expected to be cacheable.
     */
    protected boolean builderGeneratesCacheableQueries() {
        return true;
    }

    /**
     * Test creates the {@link Query} from the {@link QueryBuilder} under test and delegates the
     * assertions being made on the result to the implementing subclass.
     */
    public void testToQuery() throws IOException {
        for (int runs = 0; runs < NUMBER_OF_TESTQUERIES; runs++) {
            QueryShardContext context = createShardContext();
            assert context.isCacheable();
            context.setAllowUnmappedFields(true);
            QB firstQuery = createTestQueryBuilder();
            QB controlQuery = copyQuery(firstQuery);
            /* we use a private rewrite context here since we want the most realistic way of asserting that we are cacheable or not.
             * We do it this way in SearchService where
             * we first rewrite the query with a private context, then reset the context and then build the actual lucene query*/
            QueryBuilder rewritten = rewriteQuery(firstQuery, new QueryShardContext(context));
            Query firstLuceneQuery = rewritten.toQuery(context);
            assertNotNull("toQuery should not return null", firstLuceneQuery);
            assertLuceneQuery(firstQuery, firstLuceneQuery, context);
            //remove after assertLuceneQuery since the assertLuceneQuery impl might access the context as well
            assertTrue(
                    "query is not equal to its copy after calling toQuery, firstQuery: " + firstQuery + ", secondQuery: " + controlQuery,
                    firstQuery.equals(controlQuery));
            assertTrue("equals is not symmetric after calling toQuery, firstQuery: " + firstQuery + ", secondQuery: " + controlQuery,
                    controlQuery.equals(firstQuery));
            assertThat("query copy's hashcode is different from original hashcode after calling toQuery, firstQuery: " + firstQuery
                    + ", secondQuery: " + controlQuery, controlQuery.hashCode(), equalTo(firstQuery.hashCode()));

            QB secondQuery = copyQuery(firstQuery);
<<<<<<< HEAD
            searchContext = getSearchContext(context);
=======
            // query _name never should affect the result of toQuery, we randomly set it to make sure
            if (randomBoolean()) {
                secondQuery.queryName(secondQuery.queryName() == null ? randomAlphaOfLengthBetween(1, 30) : secondQuery.queryName()
                        + randomAlphaOfLengthBetween(1, 10));
            }
            context = new QueryShardContext(context);
>>>>>>> 039da979
            Query secondLuceneQuery = rewriteQuery(secondQuery, context).toQuery(context);
            assertNotNull("toQuery should not return null", secondLuceneQuery);
            assertLuceneQuery(secondQuery, secondLuceneQuery, context);

            if (builderGeneratesCacheableQueries()) {
                assertEquals("two equivalent query builders lead to different lucene queries",
                        rewrite(secondLuceneQuery), rewrite(firstLuceneQuery));
            }

            if (supportsBoost()) {
                secondQuery.boost(firstQuery.boost() + 1f + randomFloat());
                Query thirdLuceneQuery = rewriteQuery(secondQuery, context).toQuery(context);
                assertNotEquals("modifying the boost doesn't affect the corresponding lucene query", rewrite(firstLuceneQuery),
                        rewrite(thirdLuceneQuery));
            }
        }
    }

    protected QueryBuilder rewriteQuery(QB queryBuilder, QueryRewriteContext rewriteContext) throws IOException {
        QueryBuilder rewritten = rewriteAndFetch(queryBuilder, rewriteContext);
        // extra safety to fail fast - serialize the rewritten version to ensure it's serializable.
        assertSerialization(rewritten);
        return rewritten;
    }

    /**
     * Few queries allow you to set the boost on the Java API, although the corresponding parser
     * doesn't parse it as it isn't supported. This method allows to disable boost related tests for those queries.
     * Those queries are easy to identify: their parsers don't parse {@code boost} as they don't apply to the specific query:
     * wrapper query and {@code match_none}.
     */
    protected boolean supportsBoost() {
        return true;
    }

    /**
     * Few queries allow you to set the query name on the Java API, although the corresponding parser
     * doesn't parse it as it isn't supported. This method allows to disable query name related tests for those queries.
     * Those queries are easy to identify: their parsers don't parse {@code _name} as they don't apply to the specific query:
     * wrapper query and {@code match_none}.
     */
    protected boolean supportsQueryName() {
        return true;
    }

    /**
     * Checks the result of {@link QueryBuilder#toQuery(QueryShardContext)} given the original {@link QueryBuilder}
     * and {@link QueryShardContext}. Verifies that named queries and boost are properly handled and delegates to
     * {@link #doAssertLuceneQuery(AbstractQueryBuilder, Query, QueryShardContext)} for query specific checks.
     */
    private void assertLuceneQuery(QB queryBuilder, Query query, QueryShardContext context) throws IOException {
        if (queryBuilder.queryName() != null) {
<<<<<<< HEAD
            assertTrue(context.getQueryShardContext().matchNamedQueries());
=======
            Query namedQuery = context.copyNamedQueries().get(queryBuilder.queryName());
            assertThat(namedQuery, equalTo(query));
>>>>>>> 039da979
        }
        if (query != null) {
            if (queryBuilder.queryName() != null) {
                assertThat(query, either(instanceOf(NamedQuery.class)).or(instanceOf(NamedSpanQuery.class)));
                if (query instanceof NamedQuery) {
                    NamedQuery namedQuery = (NamedQuery) query;
                    assertThat(namedQuery.getName(), equalTo(queryBuilder.queryName()));
                    query = namedQuery.getQuery();
                } else {
                    NamedSpanQuery namedQuery = (NamedSpanQuery) query;
                    assertThat(namedQuery.getName(), equalTo(queryBuilder.queryName()));
                    query = namedQuery.getQuery();
                }
            }
            if (queryBuilder.boost() != AbstractQueryBuilder.DEFAULT_BOOST) {
                assertThat(query, either(instanceOf(BoostQuery.class)).or(instanceOf(SpanBoostQuery.class)));
                if (query instanceof SpanBoostQuery) {
                    SpanBoostQuery spanBoostQuery = (SpanBoostQuery) query;
                    assertThat(spanBoostQuery.getBoost(), equalTo(queryBuilder.boost()));
                    query = spanBoostQuery.getQuery();
                } else {
                    BoostQuery boostQuery = (BoostQuery) query;
                    assertThat(boostQuery.getBoost(), equalTo(queryBuilder.boost()));
                    query = boostQuery.getQuery();
                }
            }
        }
        doAssertLuceneQuery(queryBuilder, query, context);
    }

    /**
     * Checks the result of {@link QueryBuilder#toQuery(QueryShardContext)} given the original {@link QueryBuilder}
     * and {@link QueryShardContext}. Contains the query specific checks to be implemented by subclasses.
     */
    protected abstract void doAssertLuceneQuery(QB queryBuilder, Query query, QueryShardContext context) throws IOException;

    protected void assertTermOrBoostQuery(Query query, String field, String value, float fieldBoost) {
        if (fieldBoost != AbstractQueryBuilder.DEFAULT_BOOST) {
            assertThat(query, instanceOf(BoostQuery.class));
            BoostQuery boostQuery = (BoostQuery) query;
            assertThat(boostQuery.getBoost(), equalTo(fieldBoost));
            query = boostQuery.getQuery();
        }
        assertTermQuery(query, field, value);
    }

    protected void assertTermQuery(Query query, String field, String value) {
        assertThat(query, instanceOf(TermQuery.class));
        TermQuery termQuery = (TermQuery) query;

        String expectedFieldName = expectedFieldName(field);
        assertThat(termQuery.getTerm().field(), equalTo(expectedFieldName));
        assertThat(termQuery.getTerm().text().toLowerCase(Locale.ROOT), equalTo(value.toLowerCase(Locale.ROOT)));
    }

    /**
     * Test serialization and deserialization of the test query.
     */
    public void testSerialization() throws IOException {
        for (int runs = 0; runs < NUMBER_OF_TESTQUERIES; runs++) {
            QB testQuery = createTestQueryBuilder();
            assertSerialization(testQuery);
        }
    }

    protected QueryBuilder assertSerialization(QueryBuilder testQuery) throws IOException {
        return assertSerialization(testQuery, Version.CURRENT);
    }

    /**
     * Serialize the given query builder and asserts that both are equal
     */
    protected QueryBuilder assertSerialization(QueryBuilder testQuery, Version version) throws IOException {
        try (BytesStreamOutput output = new BytesStreamOutput()) {
            output.setVersion(version);
            output.writeNamedWriteable(testQuery);
            try (StreamInput in = new NamedWriteableAwareStreamInput(output.bytes().streamInput(), namedWriteableRegistry())) {
                in.setVersion(version);
                QueryBuilder deserializedQuery = in.readNamedWriteable(QueryBuilder.class);
                assertEquals(testQuery, deserializedQuery);
                assertEquals(testQuery.hashCode(), deserializedQuery.hashCode());
                assertNotSame(testQuery, deserializedQuery);
                return deserializedQuery;
            }
        }
    }

    public void testEqualsAndHashcode() {
        for (int runs = 0; runs < NUMBER_OF_TESTQUERIES; runs++) {
            // TODO we only change name and boost, we should extend by any sub-test supplying a "mutate" method that randomly changes one
            // aspect of the object under test
            checkEqualsAndHashCode(createTestQueryBuilder(), this::copyQuery, this::mutateInstance);
        }
    }

    public QB mutateInstance(QB instance) throws IOException {
        return changeNameOrBoost(instance);
    }

    /**
     * Generic test that checks that the <code>Strings.toString()</code> method
     * renders the XContent correctly.
     */
    public void testValidOutput() throws IOException {
        for (int runs = 0; runs < NUMBER_OF_TESTQUERIES; runs++) {
            QB testQuery = createTestQueryBuilder();
            XContentType xContentType = XContentType.JSON;
            String toString = Strings.toString(testQuery);
            assertParsedQuery(createParser(xContentType.xContent(), toString), testQuery);
            BytesReference bytes = XContentHelper.toXContent(testQuery, xContentType, false);
            assertParsedQuery(createParser(xContentType.xContent(), bytes), testQuery);
        }
    }

    protected QB changeNameOrBoost(QB original) throws IOException {
        QB secondQuery = copyQuery(original);
        if (randomBoolean()) {
            secondQuery.queryName(secondQuery.queryName() == null ? randomAlphaOfLengthBetween(1, 30) : secondQuery.queryName()
                    + randomAlphaOfLengthBetween(1, 10));
        } else {
            secondQuery.boost(original.boost() + 1f + randomFloat());
        }
        return secondQuery;
    }

    //we use the streaming infra to create a copy of the query provided as argument
    @SuppressWarnings("unchecked")
    private QB copyQuery(QB query) throws IOException {
        Reader<QB> reader = (Reader<QB>) namedWriteableRegistry().getReader(QueryBuilder.class, query.getWriteableName());
        return copyWriteable(query, namedWriteableRegistry(), reader);
    }

    /**
     * create a random value for either {@link AbstractQueryTestCase#BOOLEAN_FIELD_NAME}, {@link AbstractQueryTestCase#INT_FIELD_NAME},
     * {@link AbstractQueryTestCase#DOUBLE_FIELD_NAME}, {@link AbstractQueryTestCase#STRING_FIELD_NAME} or
     * {@link AbstractQueryTestCase#DATE_FIELD_NAME} or {@link AbstractQueryTestCase#DATE_NANOS_FIELD_NAME} or a String value by default
     */
    protected static Object getRandomValueForFieldName(String fieldName) {
        Object value;
        switch (fieldName) {
            case STRING_FIELD_NAME:
            case STRING_ALIAS_FIELD_NAME:
                if (rarely()) {
                    // unicode in 10% cases
                    JsonStringEncoder encoder = JsonStringEncoder.getInstance();
                    value = new String(encoder.quoteAsString(randomUnicodeOfLength(10)));
                } else {
                    value = randomAlphaOfLengthBetween(1, 10);
                }
                break;
            case INT_FIELD_NAME:
                value = randomIntBetween(0, 10);
                break;
            case DOUBLE_FIELD_NAME:
                value = 1 + randomDouble() * 9;
                break;
            case BOOLEAN_FIELD_NAME:
                value = randomBoolean();
                break;
            case DATE_FIELD_NAME:
                value = new DateTime(System.currentTimeMillis(), DateTimeZone.UTC).toString();
                break;
            case DATE_NANOS_FIELD_NAME:
                value = Instant.now().toString();
                break;
            default:
                value = randomAlphaOfLengthBetween(1, 10);
        }
        return value;
    }

    protected static String getRandomQueryText() {
        int terms = randomIntBetween(0, 3);
        StringBuilder builder = new StringBuilder();
        for (int i = 0; i < terms; i++) {
            builder.append(randomAlphaOfLengthBetween(1, 10)).append(" ");
        }
        return builder.toString().trim();
    }

    /**
     * Helper method to return a mapped or a random field
     */
    protected static String getRandomFieldName() {
        // if no type is set then return a random field name
        if (randomBoolean()) {
            return randomAlphaOfLengthBetween(1, 10);
        } else {
            return randomFrom(MAPPED_LEAF_FIELD_NAMES);
        }
    }

    /**
     * Helper method to return a random rewrite method
     */
    protected static String getRandomRewriteMethod() {
        String rewrite;
        if (randomBoolean()) {
            rewrite = randomFrom(QueryParsers.CONSTANT_SCORE,
                    QueryParsers.SCORING_BOOLEAN,
                    QueryParsers.CONSTANT_SCORE_BOOLEAN).getPreferredName();
        } else {
            rewrite = randomFrom(QueryParsers.TOP_TERMS,
                    QueryParsers.TOP_TERMS_BOOST,
                    QueryParsers.TOP_TERMS_BLENDED_FREQS).getPreferredName() + "1";
        }
        return rewrite;
    }

    protected static Fuzziness randomFuzziness(String fieldName) {
        switch (fieldName) {
            case INT_FIELD_NAME:
            case DOUBLE_FIELD_NAME:
            case DATE_FIELD_NAME:
            case DATE_NANOS_FIELD_NAME:
                return Fuzziness.fromEdits(randomIntBetween(0, 2));
            default:
                if (randomBoolean()) {
                    return Fuzziness.fromEdits(randomIntBetween(0, 2));
                }
                return Fuzziness.AUTO;
        }
    }

    protected static String randomAnalyzer() {
        return randomFrom("simple", "standard", "keyword", "whitespace");
    }

    protected static String randomMinimumShouldMatch() {
        return randomFrom("1", "-1", "75%", "-25%", "2<75%", "2<-25%");
    }

    /**
     * Call this method to check a valid json string representing the query under test against
     * it's generated json.
     *
     * Note: By the time of this writing (Nov 2015) all queries are taken from the query dsl
     * reference docs mirroring examples there. Here's how the queries were generated:
     *
     * <ul>
     * <li> Take a reference documentation example.
     * <li> Stick it into the createParseableQueryJson method of the respective query test.
     * <li> Manually check that what the QueryBuilder generates equals the input json ignoring default options.
     * <li> Put the manual checks into the assertQueryParsedFromJson method.
     * <li> Now copy the generated json including default options into createParseableQueryJson
     * <li> By now the roundtrip check for the json should be happy.
     * </ul>
     **/
    public static void checkGeneratedJson(String expected, QueryBuilder source) throws IOException {
        // now assert that we actually generate the same JSON
        XContentBuilder builder = XContentFactory.jsonBuilder().prettyPrint();
        source.toXContent(builder, ToXContent.EMPTY_PARAMS);
        assertEquals(
                msg(expected, Strings.toString(builder)),
                expected.replaceAll("\\s+", ""),
                Strings.toString(builder).replaceAll("\\s+", ""));
    }

    private static String msg(String left, String right) {
        int size = Math.min(left.length(), right.length());
        StringBuilder builder = new StringBuilder("size: " + left.length() + " vs. " + right.length());
        builder.append(" content: <<");
        for (int i = 0; i < size; i++) {
            if (left.charAt(i) == right.charAt(i)) {
                builder.append(left.charAt(i));
            } else {
                builder.append(">> ").append("until offset: ").append(i)
                        .append(" [").append(left.charAt(i)).append(" vs.").append(right.charAt(i))
                        .append("] [").append((int) left.charAt(i)).append(" vs.").append((int) right.charAt(i)).append(']');
                return builder.toString();
            }
        }
        if (left.length() != right.length()) {
            int leftEnd = Math.max(size, left.length()) - 1;
            int rightEnd = Math.max(size, right.length()) - 1;
            builder.append(">> ").append("until offset: ").append(size)
                    .append(" [").append(left.charAt(leftEnd)).append(" vs.").append(right.charAt(rightEnd))
                    .append("] [").append((int) left.charAt(leftEnd)).append(" vs.").append((int) right.charAt(rightEnd)).append(']');
            return builder.toString();
        }
        return "";
    }

    /**
     * This test ensures that queries that need to be rewritten have dedicated tests.
     * These queries must override this method accordingly.
     */
    public void testMustRewrite() throws IOException {
        QueryShardContext context = createShardContext();
        context.setAllowUnmappedFields(true);
        QB queryBuilder = createTestQueryBuilder();
        queryBuilder.toQuery(context);
    }

    protected Query rewrite(Query query) throws IOException {
        return query;
    }

    protected QueryBuilder rewriteAndFetch(QueryBuilder builder, QueryRewriteContext context) {
        PlainActionFuture<QueryBuilder> future = new PlainActionFuture<>();
        Rewriteable.rewriteAndFetch(builder, context, future);
        return future.actionGet();
    }

    public boolean isTextField(String fieldName) {
        return fieldName.equals(STRING_FIELD_NAME) || fieldName.equals(STRING_ALIAS_FIELD_NAME);
    }

    /**
     * Check that a query is generally cacheable. Tests for query builders that are not always cacheable
     * should overwrite this method and make sure the different cases are always tested
     */
    public void testCacheability() throws IOException {
        QB queryBuilder = createTestQueryBuilder();
        QueryShardContext context = createShardContext();
        QueryBuilder rewriteQuery = rewriteQuery(queryBuilder, new QueryShardContext(context));
        assertNotNull(rewriteQuery.toQuery(context));
        assertTrue("query should be cacheable: " + queryBuilder.toString(), context.isCacheable());
    }

}<|MERGE_RESOLUTION|>--- conflicted
+++ resolved
@@ -439,16 +439,12 @@
                     + ", secondQuery: " + controlQuery, controlQuery.hashCode(), equalTo(firstQuery.hashCode()));
 
             QB secondQuery = copyQuery(firstQuery);
-<<<<<<< HEAD
-            searchContext = getSearchContext(context);
-=======
             // query _name never should affect the result of toQuery, we randomly set it to make sure
             if (randomBoolean()) {
                 secondQuery.queryName(secondQuery.queryName() == null ? randomAlphaOfLengthBetween(1, 30) : secondQuery.queryName()
                         + randomAlphaOfLengthBetween(1, 10));
             }
             context = new QueryShardContext(context);
->>>>>>> 039da979
             Query secondLuceneQuery = rewriteQuery(secondQuery, context).toQuery(context);
             assertNotNull("toQuery should not return null", secondLuceneQuery);
             assertLuceneQuery(secondQuery, secondLuceneQuery, context);
@@ -501,12 +497,7 @@
      */
     private void assertLuceneQuery(QB queryBuilder, Query query, QueryShardContext context) throws IOException {
         if (queryBuilder.queryName() != null) {
-<<<<<<< HEAD
-            assertTrue(context.getQueryShardContext().matchNamedQueries());
-=======
-            Query namedQuery = context.copyNamedQueries().get(queryBuilder.queryName());
-            assertThat(namedQuery, equalTo(query));
->>>>>>> 039da979
+            assertTrue(context.matchNamedQueries());
         }
         if (query != null) {
             if (queryBuilder.queryName() != null) {
