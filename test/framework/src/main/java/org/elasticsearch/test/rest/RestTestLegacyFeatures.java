--- conflicted
+++ resolved
@@ -22,9 +22,7 @@
  * production code anymore.
  */
 public class RestTestLegacyFeatures implements FeatureSpecification {
-
     public static final NodeFeature ML_STATE_RESET_FALLBACK_ON_DISABLED = new NodeFeature("ml.state_reset_fallback_on_disabled");
-
     public static final NodeFeature FEATURE_STATE_RESET_SUPPORTED = new NodeFeature("system_indices.feature_state_reset_supported");
     public static final NodeFeature SYSTEM_INDICES_REST_ACCESS_ENFORCED = new NodeFeature("system_indices.rest_access_enforced");
     public static final NodeFeature HIDDEN_INDICES_SUPPORTED = new NodeFeature("indices.hidden_supported");
@@ -35,22 +33,13 @@
 
     @Override
     public Map<NodeFeature, Version> getHistoricalFeatures() {
-<<<<<<< HEAD
-        return Map.of(
-            FEATURE_STATE_RESET_SUPPORTED,
-            Version.V_7_13_0,
-            SYSTEM_INDICES_REST_ACCESS_ENFORCED,
-            Version.V_8_0_0,
-            ML_STATE_RESET_FALLBACK_ON_DISABLED,
-            Version.V_8_7_0
-=======
         return Map.ofEntries(
             entry(FEATURE_STATE_RESET_SUPPORTED, Version.V_7_13_0),
             entry(SYSTEM_INDICES_REST_ACCESS_ENFORCED, Version.V_8_0_0),
             entry(HIDDEN_INDICES_SUPPORTED, Version.V_7_7_0),
             entry(COMPONENT_TEMPLATE_SUPPORTED, Version.V_7_8_0),
-            entry(DELETE_TEMPLATE_MULTIPLE_NAMES_SUPPORTED, Version.V_7_13_0)
->>>>>>> 2212df73
+            entry(DELETE_TEMPLATE_MULTIPLE_NAMES_SUPPORTED, Version.V_7_13_0),
+            entry(ML_STATE_RESET_FALLBACK_ON_DISABLED, Version.V_8_7_0)
         );
     }
 }