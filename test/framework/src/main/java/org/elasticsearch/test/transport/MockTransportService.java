/*
 * Licensed to Elasticsearch under one or more contributor
 * license agreements. See the NOTICE file distributed with
 * this work for additional information regarding copyright
 * ownership. Elasticsearch licenses this file to you under
 * the Apache License, Version 2.0 (the "License"); you may
 * not use this file except in compliance with the License.
 * You may obtain a copy of the License at
 *
 *    http://www.apache.org/licenses/LICENSE-2.0
 *
 * Unless required by applicable law or agreed to in writing,
 * software distributed under the License is distributed on an
 * "AS IS" BASIS, WITHOUT WARRANTIES OR CONDITIONS OF ANY
 * KIND, either express or implied.  See the License for the
 * specific language governing permissions and limitations
 * under the License.
 */

package org.elasticsearch.test.transport;

import org.elasticsearch.Version;
import org.elasticsearch.cluster.node.DiscoveryNode;
import org.elasticsearch.common.Nullable;
import org.elasticsearch.common.component.Lifecycle;
import org.elasticsearch.common.component.LifecycleListener;
import org.elasticsearch.common.io.stream.BytesStreamOutput;
import org.elasticsearch.common.io.stream.NamedWriteableRegistry;
import org.elasticsearch.common.network.NetworkService;
import org.elasticsearch.common.settings.ClusterSettings;
import org.elasticsearch.common.settings.Setting;
import org.elasticsearch.common.settings.Settings;
import org.elasticsearch.common.transport.BoundTransportAddress;
import org.elasticsearch.common.transport.TransportAddress;
import org.elasticsearch.common.unit.TimeValue;
import org.elasticsearch.common.util.BigArrays;
import org.elasticsearch.common.util.concurrent.AbstractRunnable;
import org.elasticsearch.common.util.concurrent.ConcurrentCollections;
import org.elasticsearch.indices.breaker.NoneCircuitBreakerService;
import org.elasticsearch.plugins.Plugin;
import org.elasticsearch.tasks.TaskManager;
import org.elasticsearch.test.tasks.MockTaskManager;
import org.elasticsearch.threadpool.ThreadPool;
import org.elasticsearch.transport.ConnectTransportException;
import org.elasticsearch.transport.ConnectionProfile;
import org.elasticsearch.transport.MockTcpTransport;
import org.elasticsearch.transport.RequestHandlerRegistry;
import org.elasticsearch.transport.Transport;
import org.elasticsearch.transport.TransportException;
import org.elasticsearch.transport.TransportInterceptor;
import org.elasticsearch.transport.TransportRequest;
import org.elasticsearch.transport.TransportRequestOptions;
import org.elasticsearch.transport.TransportService;
import org.elasticsearch.transport.TransportServiceAdapter;

import java.io.IOException;
import java.net.UnknownHostException;
import java.util.Arrays;
import java.util.Collections;
import java.util.HashSet;
import java.util.List;
import java.util.Map;
import java.util.Queue;
import java.util.Set;
import java.util.concurrent.ConcurrentMap;
import java.util.concurrent.CopyOnWriteArrayList;
import java.util.concurrent.LinkedBlockingDeque;
import java.util.concurrent.atomic.AtomicBoolean;

/**
 * A mock transport service that allows to simulate different network topology failures.
 * Internally it maps TransportAddress objects to rules that inject failures.
 * Adding rules for a node is done by adding rules for all bound addresses of a node
 * (and the publish address, if different).
 * Matching requests to rules is based on the transport address associated with the
 * discovery node of the request, namely by DiscoveryNode.getAddress().
 * This address is usually the publish address of the node but can also be a different one
 * (for example, @see org.elasticsearch.discovery.zen.ping.unicast.UnicastZenPing, which constructs
 * fake DiscoveryNode instances where the publish address is one of the bound addresses).
 */
public final class MockTransportService extends TransportService {


    public static class TestPlugin extends Plugin {
        @Override
        public List<Setting<?>> getSettings() {
            return Arrays.asList(MockTaskManager.USE_MOCK_TASK_MANAGER_SETTING);
        }
    }

    public static MockTransportService createNewService(Settings settings, Version version, ThreadPool threadPool,
            @Nullable ClusterSettings clusterSettings) {
        NamedWriteableRegistry namedWriteableRegistry = new NamedWriteableRegistry(Collections.emptyList());
        final Transport transport = new MockTcpTransport(settings, threadPool, BigArrays.NON_RECYCLING_INSTANCE,
                new NoneCircuitBreakerService(), namedWriteableRegistry, new NetworkService(settings, Collections.emptyList()), version);
        return new MockTransportService(settings, transport, threadPool, TransportService.NOOP_TRANSPORT_INTERCEPTOR, clusterSettings);
    }

    private final Transport original;

    /**
     * Build the service.
     *
     * @param clusterSettings if non null the the {@linkplain TransportService} will register with the {@link ClusterSettings} for settings
     *        updates for {@link #TRACE_LOG_EXCLUDE_SETTING} and {@link #TRACE_LOG_INCLUDE_SETTING}.
     */
    public MockTransportService(Settings settings, Transport transport, ThreadPool threadPool, TransportInterceptor interceptor,
            @Nullable ClusterSettings clusterSettings) {
        super(settings, new LookupTestTransport(transport), threadPool, interceptor, clusterSettings);
        this.original = transport;
    }

    public static TransportAddress[] extractTransportAddresses(TransportService transportService) {
        HashSet<TransportAddress> transportAddresses = new HashSet<>();
        BoundTransportAddress boundTransportAddress = transportService.boundAddress();
        transportAddresses.addAll(Arrays.asList(boundTransportAddress.boundAddresses()));
        transportAddresses.add(boundTransportAddress.publishAddress());
        return transportAddresses.toArray(new TransportAddress[transportAddresses.size()]);
    }

    @Override
    protected TaskManager createTaskManager() {
        if (MockTaskManager.USE_MOCK_TASK_MANAGER_SETTING.get(settings)) {
            return new MockTaskManager(settings);
         } else {
            return super.createTaskManager();
        }
    }

    /**
     * Clears all the registered rules.
     */
    public void clearAllRules() {
        transport().transports.clear();
    }

    /**
     * Clears the rule associated with the provided transport service.
     */
    public void clearRule(TransportService transportService) {
        for (TransportAddress transportAddress : extractTransportAddresses(transportService)) {
            clearRule(transportAddress);
        }
    }

    /**
     * Clears the rule associated with the provided transport address.
     */
    public void clearRule(TransportAddress transportAddress) {
        Transport transport = transport().transports.remove(transportAddress);
        if (transport instanceof ClearableTransport) {
            ((ClearableTransport) transport).clearRule();
        }
    }

    /**
     * Returns the original Transport service wrapped by this mock transport service.
     */
    public Transport original() {
        return original;
    }

    /**
     * Adds a rule that will cause every send request to fail, and each new connect since the rule
     * is added to fail as well.
     */
    public void addFailToSendNoConnectRule(TransportService transportService) {
        for (TransportAddress transportAddress : extractTransportAddresses(transportService)) {
            addFailToSendNoConnectRule(transportAddress);
        }
    }

    /**
     * Adds a rule that will cause every send request to fail, and each new connect since the rule
     * is added to fail as well.
     */
    public void addFailToSendNoConnectRule(TransportAddress transportAddress) {
        addDelegate(transportAddress, new DelegateTransport(original) {

            @Override
            public void connectToNode(DiscoveryNode node, ConnectionProfile connectionProfile) throws ConnectTransportException {
                throw new ConnectTransportException(node, "DISCONNECT: simulated");
            }

            @Override
            protected void sendRequest(Connection connection, long requestId, String action, TransportRequest request,
                                       TransportRequestOptions options) throws IOException {
                throw new ConnectTransportException(connection.getNode(), "DISCONNECT: simulated");
            }
        });
    }

    /**
     * Adds a rule that will cause matching operations to throw ConnectTransportExceptions
     */
    public void addFailToSendNoConnectRule(TransportService transportService, final String... blockedActions) {
        addFailToSendNoConnectRule(transportService, new HashSet<>(Arrays.asList(blockedActions)));
    }

    /**
     * Adds a rule that will cause matching operations to throw ConnectTransportExceptions
     */
    public void addFailToSendNoConnectRule(TransportAddress transportAddress, final String... blockedActions) {
        addFailToSendNoConnectRule(transportAddress, new HashSet<>(Arrays.asList(blockedActions)));
    }

    /**
     * Adds a rule that will cause matching operations to throw ConnectTransportExceptions
     */
    public void addFailToSendNoConnectRule(TransportService transportService, final Set<String> blockedActions) {
        for (TransportAddress transportAddress : extractTransportAddresses(transportService)) {
            addFailToSendNoConnectRule(transportAddress, blockedActions);
        }
    }

    /**
     * Adds a rule that will cause matching operations to throw ConnectTransportExceptions
     */
    public void addFailToSendNoConnectRule(TransportAddress transportAddress, final Set<String> blockedActions) {

        addDelegate(transportAddress, new DelegateTransport(original) {

            @Override
            public void connectToNode(DiscoveryNode node, ConnectionProfile connectionProfile) throws ConnectTransportException {
                original.connectToNode(node, connectionProfile);
            }

            @Override
            protected void sendRequest(Connection connection, long requestId, String action, TransportRequest request,
                                       TransportRequestOptions options) throws IOException {
                if (blockedActions.contains(action)) {
                    logger.info("--> preventing {} request", action);
                    throw new ConnectTransportException(connection.getNode(), "DISCONNECT: prevented " + action + " request");
                }
                connection.sendRequest(requestId, action, request, options);
            }
        });
    }

    /**
     * Adds a rule that will cause ignores each send request, simulating an unresponsive node
     * and failing to connect once the rule was added.
     */
    public void addUnresponsiveRule(TransportService transportService) {
        for (TransportAddress transportAddress : extractTransportAddresses(transportService)) {
            addUnresponsiveRule(transportAddress);
        }
    }

    /**
     * Adds a rule that will cause ignores each send request, simulating an unresponsive node
     * and failing to connect once the rule was added.
     */
    public void addUnresponsiveRule(TransportAddress transportAddress) {
        addDelegate(transportAddress, new DelegateTransport(original) {

            @Override
            public void connectToNode(DiscoveryNode node, ConnectionProfile connectionProfile) throws ConnectTransportException {
                throw new ConnectTransportException(node, "UNRESPONSIVE: simulated");
            }

            @Override
            protected void sendRequest(Connection connection, long requestId, String action, TransportRequest request,
                                       TransportRequestOptions options) throws IOException {
                // don't send anything, the receiving node is unresponsive
            }
        });
    }

    /**
     * Adds a rule that will cause ignores each send request, simulating an unresponsive node
     * and failing to connect once the rule was added.
     *
     * @param duration the amount of time to delay sending and connecting.
     */
    public void addUnresponsiveRule(TransportService transportService, final TimeValue duration) {
        for (TransportAddress transportAddress : extractTransportAddresses(transportService)) {
            addUnresponsiveRule(transportAddress, duration);
        }
    }

    /**
     * Adds a rule that will cause ignores each send request, simulating an unresponsive node
     * and failing to connect once the rule was added.
     *
     * @param duration the amount of time to delay sending and connecting.
     */
    public void addUnresponsiveRule(TransportAddress transportAddress, final TimeValue duration) {
        final long startTime = System.currentTimeMillis();

        addDelegate(transportAddress, new ClearableTransport(original) {
            private final Queue<Runnable> requestsToSendWhenCleared = new LinkedBlockingDeque<Runnable>();
            private boolean cleared = false;

            TimeValue getDelay() {
                return new TimeValue(duration.millis() - (System.currentTimeMillis() - startTime));
            }

            @Override
            public void connectToNode(DiscoveryNode node, ConnectionProfile connectionProfile) throws ConnectTransportException {
                TimeValue delay = getDelay();
                if (delay.millis() <= 0) {
                    original.connectToNode(node, connectionProfile);
                    return;
                }

                // TODO: Replace with proper setting
                TimeValue connectingTimeout = NetworkService.TcpSettings.TCP_CONNECT_TIMEOUT.getDefault(Settings.EMPTY);
                try {
                    if (delay.millis() < connectingTimeout.millis()) {
                        Thread.sleep(delay.millis());
                        original.connectToNode(node, connectionProfile);
                    } else {
                        Thread.sleep(connectingTimeout.millis());
                        throw new ConnectTransportException(node, "UNRESPONSIVE: simulated");
                    }
                } catch (InterruptedException e) {
                    throw new ConnectTransportException(node, "UNRESPONSIVE: interrupted while sleeping", e);
                }
            }

            @Override
            protected void sendRequest(Connection connection, long requestId, String action, TransportRequest request,
                                       TransportRequestOptions options) throws IOException {
                // delayed sending - even if larger then the request timeout to simulated a potential late response from target node
                TimeValue delay = getDelay();
                if (delay.millis() <= 0) {
                    connection.sendRequest(requestId, action, request, options);
                    return;
                }

                // poor mans request cloning...
                RequestHandlerRegistry reg = MockTransportService.this.getRequestHandler(action);
                BytesStreamOutput bStream = new BytesStreamOutput();
                request.writeTo(bStream);
                final TransportRequest clonedRequest = reg.newRequest();
                clonedRequest.readFrom(bStream.bytes().streamInput());

                Runnable runnable = new AbstractRunnable() {
                    AtomicBoolean requestSent = new AtomicBoolean();

                    @Override
                    public void onFailure(Exception e) {
                        logger.debug("failed to send delayed request", e);
                    }

                    @Override
                    protected void doRun() throws IOException {
                        if (requestSent.compareAndSet(false, true)) {
                            connection.sendRequest(requestId, action, clonedRequest, options);
                        }
                    }
                };

                // store the request to send it once the rule is cleared.
                synchronized (this) {
                    if (cleared) {
                        runnable.run();
                    } else {
                        requestsToSendWhenCleared.add(runnable);
                        threadPool.schedule(delay, ThreadPool.Names.GENERIC, runnable);
                    }
                }
            }

            @Override
            public void clearRule() {
                synchronized (this) {
                    assert cleared == false;
                    cleared = true;
                    requestsToSendWhenCleared.forEach(Runnable::run);
                }
            }
        });
    }

    /**
     * Adds a new delegate transport that is used for communication with the given transport service.
     *
     * @return <tt>true</tt> iff no other delegate was registered for any of the addresses bound by transport service.
     */
    public boolean addDelegate(TransportService transportService, DelegateTransport transport) {
        boolean noRegistered = true;
        for (TransportAddress transportAddress : extractTransportAddresses(transportService)) {
            noRegistered &= addDelegate(transportAddress, transport);
        }
        return noRegistered;
    }

    /**
     * Adds a new delegate transport that is used for communication with the given transport address.
     *
     * @return <tt>true</tt> iff no other delegate was registered for this address before.
     */
    public boolean addDelegate(TransportAddress transportAddress, DelegateTransport transport) {
        return transport().transports.put(transportAddress, transport) == null;
    }

    private LookupTestTransport transport() {
        return (LookupTestTransport) transport;
    }

    /**
     * A lookup transport that has a list of potential Transport implementations to delegate to for node operations,
     * if none is registered, then the default one is used.
     */
    private static class LookupTestTransport extends DelegateTransport {

        final ConcurrentMap<TransportAddress, Transport> transports = ConcurrentCollections.newConcurrentMap();

        LookupTestTransport(Transport transport) {
            super(transport);
        }

        private Transport getTransport(DiscoveryNode node) {
            Transport transport = transports.get(node.getAddress());
            if (transport != null) {
                return transport;
            }
            return this.transport;
        }

        @Override
        public boolean nodeConnected(DiscoveryNode node) {
            return getTransport(node).nodeConnected(node);
        }


        @Override
        public void connectToNode(DiscoveryNode node, ConnectionProfile connectionProfile) throws ConnectTransportException {
            getTransport(node).connectToNode(node, connectionProfile);
        }

        @Override
        public void disconnectFromNode(DiscoveryNode node) {
            getTransport(node).disconnectFromNode(node);
        }

        @Override
        public Connection getConnection(DiscoveryNode node) {
            return getTransport(node).getConnection(node);
        }

        @Override
        public Connection openConnection(DiscoveryNode node, ConnectionProfile profile) throws IOException {
            return getTransport(node).openConnection(node, profile);
        }
    }

    /**
     * A pure delegate transport.
     * Can be extracted to a common class if needed in other places in the codebase.
     */
    public static class DelegateTransport implements Transport {

        protected final Transport transport;


        public DelegateTransport(Transport transport) {
            this.transport = transport;
        }

        @Override
        public void transportServiceAdapter(TransportServiceAdapter service) {
            transport.transportServiceAdapter(service);
        }

        @Override
        public BoundTransportAddress boundAddress() {
            return transport.boundAddress();
        }

        @Override
        public TransportAddress[] addressesFromString(String address, int perAddressLimit) throws UnknownHostException {
            return transport.addressesFromString(address, perAddressLimit);
        }

        @Override
        public boolean nodeConnected(DiscoveryNode node) {
            return transport.nodeConnected(node);
        }

        @Override
        public void connectToNode(DiscoveryNode node, ConnectionProfile connectionProfile) throws ConnectTransportException {
            transport.connectToNode(node, connectionProfile);
        }

        @Override
        public void disconnectFromNode(DiscoveryNode node) {
            transport.disconnectFromNode(node);
        }

        @Override
        public long serverOpen() {
            return transport.serverOpen();
        }

        @Override
        public List<String> getLocalAddresses() {
            return transport.getLocalAddresses();
        }

        @Override
<<<<<<< HEAD
        public long newRequestId() {
            return transport.newRequestId();
=======
        public Connection getConnection(DiscoveryNode node) {
            return new FilteredConnection(transport.getConnection(node)) {
                @Override
                public void sendRequest(long requestId, String action, TransportRequest request, TransportRequestOptions options)
                    throws IOException, TransportException {
                    DelegateTransport.this.sendRequest(connection, requestId, action, request, options);
                }
            };
        }

        @Override
        public Connection openConnection(DiscoveryNode node, ConnectionProfile profile) throws IOException {
            return new FilteredConnection(transport.openConnection(node, profile)) {
                @Override
                public void sendRequest(long requestId, String action, TransportRequest request, TransportRequestOptions options)
                    throws IOException, TransportException {
                    DelegateTransport.this.sendRequest(connection, requestId, action, request, options);
                }
            };
>>>>>>> 01d67e09
        }

        @Override
        public Lifecycle.State lifecycleState() {
            return transport.lifecycleState();
        }

        @Override
        public void addLifecycleListener(LifecycleListener listener) {
            transport.addLifecycleListener(listener);
        }

        @Override
        public void removeLifecycleListener(LifecycleListener listener) {
            transport.removeLifecycleListener(listener);
        }

        @Override
        public void start() {
            transport.start();
        }

        @Override
        public void stop() {
            transport.stop();
        }

        @Override
        public void close() {
            transport.close();
        }

        @Override
        public Map<String, BoundTransportAddress> profileBoundAddresses() {
            return transport.profileBoundAddresses();
        }

        protected void sendRequest(Transport.Connection connection, long requestId, String action, TransportRequest request,
                                   TransportRequestOptions options) throws IOException {
            connection.sendRequest(requestId, action, request, options);
        }
    }

    /**
     * The delegate transport instances defined in this class mock various kinds of disruption types. This subclass adds a method
     * {@link #clearRule()} so that when the disruptions are cleared (see {@link #clearRule(TransportService)}) this gives the
     * disruption a possibility to run clean-up actions.
     */
    public abstract static class ClearableTransport extends DelegateTransport {

        public ClearableTransport(Transport transport) {
            super(transport);
        }

        /**
         * Called by {@link #clearRule(TransportService)}
         */
        public abstract void clearRule();
    }


    List<Tracer> activeTracers = new CopyOnWriteArrayList<>();

    public static class Tracer {
        public void receivedRequest(long requestId, String action) {
        }

        public void responseSent(long requestId, String action) {
        }

        public void responseSent(long requestId, String action, Throwable t) {
        }

        public void receivedResponse(long requestId, DiscoveryNode sourceNode, String action) {
        }

        public void requestSent(DiscoveryNode node, long requestId, String action, TransportRequestOptions options) {
        }
    }

    public void addTracer(Tracer tracer) {
        activeTracers.add(tracer);
    }

    public boolean removeTracer(Tracer tracer) {
        return activeTracers.remove(tracer);
    }

    public void clearTracers() {
        activeTracers.clear();
    }

    @Override
    protected Adapter createAdapter() {
        return new MockAdapter();
    }

    class MockAdapter extends Adapter {

        @Override
        protected boolean traceEnabled() {
            return super.traceEnabled() || activeTracers.isEmpty() == false;
        }

        @Override
        protected void traceReceivedRequest(long requestId, String action) {
            super.traceReceivedRequest(requestId, action);
            for (Tracer tracer : activeTracers) {
                tracer.receivedRequest(requestId, action);
            }
        }

        @Override
        protected void traceResponseSent(long requestId, String action) {
            super.traceResponseSent(requestId, action);
            for (Tracer tracer : activeTracers) {
                tracer.responseSent(requestId, action);
            }
        }

        @Override
        protected void traceResponseSent(long requestId, String action, Exception e) {
            super.traceResponseSent(requestId, action, e);
            for (Tracer tracer : activeTracers) {
                tracer.responseSent(requestId, action, e);
            }
        }

        @Override
        protected void traceReceivedResponse(long requestId, DiscoveryNode sourceNode, String action) {
            super.traceReceivedResponse(requestId, sourceNode, action);
            for (Tracer tracer : activeTracers) {
                tracer.receivedResponse(requestId, sourceNode, action);
            }
        }

        @Override
        protected void traceRequestSent(DiscoveryNode node, long requestId, String action, TransportRequestOptions options) {
            super.traceRequestSent(node, requestId, action, options);
            for (Tracer tracer : activeTracers) {
                tracer.requestSent(node, requestId, action, options);
            }
        }
    }

    private static class FilteredConnection implements Transport.Connection {
        protected final Transport.Connection connection;

        private FilteredConnection(Transport.Connection connection) {
            this.connection = connection;
        }

        @Override
        public DiscoveryNode getNode() {
            return connection.getNode();
        }

        @Override
        public void sendRequest(long requestId, String action, TransportRequest request, TransportRequestOptions options)
            throws IOException, TransportException {
            connection.sendRequest(requestId, action, request, options);
        }

        @Override
        public void close() throws IOException {
            connection.close();
        }
    }
}<|MERGE_RESOLUTION|>--- conflicted
+++ resolved
@@ -501,10 +501,11 @@
         }
 
         @Override
-<<<<<<< HEAD
         public long newRequestId() {
             return transport.newRequestId();
-=======
+        }
+        
+        @Override
         public Connection getConnection(DiscoveryNode node) {
             return new FilteredConnection(transport.getConnection(node)) {
                 @Override
@@ -524,7 +525,6 @@
                     DelegateTransport.this.sendRequest(connection, requestId, action, request, options);
                 }
             };
->>>>>>> 01d67e09
         }
 
         @Override
