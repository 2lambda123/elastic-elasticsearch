--- conflicted
+++ resolved
@@ -1398,11 +1398,7 @@
      * </pre>
      */
     protected final DocWriteResponse index(String index, XContentBuilder source) {
-<<<<<<< HEAD
-        return prepareIndex(index).setSource(source).execute().actionGet();
-=======
-        return client().prepareIndex(index).setSource(source).get();
->>>>>>> 484bde9f
+        return prepareIndex(index).setSource(source).get();
     }
 
     /**
@@ -1412,11 +1408,7 @@
      * </pre>
      */
     protected final DocWriteResponse index(String index, String id, Map<String, Object> source) {
-<<<<<<< HEAD
-        return prepareIndex(index).setId(id).setSource(source).execute().actionGet();
-=======
-        return client().prepareIndex(index).setId(id).setSource(source).get();
->>>>>>> 484bde9f
+        return prepareIndex(index).setId(id).setSource(source).get();
     }
 
     /**
@@ -1426,11 +1418,7 @@
      * </pre>
      */
     protected final DocWriteResponse index(String index, String id, XContentBuilder source) {
-<<<<<<< HEAD
-        return prepareIndex(index).setId(id).setSource(source).execute().actionGet();
-=======
-        return client().prepareIndex(index).setId(id).setSource(source).get();
->>>>>>> 484bde9f
+        return prepareIndex(index).setId(id).setSource(source).get();
     }
 
     /**
@@ -1440,11 +1428,7 @@
      * </pre>
      */
     protected final DocWriteResponse indexDoc(String index, String id, Object... source) {
-<<<<<<< HEAD
-        return prepareIndex(index).setId(id).setSource(source).execute().actionGet();
-=======
-        return client().prepareIndex(index).setId(id).setSource(source).get();
->>>>>>> 484bde9f
+        return prepareIndex(index).setId(id).setSource(source).get();
     }
 
     /**
@@ -1456,11 +1440,7 @@
      * where source is a JSON String.
      */
     protected final DocWriteResponse index(String index, String id, String source) {
-<<<<<<< HEAD
-        return prepareIndex(index).setId(id).setSource(source, XContentType.JSON).execute().actionGet();
-=======
-        return client().prepareIndex(index).setId(id).setSource(source, XContentType.JSON).get();
->>>>>>> 484bde9f
+        return prepareIndex(index).setId(id).setSource(source, XContentType.JSON).get();
     }
 
     /**
