--- conflicted
+++ resolved
@@ -88,11 +88,7 @@
             IndexNameExpressionResolver expressionResolver,
             Supplier<RepositoriesService> repositoriesServiceSupplier,
             Tracer tracer,
-<<<<<<< HEAD
-            Supplier<AllocationDeciders> allocationDecidersSupplier
-=======
             AllocationDeciders allocationDeciders
->>>>>>> fc819609
         ) {
             return Collections.singletonList(listener);
         }
