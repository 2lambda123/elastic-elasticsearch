--- conflicted
+++ resolved
@@ -131,8 +131,8 @@
 import java.nio.file.DirectoryStream;
 import java.nio.file.Files;
 import java.nio.file.Path;
+import java.security.Security;
 import java.time.ZoneId;
-import java.security.Security;
 import java.util.ArrayList;
 import java.util.Arrays;
 import java.util.Collection;
@@ -852,35 +852,7 @@
         }
     }
 
-<<<<<<< HEAD
-    public static boolean terminate(ExecutorService... services) throws InterruptedException {
-=======
-    public static boolean awaitBusy(BooleanSupplier breakSupplier) throws InterruptedException {
-        return awaitBusy(breakSupplier, 10, TimeUnit.SECONDS);
-    }
-
-    // After 1s, we stop growing the sleep interval exponentially and just sleep 1s until maxWaitTime
-    private static final long AWAIT_BUSY_THRESHOLD = 1000L;
-
-    public static boolean awaitBusy(BooleanSupplier breakSupplier, long maxWaitTime, TimeUnit unit) throws InterruptedException {
-        long maxTimeInMillis = TimeUnit.MILLISECONDS.convert(maxWaitTime, unit);
-        long timeInMillis = 1;
-        long sum = 0;
-        while (sum + timeInMillis < maxTimeInMillis) {
-            if (breakSupplier.getAsBoolean()) {
-                return true;
-            }
-            Thread.sleep(timeInMillis);
-            sum += timeInMillis;
-            timeInMillis = Math.min(AWAIT_BUSY_THRESHOLD, timeInMillis * 2);
-        }
-        timeInMillis = maxTimeInMillis - sum;
-        Thread.sleep(Math.max(timeInMillis, 0));
-        return breakSupplier.getAsBoolean();
-    }
-
     public static boolean terminate(ExecutorService... services) {
->>>>>>> 7bcf4963
         boolean terminated = true;
         for (ExecutorService service : services) {
             if (service != null) {
