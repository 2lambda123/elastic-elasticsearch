/*
 * Licensed to Elasticsearch under one or more contributor
 * license agreements. See the NOTICE file distributed with
 * this work for additional information regarding copyright
 * ownership. Elasticsearch licenses this file to you under
 * the Apache License, Version 2.0 (the "License"); you may
 * not use this file except in compliance with the License.
 * You may obtain a copy of the License at
 *
 *    http://www.apache.org/licenses/LICENSE-2.0
 *
 * Unless required by applicable law or agreed to in writing,
 * software distributed under the License is distributed on an
 * "AS IS" BASIS, WITHOUT WARRANTIES OR CONDITIONS OF ANY
 * KIND, either express or implied.  See the License for the
 * specific language governing permissions and limitations
 * under the License.
 */

package org.elasticsearch.script;

import org.apache.lucene.index.LeafReaderContext;
import org.apache.lucene.search.Scorable;
import org.elasticsearch.index.similarity.ScriptedSimilarity.Doc;
import org.elasticsearch.index.similarity.ScriptedSimilarity.Field;
import org.elasticsearch.index.similarity.ScriptedSimilarity.Query;
import org.elasticsearch.index.similarity.ScriptedSimilarity.Term;
import org.elasticsearch.search.aggregations.pipeline.movfn.MovingFunctionScript;
import org.elasticsearch.search.aggregations.pipeline.movfn.MovingFunctions;
import org.elasticsearch.search.lookup.LeafSearchLookup;
import org.elasticsearch.search.lookup.SearchLookup;

import java.io.IOException;
import java.util.Collections;
import java.util.HashMap;
import java.util.List;
import java.util.Map;
import java.util.function.Function;

import static java.util.Collections.emptyMap;

/**
 * A mocked script engine that can be used for testing purpose.
 *
 * This script engine allows to define a set of predefined scripts that basically a combination of a key and a
 * function:
 *
 * The key can be anything as long as it is a {@link String} and is used to resolve the scripts
 * at compilation time. For inline scripts, the key can be a description of the script. For stored and file scripts,
 * the source must match a key in the predefined set of scripts.
 *
 * The function is used to provide the result of the script execution and can return anything.
 */
public class MockScriptEngine implements ScriptEngine {

    /** A non-typed compiler for a single custom context */
    public interface ContextCompiler {
        Object compile(Function<Map<String, Object>, Object> script, Map<String, String> params);
    }

    public static final String NAME = "mockscript";

    private final String type;
    private final Map<String, Function<Map<String, Object>, Object>> scripts;
    private final Map<ScriptContext<?>, ContextCompiler> contexts;

    public MockScriptEngine(String type, Map<String, Function<Map<String, Object>, Object>> scripts,
                            Map<ScriptContext<?>, ContextCompiler> contexts) {
        this.type = type;
        this.scripts = Collections.unmodifiableMap(scripts);
        this.contexts = Collections.unmodifiableMap(contexts);
    }

    public MockScriptEngine() {
        this(NAME, Collections.emptyMap(), Collections.emptyMap());
    }

    @Override
    public String getType() {
        return type;
    }

    @Override
    public <T> T compile(String name, String source, ScriptContext<T> context, Map<String, String> params) {
        // Scripts are always resolved using the script's source. For inline scripts, it's easy because they don't have names and the
        // source is always provided. For stored and file scripts, the source of the script must match the key of a predefined script.
        Function<Map<String, Object>, Object> script = scripts.get(source);
        if (script == null) {
            throw new IllegalArgumentException("No pre defined script matching [" + source + "] for script with name [" + name + "], " +
                    "did you declare the mocked script?");
        }
        MockCompiledScript mockCompiled = new MockCompiledScript(name, params, source, script);
        if (context.instanceClazz.equals(SearchScript.class)) {
            SearchScript.Factory factory = mockCompiled::createSearchScript;
            return context.factoryClazz.cast(factory);
        } else if(context.instanceClazz.equals(TermsSetQueryScript.class)) {
            TermsSetQueryScript.Factory factory = (parameters, lookup) -> (TermsSetQueryScript.LeafFactory) ctx
                -> new TermsSetQueryScript(parameters, lookup, ctx) {
                @Override
                public Number execute() {
                    Map<String, Object> vars = new HashMap<>(parameters);
                    vars.put("params", parameters);
                    vars.put("doc", getDoc());
                    return (Number) script.apply(vars);
                }
            };
            return context.factoryClazz.cast(factory);
<<<<<<< HEAD
        } else if (context.instanceClazz.equals(NumberSortScript.class)) {
            NumberSortScript.Factory factory = (parameters, lookup) -> (NumberSortScript.LeafFactory) ctx
                -> new NumberSortScript(parameters, lookup, ctx) {
                @Override
                public double execute() {
                    Map<String, Object> vars = new HashMap<>(parameters);
                    vars.put("params", parameters);
                    vars.put("doc", getDoc());
                    return ((Number) script.apply(vars)).doubleValue();
                }
            };
            return context.factoryClazz.cast(factory);
        } else if (context.instanceClazz.equals(StringSortScript.class)) {
            StringSortScript.Factory factory = (parameters, lookup) -> (StringSortScript.LeafFactory) ctx
                -> new StringSortScript(parameters, lookup, ctx) {
                @Override
                public String execute() {
                    Map<String, Object> vars = new HashMap<>(parameters);
                    vars.put("params", parameters);
                    vars.put("doc", getDoc());
                    return String.valueOf(script.apply(vars));
                }
            };
            return context.factoryClazz.cast(factory);
        } else if (context.instanceClazz.equals(ExecutableScript.class)) {
            ExecutableScript.Factory factory = mockCompiled::createExecutableScript;
            return context.factoryClazz.cast(factory);
        } else if (context.instanceClazz.equals(IngestScript.class)) {
            IngestScript.Factory factory = parameters -> new IngestScript(parameters) {
=======
        } else if(context.instanceClazz.equals(AggregationScript.class)) {
            AggregationScript.Factory factory = (parameters, lookup) -> new AggregationScript.LeafFactory() {
                @Override
                public AggregationScript newInstance(final LeafReaderContext ctx) {
                    return new AggregationScript(parameters, lookup, ctx) {
                        @Override
                        public Object execute() {
                            Map<String, Object> vars = new HashMap<>(parameters);
                            vars.put("params", parameters);
                            vars.put("doc", getDoc());
                            vars.put("_score", get_score());
                            vars.put("_value", get_value());
                            return script.apply(vars);
                        }
                    };
                }

>>>>>>> 0b4e8db1
                @Override
                public boolean needs_score() {
                    return true;
                }
            };
            return context.factoryClazz.cast(factory);
        } else if (context.instanceClazz.equals(IngestScript.class)) {
            IngestScript.Factory factory = vars ->
                new IngestScript(vars) {
                    @Override
                    public void execute(Map<String, Object> ctx) {
                        script.apply(ctx);
                    }
                };
            return context.factoryClazz.cast(factory);
        } else if (context.instanceClazz.equals(IngestConditionalScript.class)) {
            IngestConditionalScript.Factory factory = parameters -> new IngestConditionalScript(parameters) {
                @Override
                public boolean execute(Map<String, Object> ctx) {
                    return (boolean) script.apply(ctx);
                }
            };
            return context.factoryClazz.cast(factory);
        } else if (context.instanceClazz.equals(UpdateScript.class)) {
            UpdateScript.Factory factory = (parameters, ctx) -> new UpdateScript(parameters, ctx) {
                @Override
                public void execute() {
                    final Map<String, Object> vars = new HashMap<>();
                    vars.put("ctx", ctx);
                    vars.put("params", parameters);
                    vars.putAll(parameters);
                    script.apply(vars);
                }
            };
            return context.factoryClazz.cast(factory);
        } else if (context.instanceClazz.equals(BucketAggregationScript.class)) {
            BucketAggregationScript.Factory factory = parameters -> new BucketAggregationScript(parameters) {
                @Override
                public Double execute() {
                    Object ret = script.apply(getParams());
                    if (ret == null) {
                        return null;
                    } else {
                        return ((Number) ret).doubleValue();
                    }
                }
            };
            return context.factoryClazz.cast(factory);
        } else if (context.instanceClazz.equals(BucketAggregationSelectorScript.class)) {
            BucketAggregationSelectorScript.Factory factory = parameters -> new BucketAggregationSelectorScript(parameters) {
                @Override
                public boolean execute() {
                    return (boolean) script.apply(getParams());
                }
            };
            return context.factoryClazz.cast(factory);
        } else if (context.instanceClazz.equals(SignificantTermsHeuristicScoreScript.class)) {
            SignificantTermsHeuristicScoreScript.Factory factory = () -> new SignificantTermsHeuristicScoreScript() {
                @Override
                public double execute(Map<String, Object> vars) {
                    return ((Number) script.apply(vars)).doubleValue();
                }
            };
            return context.factoryClazz.cast(factory);
        } else if (context.instanceClazz.equals(TemplateScript.class)) {
            TemplateScript.Factory factory = vars -> {
                Map<String, Object> varsWithParams = new HashMap<>();
                if (vars != null) {
                    varsWithParams.put("params", vars);
                }
                return new TemplateScript(vars) {
                    @Override
                    public String execute() {
                        return (String) script.apply(varsWithParams);
                    }
                };
            };
            return context.factoryClazz.cast(factory);
        } else if (context.instanceClazz.equals(FilterScript.class)) {
            FilterScript.Factory factory = mockCompiled::createFilterScript;
            return context.factoryClazz.cast(factory);
        } else if (context.instanceClazz.equals(SimilarityScript.class)) {
            SimilarityScript.Factory factory = mockCompiled::createSimilarityScript;
            return context.factoryClazz.cast(factory);
        } else if (context.instanceClazz.equals(SimilarityWeightScript.class)) {
            SimilarityWeightScript.Factory factory = mockCompiled::createSimilarityWeightScript;
            return context.factoryClazz.cast(factory);
        } else if (context.instanceClazz.equals(MovingFunctionScript.class)) {
            MovingFunctionScript.Factory factory = mockCompiled::createMovingFunctionScript;
            return context.factoryClazz.cast(factory);
        } else if (context.instanceClazz.equals(ScoreScript.class)) {
            ScoreScript.Factory factory = new MockScoreScript(script);
            return context.factoryClazz.cast(factory);
        } else if (context.instanceClazz.equals(ScriptedMetricAggContexts.InitScript.class)) {
            ScriptedMetricAggContexts.InitScript.Factory factory = mockCompiled::createMetricAggInitScript;
            return context.factoryClazz.cast(factory);
        } else if (context.instanceClazz.equals(ScriptedMetricAggContexts.MapScript.class)) {
            ScriptedMetricAggContexts.MapScript.Factory factory = mockCompiled::createMetricAggMapScript;
            return context.factoryClazz.cast(factory);
        } else if (context.instanceClazz.equals(ScriptedMetricAggContexts.CombineScript.class)) {
            ScriptedMetricAggContexts.CombineScript.Factory factory = mockCompiled::createMetricAggCombineScript;
            return context.factoryClazz.cast(factory);
        } else if (context.instanceClazz.equals(ScriptedMetricAggContexts.ReduceScript.class)) {
            ScriptedMetricAggContexts.ReduceScript.Factory factory = mockCompiled::createMetricAggReduceScript;
            return context.factoryClazz.cast(factory);
        }
        ContextCompiler compiler = contexts.get(context);
        if (compiler != null) {
            return context.factoryClazz.cast(compiler.compile(script, params));
        }
        throw new IllegalArgumentException("mock script engine does not know how to handle context [" + context.name + "]");
    }

    public class MockCompiledScript {

        private final String name;
        private final String source;
        private final Map<String, String> options;
        private final Function<Map<String, Object>, Object> script;

        public MockCompiledScript(String name, Map<String, String> options, String source, Function<Map<String, Object>, Object> script) {
            this.name = name;
            this.source = source;
            this.options = options;
            this.script = script;
        }

        public String getName() {
            return name;
        }

        public SearchScript.LeafFactory createSearchScript(Map<String, Object> params, SearchLookup lookup) {
            Map<String, Object> context = new HashMap<>();
            if (options != null) {
                context.putAll(options); // TODO: remove this once scripts know to look for options under options key
                context.put("options", options);
            }
            if (params != null) {
                context.putAll(params); // TODO: remove this once scripts know to look for params under params key
                context.put("params", params);
            }
            return new MockSearchScript(lookup, context, script != null ? script : ctx -> source);
        }


        public FilterScript.LeafFactory createFilterScript(Map<String, Object> params, SearchLookup lookup) {
            return new MockFilterScript(lookup, params, script);
        }

        public SimilarityScript createSimilarityScript() {
            return new MockSimilarityScript(script != null ? script : ctx -> 42d);
        }

        public SimilarityWeightScript createSimilarityWeightScript() {
            return new MockSimilarityWeightScript(script != null ? script : ctx -> 42d);
        }

        public MovingFunctionScript createMovingFunctionScript() {
            return new MockMovingFunctionScript();
        }

        public ScriptedMetricAggContexts.InitScript createMetricAggInitScript(Map<String, Object> params, Map<String, Object> state) {
            return new MockMetricAggInitScript(params, state, script != null ? script : ctx -> 42d);
        }

        public ScriptedMetricAggContexts.MapScript.LeafFactory createMetricAggMapScript(Map<String, Object> params,
                                                                                        Map<String, Object> state,
                                                                                        SearchLookup lookup) {
            return new MockMetricAggMapScript(params, state, lookup, script != null ? script : ctx -> 42d);
        }

        public ScriptedMetricAggContexts.CombineScript createMetricAggCombineScript(Map<String, Object> params,
                                                                                    Map<String, Object> state) {
            return new MockMetricAggCombineScript(params, state, script != null ? script : ctx -> 42d);
        }

        public ScriptedMetricAggContexts.ReduceScript createMetricAggReduceScript(Map<String, Object> params, List<Object> states) {
            return new MockMetricAggReduceScript(params, states, script != null ? script : ctx -> 42d);
        }
    }

    public class MockSearchScript implements SearchScript.LeafFactory {

        private final Function<Map<String, Object>, Object> script;
        private final Map<String, Object> vars;
        private final SearchLookup lookup;

        public MockSearchScript(SearchLookup lookup, Map<String, Object> vars, Function<Map<String, Object>, Object> script) {
            this.lookup = lookup;
            this.vars = vars;
            this.script = script;
        }

        @Override
        public SearchScript newInstance(LeafReaderContext context) throws IOException {
            LeafSearchLookup leafLookup = lookup.getLeafSearchLookup(context);

            Map<String, Object> ctx = new HashMap<>(leafLookup.asMap());
            if (vars != null) {
                ctx.putAll(vars);
            }

            return new SearchScript(vars, lookup, context) {
                @Override
                public Object run() {
                    return script.apply(ctx);
                }

                @Override
                public double runAsDouble() {
                    return ((Number) run()).doubleValue();
                }

                @Override
                public void setNextVar(String name, Object value) {
                    ctx.put(name, value);
                }

                @Override
                public void setScorer(Scorable scorer) {
                    ctx.put("_score", new ScoreAccessor(scorer));
                }

                @Override
                public void setDocument(int doc) {
                    leafLookup.setDocument(doc);
                }
            };
        }

        @Override
        public boolean needs_score() {
            return true;
        }
    }


    public static class MockFilterScript implements FilterScript.LeafFactory {

        private final Function<Map<String, Object>, Object> script;
        private final Map<String, Object> vars;
        private final SearchLookup lookup;

        public MockFilterScript(SearchLookup lookup, Map<String, Object> vars, Function<Map<String, Object>, Object> script) {
            this.lookup = lookup;
            this.vars = vars;
            this.script = script;
        }

        public FilterScript newInstance(LeafReaderContext context) throws IOException {
            LeafSearchLookup leafLookup = lookup.getLeafSearchLookup(context);
            Map<String, Object> ctx = new HashMap<>(leafLookup.asMap());
            if (vars != null) {
                ctx.putAll(vars);
            }
            return new FilterScript(ctx, lookup, context) {
                @Override
                public boolean execute() {
                    return (boolean) script.apply(ctx);
                }

                @Override
                public void setDocument(int doc) {
                    leafLookup.setDocument(doc);
                }
            };
        }
    }

    public class MockSimilarityScript extends SimilarityScript {

        private final Function<Map<String, Object>, Object> script;

        MockSimilarityScript(Function<Map<String, Object>, Object> script) {
            this.script = script;
        }

        @Override
        public double execute(double weight, Query query, Field field, Term term, Doc doc) {
            Map<String, Object> map = new HashMap<>();
            map.put("weight", weight);
            map.put("query", query);
            map.put("field", field);
            map.put("term", term);
            map.put("doc", doc);
            return ((Number) script.apply(map)).doubleValue();
        }
    }

    public class MockSimilarityWeightScript extends SimilarityWeightScript {

        private final Function<Map<String, Object>, Object> script;

        MockSimilarityWeightScript(Function<Map<String, Object>, Object> script) {
            this.script = script;
        }

        @Override
        public double execute(Query query, Field field, Term term) {
            Map<String, Object> map = new HashMap<>();
            map.put("query", query);
            map.put("field", field);
            map.put("term", term);
            return ((Number) script.apply(map)).doubleValue();
        }
    }

    public static class MockMetricAggInitScript extends ScriptedMetricAggContexts.InitScript {
        private final Function<Map<String, Object>, Object> script;

        MockMetricAggInitScript(Map<String, Object> params, Map<String, Object> state,
                                Function<Map<String, Object>, Object> script) {
            super(params, state);
            this.script = script;
        }

        public void execute() {
            Map<String, Object> map = new HashMap<>();

            if (getParams() != null) {
                map.putAll(getParams()); // TODO: remove this once scripts know to look for params under params key
                map.put("params", getParams());
            }

            map.put("state", getState());
            script.apply(map);
        }
    }

    public static class MockMetricAggMapScript implements ScriptedMetricAggContexts.MapScript.LeafFactory {
        private final Map<String, Object> params;
        private final Map<String, Object> state;
        private final SearchLookup lookup;
        private final Function<Map<String, Object>, Object> script;

        MockMetricAggMapScript(Map<String, Object> params, Map<String, Object> state, SearchLookup lookup,
                               Function<Map<String, Object>, Object> script) {
            this.params = params;
            this.state = state;
            this.lookup = lookup;
            this.script = script;
        }

        @Override
        public ScriptedMetricAggContexts.MapScript newInstance(LeafReaderContext context) {
            return new ScriptedMetricAggContexts.MapScript(params, state, lookup, context) {
                @Override
                public void execute() {
                    Map<String, Object> map = new HashMap<>();

                    if (getParams() != null) {
                        map.putAll(getParams()); // TODO: remove this once scripts know to look for params under params key
                        map.put("params", getParams());
                    }

                    map.put("state", getState());
                    map.put("doc", getDoc());
                    map.put("_score", get_score());

                    script.apply(map);
                }
            };
        }
    }

    public static class MockMetricAggCombineScript extends ScriptedMetricAggContexts.CombineScript {
        private final Function<Map<String, Object>, Object> script;

        MockMetricAggCombineScript(Map<String, Object> params, Map<String, Object> state,
                                Function<Map<String, Object>, Object> script) {
            super(params, state);
            this.script = script;
        }

        public Object execute() {
            Map<String, Object> map = new HashMap<>();

            if (getParams() != null) {
                map.putAll(getParams()); // TODO: remove this once scripts know to look for params under params key
                map.put("params", getParams());
            }

            map.put("state", getState());
            return script.apply(map);
        }
    }

    public static class MockMetricAggReduceScript extends ScriptedMetricAggContexts.ReduceScript {
        private final Function<Map<String, Object>, Object> script;

        MockMetricAggReduceScript(Map<String, Object> params, List<Object> states,
                                  Function<Map<String, Object>, Object> script) {
            super(params, states);
            this.script = script;
        }

        public Object execute() {
            Map<String, Object> map = new HashMap<>();

            if (getParams() != null) {
                map.putAll(getParams()); // TODO: remove this once scripts know to look for params under params key
                map.put("params", getParams());
            }

            map.put("states", getStates());
            return script.apply(map);
        }
    }

    public static Script mockInlineScript(final String script) {
        return new Script(ScriptType.INLINE, "mock", script, emptyMap());
    }

    public class MockMovingFunctionScript extends MovingFunctionScript {
        @Override
        public double execute(Map<String, Object> params, double[] values) {
            return MovingFunctions.unweightedAvg(values);
        }
    }

    public class MockScoreScript implements ScoreScript.Factory {

        private final Function<Map<String, Object>, Object> scripts;

        MockScoreScript(Function<Map<String, Object>, Object> scripts) {
            this.scripts = scripts;
        }

        @Override
        public ScoreScript.LeafFactory newFactory(Map<String, Object> params, SearchLookup lookup) {
            return new ScoreScript.LeafFactory() {
                @Override
                public boolean needs_score() {
                    return true;
                }

                @Override
                public ScoreScript newInstance(LeafReaderContext ctx) throws IOException {
                    Scorable[] scorerHolder = new Scorable[1];
                    return new ScoreScript(params, lookup, ctx) {
                        @Override
                        public double execute() {
                            Map<String, Object> vars = new HashMap<>(getParams());
                            vars.put("doc", getDoc());
                            if (scorerHolder[0] != null) {
                                vars.put("_score", new ScoreAccessor(scorerHolder[0]));
                            }
                            return ((Number) scripts.apply(vars)).doubleValue();
                        }

                        @Override
                        public void setScorer(Scorable scorer) {
                            scorerHolder[0] = scorer;
                        }
                    };
                }
            };
        }
    }

}<|MERGE_RESOLUTION|>--- conflicted
+++ resolved
@@ -105,7 +105,6 @@
                 }
             };
             return context.factoryClazz.cast(factory);
-<<<<<<< HEAD
         } else if (context.instanceClazz.equals(NumberSortScript.class)) {
             NumberSortScript.Factory factory = (parameters, lookup) -> (NumberSortScript.LeafFactory) ctx
                 -> new NumberSortScript(parameters, lookup, ctx) {
@@ -130,12 +129,14 @@
                 }
             };
             return context.factoryClazz.cast(factory);
-        } else if (context.instanceClazz.equals(ExecutableScript.class)) {
-            ExecutableScript.Factory factory = mockCompiled::createExecutableScript;
-            return context.factoryClazz.cast(factory);
-        } else if (context.instanceClazz.equals(IngestScript.class)) {
-            IngestScript.Factory factory = parameters -> new IngestScript(parameters) {
-=======
+        } if (context.instanceClazz.equals(IngestScript.class)) {
+            IngestScript.Factory factory = vars -> new IngestScript(vars) {
+                @Override
+                public void execute(Map<String, Object> ctx) {
+                    script.apply(ctx);
+                }
+            };
+            return context.factoryClazz.cast(factory);
         } else if(context.instanceClazz.equals(AggregationScript.class)) {
             AggregationScript.Factory factory = (parameters, lookup) -> new AggregationScript.LeafFactory() {
                 @Override
@@ -153,7 +154,6 @@
                     };
                 }
 
->>>>>>> 0b4e8db1
                 @Override
                 public boolean needs_score() {
                     return true;
