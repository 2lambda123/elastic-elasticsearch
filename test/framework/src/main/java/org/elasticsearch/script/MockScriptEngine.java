--- conflicted
+++ resolved
@@ -105,7 +105,6 @@
                 }
             };
             return context.factoryClazz.cast(factory);
-<<<<<<< HEAD
         } else if(context.instanceClazz.equals(AggregationScript.class)) {
             AggregationScript.Factory factory = (parameters, lookup) -> new AggregationScript.LeafFactory() {
                 @Override
@@ -129,11 +128,6 @@
                 }
             };
             return context.factoryClazz.cast(factory);
-        } else if (context.instanceClazz.equals(ExecutableScript.class)) {
-            ExecutableScript.Factory factory = mockCompiled::createExecutableScript;
-            return context.factoryClazz.cast(factory);
-=======
->>>>>>> f420eebc
         } else if (context.instanceClazz.equals(IngestScript.class)) {
             IngestScript.Factory factory = vars ->
                 new IngestScript(vars) {
