/*
 * Licensed to Elasticsearch under one or more contributor
 * license agreements. See the NOTICE file distributed with
 * this work for additional information regarding copyright
 * ownership. Elasticsearch licenses this file to you under
 * the Apache License, Version 2.0 (the "License"); you may
 * not use this file except in compliance with the License.
 * You may obtain a copy of the License at
 *
 *    http://www.apache.org/licenses/LICENSE-2.0
 *
 * Unless required by applicable law or agreed to in writing,
 * software distributed under the License is distributed on an
 * "AS IS" BASIS, WITHOUT WARRANTIES OR CONDITIONS OF ANY
 * KIND, either express or implied.  See the License for the
 * specific language governing permissions and limitations
 * under the License.
 */

package org.elasticsearch.script;

import org.apache.lucene.index.LeafReaderContext;
import org.apache.lucene.search.Scorer;
import org.elasticsearch.index.similarity.ScriptedSimilarity.Doc;
import org.elasticsearch.index.similarity.ScriptedSimilarity.Field;
import org.elasticsearch.index.similarity.ScriptedSimilarity.Query;
import org.elasticsearch.index.similarity.ScriptedSimilarity.Term;
import org.elasticsearch.search.aggregations.pipeline.movfn.MovingFunctionScript;
import org.elasticsearch.search.aggregations.pipeline.movfn.MovingFunctions;
import org.elasticsearch.search.lookup.LeafSearchLookup;
import org.elasticsearch.search.lookup.SearchLookup;

import java.io.IOException;
import java.util.Collections;
import java.util.HashMap;
import java.util.List;
import java.util.Map;
import java.util.function.Function;

import static java.util.Collections.emptyMap;

/**
 * A mocked script engine that can be used for testing purpose.
 *
 * This script engine allows to define a set of predefined scripts that basically a combination of a key and a
 * function:
 *
 * The key can be anything as long as it is a {@link String} and is used to resolve the scripts
 * at compilation time. For inline scripts, the key can be a description of the script. For stored and file scripts,
 * the source must match a key in the predefined set of scripts.
 *
 * The function is used to provide the result of the script execution and can return anything.
 */
public class MockScriptEngine implements ScriptEngine {

    public static final String NAME = "mockscript";

    private final String type;
    private final Map<String, Function<Map<String, Object>, Object>> scripts;

    public MockScriptEngine(String type, Map<String, Function<Map<String, Object>, Object>> scripts) {
        this.type = type;
        this.scripts = Collections.unmodifiableMap(scripts);
    }

    public MockScriptEngine() {
        this(NAME, Collections.emptyMap());
    }

    @Override
    public String getType() {
        return type;
    }

    @Override
    public <T> T compile(String name, String source, ScriptContext<T> context, Map<String, String> params) {
        // Scripts are always resolved using the script's source. For inline scripts, it's easy because they don't have names and the
        // source is always provided. For stored and file scripts, the source of the script must match the key of a predefined script.
        Function<Map<String, Object>, Object> script = scripts.get(source);
        if (script == null) {
            throw new IllegalArgumentException("No pre defined script matching [" + source + "] for script with name [" + name + "], " +
                    "did you declare the mocked script?");
        }
        MockCompiledScript mockCompiled = new MockCompiledScript(name, params, source, script);
        if (context.instanceClazz.equals(SearchScript.class)) {
            SearchScript.Factory factory = mockCompiled::createSearchScript;
            return context.factoryClazz.cast(factory);
        } else if (context.instanceClazz.equals(ExecutableScript.class)) {
            ExecutableScript.Factory factory = mockCompiled::createExecutableScript;
            return context.factoryClazz.cast(factory);
        } else if (context.instanceClazz.equals(TemplateScript.class)) {
            TemplateScript.Factory factory = vars -> {
                // TODO: need a better way to implement all these new contexts
                // this is just a shim to act as an executable script just as before
                ExecutableScript execScript = mockCompiled.createExecutableScript(vars);
                    return new TemplateScript(vars) {
                        @Override
                        public String execute() {
                            return (String) execScript.run();
                        }
                    };
                };
            return context.factoryClazz.cast(factory);
        } else if (context.instanceClazz.equals(FilterScript.class)) {
            FilterScript.Factory factory = mockCompiled::createFilterScript;
            return context.factoryClazz.cast(factory);
        } else if (context.instanceClazz.equals(SimilarityScript.class)) {
            SimilarityScript.Factory factory = mockCompiled::createSimilarityScript;
            return context.factoryClazz.cast(factory);
        } else if (context.instanceClazz.equals(SimilarityWeightScript.class)) {
            SimilarityWeightScript.Factory factory = mockCompiled::createSimilarityWeightScript;
            return context.factoryClazz.cast(factory);
        } else if (context.instanceClazz.equals(MovingFunctionScript.class)) {
            MovingFunctionScript.Factory factory = mockCompiled::createMovingFunctionScript;
            return context.factoryClazz.cast(factory);
<<<<<<< HEAD
        } else if (context.instanceClazz.equals(ScriptedMetricAggContexts.InitScript.class)) {
            ScriptedMetricAggContexts.InitScript.Factory factory = mockCompiled::createMetricAggInitScript;
            return context.factoryClazz.cast(factory);
        } else if (context.instanceClazz.equals(ScriptedMetricAggContexts.MapScript.class)) {
            ScriptedMetricAggContexts.MapScript.Factory factory = mockCompiled::createMetricAggMapScript;
            return context.factoryClazz.cast(factory);
        } else if (context.instanceClazz.equals(ScriptedMetricAggContexts.CombineScript.class)) {
            ScriptedMetricAggContexts.CombineScript.Factory factory = mockCompiled::createMetricAggCombineScript;
            return context.factoryClazz.cast(factory);
        } else if (context.instanceClazz.equals(ScriptedMetricAggContexts.ReduceScript.class)) {
            ScriptedMetricAggContexts.ReduceScript.Factory factory = mockCompiled::createMetricAggReduceScript;
=======
        } else if (context.instanceClazz.equals(ScoreScript.class)) {
            ScoreScript.Factory factory = new MockScoreScript(script);
>>>>>>> 6577f5b0
            return context.factoryClazz.cast(factory);
        }
        throw new IllegalArgumentException("mock script engine does not know how to handle context [" + context.name + "]");
    }

    public class MockCompiledScript {

        private final String name;
        private final String source;
        private final Map<String, String> options;
        private final Function<Map<String, Object>, Object> script;

        public MockCompiledScript(String name, Map<String, String> options, String source, Function<Map<String, Object>, Object> script) {
            this.name = name;
            this.source = source;
            this.options = options;
            this.script = script;
        }

        public String getName() {
            return name;
        }

        public ExecutableScript createExecutableScript(Map<String, Object> params) {
            Map<String, Object> context = new HashMap<>();
            if (options != null) {
                context.putAll(options); // TODO: remove this once scripts know to look for options under options key
                context.put("options", options);
            }
            if (params != null) {
                context.putAll(params); // TODO: remove this once scripts know to look for params under params key
                context.put("params", params);
            }
            return new MockExecutableScript(context, script != null ? script : ctx -> source);
        }

        public SearchScript.LeafFactory createSearchScript(Map<String, Object> params, SearchLookup lookup) {
            Map<String, Object> context = new HashMap<>();
            if (options != null) {
                context.putAll(options); // TODO: remove this once scripts know to look for options under options key
                context.put("options", options);
            }
            if (params != null) {
                context.putAll(params); // TODO: remove this once scripts know to look for params under params key
                context.put("params", params);
            }
            return new MockSearchScript(lookup, context, script != null ? script : ctx -> source);
        }


        public FilterScript.LeafFactory createFilterScript(Map<String, Object> params, SearchLookup lookup) {
            return new MockFilterScript(lookup, params, script);
        }

        public SimilarityScript createSimilarityScript() {
            return new MockSimilarityScript(script != null ? script : ctx -> 42d);
        }

        public SimilarityWeightScript createSimilarityWeightScript() {
            return new MockSimilarityWeightScript(script != null ? script : ctx -> 42d);
        }

        public MovingFunctionScript createMovingFunctionScript() {
            return new MockMovingFunctionScript();
        }

        public ScriptedMetricAggContexts.InitScript createMetricAggInitScript(Map<String, Object> params, Object agg) {
            return new MockMetricAggInitScript(params, agg, script != null ? script : ctx -> 42d);
        }

        public ScriptedMetricAggContexts.MapScript.LeafFactory createMetricAggMapScript(Map<String, Object> params, Object agg,
                                                                                        SearchLookup lookup) {
            return new MockMetricAggMapScript(params, agg, lookup, script != null ? script : ctx -> 42d);
        }

        public ScriptedMetricAggContexts.CombineScript createMetricAggCombineScript(Map<String, Object> params, Object agg) {
            return new MockMetricAggCombineScript(params, agg, script != null ? script : ctx -> 42d);
        }

        public ScriptedMetricAggContexts.ReduceScript createMetricAggReduceScript(Map<String, Object> params, List<Object> aggs) {
            return new MockMetricAggReduceScript(params, aggs, script != null ? script : ctx -> 42d);
        }
    }

    public class MockExecutableScript implements ExecutableScript {

        private final Function<Map<String, Object>, Object> script;
        private final Map<String, Object> vars;

        public MockExecutableScript(Map<String, Object> vars, Function<Map<String, Object>, Object> script) {
            this.vars = vars;
            this.script = script;
        }

        @Override
        public void setNextVar(String name, Object value) {
            vars.put(name, value);
        }

        @Override
        public Object run() {
            return script.apply(vars);
        }
    }

    public class MockSearchScript implements SearchScript.LeafFactory {

        private final Function<Map<String, Object>, Object> script;
        private final Map<String, Object> vars;
        private final SearchLookup lookup;

        public MockSearchScript(SearchLookup lookup, Map<String, Object> vars, Function<Map<String, Object>, Object> script) {
            this.lookup = lookup;
            this.vars = vars;
            this.script = script;
        }

        @Override
        public SearchScript newInstance(LeafReaderContext context) throws IOException {
            LeafSearchLookup leafLookup = lookup.getLeafSearchLookup(context);

            Map<String, Object> ctx = new HashMap<>(leafLookup.asMap());
            if (vars != null) {
                ctx.putAll(vars);
            }

            return new SearchScript(vars, lookup, context) {
                @Override
                public Object run() {
                    return script.apply(ctx);
                }

                @Override
                public long runAsLong() {
                    return ((Number) run()).longValue();
                }

                @Override
                public double runAsDouble() {
                    return ((Number) run()).doubleValue();
                }

                @Override
                public void setNextVar(String name, Object value) {
                    ctx.put(name, value);
                }

                @Override
                public void setScorer(Scorer scorer) {
                    ctx.put("_score", new ScoreAccessor(scorer));
                }

                @Override
                public void setDocument(int doc) {
                    leafLookup.setDocument(doc);
                }
            };
        }

        @Override
        public boolean needs_score() {
            return true;
        }
    }


    public static class MockFilterScript implements FilterScript.LeafFactory {

        private final Function<Map<String, Object>, Object> script;
        private final Map<String, Object> vars;
        private final SearchLookup lookup;

        public MockFilterScript(SearchLookup lookup, Map<String, Object> vars, Function<Map<String, Object>, Object> script) {
            this.lookup = lookup;
            this.vars = vars;
            this.script = script;
        }

        public FilterScript newInstance(LeafReaderContext context) throws IOException {
            LeafSearchLookup leafLookup = lookup.getLeafSearchLookup(context);
            Map<String, Object> ctx = new HashMap<>(leafLookup.asMap());
            if (vars != null) {
                ctx.putAll(vars);
            }
            return new FilterScript(ctx, lookup, context) {
                @Override
                public boolean execute() {
                    return (boolean) script.apply(ctx);
                }

                @Override
                public void setDocument(int doc) {
                    leafLookup.setDocument(doc);
                }
            };
        }
    }

    public class MockSimilarityScript extends SimilarityScript {

        private final Function<Map<String, Object>, Object> script;

        MockSimilarityScript(Function<Map<String, Object>, Object> script) {
            this.script = script;
        }

        @Override
        public double execute(double weight, Query query, Field field, Term term, Doc doc) throws IOException {
            Map<String, Object> map = new HashMap<>();
            map.put("weight", weight);
            map.put("query", query);
            map.put("field", field);
            map.put("term", term);
            map.put("doc", doc);
            return ((Number) script.apply(map)).doubleValue();
        }
    }

    public class MockSimilarityWeightScript extends SimilarityWeightScript {

        private final Function<Map<String, Object>, Object> script;

        MockSimilarityWeightScript(Function<Map<String, Object>, Object> script) {
            this.script = script;
        }

        @Override
        public double execute(Query query, Field field, Term term) throws IOException {
            Map<String, Object> map = new HashMap<>();
            map.put("query", query);
            map.put("field", field);
            map.put("term", term);
            return ((Number) script.apply(map)).doubleValue();
        }
    }

    public static class MockMetricAggInitScript extends ScriptedMetricAggContexts.InitScript {
        private final Function<Map<String, Object>, Object> script;

        MockMetricAggInitScript(Map<String, Object> params, Object agg,
                                Function<Map<String, Object>, Object> script) {
            super(params, agg);
            this.script = script;
        }

        public void execute() {
            Map<String, Object> map = new HashMap<>();

            if (getParams() != null) {
                map.putAll(getParams()); // TODO: remove this once scripts know to look for params under params key
                map.put("params", getParams());
            }

            map.put("agg", getAgg());
            script.apply(map);
        }
    }

    public static class MockMetricAggMapScript implements ScriptedMetricAggContexts.MapScript.LeafFactory {
        private final Map<String, Object> params;
        private final Object agg;
        private final SearchLookup lookup;
        private final Function<Map<String, Object>, Object> script;

        MockMetricAggMapScript(Map<String, Object> params, Object agg, SearchLookup lookup,
                               Function<Map<String, Object>, Object> script) {
            this.params = params;
            this.agg = agg;
            this.lookup = lookup;
            this.script = script;
        }

        @Override
        public ScriptedMetricAggContexts.MapScript newInstance(LeafReaderContext context) {
            return new ScriptedMetricAggContexts.MapScript(params, agg, lookup, context) {
                @Override
                public void execute() {
                    Map<String, Object> map = new HashMap<>();

                    if (getParams() != null) {
                        map.putAll(getParams()); // TODO: remove this once scripts know to look for params under params key
                        map.put("params", getParams());
                    }

                    map.put("agg", getAgg());
                    map.put("doc", getDoc());
                    map.put("_score", get_score());

                    script.apply(map);
                }
            };
        }
    }

    public static class MockMetricAggCombineScript extends ScriptedMetricAggContexts.CombineScript {
        private final Function<Map<String, Object>, Object> script;

        MockMetricAggCombineScript(Map<String, Object> params, Object agg,
                                Function<Map<String, Object>, Object> script) {
            super(params, agg);
            this.script = script;
        }

        public Object execute() {
            Map<String, Object> map = new HashMap<>();

            if (getParams() != null) {
                map.putAll(getParams()); // TODO: remove this once scripts know to look for params under params key
                map.put("params", getParams());
            }

            map.put("agg", getAgg());
            return script.apply(map);
        }
    }

    public static class MockMetricAggReduceScript extends ScriptedMetricAggContexts.ReduceScript {
        private final Function<Map<String, Object>, Object> script;

        MockMetricAggReduceScript(Map<String, Object> params, List<Object> aggs,
                                  Function<Map<String, Object>, Object> script) {
            super(params, aggs);
            this.script = script;
        }

        public Object execute() {
            Map<String, Object> map = new HashMap<>();

            if (getParams() != null) {
                map.putAll(getParams()); // TODO: remove this once scripts know to look for params under params key
                map.put("params", getParams());
            }

            map.put("aggs", getAggs());
            return script.apply(map);
        }
    }

    public static Script mockInlineScript(final String script) {
        return new Script(ScriptType.INLINE, "mock", script, emptyMap());
    }

    public class MockMovingFunctionScript extends MovingFunctionScript {
        @Override
        public double execute(Map<String, Object> params, double[] values) {
            return MovingFunctions.unweightedAvg(values);
        }
    }
    
    public class MockScoreScript implements ScoreScript.Factory {
    
        private final Function<Map<String, Object>, Object> scripts;
        
        MockScoreScript(Function<Map<String, Object>, Object> scripts) {
            this.scripts = scripts;
        }
        
        @Override
        public ScoreScript.LeafFactory newFactory(Map<String, Object> params, SearchLookup lookup) {
            return new ScoreScript.LeafFactory() {
                @Override
                public boolean needs_score() {
                    return true;
                }
    
                @Override
                public ScoreScript newInstance(LeafReaderContext ctx) throws IOException {
                    Scorer[] scorerHolder = new Scorer[1];
                    return new ScoreScript(params, lookup, ctx) {
                        @Override
                        public double execute() {
                            Map<String, Object> vars = new HashMap<>(getParams());
                            vars.put("doc", getDoc());
                            if (scorerHolder[0] != null) {
                                vars.put("_score", new ScoreAccessor(scorerHolder[0]));
                            }
                            return ((Number) scripts.apply(vars)).doubleValue();
                        }
    
                        @Override
                        public void setScorer(Scorer scorer) {
                            scorerHolder[0] = scorer;
                        }
                    };
                }
            };
        }
    }

}<|MERGE_RESOLUTION|>--- conflicted
+++ resolved
@@ -113,7 +113,9 @@
         } else if (context.instanceClazz.equals(MovingFunctionScript.class)) {
             MovingFunctionScript.Factory factory = mockCompiled::createMovingFunctionScript;
             return context.factoryClazz.cast(factory);
-<<<<<<< HEAD
+        } else if (context.instanceClazz.equals(ScoreScript.class)) {
+            ScoreScript.Factory factory = new MockScoreScript(script);
+            return context.factoryClazz.cast(factory);
         } else if (context.instanceClazz.equals(ScriptedMetricAggContexts.InitScript.class)) {
             ScriptedMetricAggContexts.InitScript.Factory factory = mockCompiled::createMetricAggInitScript;
             return context.factoryClazz.cast(factory);
@@ -125,10 +127,6 @@
             return context.factoryClazz.cast(factory);
         } else if (context.instanceClazz.equals(ScriptedMetricAggContexts.ReduceScript.class)) {
             ScriptedMetricAggContexts.ReduceScript.Factory factory = mockCompiled::createMetricAggReduceScript;
-=======
-        } else if (context.instanceClazz.equals(ScoreScript.class)) {
-            ScoreScript.Factory factory = new MockScoreScript(script);
->>>>>>> 6577f5b0
             return context.factoryClazz.cast(factory);
         }
         throw new IllegalArgumentException("mock script engine does not know how to handle context [" + context.name + "]");
