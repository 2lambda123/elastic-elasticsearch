--- conflicted
+++ resolved
@@ -100,16 +100,14 @@
                     };
                 };
             return context.factoryClazz.cast(factory);
-<<<<<<< HEAD
         } else if (context.instanceClazz.equals(FilterScript.class)) {
             FilterScript.Factory factory = mockCompiled::createFilterScript;
-=======
+            return context.factoryClazz.cast(factory);
         } else if (context.instanceClazz.equals(SimilarityScript.class)) {
             SimilarityScript.Factory factory = mockCompiled::createSimilarityScript;
             return context.factoryClazz.cast(factory);
         } else if (context.instanceClazz.equals(SimilarityWeightScript.class)) {
             SimilarityWeightScript.Factory factory = mockCompiled::createSimilarityWeightScript;
->>>>>>> f69cc78b
             return context.factoryClazz.cast(factory);
         }
         throw new IllegalArgumentException("mock script engine does not know how to handle context [" + context.name + "]");
@@ -159,17 +157,17 @@
             return new MockSearchScript(lookup, context, script != null ? script : ctx -> source);
         }
 
-<<<<<<< HEAD
+
         public FilterScript.LeafFactory createFilterScript(Map<String, Object> params, SearchLookup lookup) {
             return new MockFilterScript(lookup, params, script);
-=======
+        }
+
         public SimilarityScript createSimilarityScript() {
             return new MockSimilarityScript(script != null ? script : ctx -> 42d);
         }
 
         public SimilarityWeightScript createSimilarityWeightScript() {
             return new MockSimilarityWeightScript(script != null ? script : ctx -> 42d);
->>>>>>> f69cc78b
         }
     }
 
@@ -254,7 +252,7 @@
         }
     }
 
-<<<<<<< HEAD
+
     public static class MockFilterScript implements FilterScript.LeafFactory {
 
         private final Function<Map<String, Object>, Object> script;
@@ -264,18 +262,9 @@
         public MockFilterScript(SearchLookup lookup, Map<String, Object> vars, Function<Map<String, Object>, Object> script) {
             this.lookup = lookup;
             this.vars = vars;
-=======
-    public class MockSimilarityScript extends SimilarityScript {
-
-        private final Function<Map<String, Object>, Object> script;
-
-        MockSimilarityScript(Function<Map<String, Object>, Object> script) {
->>>>>>> f69cc78b
-            this.script = script;
-        }
-
-        @Override
-<<<<<<< HEAD
+            this.script = script;
+        }
+
         public FilterScript newInstance(LeafReaderContext context) throws IOException {
             LeafSearchLookup leafLookup = lookup.getLeafSearchLookup(context);
             Map<String, Object> ctx = new HashMap<>(leafLookup.asMap());
@@ -293,7 +282,18 @@
                     leafLookup.setDocument(doc);
                 }
             };
-=======
+        }
+    }
+
+    public class MockSimilarityScript extends SimilarityScript {
+
+        private final Function<Map<String, Object>, Object> script;
+
+        MockSimilarityScript(Function<Map<String, Object>, Object> script) {
+            this.script = script;
+        }
+
+        @Override
         public double execute(double weight, Query query, Field field, Term term, Doc doc) throws IOException {
             Map<String, Object> map = new HashMap<>();
             map.put("weight", weight);
@@ -320,7 +320,6 @@
             map.put("field", field);
             map.put("term", term);
             return ((Number) script.apply(map)).doubleValue();
->>>>>>> f69cc78b
         }
     }
 
