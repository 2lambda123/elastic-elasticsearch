--- conflicted
+++ resolved
@@ -37,15 +37,7 @@
 
     private JsonLogsStream(BufferedReader reader, ObjectParser<JsonLogLine, Void> logLineParser) throws IOException {
         this.reader = reader;
-<<<<<<< HEAD
-        this.parser = JsonXContent.jsonXContent.createParser(
-            NamedXContentRegistry.EMPTY,
-            DeprecationHandler.THROW_UNSUPPORTED_OPERATION,
-            reader
-        );
-=======
         this.parser = JsonXContent.jsonXContent.createParser(XContentParserConfiguration.EMPTY, reader);
->>>>>>> d90fa4eb
         this.logLineParser = logLineParser;
     }
 
