/*
 * Copyright Elasticsearch B.V. and/or licensed to Elasticsearch B.V. under one
 * or more contributor license agreements. Licensed under the Elastic License
 * 2.0 and the Server Side Public License, v 1; you may not use this file except
 * in compliance with, at your election, the Elastic License 2.0 or the Server
 * Side Public License, v 1.
 */

package org.elasticsearch.transport;

import org.apache.logging.log4j.Level;
import org.apache.logging.log4j.LogManager;
import org.apache.logging.log4j.message.ParameterizedMessage;
import org.apache.logging.log4j.util.Supplier;
import org.apache.lucene.util.CollectionUtil;
import org.apache.lucene.util.Constants;
import org.elasticsearch.ElasticsearchException;
import org.elasticsearch.ExceptionsHelper;
import org.elasticsearch.Version;
import org.elasticsearch.action.ActionListener;
import org.elasticsearch.action.ActionListenerResponseHandler;
import org.elasticsearch.action.StepListener;
import org.elasticsearch.action.support.PlainActionFuture;
import org.elasticsearch.cluster.node.DiscoveryNode;
import org.elasticsearch.common.Nullable;
import org.elasticsearch.common.SuppressForbidden;
import org.elasticsearch.common.io.stream.BytesStreamOutput;
import org.elasticsearch.common.io.stream.StreamInput;
import org.elasticsearch.common.io.stream.StreamOutput;
import org.elasticsearch.common.logging.Loggers;
import org.elasticsearch.common.network.CloseableChannel;
import org.elasticsearch.common.network.NetworkAddress;
import org.elasticsearch.common.network.NetworkUtils;
import org.elasticsearch.common.settings.ClusterSettings;
import org.elasticsearch.common.settings.Setting;
import org.elasticsearch.common.settings.Settings;
import org.elasticsearch.common.transport.BoundTransportAddress;
import org.elasticsearch.common.transport.TransportAddress;
import org.elasticsearch.common.unit.TimeValue;
import org.elasticsearch.common.util.concurrent.AbstractRunnable;
import org.elasticsearch.common.util.concurrent.ConcurrentCollections;
import org.elasticsearch.core.internal.io.IOUtils;
import org.elasticsearch.mocksocket.MockServerSocket;
import org.elasticsearch.node.Node;
import org.elasticsearch.tasks.Task;
import org.elasticsearch.test.ESTestCase;
import org.elasticsearch.test.MockLogAppender;
import org.elasticsearch.test.VersionUtils;
import org.elasticsearch.test.junit.annotations.TestLogging;
import org.elasticsearch.test.transport.MockTransportService;
import org.elasticsearch.test.transport.StubbableTransport;
import org.elasticsearch.threadpool.TestThreadPool;
import org.elasticsearch.threadpool.ThreadPool;
import org.junit.After;
import org.junit.Before;

import java.io.IOException;
import java.io.UncheckedIOException;
import java.net.Inet4Address;
import java.net.Inet6Address;
import java.net.InetAddress;
import java.net.InetSocketAddress;
import java.net.ServerSocket;
import java.net.Socket;
import java.net.UnknownHostException;
import java.util.ArrayList;
import java.util.Arrays;
import java.util.Collections;
import java.util.HashMap;
import java.util.HashSet;
import java.util.List;
import java.util.Map;
import java.util.Set;
import java.util.concurrent.BrokenBarrierException;
import java.util.concurrent.CountDownLatch;
import java.util.concurrent.CyclicBarrier;
import java.util.concurrent.ExecutionException;
import java.util.concurrent.Future;
import java.util.concurrent.Semaphore;
import java.util.concurrent.TimeUnit;
import java.util.concurrent.atomic.AtomicBoolean;
import java.util.concurrent.atomic.AtomicInteger;
import java.util.concurrent.atomic.AtomicReference;
import java.util.stream.Collectors;

import static java.util.Collections.emptyMap;
import static java.util.Collections.emptySet;
import static org.elasticsearch.transport.TransportService.NOOP_TRANSPORT_INTERCEPTOR;
import static org.hamcrest.Matchers.containsString;
import static org.hamcrest.Matchers.empty;
import static org.hamcrest.Matchers.equalTo;
import static org.hamcrest.Matchers.hasToString;
import static org.hamcrest.Matchers.instanceOf;
import static org.hamcrest.Matchers.not;
import static org.hamcrest.Matchers.notNullValue;
import static org.hamcrest.Matchers.nullValue;
import static org.hamcrest.Matchers.startsWith;

public abstract class AbstractSimpleTransportTestCase extends ESTestCase {

    private static final TimeValue HUNDRED_MS = TimeValue.timeValueMillis(100L);

    protected ThreadPool threadPool;
    // we use always a non-alpha or beta version here otherwise minimumCompatibilityVersion will be different for the two used versions
    private static final Version CURRENT_VERSION = Version.fromString(String.valueOf(Version.CURRENT.major) + ".0.0");
    protected static final Version version0 = CURRENT_VERSION.minimumCompatibilityVersion();


    protected volatile DiscoveryNode nodeA;
    protected volatile MockTransportService serviceA;
    protected ClusterSettings clusterSettingsA;

    protected static final Version version1 = Version.fromId(CURRENT_VERSION.id + 1);
    protected volatile DiscoveryNode nodeB;
    protected volatile MockTransportService serviceB;

    protected abstract Transport build(Settings settings, Version version, ClusterSettings clusterSettings, boolean doHandshake);

    protected int channelsPerNodeConnection() {
        // This is a customized profile for this test case.
        return 6;
    }

    protected Set<Setting<?>> getSupportedSettings() {
        return ClusterSettings.BUILT_IN_CLUSTER_SETTINGS;
    }

    @Override
    @Before
    public void setUp() throws Exception {
        super.setUp();
        threadPool = new TestThreadPool(getClass().getName());
        clusterSettingsA = new ClusterSettings(Settings.EMPTY, getSupportedSettings());
        final Settings.Builder connectionSettingsBuilder = Settings.builder()
            .put(TransportSettings.CONNECTIONS_PER_NODE_RECOVERY.getKey(), 1)
            .put(TransportSettings.CONNECTIONS_PER_NODE_BULK.getKey(), 1)
            .put(TransportSettings.CONNECTIONS_PER_NODE_REG.getKey(), 2)
            .put(TransportSettings.CONNECTIONS_PER_NODE_STATE.getKey(), 1)
            .put(TransportSettings.CONNECTIONS_PER_NODE_PING.getKey(), 1);

        connectionSettingsBuilder.put(TransportSettings.TCP_KEEP_ALIVE.getKey(), randomBoolean());
        if (randomBoolean()) {
            connectionSettingsBuilder.put(TransportSettings.TCP_KEEP_IDLE.getKey(), randomIntBetween(1, 300));
        }
        if (randomBoolean()) {
            connectionSettingsBuilder.put(TransportSettings.TCP_KEEP_INTERVAL.getKey(), randomIntBetween(1, 300));
        }
        if (randomBoolean()) {
            connectionSettingsBuilder.put(TransportSettings.TCP_KEEP_COUNT.getKey(), randomIntBetween(1, 10));
        }

        final Settings connectionSettings = connectionSettingsBuilder.build();

        serviceA = buildService("TS_A",  version0, clusterSettingsA, connectionSettings); // this one supports dynamic tracer updates
        nodeA = serviceA.getLocalNode();
        serviceB = buildService("TS_B", version1, null, connectionSettings); // this one doesn't support dynamic tracer updates
        nodeB = serviceB.getLocalNode();
        // wait till all nodes are properly connected and the event has been sent, so tests in this class
        // will not get this callback called on the connections done in this setup
        final CountDownLatch latch = new CountDownLatch(2);
        TransportConnectionListener waitForConnection = new TransportConnectionListener() {
            @Override
            public void onNodeConnected(DiscoveryNode node, Transport.Connection connection) {
                latch.countDown();
            }

            @Override
            public void onNodeDisconnected(DiscoveryNode node, Transport.Connection connection) {
                fail("disconnect should not be called " + node);
            }
        };
        serviceA.addConnectionListener(waitForConnection);
        serviceB.addConnectionListener(waitForConnection);
        int numHandshakes = 1;
        connectToNode(serviceA, nodeB);
        connectToNode(serviceB, nodeA);
        assertNumHandshakes(numHandshakes, serviceA.getOriginalTransport());
        assertNumHandshakes(numHandshakes, serviceB.getOriginalTransport());

        assertThat("failed to wait for all nodes to connect", latch.await(5, TimeUnit.SECONDS), equalTo(true));
        serviceA.removeConnectionListener(waitForConnection);
        serviceB.removeConnectionListener(waitForConnection);
    }

    private MockTransportService buildService(final String name, final Version version, @Nullable ClusterSettings clusterSettings,
                                              Settings settings, boolean acceptRequests, boolean doHandshake,
                                              TransportInterceptor interceptor) {
        Settings updatedSettings = Settings.builder()
            .put(TransportSettings.PORT.getKey(), getPortRange())
            .put(settings)
            .put(Node.NODE_NAME_SETTING.getKey(), name)
            .build();
        if (clusterSettings == null) {
            clusterSettings = new ClusterSettings(updatedSettings, getSupportedSettings());
        }
        Transport transport = build(updatedSettings, version, clusterSettings, doHandshake);
        MockTransportService service = MockTransportService.createNewService(updatedSettings, transport, version, threadPool,
            clusterSettings, Collections.emptySet(), interceptor);
        service.start();
        if (acceptRequests) {
            service.acceptIncomingRequests();
        }
        return service;
    }

    private MockTransportService buildService(final String name, final Version version, @Nullable ClusterSettings clusterSettings,
                                              Settings settings, boolean acceptRequests, boolean doHandshake) {
        return buildService(name, version, clusterSettings, settings, acceptRequests, doHandshake, NOOP_TRANSPORT_INTERCEPTOR);
    }

    protected MockTransportService buildService(final String name, final Version version, Settings settings) {
        return buildService(name, version, null, settings);
    }

    protected MockTransportService buildService(final String name, final Version version, ClusterSettings clusterSettings,
                                                Settings settings) {
        return buildService(name, version, clusterSettings, settings, true, true);
    }

    @Override
    @After
    public void tearDown() throws Exception {
        super.tearDown();
        try {
            assertNoPendingHandshakes(serviceA.getOriginalTransport());
            assertNoPendingHandshakes(serviceB.getOriginalTransport());
        } finally {
            IOUtils.close(serviceA, serviceB, () -> terminate(threadPool));
        }
    }

    public void assertNumHandshakes(long expected, Transport transport) {
        if (transport instanceof TcpTransport) {
            assertEquals(expected, ((TcpTransport) transport).getNumHandshakes());
        }
    }

    public void assertNoPendingHandshakes(Transport transport) {
        if (transport instanceof TcpTransport) {
            assertEquals(0, ((TcpTransport) transport).getNumPendingHandshakes());
        }
    }


    public void testHelloWorld() {
        serviceA.registerRequestHandler("internal:sayHello", ThreadPool.Names.GENERIC, StringMessageRequest::new,
            (request, channel, task) -> {
                assertThat("moshe", equalTo(request.message));
                try {
                    channel.sendResponse(new StringMessageResponse("hello " + request.message));
                } catch (IOException e) {
                    logger.error("Unexpected failure", e);
                    fail(e.getMessage());
                }
            });

        Future<StringMessageResponse> res = submitRequest(serviceB, nodeA, "internal:sayHello",
            new StringMessageRequest("moshe"), new TransportResponseHandler<StringMessageResponse>() {
                @Override
                public StringMessageResponse read(StreamInput in) throws IOException {
                    return new StringMessageResponse(in);
                }

                @Override
                public String executor() {
                    return ThreadPool.Names.GENERIC;
                }

                @Override
                public void handleResponse(StringMessageResponse response) {
                    assertThat("hello moshe", equalTo(response.message));
                }

                @Override
                public void handleException(TransportException exp) {
                    logger.error("Unexpected failure", exp);
                    fail("got exception instead of a response: " + exp.getMessage());
                }
            });

        try {
            StringMessageResponse message = res.get();
            assertThat("hello moshe", equalTo(message.message));
        } catch (Exception e) {
            assertThat(e.getMessage(), false, equalTo(true));
        }

        res = submitRequest(serviceB, nodeA, "internal:sayHello", new StringMessageRequest("moshe"), new TransportResponseHandler<>() {
                @Override
                public StringMessageResponse read(StreamInput in) throws IOException {
                    return new StringMessageResponse(in);
                }

                @Override
                public String executor() {
                    return ThreadPool.Names.GENERIC;
                }

                @Override
                public void handleResponse(StringMessageResponse response) {
                    assertThat("hello moshe", equalTo(response.message));
                }

                @Override
                public void handleException(TransportException exp) {
                    logger.error("Unexpected failure", exp);
                    fail("got exception instead of a response: " + exp.getMessage());
                }
            });

        try {
            StringMessageResponse message = res.get();
            assertThat("hello moshe", equalTo(message.message));
        } catch (Exception e) {
            assertThat(e.getMessage(), false, equalTo(true));
        }
    }

    public void testThreadContext() throws ExecutionException, InterruptedException {

        serviceA.registerRequestHandler("internal:ping_pong", ThreadPool.Names.GENERIC, StringMessageRequest::new,
            (request, channel, task) -> {
            assertEquals("ping_user", threadPool.getThreadContext().getHeader("test.ping.user"));
            assertNull(threadPool.getThreadContext().getTransient("my_private_context"));
            try {
                StringMessageResponse response = new StringMessageResponse("pong");
                threadPool.getThreadContext().putHeader("test.pong.user", "pong_user");
                channel.sendResponse(response);
            } catch (IOException e) {
                logger.error("Unexpected failure", e);
                fail(e.getMessage());
            }
        });
        final Object context = new Object();
        final String executor = randomFrom(ThreadPool.THREAD_POOL_TYPES.keySet().toArray(new String[0]));
        TransportResponseHandler<StringMessageResponse> responseHandler = new TransportResponseHandler<StringMessageResponse>() {
            @Override
            public StringMessageResponse read(StreamInput in) throws IOException {
                return new StringMessageResponse(in);
            }

            @Override
            public String executor() {
                return executor;
            }

            @Override
            public void handleResponse(StringMessageResponse response) {
                assertThat("pong", equalTo(response.message));
                assertEquals("ping_user", threadPool.getThreadContext().getHeader("test.ping.user"));
                assertNull(threadPool.getThreadContext().getHeader("test.pong.user"));
                assertSame(context, threadPool.getThreadContext().getTransient("my_private_context"));
                threadPool.getThreadContext().putHeader("some.temp.header", "booooom");
            }

            @Override
            public void handleException(TransportException exp) {
                logger.error("Unexpected failure", exp);
                fail("got exception instead of a response: " + exp.getMessage());
            }
        };
        StringMessageRequest ping = new StringMessageRequest("ping");
        threadPool.getThreadContext().putHeader("test.ping.user", "ping_user");
        threadPool.getThreadContext().putTransient("my_private_context", context);

        Future<StringMessageResponse> res = submitRequest(serviceB, nodeA, "internal:ping_pong", ping, responseHandler);

        StringMessageResponse message = res.get();
        assertThat("pong", equalTo(message.message));
        assertEquals("ping_user", threadPool.getThreadContext().getHeader("test.ping.user"));
        assertSame(context, threadPool.getThreadContext().getTransient("my_private_context"));
        assertNull("this header is only visible in the handler context", threadPool.getThreadContext().getHeader("some.temp.header"));
    }

    public void testLocalNodeConnection() throws InterruptedException {
        assertTrue("serviceA is not connected to nodeA", serviceA.nodeConnected(nodeA));
        // this should be a noop
        serviceA.disconnectFromNode(nodeA);
        final AtomicReference<Exception> exception = new AtomicReference<>();
        serviceA.registerRequestHandler("internal:localNode", ThreadPool.Names.GENERIC, StringMessageRequest::new,
            (request, channel, task) -> {
                try {
                    channel.sendResponse(new StringMessageResponse(request.message));
                } catch (IOException e) {
                    exception.set(e);
                }
            });
        final AtomicReference<String> responseString = new AtomicReference<>();
        final CountDownLatch responseLatch = new CountDownLatch(1);
        serviceA.sendRequest(nodeA, "internal:localNode", new StringMessageRequest("test"),
            new TransportResponseHandler<StringMessageResponse>() {
            @Override
            public StringMessageResponse read(StreamInput in) throws IOException {
                return new StringMessageResponse(in);
            }

            @Override
            public void handleResponse(StringMessageResponse response) {
                responseString.set(response.message);
                responseLatch.countDown();
            }

            @Override
            public void handleException(TransportException exp) {
                exception.set(exp);
                responseLatch.countDown();
            }

            @Override
            public String executor() {
                return ThreadPool.Names.GENERIC;
            }
        });
        responseLatch.await();
        assertNull(exception.get());
        assertThat(responseString.get(), equalTo("test"));
    }

    public void testMessageListeners() throws Exception {
        final TransportRequestHandler<TransportRequest.Empty> requestHandler = (request, channel, task) -> {
            try {
                if (randomBoolean()) {
                    channel.sendResponse(TransportResponse.Empty.INSTANCE);
                } else {
                    channel.sendResponse(new ElasticsearchException("simulated"));
                }
            } catch (IOException e) {
                logger.error("Unexpected failure", e);
                fail(e.getMessage());
            }
        };
        final String ACTION = "internal:action";
        serviceA.registerRequestHandler(ACTION, ThreadPool.Names.GENERIC, TransportRequest.Empty::new,
            requestHandler);
        serviceB.registerRequestHandler(ACTION, ThreadPool.Names.GENERIC, TransportRequest.Empty::new,
            requestHandler);

        class CountingListener implements TransportMessageListener {
            AtomicInteger requestsReceived = new AtomicInteger();
            AtomicInteger requestsSent = new AtomicInteger();
            AtomicInteger responseReceived = new AtomicInteger();
            AtomicInteger responseSent = new AtomicInteger();

            @Override
            public void onRequestReceived(long requestId, String action) {
                if (action.equals(ACTION)) {
                    requestsReceived.incrementAndGet();
                }
            }

            @Override
            public void onResponseSent(long requestId, String action, TransportResponse response) {
                if (action.equals(ACTION)) {
                    responseSent.incrementAndGet();
                }
            }

            @Override
            public void onResponseSent(long requestId, String action, Exception error) {
                if (action.equals(ACTION)) {
                    responseSent.incrementAndGet();
                }
            }

            @Override
            @SuppressWarnings("rawtypes")
            public void onResponseReceived(long requestId, Transport.ResponseContext context) {
                if (context.action().equals(ACTION)) {
                    responseReceived.incrementAndGet();
                }
            }

            @Override
            public void onRequestSent(DiscoveryNode node, long requestId, String action, TransportRequest request,
                                      TransportRequestOptions options) {
                if (action.equals(ACTION)) {
                    requestsSent.incrementAndGet();
                }
            }
        }

        final CountingListener tracerA = new CountingListener();
        final CountingListener tracerB = new CountingListener();
        serviceA.addMessageListener(tracerA);
        serviceB.addMessageListener(tracerB);

        try {
            submitRequest(serviceA, nodeB, ACTION, TransportRequest.Empty.INSTANCE, EmptyTransportResponseHandler.INSTANCE_SAME).get();
        } catch (ExecutionException e) {
            assertThat(e.getCause(), instanceOf(ElasticsearchException.class));
            assertThat(ExceptionsHelper.unwrapCause(e.getCause()).getMessage(), equalTo("simulated"));
        }

        // use assert busy as callbacks are called on a different thread
        assertBusy(() -> {
            assertThat(tracerA.requestsReceived.get(), equalTo(0));
            assertThat(tracerA.requestsSent.get(), equalTo(1));
            assertThat(tracerA.responseReceived.get(), equalTo(1));
            assertThat(tracerA.responseSent.get(), equalTo(0));
            assertThat(tracerB.requestsReceived.get(), equalTo(1));
            assertThat(tracerB.requestsSent.get(), equalTo(0));
            assertThat(tracerB.responseReceived.get(), equalTo(0));
            assertThat(tracerB.responseSent.get(), equalTo(1));
        });

        try {
            submitRequest(serviceB, nodeA, ACTION, TransportRequest.Empty.INSTANCE, EmptyTransportResponseHandler.INSTANCE_SAME).get();
        } catch (ExecutionException e) {
            assertThat(e.getCause(), instanceOf(ElasticsearchException.class));
            assertThat(ExceptionsHelper.unwrapCause(e.getCause()).getMessage(), equalTo("simulated"));
        }

        // use assert busy as callbacks are called on a different thread
        assertBusy(() -> {
            assertThat(tracerA.requestsReceived.get(), equalTo(1));
            assertThat(tracerA.requestsSent.get(), equalTo(1));
            assertThat(tracerA.responseReceived.get(), equalTo(1));
            assertThat(tracerA.responseSent.get(), equalTo(1));
            assertThat(tracerB.requestsReceived.get(), equalTo(1));
            assertThat(tracerB.requestsSent.get(), equalTo(1));
            assertThat(tracerB.responseReceived.get(), equalTo(1));
            assertThat(tracerB.responseSent.get(), equalTo(1));
        });

        // use assert busy as callbacks are called on a different thread
        try {
            submitRequest(serviceA, nodeA, ACTION, TransportRequest.Empty.INSTANCE, EmptyTransportResponseHandler.INSTANCE_SAME).get();
        } catch (ExecutionException e) {
            assertThat(e.getCause(), instanceOf(ElasticsearchException.class));
            assertThat(ExceptionsHelper.unwrapCause(e.getCause()).getMessage(), equalTo("simulated"));
        }

        // use assert busy as callbacks are called on a different thread
        assertBusy(() -> {
            assertThat(tracerA.requestsReceived.get(), equalTo(2));
            assertThat(tracerA.requestsSent.get(), equalTo(2));
            assertThat(tracerA.responseReceived.get(), equalTo(2));
            assertThat(tracerA.responseSent.get(), equalTo(2));
            assertThat(tracerB.requestsReceived.get(), equalTo(1));
            assertThat(tracerB.requestsSent.get(), equalTo(1));
            assertThat(tracerB.responseReceived.get(), equalTo(1));
            assertThat(tracerB.responseSent.get(), equalTo(1));
        });
    }

    public void testVoidMessageCompressed() throws Exception {
        try (MockTransportService serviceC = buildService("TS_C", CURRENT_VERSION, Settings.EMPTY)) {
            serviceC.start();
            serviceC.acceptIncomingRequests();

            serviceA.registerRequestHandler("internal:sayHello", ThreadPool.Names.GENERIC, TransportRequest.Empty::new,
                (request, channel, task) -> {
                    try {
                        channel.sendResponse(TransportResponse.Empty.INSTANCE);
                    } catch (IOException e) {
                        logger.error("Unexpected failure", e);
                        fail(e.getMessage());
                    }
                });

            Settings settingsWithCompress = Settings.builder().put(TransportSettings.TRANSPORT_COMPRESS.getKey(), true).build();
            ConnectionProfile connectionProfile = ConnectionProfile.buildDefaultConnectionProfile(settingsWithCompress);
            connectToNode(serviceC, serviceA.getLocalDiscoNode(), connectionProfile);

            Future<TransportResponse.Empty> res = submitRequest(serviceC, nodeA, "internal:sayHello",
                TransportRequest.Empty.INSTANCE, new TransportResponseHandler<>() {
                    @Override
                    public TransportResponse.Empty read(StreamInput in) {
                        return TransportResponse.Empty.INSTANCE;
                    }

                    @Override
                    public String executor() {
                        return ThreadPool.Names.GENERIC;
                    }

                    @Override
                    public void handleResponse(TransportResponse.Empty response) {
                    }

                    @Override
                    public void handleException(TransportException exp) {
                        logger.error("Unexpected failure", exp);
                        fail("got exception instead of a response: " + exp.getMessage());
                    }
                });
            assertThat(res.get(), notNullValue());
        }
    }

    public void testHelloWorldCompressed() throws Exception {
        try (MockTransportService serviceC = buildService("TS_C", CURRENT_VERSION,  Settings.EMPTY)) {
            serviceC.start();
            serviceC.acceptIncomingRequests();

            serviceA.registerRequestHandler("internal:sayHello", ThreadPool.Names.GENERIC, StringMessageRequest::new,
                (request, channel, task) -> {
                    assertThat("moshe", equalTo(request.message));
                    try {
                        channel.sendResponse(new StringMessageResponse("hello " + request.message));
                    } catch (IOException e) {
                        logger.error("Unexpected failure", e);
                        fail(e.getMessage());
                    }
                });

            Settings settingsWithCompress = Settings.builder().put(TransportSettings.TRANSPORT_COMPRESS.getKey(), true).build();
            ConnectionProfile connectionProfile = ConnectionProfile.buildDefaultConnectionProfile(settingsWithCompress);
            connectToNode(serviceC, serviceA.getLocalDiscoNode(), connectionProfile);

            Future<StringMessageResponse> res = submitRequest(serviceC, nodeA, "internal:sayHello",
                new StringMessageRequest("moshe"), new TransportResponseHandler<>() {
                    @Override
                    public StringMessageResponse read(StreamInput in) throws IOException {
                        return new StringMessageResponse(in);
                    }

                    @Override
                    public String executor() {
                        return ThreadPool.Names.GENERIC;
                    }

                    @Override
                    public void handleResponse(StringMessageResponse response) {
                        assertThat("hello moshe", equalTo(response.message));
                    }

                    @Override
                    public void handleException(TransportException exp) {
                        logger.error("Unexpected failure", exp);
                        fail("got exception instead of a response: " + exp.getMessage());
                    }
                });

            StringMessageResponse message = res.get();
            assertThat("hello moshe", equalTo(message.message));
        }
    }

    public void testErrorMessage() throws InterruptedException {
        serviceA.registerRequestHandler("internal:sayHelloException", ThreadPool.Names.GENERIC, StringMessageRequest::new,
            (request, channel, task) -> {
                assertThat("moshe", equalTo(request.message));
                throw new RuntimeException("bad message !!!");
            });

        Future<StringMessageResponse> res = submitRequest(serviceB, nodeA, "internal:sayHelloException",
            new StringMessageRequest("moshe"), new TransportResponseHandler<StringMessageResponse>() {
                @Override
                public StringMessageResponse read(StreamInput in) throws IOException {
                    return new StringMessageResponse(in);
                }

                @Override
                public String executor() {
                    return ThreadPool.Names.GENERIC;
                }

                @Override
                public void handleResponse(StringMessageResponse response) {
                    fail("got response instead of exception");
                }

                @Override
                public void handleException(TransportException exp) {
                    assertThat("runtime_exception: bad message !!!", equalTo(exp.getCause().getMessage()));
                }
            });

        final ExecutionException e = expectThrows(ExecutionException.class, res::get);
        assertThat(e.getCause().getCause().getMessage(), equalTo("runtime_exception: bad message !!!"));
    }

    public void testDisconnectListener() throws Exception {
        final CountDownLatch latch = new CountDownLatch(1);
        TransportConnectionListener disconnectListener = new TransportConnectionListener() {
            @Override
            public void onNodeConnected(DiscoveryNode node, Transport.Connection connection) {
                fail("node connected should not be called, all connection have been done previously, node: " + node);
            }

            @Override
            public void onNodeDisconnected(DiscoveryNode node, Transport.Connection connection) {
                latch.countDown();
            }
        };
        serviceA.addConnectionListener(disconnectListener);
        serviceB.close();
        assertThat(latch.await(5, TimeUnit.SECONDS), equalTo(true));
    }

    public void testConcurrentSendRespondAndDisconnect() throws BrokenBarrierException, InterruptedException {
        Set<Exception> sendingErrors = ConcurrentCollections.newConcurrentSet();
        Set<Exception> responseErrors = ConcurrentCollections.newConcurrentSet();
        serviceA.registerRequestHandler("internal:test", randomBoolean() ? ThreadPool.Names.SAME : ThreadPool.Names.GENERIC,
            TestRequest::new, (request, channel, task) -> {
                try {
                    channel.sendResponse(new TestResponse((String) null));
                } catch (Exception e) {
                    logger.info("caught exception while responding", e);
                    responseErrors.add(e);
                }
            });
        final TransportRequestHandler<TestRequest> ignoringRequestHandler = (request, channel, task) -> {
            try {
                channel.sendResponse(new TestResponse((String) null));
            } catch (Exception e) {
                // we don't really care what's going on B, we're testing through A
                logger.trace("caught exception while responding from node B", e);
            }
        };
        serviceB.registerRequestHandler("internal:test", ThreadPool.Names.SAME, TestRequest::new, ignoringRequestHandler);

        int halfSenders = scaledRandomIntBetween(3, 10);
        final CyclicBarrier go = new CyclicBarrier(halfSenders * 2 + 1);
        final CountDownLatch done = new CountDownLatch(halfSenders * 2);
        for (int i = 0; i < halfSenders; i++) {
            // B senders just generated activity so serciveA can respond, we don't test what's going on there
            final int sender = i;
            threadPool.executor(ThreadPool.Names.GENERIC).execute(new AbstractRunnable() {
                @Override
                public void onFailure(Exception e) {
                    logger.trace("caught exception while sending from B", e);
                }

                @Override
                protected void doRun() throws Exception {
                    go.await();
                    for (int iter = 0; iter < 10; iter++) {
                        PlainActionFuture<TestResponse> listener = new PlainActionFuture<>();
                        final String info = sender + "_B_" + iter;
                        serviceB.sendRequest(nodeA, "test", new TestRequest(info),
                            new ActionListenerResponseHandler<>(listener, TestResponse::new));
                        try {
                            listener.actionGet();

                        } catch (Exception e) {
                            logger.trace(
                                (Supplier<?>) () -> new ParameterizedMessage("caught exception while sending to node {}", nodeA), e);
                        }
                    }
                }

                @Override
                public void onAfter() {
                    done.countDown();
                }
            });
        }

        for (int i = 0; i < halfSenders; i++) {
            final int sender = i;
            threadPool.executor(ThreadPool.Names.GENERIC).execute(new AbstractRunnable() {
                @Override
                public void onFailure(Exception e) {
                    logger.error("unexpected error", e);
                    sendingErrors.add(e);
                }

                @Override
                protected void doRun() throws Exception {
                    go.await();
                    for (int iter = 0; iter < 10; iter++) {
                        PlainActionFuture<TestResponse> listener = new PlainActionFuture<>();
                        final String info = sender + "_" + iter;
                        final DiscoveryNode node = nodeB; // capture now
                        try {
                            serviceA.sendRequest(node, "internal:test", new TestRequest(info),
                                new ActionListenerResponseHandler<>(listener, TestResponse::new));
                            try {
                                listener.actionGet();
                            } catch (ConnectTransportException e) {
                                // ok!
                            } catch (Exception e) {
                                logger.error(
                                    (Supplier<?>) () -> new ParameterizedMessage("caught exception while sending to node {}", node), e);
                                sendingErrors.add(e);
                            }
                        } catch (NodeNotConnectedException ex) {
                            // ok
                        }

                    }
                }

                @Override
                public void onAfter() {
                    done.countDown();
                }
            });
        }
        go.await();
        for (int i = 0; i <= 10; i++) {
            if (i % 3 == 0) {
                // simulate restart of nodeB
                serviceB.close();
                MockTransportService newService = buildService("TS_B_" + i, version1, Settings.EMPTY);
                newService.registerRequestHandler("internal:test", ThreadPool.Names.SAME, TestRequest::new, ignoringRequestHandler);
                serviceB = newService;
                nodeB = newService.getLocalDiscoNode();
                connectToNode(serviceB, nodeA);
                connectToNode(serviceA, nodeB);
            } else if (serviceA.nodeConnected(nodeB)) {
                serviceA.disconnectFromNode(nodeB);
            } else {
                connectToNode(serviceA, nodeB);
            }
        }

        done.await();

        assertThat("found non connection errors while sending", sendingErrors, empty());
        assertThat("found non connection errors while responding", responseErrors, empty());
    }

    public void testNotifyOnShutdown() throws Exception {
        final CountDownLatch latch2 = new CountDownLatch(1);
        final CountDownLatch latch3 = new CountDownLatch(1);
        try {
            serviceA.registerRequestHandler("internal:foobar", ThreadPool.Names.GENERIC, StringMessageRequest::new,
                (request, channel, task) -> {
                    try {
                        latch2.await();
                        logger.info("Stop ServiceB now");
                        serviceB.stop();
                    } catch (Exception e) {
                        fail(e.getMessage());
                    } finally {
                        latch3.countDown();
                    }
                });
            Future<TransportResponse.Empty> foobar = submitRequest(serviceB, nodeA, "internal:foobar",
                new StringMessageRequest(""), EmptyTransportResponseHandler.INSTANCE_SAME);
            latch2.countDown();
            assertThat(expectThrows(ExecutionException.class, foobar::get).getCause(), instanceOf(TransportException.class));
            latch3.await();
        } finally {
            serviceB.close(); // make sure we are fully closed here otherwise we might run into assertions down the road
            serviceA.disconnectFromNode(nodeB);
        }
    }

    public void testTimeoutSendExceptionWithNeverSendingBackResponse() throws Exception {
        serviceA.registerRequestHandler("internal:sayHelloTimeoutNoResponse", ThreadPool.Names.GENERIC, StringMessageRequest::new,
                (request, channel, task) -> assertThat("moshe", equalTo(request.message))); // don't send back a response

        Future<StringMessageResponse> res = submitRequest(serviceB, nodeA, "internal:sayHelloTimeoutNoResponse",
            new StringMessageRequest("moshe"), TransportRequestOptions.timeout(HUNDRED_MS),
            new TransportResponseHandler<StringMessageResponse>() {
                @Override
                public StringMessageResponse read(StreamInput in) throws IOException {
                    return new StringMessageResponse(in);
                }

                @Override
                public String executor() {
                    return ThreadPool.Names.GENERIC;
                }

                @Override
                public void handleResponse(StringMessageResponse response) {
                    fail("got response instead of exception");
                }

                @Override
                public void handleException(TransportException exp) {
                    assertThat(exp, instanceOf(ReceiveTimeoutTransportException.class));
                }
            });

        final ExecutionException e = expectThrows(ExecutionException.class, res::get);
        assertThat(e.getCause(), instanceOf(ReceiveTimeoutTransportException.class));
    }

    public void testTimeoutSendExceptionWithDelayedResponse() throws Exception {
        CountDownLatch waitForever = new CountDownLatch(1);
        CountDownLatch doneWaitingForever = new CountDownLatch(1);
        Semaphore inFlight = new Semaphore(Integer.MAX_VALUE);
        serviceA.registerRequestHandler("internal:sayHelloTimeoutDelayedResponse", ThreadPool.Names.GENERIC, StringMessageRequest::new,
                (request, channel, task) -> {
                    String message = request.message;
                    inFlight.acquireUninterruptibly();
                    try {
                        if ("forever".equals(message)) {
                            waitForever.await();
                        } else {
                            TimeValue sleep = TimeValue.parseTimeValue(message, null, "sleep");
                            Thread.sleep(sleep.millis());
                        }
                        try {
                            channel.sendResponse(new StringMessageResponse("hello " + request.message));
                        } catch (IOException e) {
                            logger.error("Unexpected failure", e);
                            fail(e.getMessage());
                        }
                    } finally {
                        inFlight.release();
                        if ("forever".equals(message)) {
                            doneWaitingForever.countDown();
                        }
                    }
                });
        final CountDownLatch latch = new CountDownLatch(1);
        Future<StringMessageResponse> res = submitRequest(serviceB, nodeA, "internal:sayHelloTimeoutDelayedResponse",
            new StringMessageRequest("forever"), TransportRequestOptions.timeout(HUNDRED_MS),
            new TransportResponseHandler<StringMessageResponse>() {
                @Override
                public StringMessageResponse read(StreamInput in) throws IOException {
                    return new StringMessageResponse(in);
                }

                @Override
                public String executor() {
                    return ThreadPool.Names.GENERIC;
                }

                @Override
                public void handleResponse(StringMessageResponse response) {
                    latch.countDown();
                    fail("got response instead of exception");
                }

                @Override
                public void handleException(TransportException exp) {
                    latch.countDown();
                    assertThat(exp, instanceOf(ReceiveTimeoutTransportException.class));
                }
            });

        assertThat(expectThrows(ExecutionException.class, res::get).getCause(), instanceOf(ReceiveTimeoutTransportException.class));
        latch.await();

        List<Runnable> assertions = new ArrayList<>();
        for (int i = 0; i < 10; i++) {
            final int counter = i;
            // now, try and send another request, this times, with a short timeout
            Future<StringMessageResponse> result = submitRequest(serviceB, nodeA, "internal:sayHelloTimeoutDelayedResponse",
                new StringMessageRequest(counter + "ms"), TransportRequestOptions.timeout(TimeValue.timeValueSeconds(3)),
                new TransportResponseHandler<StringMessageResponse>() {
                    @Override
                    public StringMessageResponse read(StreamInput in) throws IOException {
                        return new StringMessageResponse(in);
                    }

                    @Override
                    public String executor() {
                        return ThreadPool.Names.GENERIC;
                    }

                    @Override
                    public void handleResponse(StringMessageResponse response) {
                        assertThat("hello " + counter + "ms", equalTo(response.message));
                    }

                    @Override
                    public void handleException(TransportException exp) {
                        logger.error("Unexpected failure", exp);
                        fail("got exception instead of a response for " + counter + ": " + exp.getDetailedMessage());
                    }
                });

            assertions.add(() -> {
                try {
                    assertThat(result.get().message, equalTo("hello " + counter + "ms"));
                } catch (Exception e) {
                    throw new AssertionError(e);
                }
            });
        }
        for (Runnable runnable : assertions) {
            runnable.run();
        }
        waitForever.countDown();
        doneWaitingForever.await();
        assertTrue(inFlight.tryAcquire(Integer.MAX_VALUE, 10, TimeUnit.SECONDS));
    }

    @TestLogging(
        value = "org.elasticsearch.transport.TransportService.tracer:trace",
        reason = "to ensure we log network events on TRACE level")
    public void testTracerLog() throws Exception {
        TransportRequestHandler<TransportRequest> handler = (request, channel, task) -> channel.sendResponse(new StringMessageResponse(""));
        TransportRequestHandler<StringMessageRequest> handlerWithError = (request, channel, task) -> {
            if (request.timeout() > 0) {
                Thread.sleep(request.timeout);
            }
            channel.sendResponse(new RuntimeException(""));

        };

        TransportResponseHandler<StringMessageResponse> noopResponseHandler = new TransportResponseHandler<StringMessageResponse>() {

            @Override
            public StringMessageResponse read(StreamInput in) throws IOException {
                return new StringMessageResponse(in);
            }

            @Override
            public void handleResponse(StringMessageResponse response) {
            }

            @Override
            public void handleException(TransportException exp) {
            }
        };

        serviceA.registerRequestHandler("internal:test", ThreadPool.Names.SAME, StringMessageRequest::new, handler);
        serviceA.registerRequestHandler("internal:testNotSeen", ThreadPool.Names.SAME, StringMessageRequest::new, handler);
        serviceA.registerRequestHandler("internal:testError", ThreadPool.Names.SAME, StringMessageRequest::new, handlerWithError);
        serviceB.registerRequestHandler("internal:test", ThreadPool.Names.SAME, StringMessageRequest::new, handler);
        serviceB.registerRequestHandler("internal:testNotSeen", ThreadPool.Names.SAME, StringMessageRequest::new, handler);
        serviceB.registerRequestHandler("internal:testError", ThreadPool.Names.SAME, StringMessageRequest::new, handlerWithError);

        String includeSettings;
        String excludeSettings;
        if (randomBoolean()) {
            // sometimes leave include empty (default)
            includeSettings = randomBoolean() ? "*" : "";
            excludeSettings = "internal:testNotSeen";
        } else {
            includeSettings = "internal:test,internal:testError";
            excludeSettings = "DOESN'T_MATCH";
        }
        clusterSettingsA.applySettings(Settings.builder()
            .put(TransportSettings.TRACE_LOG_INCLUDE_SETTING.getKey(), includeSettings)
            .put(TransportSettings.TRACE_LOG_EXCLUDE_SETTING.getKey(), excludeSettings)
            .build());

        MockLogAppender appender = new MockLogAppender();
        try {
            appender.start();
            Loggers.addAppender(LogManager.getLogger("org.elasticsearch.transport.TransportService.tracer"), appender);
            final String requestSent = ".*\\[internal:test].*sent to.*\\{TS_B}.*";
            final MockLogAppender.LoggingExpectation requestSentExpectation =
                new MockLogAppender.PatternSeenEventExpectation(
                    "sent request", "org.elasticsearch.transport.TransportService.tracer", Level.TRACE, requestSent);
            final String requestReceived = ".*\\[internal:test].*received request.*";
            final MockLogAppender.LoggingExpectation requestReceivedExpectation =
                new MockLogAppender.PatternSeenEventExpectation(
                    "received request", "org.elasticsearch.transport.TransportService.tracer", Level.TRACE, requestReceived);
            final String responseSent = ".*\\[internal:test].*sent response.*";
            final MockLogAppender.LoggingExpectation responseSentExpectation =
                new MockLogAppender.PatternSeenEventExpectation(
                    "sent response", "org.elasticsearch.transport.TransportService.tracer", Level.TRACE, responseSent);
            final String responseReceived = ".*\\[internal:test].*received response from.*\\{TS_B}.*";
            final MockLogAppender.LoggingExpectation responseReceivedExpectation =
                new MockLogAppender.PatternSeenEventExpectation(
                    "received response", "org.elasticsearch.transport.TransportService.tracer", Level.TRACE, responseReceived);

            appender.addExpectation(requestSentExpectation);
            appender.addExpectation(requestReceivedExpectation);
            appender.addExpectation(responseSentExpectation);
            appender.addExpectation(responseReceivedExpectation);

            StringMessageRequest request = new StringMessageRequest("", 10);
            serviceA.sendRequest(nodeB, "internal:test", request, TransportRequestOptions.EMPTY, noopResponseHandler);

            assertBusy(appender::assertAllExpectationsMatched);

            final String errorResponseSent = ".*\\[internal:testError].*sent error response.*";
            final MockLogAppender.LoggingExpectation errorResponseSentExpectation =
                new MockLogAppender.PatternSeenEventExpectation(
                    "sent error response", "org.elasticsearch.transport.TransportService.tracer", Level.TRACE, errorResponseSent);

            final String errorResponseReceived = ".*\\[internal:testError].*received response from.*\\{TS_B}.*";
            final MockLogAppender.LoggingExpectation errorResponseReceivedExpectation =
                new MockLogAppender.PatternSeenEventExpectation(
                    "received error response", "org.elasticsearch.transport.TransportService.tracer", Level.TRACE, errorResponseReceived);

            appender.addExpectation(errorResponseSentExpectation);
            appender.addExpectation(errorResponseReceivedExpectation);

            serviceA.sendRequest(nodeB, "internal:testError", new StringMessageRequest(""), noopResponseHandler);

            assertBusy(appender::assertAllExpectationsMatched);

            final String notSeenSent = "*[internal:testNotSeen]*sent to*";
            final MockLogAppender.LoggingExpectation notSeenSentExpectation =
                new MockLogAppender.UnseenEventExpectation(
                    "not seen request sent", "org.elasticsearch.transport.TransportService.tracer", Level.TRACE, notSeenSent);
            final String notSeenReceived = ".*\\[internal:testNotSeen].*received request.*";
            final MockLogAppender.LoggingExpectation notSeenReceivedExpectation =
                new MockLogAppender.PatternSeenEventExpectation(
                    "not seen request received", "org.elasticsearch.transport.TransportService.tracer", Level.TRACE, notSeenReceived);

            appender.addExpectation(notSeenSentExpectation);
            appender.addExpectation(notSeenReceivedExpectation);

            submitRequest(serviceA, nodeB, "internal:testNotSeen", new StringMessageRequest(""), noopResponseHandler).get();

            assertBusy(appender::assertAllExpectationsMatched);
        } finally {
            Loggers.removeAppender(LogManager.getLogger("org.elasticsearch.transport.TransportService.tracer"), appender);
            appender.stop();
        }
    }

    public static class StringMessageRequest extends TransportRequest {

        private String message;
        private long timeout;

        StringMessageRequest(String message, long timeout) {
            this.message = message;
            this.timeout = timeout;
        }

        public StringMessageRequest(StreamInput in) throws IOException {
            super(in);
            message = in.readString();
            timeout = in.readLong();
        }

        public StringMessageRequest(String message) {
            this(message, -1);
        }

        public long timeout() {
            return timeout;
        }

        @Override
        public void writeTo(StreamOutput out) throws IOException {
            super.writeTo(out);
            out.writeString(message);
            out.writeLong(timeout);
        }
    }

    static class StringMessageResponse extends TransportResponse {

        private final String message;

        StringMessageResponse(String message) {
            this.message = message;
        }

        StringMessageResponse(StreamInput in) throws IOException {
            this.message = in.readString();
        }

        @Override
        public void writeTo(StreamOutput out) throws IOException {
            out.writeString(message);
        }
    }


    public static class Version0Request extends TransportRequest {

        int value1;

        Version0Request() {}

        Version0Request(StreamInput in) throws IOException {
            super(in);
            value1 = in.readInt();
        }

        @Override
        public void writeTo(StreamOutput out) throws IOException {
            super.writeTo(out);
            out.writeInt(value1);
        }
    }

    public static class Version1Request extends Version0Request {

        int value2;

        Version1Request() {}

        Version1Request(StreamInput in) throws IOException {
            super(in);
            if (in.getVersion().onOrAfter(version1)) {
                value2 = in.readInt();
            }
        }

        @Override
        public void writeTo(StreamOutput out) throws IOException {
            super.writeTo(out);
            if (out.getVersion().onOrAfter(version1)) {
                out.writeInt(value2);
            }
        }
    }

    static class Version0Response extends TransportResponse {

        final int value1;

        Version0Response(int value1) {
            this.value1 = value1;
        }

        Version0Response(StreamInput in) throws IOException {
            this.value1 = in.readInt();
        }



        @Override
        public void writeTo(StreamOutput out) throws IOException {
            out.writeInt(value1);
        }
    }

    static class Version1Response extends Version0Response {

        final int value2;

        Version1Response(int value1, int value2) {
            super(value1);
            this.value2 = value2;
        }

        Version1Response(StreamInput in) throws IOException {
            super(in);
            if (in.getVersion().onOrAfter(version1)) {
                value2 = in.readInt();
            } else {
                value2 = 0;
            }
        }

        @Override
        public void writeTo(StreamOutput out) throws IOException {
            super.writeTo(out);
            if (out.getVersion().onOrAfter(version1)) {
                out.writeInt(value2);
            }
        }
    }

    public void testVersionFrom0to1() throws Exception {
        serviceB.registerRequestHandler("internal:version", ThreadPool.Names.SAME, Version1Request::new, (request, channel, task) -> {
            assertThat(request.value1, equalTo(1));
            assertThat(request.value2, equalTo(0)); // not set, coming from service A
            Version1Response response = new Version1Response(1, 2);
            channel.sendResponse(response);
            assertEquals(version0, channel.getVersion());
        });

        Version0Request version0Request = new Version0Request();
        version0Request.value1 = 1;
        Version0Response version0Response = submitRequest(serviceA, nodeB, "internal:version", version0Request,
            new TransportResponseHandler<Version0Response>() {
                @Override
                public Version0Response read(StreamInput in) throws IOException {
                    return new Version0Response(in);
                }

                @Override
                public void handleResponse(Version0Response response) {
                    assertThat(response.value1, equalTo(1));
                }

                @Override
                public void handleException(TransportException exp) {
                    logger.error("Unexpected failure", exp);
                    fail("got exception instead of a response: " + exp.getMessage());
                }
            }).get();

        assertThat(version0Response.value1, equalTo(1));
    }

    public void testVersionFrom1to0() throws Exception {
        serviceA.registerRequestHandler("internal:version", ThreadPool.Names.SAME, Version0Request::new, (request, channel, task) -> {
            assertThat(request.value1, equalTo(1));
            Version0Response response = new Version0Response(1);
            channel.sendResponse(response);
            assertEquals(version0, channel.getVersion());
        });

        Version1Request version1Request = new Version1Request();
        version1Request.value1 = 1;
        version1Request.value2 = 2;
        Version1Response version1Response = submitRequest(serviceB, nodeA, "internal:version", version1Request,
            new TransportResponseHandler<Version1Response>() {
                @Override
                public Version1Response read(StreamInput in) throws IOException {
                    return new Version1Response(in);
                }

                @Override
                public void handleResponse(Version1Response response) {
                    assertThat(response.value1, equalTo(1));
                    assertThat(response.value2, equalTo(0)); // initial values, cause its serialized from version 0
                }

                @Override
                public void handleException(TransportException exp) {
                    logger.error("Unexpected failure", exp);
                    fail("got exception instead of a response: " + exp.getMessage());
                }
            }).get();

        assertThat(version1Response.value1, equalTo(1));
        assertThat(version1Response.value2, equalTo(0));
    }

    public void testVersionFrom1to1() throws Exception {
        serviceB.registerRequestHandler("internal:version", ThreadPool.Names.SAME, Version1Request::new,
            (request, channel, task) -> {
                assertThat(request.value1, equalTo(1));
                assertThat(request.value2, equalTo(2));
                Version1Response response = new Version1Response(1, 2);
                channel.sendResponse(response);
                assertEquals(version1, channel.getVersion());
            });

        Version1Request version1Request = new Version1Request();
        version1Request.value1 = 1;
        version1Request.value2 = 2;
        Version1Response version1Response = submitRequest(serviceB, nodeB, "internal:version", version1Request,
            new TransportResponseHandler<Version1Response>() {
                @Override
                public Version1Response read(StreamInput in) throws IOException {
                    return new Version1Response(in);
                }

                @Override
                public void handleResponse(Version1Response response) {
                    assertThat(response.value1, equalTo(1));
                    assertThat(response.value2, equalTo(2));
                }

                @Override
                public void handleException(TransportException exp) {
                    logger.error("Unexpected failure", exp);
                    fail("got exception instead of a response: " + exp.getMessage());
                }
            }).get();

        assertThat(version1Response.value1, equalTo(1));
        assertThat(version1Response.value2, equalTo(2));
    }

    public void testVersionFrom0to0() throws Exception {
        serviceA.registerRequestHandler("internal:version", ThreadPool.Names.SAME, Version0Request::new,
            (request, channel, task) -> {
                assertThat(request.value1, equalTo(1));
                Version0Response response = new Version0Response(1);
                channel.sendResponse(response);
                assertEquals(version0, channel.getVersion());
            });

        Version0Request version0Request = new Version0Request();
        version0Request.value1 = 1;
        Version0Response version0Response = submitRequest(serviceA, nodeA, "internal:version", version0Request,
            new TransportResponseHandler<Version0Response>() {
                @Override
                public Version0Response read(StreamInput in) throws IOException {
                    return new Version0Response(in);
                }

                @Override
                public void handleResponse(Version0Response response) {
                    assertThat(response.value1, equalTo(1));
                }

                @Override
                public void handleException(TransportException exp) {
                    logger.error("Unexpected failure", exp);
                    fail("got exception instead of a response: " + exp.getMessage());
                }
            }).get();

        assertThat(version0Response.value1, equalTo(1));
    }

    public void testMockFailToSendNoConnectRule() throws Exception {
        serviceA.registerRequestHandler("internal:sayHello", ThreadPool.Names.GENERIC, StringMessageRequest::new,
            (request, channel, task) -> {
                assertThat("moshe", equalTo(request.message));
                throw new RuntimeException("bad message !!!");
            });

        serviceB.addFailToSendNoConnectRule(serviceA);

        Future<StringMessageResponse> res = submitRequest(serviceB, nodeA, "internal:sayHello",
            new StringMessageRequest("moshe"), new TransportResponseHandler<StringMessageResponse>() {
                @Override
                public StringMessageResponse read(StreamInput in) throws IOException {
                    return new StringMessageResponse(in);
                }

                @Override
                public String executor() {
                    return ThreadPool.Names.GENERIC;
                }

                @Override
                public void handleResponse(StringMessageResponse response) {
                    fail("got response instead of exception");
                }

                @Override
                public void handleException(TransportException exp) {
                    Throwable cause = ExceptionsHelper.unwrapCause(exp);
                    assertThat(cause, instanceOf(ConnectTransportException.class));
                    assertThat(((ConnectTransportException) cause).node(), equalTo(nodeA));
                }
            });

        final ExecutionException e = expectThrows(ExecutionException.class, res::get);
        Throwable cause = ExceptionsHelper.unwrapCause(e.getCause());
        assertThat(cause, instanceOf(ConnectTransportException.class));
        assertThat(((ConnectTransportException) cause).node(), equalTo(nodeA));

        // wait for the transport to process the sending failure and disconnect from node
        assertBusy(() -> assertFalse(serviceB.nodeConnected(nodeA)));

        // now try to connect again and see that it fails
        expectThrows(ConnectTransportException.class, () -> connectToNode(serviceB, nodeA));
        expectThrows(ConnectTransportException.class, () -> openConnection(serviceB, nodeA, TestProfiles.LIGHT_PROFILE));
    }

    public void testMockUnresponsiveRule() throws InterruptedException {
        serviceA.registerRequestHandler("internal:sayHello", ThreadPool.Names.GENERIC, StringMessageRequest::new,
            (request, channel, task) -> {
                assertThat("moshe", equalTo(request.message));
                throw new RuntimeException("bad message !!!");
            });

        serviceB.addUnresponsiveRule(serviceA);

        Future<StringMessageResponse> res = submitRequest(serviceB, nodeA, "internal:sayHello",
            new StringMessageRequest("moshe"), TransportRequestOptions.timeout(HUNDRED_MS),
            new TransportResponseHandler<StringMessageResponse>() {
                @Override
                public StringMessageResponse read(StreamInput in) throws IOException {
                    return new StringMessageResponse(in);
                }

                @Override
                public String executor() {
                    return ThreadPool.Names.GENERIC;
                }

                @Override
                public void handleResponse(StringMessageResponse response) {
                    fail("got response instead of exception");
                }

                @Override
                public void handleException(TransportException exp) {
                    assertThat(exp, instanceOf(ReceiveTimeoutTransportException.class));
                }
            });

        assertThat(expectThrows(ExecutionException.class, res::get).getCause(), instanceOf(ReceiveTimeoutTransportException.class));
        expectThrows(ConnectTransportException.class, () -> {
            serviceB.disconnectFromNode(nodeA);
            connectToNode(serviceB, nodeA);
        });
        expectThrows(ConnectTransportException.class, () -> openConnection(serviceB, nodeA, TestProfiles.LIGHT_PROFILE));
    }


    public void testHostOnMessages() throws InterruptedException {
        final CountDownLatch latch = new CountDownLatch(2);
        final AtomicReference<TransportAddress> addressA = new AtomicReference<>();
        final AtomicReference<TransportAddress> addressB = new AtomicReference<>();
        serviceB.registerRequestHandler("internal:action1", ThreadPool.Names.SAME, TestRequest::new, (request, channel, task) -> {
            addressA.set(request.remoteAddress());
            channel.sendResponse(new TestResponse((String) null));
            latch.countDown();
        });
        serviceA.sendRequest(nodeB, "internal:action1", new TestRequest(), new TransportResponseHandler<TestResponse>() {
            @Override
            public TestResponse read(StreamInput in) throws IOException {
                return new TestResponse(in);
            }

            @Override
            public void handleResponse(TestResponse response) {
                addressB.set(response.remoteAddress());
                latch.countDown();
            }

            @Override
            public void handleException(TransportException exp) {
                latch.countDown();
            }
        });

        if (latch.await(10, TimeUnit.SECONDS) == false) {
            fail("message round trip did not complete within a sensible time frame");
        }

        assertTrue(nodeA.getAddress().getAddress().equals(addressA.get().getAddress()));
        assertTrue(nodeB.getAddress().getAddress().equals(addressB.get().getAddress()));
    }

    public void testBlockingIncomingRequests() throws Exception {
        try (TransportService service = buildService("TS_TEST", version0, null,
            Settings.EMPTY, false, false)) {
            AtomicBoolean requestProcessed = new AtomicBoolean(false);
            service.registerRequestHandler("internal:action", ThreadPool.Names.SAME, TestRequest::new,
                (request, channel, task) -> {
                    requestProcessed.set(true);
                    channel.sendResponse(TransportResponse.Empty.INSTANCE);
                });

            DiscoveryNode node = service.getLocalNode();
            serviceA.close();
            serviceA = buildService("TS_A", version0, null,
                Settings.EMPTY, true, false);
            try (Transport.Connection connection = openConnection(serviceA, node, null)) {
                CountDownLatch latch = new CountDownLatch(1);
                serviceA.sendRequest(connection, "internal:action", new TestRequest(), TransportRequestOptions.EMPTY,
                    new TransportResponseHandler<TestResponse>() {
                        @Override
                        public TestResponse read(StreamInput in) throws IOException {
                            return new TestResponse(in);
                        }

                        @Override
                        public void handleResponse(TestResponse response) {
                            latch.countDown();
                        }

                        @Override
                        public void handleException(TransportException exp) {
                            latch.countDown();
                        }
                    });

                latch.await();
                assertFalse(requestProcessed.get());
            }

            service.acceptIncomingRequests();
            try (Transport.Connection connection = openConnection(serviceA, node, null)) {
                CountDownLatch latch2 = new CountDownLatch(1);
                serviceA.sendRequest(connection, "internal:action", new TestRequest(), TransportRequestOptions.EMPTY,
                    new TransportResponseHandler<TestResponse>() {
                        @Override
                        public TestResponse read(StreamInput in) throws IOException {
                            return new TestResponse(in);
                        }

                        @Override
                        public void handleResponse(TestResponse response) {
                            latch2.countDown();
                        }

                        @Override
                        public void handleException(TransportException exp) {
                            latch2.countDown();
                        }
                    });

                latch2.await();
                assertBusy(() -> assertTrue(requestProcessed.get()));
            }
        }
    }

    public static class TestRequest extends TransportRequest {

        String info;
        int resendCount;

        public TestRequest() {}

        public TestRequest(StreamInput in) throws IOException {
            super(in);
            info = in.readOptionalString();
            resendCount = in.readInt();
        }

        public TestRequest(String info) {
            this.info = info;
        }

        @Override
        public void writeTo(StreamOutput out) throws IOException {
            super.writeTo(out);
            out.writeOptionalString(info);
            out.writeInt(resendCount);
        }

        @Override
        public String toString() {
            return "TestRequest{" +
                "info='" + info + '\'' +
                '}';
        }
    }

    private static class TestResponse extends TransportResponse {

        final String info;

        TestResponse(StreamInput in) throws IOException {
            super(in);
            this.info = in.readOptionalString();
        }

        TestResponse(String info) {
            this.info = info;
        }

        @Override
        public void writeTo(StreamOutput out) throws IOException {
            out.writeOptionalString(info);
        }

        @Override
        public String toString() {
            return "TestResponse{" +
                "info='" + info + '\'' +
                '}';
        }
    }

    public void testSendRandomRequests() throws InterruptedException {
        TransportService serviceC = buildService("TS_C", version0, Settings.EMPTY);
        DiscoveryNode nodeC = serviceC.getLocalNode();
        serviceC.acceptIncomingRequests();

        final CountDownLatch latch = new CountDownLatch(4);
        TransportConnectionListener waitForConnection = new TransportConnectionListener() {
            @Override
            public void onNodeConnected(DiscoveryNode node, Transport.Connection connection) {
                latch.countDown();
            }

            @Override
            public void onNodeDisconnected(DiscoveryNode node, Transport.Connection connection) {
                fail("disconnect should not be called " + node);
            }
        };
        serviceA.addConnectionListener(waitForConnection);
        serviceB.addConnectionListener(waitForConnection);
        serviceC.addConnectionListener(waitForConnection);

        connectToNode(serviceC, nodeA);
        connectToNode(serviceC, nodeB);
        connectToNode(serviceA, nodeC);
        connectToNode(serviceB, nodeC);

        latch.await();
        serviceA.removeConnectionListener(waitForConnection);
        serviceB.removeConnectionListener(waitForConnection);
        serviceC.removeConnectionListener(waitForConnection);


        Map<TransportService, DiscoveryNode> toNodeMap = new HashMap<>();
        toNodeMap.put(serviceA, nodeA);
        toNodeMap.put(serviceB, nodeB);
        toNodeMap.put(serviceC, nodeC);
        AtomicBoolean fail = new AtomicBoolean(false);
        class TestRequestHandler implements TransportRequestHandler<TestRequest> {

            private final TransportService service;

            TestRequestHandler(TransportService service) {
                this.service = service;
            }

            @Override
            public void messageReceived(TestRequest request, TransportChannel channel, Task task) throws Exception {
                if (randomBoolean()) {
                    Thread.sleep(randomIntBetween(10, 50));
                }
                if (fail.get()) {
                    throw new IOException("forced failure");
                }

                if (randomBoolean() && request.resendCount++ < 20) {
                    DiscoveryNode node = randomFrom(nodeA, nodeB, nodeC);
                    logger.debug("send secondary request from {} to {} - {}", toNodeMap.get(service), node, request.info);
                    service.sendRequest(node, "internal:action1", new TestRequest("secondary " + request.info),
                        TransportRequestOptions.EMPTY,
                        new TransportResponseHandler<TestResponse>() {
                            @Override
                            public TestResponse read(StreamInput in) throws IOException {
                                return new TestResponse(in);
                            }

                            @Override
                            public void handleResponse(TestResponse response) {
                                try {
                                    if (randomBoolean()) {
                                        Thread.sleep(randomIntBetween(10, 50));
                                    }
                                    logger.debug("send secondary response {}", response.info);

                                    channel.sendResponse(response);
                                } catch (Exception e) {
                                    throw new RuntimeException(e);
                                }
                            }

                            @Override
                            public void handleException(TransportException exp) {
                                try {
                                    logger.debug("send secondary exception response for request {}", request.info);
                                    channel.sendResponse(exp);
                                } catch (Exception e) {
                                    throw new RuntimeException(e);
                                }
                            }

                            @Override
                            public String executor() {
                                return randomBoolean() ? ThreadPool.Names.SAME : ThreadPool.Names.GENERIC;
                            }
                        });
                } else {
                    logger.debug("send response for {}", request.info);
                    channel.sendResponse(new TestResponse("Response for: " + request.info));
                }

            }
        }
        serviceB.registerRequestHandler("internal:action1", randomFrom(ThreadPool.Names.SAME, ThreadPool.Names.GENERIC), TestRequest::new,
            new TestRequestHandler(serviceB));
        serviceC.registerRequestHandler("internal:action1", randomFrom(ThreadPool.Names.SAME, ThreadPool.Names.GENERIC), TestRequest::new,
            new TestRequestHandler(serviceC));
        serviceA.registerRequestHandler("internal:action1", randomFrom(ThreadPool.Names.SAME, ThreadPool.Names.GENERIC), TestRequest::new,
            new TestRequestHandler(serviceA));
        int iters = randomIntBetween(30, 60);
        CountDownLatch allRequestsDone = new CountDownLatch(iters);
        class TestResponseHandler implements TransportResponseHandler<TestResponse> {

            private final int id;

            TestResponseHandler(int id) {
                this.id = id;
            }

            @Override
            public TestResponse read(StreamInput in) throws IOException {
                return new TestResponse(in);
            }

            @Override
            public void handleResponse(TestResponse response) {
                logger.debug("---> received response: {}", response.info);
                allRequestsDone.countDown();
            }

            @Override
            public void handleException(TransportException exp) {
                logger.debug((Supplier<?>) () -> new ParameterizedMessage("---> received exception for id {}", id), exp);
                allRequestsDone.countDown();
                Throwable unwrap = ExceptionsHelper.unwrap(exp, IOException.class);
                assertNotNull(unwrap);
                assertEquals(IOException.class, unwrap.getClass());
                assertEquals("forced failure", unwrap.getMessage());
            }

            @Override
            public String executor() {
                return randomBoolean() ? ThreadPool.Names.SAME : ThreadPool.Names.GENERIC;
            }
        }

        for (int i = 0; i < iters; i++) {
            TransportService service = randomFrom(serviceC, serviceB, serviceA);
            DiscoveryNode node = randomFrom(nodeC, nodeB, nodeA);
            logger.debug("send from {} to {}", toNodeMap.get(service), node);
            service.sendRequest(node, "internal:action1", new TestRequest("REQ[" + i + "]"),
                TransportRequestOptions.EMPTY, new TestResponseHandler(i));
        }
        logger.debug("waiting for response");
        fail.set(randomBoolean());
        boolean await = allRequestsDone.await(5, TimeUnit.SECONDS);
        if (await == false) {
            logger.debug("now failing forcefully");
            fail.set(true);
            assertTrue(allRequestsDone.await(5, TimeUnit.SECONDS));
        }
        logger.debug("DONE");
        serviceC.close();
        // when we close C here we have to disconnect the service otherwise assertions mit trip with pending connections in tearDown
        // since the disconnect will then happen concurrently and that might confuse the assertions since we disconnect due to a
        // connection reset by peer or other exceptions depending on the implementation
        serviceB.disconnectFromNode(nodeC);
        serviceA.disconnectFromNode(nodeC);
    }

    public void testRegisterHandlerTwice() {
        serviceB.registerRequestHandler("internal:action1", randomFrom(ThreadPool.Names.SAME, ThreadPool.Names.GENERIC), TestRequest::new,
            (request, message, task) -> {
                throw new AssertionError("boom");
            });
        expectThrows(IllegalArgumentException.class, () ->
            serviceB.registerRequestHandler("internal:action1", randomFrom(ThreadPool.Names.SAME, ThreadPool.Names.GENERIC),
                TestRequest::new,
                (request, message, task) -> {
                    throw new AssertionError("boom");
                })
        );

        serviceA.registerRequestHandler("internal:action1", randomFrom(ThreadPool.Names.SAME, ThreadPool.Names.GENERIC),
            TestRequest::new,
            (request, message, task) -> {
                throw new AssertionError("boom");
            });
    }

    public void testTimeoutPerConnection() throws IOException {
        assumeTrue("Works only on BSD network stacks", Constants.MAC_OS_X || Constants.FREE_BSD);
        try (ServerSocket socket = new MockServerSocket()) {
            // note - this test uses backlog=1 which is implementation specific ie. it might not work on some TCP/IP stacks
            // on linux (at least newer ones) the listen(addr, backlog=1) should just ignore new connections if the queue is full which
            // means that once we received an ACK from the client we just drop the packet on the floor (which is what we want) and we run
            // into a connection timeout quickly. Yet other implementations can for instance can terminate the connection within the 3 way
            // handshake which I haven't tested yet.
            socket.bind(getLocalEphemeral(), 1);
            socket.setReuseAddress(true);
            DiscoveryNode first = new DiscoveryNode("TEST", new TransportAddress(socket.getInetAddress(),
                socket.getLocalPort()), emptyMap(),
                emptySet(), version0);
            DiscoveryNode second = new DiscoveryNode("TEST", new TransportAddress(socket.getInetAddress(),
                socket.getLocalPort()), emptyMap(),
                emptySet(), version0);
            ConnectionProfile.Builder builder = new ConnectionProfile.Builder();
            builder.addConnections(1,
                TransportRequestOptions.Type.BULK,
                TransportRequestOptions.Type.PING,
                TransportRequestOptions.Type.RECOVERY,
                TransportRequestOptions.Type.REG,
                TransportRequestOptions.Type.STATE);
            // connection with one connection and a large timeout -- should consume the one spot in the backlog queue
            try (TransportService service = buildService("TS_TPC", Version.CURRENT, null,
                Settings.EMPTY, true, false)) {
                IOUtils.close(openConnection(service, first, builder.build()));
                builder.setConnectTimeout(TimeValue.timeValueMillis(1));
                final ConnectionProfile profile = builder.build();
                // now with the 1ms timeout we got and test that is it's applied
                long startTime = System.nanoTime();
                ConnectTransportException ex =
                    expectThrows(ConnectTransportException.class, () -> openConnection(service, second, profile));
                final long now = System.nanoTime();
                final long timeTaken = TimeValue.nsecToMSec(now - startTime);
                assertTrue("test didn't timeout quick enough, time taken: [" + timeTaken + "]",
                    timeTaken < TimeValue.timeValueSeconds(5).millis());
                assertEquals(ex.getMessage(), "[][" + second.getAddress() + "] connect_timeout[1ms]");
            }
        }
    }

    public void testHandshakeWithIncompatVersion() {
        assumeTrue("only tcp transport has a handshake method", serviceA.getOriginalTransport() instanceof TcpTransport);
        Version version = Version.fromString("2.0.0");
        try (MockTransportService service = buildService("TS_C", version,  Settings.EMPTY)) {
            service.start();
            service.acceptIncomingRequests();
            TransportAddress address = service.boundAddress().publishAddress();
            DiscoveryNode node = new DiscoveryNode("TS_TPC", "TS_TPC", address, emptyMap(), emptySet(), version0);
            ConnectionProfile.Builder builder = new ConnectionProfile.Builder();
            builder.addConnections(1,
                TransportRequestOptions.Type.BULK,
                TransportRequestOptions.Type.PING,
                TransportRequestOptions.Type.RECOVERY,
                TransportRequestOptions.Type.REG,
                TransportRequestOptions.Type.STATE);
            expectThrows(ConnectTransportException.class, () -> openConnection(serviceA, node, builder.build()));
        }
    }

    public void testHandshakeUpdatesVersion() throws IOException {
        assumeTrue("only tcp transport has a handshake method", serviceA.getOriginalTransport() instanceof TcpTransport);
        Version version = VersionUtils.randomVersionBetween(random(), Version.CURRENT.minimumCompatibilityVersion(), Version.CURRENT);
        try (MockTransportService service = buildService("TS_C", version,  Settings.EMPTY)) {
            service.start();
            service.acceptIncomingRequests();
            TransportAddress address = service.boundAddress().publishAddress();
            DiscoveryNode node = new DiscoveryNode("TS_TPC", "TS_TPC", address, emptyMap(), emptySet(), Version.fromString("2.0.0"));
            ConnectionProfile.Builder builder = new ConnectionProfile.Builder();
            builder.addConnections(1,
                TransportRequestOptions.Type.BULK,
                TransportRequestOptions.Type.PING,
                TransportRequestOptions.Type.RECOVERY,
                TransportRequestOptions.Type.REG,
                TransportRequestOptions.Type.STATE);
            try (Transport.Connection connection = openConnection(serviceA, node, builder.build())) {
                assertEquals(connection.getVersion(), version);
            }
        }
    }

    public void testKeepAlivePings() throws Exception {
        assumeTrue("only tcp transport has keep alive pings", serviceA.getOriginalTransport() instanceof TcpTransport);
        TcpTransport originalTransport = (TcpTransport) serviceA.getOriginalTransport();

        ConnectionProfile defaultProfile = ConnectionProfile.buildDefaultConnectionProfile(Settings.EMPTY);
        ConnectionProfile connectionProfile = new ConnectionProfile.Builder(defaultProfile)
            .setPingInterval(TimeValue.timeValueMillis(50))
            .build();
        try (TransportService service = buildService("TS_TPC", Version.CURRENT, Settings.EMPTY)) {
            PlainActionFuture<Transport.Connection> future = PlainActionFuture.newFuture();
            DiscoveryNode node = new DiscoveryNode("TS_TPC", "TS_TPC", service.boundAddress().publishAddress(), emptyMap(), emptySet(),
                version0);
            originalTransport.openConnection(node, connectionProfile, future);
            try (Transport.Connection connection = future.actionGet()) {
                assertBusy(() -> {
                    assertTrue(originalTransport.getKeepAlive().successfulPingCount() > 30);
                });
                assertEquals(0, originalTransport.getKeepAlive().failedPingCount());
            }
        }
    }

    public void testTcpHandshake() {
        assumeTrue("only tcp transport has a handshake method", serviceA.getOriginalTransport() instanceof TcpTransport);
        ConnectionProfile connectionProfile = ConnectionProfile.buildDefaultConnectionProfile(Settings.EMPTY);
        try (TransportService service = buildService("TS_TPC", Version.CURRENT, Settings.EMPTY)) {
            DiscoveryNode node = new DiscoveryNode("TS_TPC", "TS_TPC", service.boundAddress().publishAddress(), emptyMap(), emptySet(),
                version0);
            PlainActionFuture<Transport.Connection> future = PlainActionFuture.newFuture();
            serviceA.getOriginalTransport().openConnection(node, connectionProfile, future);
            try (Transport.Connection connection = future.actionGet()) {
                assertEquals(connection.getVersion(), Version.CURRENT);
            }
        }
    }

    public void testTcpHandshakeTimeout() throws IOException {
        try (ServerSocket socket = new MockServerSocket()) {
            socket.bind(getLocalEphemeral(), 1);
            socket.setReuseAddress(true);
            DiscoveryNode dummy = new DiscoveryNode("TEST", new TransportAddress(socket.getInetAddress(),
                socket.getLocalPort()), emptyMap(),
                emptySet(), version0);
            ConnectionProfile.Builder builder = new ConnectionProfile.Builder();
            builder.addConnections(1,
                TransportRequestOptions.Type.BULK,
                TransportRequestOptions.Type.PING,
                TransportRequestOptions.Type.RECOVERY,
                TransportRequestOptions.Type.REG,
                TransportRequestOptions.Type.STATE);
            builder.setHandshakeTimeout(TimeValue.timeValueMillis(1));
            ConnectTransportException ex = expectThrows(ConnectTransportException.class,
                () -> connectToNode(serviceA, dummy, builder.build()));
            assertEquals("[][" + dummy.getAddress() + "] handshake_timeout[1ms]", ex.getMessage());
        }
    }

    public void testTcpHandshakeConnectionReset() throws IOException, InterruptedException {
        try (ServerSocket socket = new MockServerSocket()) {
            socket.bind(getLocalEphemeral(), 1);
            socket.setReuseAddress(true);
            DiscoveryNode dummy = new DiscoveryNode("TEST", new TransportAddress(socket.getInetAddress(),
                socket.getLocalPort()), emptyMap(),
                emptySet(), version0);
            Thread t = new Thread() {
                @Override
                public void run() {
                    try (Socket accept = socket.accept()) {
                        if (randomBoolean()) { // sometimes wait until the other side sends the message
                            accept.getInputStream().read();
                        }
                    } catch (IOException e) {
                        throw new UncheckedIOException(e);
                    }
                }
            };
            t.start();
            ConnectionProfile.Builder builder = new ConnectionProfile.Builder();
            builder.addConnections(1,
                TransportRequestOptions.Type.BULK,
                TransportRequestOptions.Type.PING,
                TransportRequestOptions.Type.RECOVERY,
                TransportRequestOptions.Type.REG,
                TransportRequestOptions.Type.STATE);
            builder.setHandshakeTimeout(TimeValue.timeValueHours(1));
            ConnectTransportException ex = expectThrows(ConnectTransportException.class,
                () -> connectToNode(serviceA, dummy, builder.build()));
            assertEquals(ex.getMessage(), "[][" + dummy.getAddress() + "] general node connection failure");
            assertThat(ex.getCause().getMessage(), startsWith("handshake failed"));
            t.join();
        }
    }

    public void testResponseHeadersArePreserved() throws InterruptedException {
        List<String> executors = new ArrayList<>(ThreadPool.THREAD_POOL_TYPES.keySet());
        CollectionUtil.timSort(executors); // makes sure it's reproducible
        serviceA.registerRequestHandler("internal:action", ThreadPool.Names.SAME, TestRequest::new,
            (request, channel, task) -> {

                threadPool.getThreadContext().putTransient("boom", new Object());
                threadPool.getThreadContext().addResponseHeader("foo.bar", "baz");
                if ("fail".equals(request.info)) {
                    throw new RuntimeException("boom");
                } else {
                    channel.sendResponse(TransportResponse.Empty.INSTANCE);
                }
            });

        CountDownLatch latch = new CountDownLatch(2);

        TransportResponseHandler<TransportResponse> transportResponseHandler = new TransportResponseHandler<TransportResponse>() {
            @Override
            public TransportResponse read(StreamInput in) {
                return TransportResponse.Empty.INSTANCE;
            }

            @Override
            public void handleResponse(TransportResponse response) {
                try {
                    assertSame(response, TransportResponse.Empty.INSTANCE);
                    assertTrue(threadPool.getThreadContext().getResponseHeaders().containsKey("foo.bar"));
                    assertEquals(1, threadPool.getThreadContext().getResponseHeaders().get("foo.bar").size());
                    assertEquals("baz", threadPool.getThreadContext().getResponseHeaders().get("foo.bar").get(0));
                    assertNull(threadPool.getThreadContext().getTransient("boom"));
                } finally {
                    latch.countDown();
                }

            }

            @Override
            public void handleException(TransportException exp) {
                try {
                    assertTrue(threadPool.getThreadContext().getResponseHeaders().containsKey("foo.bar"));
                    assertEquals(1, threadPool.getThreadContext().getResponseHeaders().get("foo.bar").size());
                    assertEquals("baz", threadPool.getThreadContext().getResponseHeaders().get("foo.bar").get(0));
                    assertNull(threadPool.getThreadContext().getTransient("boom"));
                } finally {
                    latch.countDown();
                }
            }

            @Override
            public String executor() {
                return randomFrom(executors);
            }
        };

        serviceB.sendRequest(nodeA, "internal:action", new TestRequest(randomFrom("fail", "pass")), transportResponseHandler);
        serviceA.sendRequest(nodeA, "internal:action", new TestRequest(randomFrom("fail", "pass")), transportResponseHandler);
        latch.await();
    }

    public void testHandlerIsInvokedOnConnectionClose() throws IOException, InterruptedException {
        List<String> executors = new ArrayList<>(ThreadPool.THREAD_POOL_TYPES.keySet());
        CollectionUtil.timSort(executors); // makes sure it's reproducible
        TransportService serviceC = buildService("TS_C", CURRENT_VERSION,  Settings.EMPTY);
        serviceC.registerRequestHandler("internal:action", ThreadPool.Names.SAME, TestRequest::new,
            (request, channel, task) -> {
                // do nothing
            });
        serviceC.start();
        serviceC.acceptIncomingRequests();
        CountDownLatch latch = new CountDownLatch(1);
        TransportResponseHandler<TransportResponse> transportResponseHandler = new TransportResponseHandler<TransportResponse>() {
            @Override
            public TransportResponse read(StreamInput in) {
                return TransportResponse.Empty.INSTANCE;
            }

            @Override
            public void handleResponse(TransportResponse response) {
                try {
                    fail("no response expected");
                } finally {
                    latch.countDown();
                }
            }

            @Override
            public void handleException(TransportException exp) {
                try {
                    if (exp instanceof SendRequestTransportException) {
                        assertTrue(exp.getCause().getClass().toString(), exp.getCause() instanceof NodeNotConnectedException);
                    } else {
                        // here the concurrent disconnect was faster and invoked the listener first
                        assertTrue(exp.getClass().toString(), exp instanceof NodeDisconnectedException);
                    }
                } finally {
                    latch.countDown();
                }
            }

            @Override
            public String executor() {
                return randomFrom(executors);
            }
        };
        ConnectionProfile.Builder builder = new ConnectionProfile.Builder();
        builder.addConnections(1,
            TransportRequestOptions.Type.BULK,
            TransportRequestOptions.Type.PING,
            TransportRequestOptions.Type.RECOVERY,
            TransportRequestOptions.Type.REG,
            TransportRequestOptions.Type.STATE);
        try (Transport.Connection connection = openConnection(serviceB, serviceC.getLocalNode(), builder.build())) {
            serviceC.close();
            serviceB.sendRequest(connection, "internal:action", new TestRequest("boom"), TransportRequestOptions.EMPTY,
                transportResponseHandler);
        }
        latch.await();
    }

    public void testConcurrentDisconnectOnNonPublishedConnection() throws IOException, InterruptedException {
        MockTransportService serviceC = buildService("TS_C", version0,  Settings.EMPTY);
        CountDownLatch receivedLatch = new CountDownLatch(1);
        CountDownLatch sendResponseLatch = new CountDownLatch(1);
        serviceC.registerRequestHandler("internal:action", ThreadPool.Names.SAME, TestRequest::new,
            (request, channel, task) -> {
                // don't block on a network thread here
                threadPool.generic().execute(new AbstractRunnable() {
                    @Override
                    public void onFailure(Exception e) {
                        try {
                            channel.sendResponse(e);
                        } catch (IOException e1) {
                            throw new UncheckedIOException(e1);
                        }
                    }

                    @Override
                    protected void doRun() throws Exception {
                        receivedLatch.countDown();
                        sendResponseLatch.await();
                        channel.sendResponse(TransportResponse.Empty.INSTANCE);
                    }
                });
            });
        serviceC.start();
        serviceC.acceptIncomingRequests();
        CountDownLatch responseLatch = new CountDownLatch(1);
        TransportResponseHandler<TransportResponse.Empty> transportResponseHandler = new TransportResponseHandler.Empty() {
            @Override
            public void handleResponse(TransportResponse.Empty response) {
                responseLatch.countDown();
            }

            @Override
            public void handleException(TransportException exp) {
                responseLatch.countDown();
            }
        };

        ConnectionProfile.Builder builder = new ConnectionProfile.Builder();
        builder.addConnections(1,
            TransportRequestOptions.Type.BULK,
            TransportRequestOptions.Type.PING,
            TransportRequestOptions.Type.RECOVERY,
            TransportRequestOptions.Type.REG,
            TransportRequestOptions.Type.STATE);

        try (Transport.Connection connection = openConnection(serviceB, serviceC.getLocalNode(), builder.build())) {
            serviceB.sendRequest(connection, "internal:action", new TestRequest("hello world"), TransportRequestOptions.EMPTY,
                transportResponseHandler);
            receivedLatch.await();
            serviceC.close();
            sendResponseLatch.countDown();
            responseLatch.await();
        }
    }

    public void testTransportStats() throws Exception {
        MockTransportService serviceC = buildService("TS_C", version0,  Settings.EMPTY);
        CountDownLatch receivedLatch = new CountDownLatch(1);
        CountDownLatch sendResponseLatch = new CountDownLatch(1);
        serviceB.registerRequestHandler("internal:action", ThreadPool.Names.SAME, TestRequest::new,
            (request, channel, task) -> {
                // don't block on a network thread here
                threadPool.generic().execute(new AbstractRunnable() {
                    @Override
                    public void onFailure(Exception e) {
                        try {
                            channel.sendResponse(e);
                        } catch (IOException e1) {
                            throw new UncheckedIOException(e1);
                        }
                    }

                    @Override
                    protected void doRun() throws Exception {
                        receivedLatch.countDown();
                        sendResponseLatch.await();
                        channel.sendResponse(TransportResponse.Empty.INSTANCE);
                    }
                });
            });
        serviceC.start();
        serviceC.acceptIncomingRequests();
        CountDownLatch responseLatch = new CountDownLatch(1);
        TransportResponseHandler<TransportResponse.Empty> transportResponseHandler = new TransportResponseHandler.Empty() {
            @Override
            public void handleResponse(TransportResponse.Empty response) {
                responseLatch.countDown();
            }

            @Override
            public void handleException(TransportException exp) {
                responseLatch.countDown();
            }
        };

        TransportStats stats = serviceC.transport.getStats(); // nothing transmitted / read yet
        assertEquals(0, stats.getRxCount());
        assertEquals(0, stats.getTxCount());
        assertEquals(0, stats.getRxSize().getBytes());
        assertEquals(0, stats.getTxSize().getBytes());

        ConnectionProfile.Builder builder = new ConnectionProfile.Builder();
        builder.addConnections(1,
            TransportRequestOptions.Type.BULK,
            TransportRequestOptions.Type.PING,
            TransportRequestOptions.Type.RECOVERY,
            TransportRequestOptions.Type.REG,
            TransportRequestOptions.Type.STATE);
        try (Transport.Connection connection = openConnection(serviceC, serviceB.getLocalNode(), builder.build())) {
            assertBusy(() -> { // netty for instance invokes this concurrently so we better use assert busy here
                TransportStats transportStats = serviceC.transport.getStats(); // we did a single round-trip to do the initial handshake
                assertEquals(1, transportStats.getRxCount());
                assertEquals(1, transportStats.getTxCount());
                assertEquals(25, transportStats.getRxSize().getBytes());
                assertEquals(51, transportStats.getTxSize().getBytes());
            });
            serviceC.sendRequest(connection, "internal:action", new TestRequest("hello world"), TransportRequestOptions.EMPTY,
                transportResponseHandler);
            receivedLatch.await();
            assertBusy(() -> { // netty for instance invokes this concurrently so we better use assert busy here
                TransportStats transportStats = serviceC.transport.getStats(); // request has ben send
                assertEquals(1, transportStats.getRxCount());
                assertEquals(2, transportStats.getTxCount());
                assertEquals(25, transportStats.getRxSize().getBytes());
                assertEquals(111, transportStats.getTxSize().getBytes());
            });
            sendResponseLatch.countDown();
            responseLatch.await();
            stats = serviceC.transport.getStats(); // response has been received
            assertEquals(2, stats.getRxCount());
            assertEquals(2, stats.getTxCount());
            assertEquals(50, stats.getRxSize().getBytes());
            assertEquals(111, stats.getTxSize().getBytes());
        } finally {
            serviceC.close();
        }
    }

    public void testAcceptedChannelCount() throws Exception {
        assertBusy(() -> {
            TransportStats transportStats = serviceA.transport.getStats();
            assertEquals(channelsPerNodeConnection(), transportStats.getServerOpen());
        });
        assertBusy(() -> {
            TransportStats transportStats = serviceB.transport.getStats();
            assertEquals(channelsPerNodeConnection(), transportStats.getServerOpen());
        });

        serviceA.close();

        assertBusy(() -> {
            TransportStats transportStats = serviceB.transport.getStats();
            assertEquals(0, transportStats.getServerOpen());
        });
    }

    public void testTransportStatsWithException() throws Exception {
        MockTransportService serviceC = buildService("TS_C", version0,  Settings.EMPTY);
        CountDownLatch receivedLatch = new CountDownLatch(1);
        CountDownLatch sendResponseLatch = new CountDownLatch(1);
        Exception ex = new RuntimeException("boom");
        ex.setStackTrace(new StackTraceElement[0]);
        serviceB.registerRequestHandler("internal:action", ThreadPool.Names.SAME, TestRequest::new,
            (request, channel, task) -> {
                // don't block on a network thread here
                threadPool.generic().execute(new AbstractRunnable() {
                    @Override
                    public void onFailure(Exception e) {
                        try {
                            channel.sendResponse(e);
                        } catch (IOException e1) {
                            throw new UncheckedIOException(e1);
                        }
                    }

                    @Override
                    protected void doRun() throws Exception {
                        receivedLatch.countDown();
                        sendResponseLatch.await();
                        onFailure(ex);
                    }
                });
            });
        serviceC.start();
        serviceC.acceptIncomingRequests();
        CountDownLatch responseLatch = new CountDownLatch(1);
        AtomicReference<TransportException> receivedException = new AtomicReference<>(null);
        TransportResponseHandler<TransportResponse.Empty> transportResponseHandler = new TransportResponseHandler.Empty() {
            @Override
            public void handleResponse(TransportResponse.Empty response) {
                responseLatch.countDown();
            }

            @Override
            public void handleException(TransportException exp) {
                receivedException.set(exp);
                responseLatch.countDown();
            }
        };

        TransportStats stats = serviceC.transport.getStats(); // nothing transmitted / read yet
        assertEquals(0, stats.getRxCount());
        assertEquals(0, stats.getTxCount());
        assertEquals(0, stats.getRxSize().getBytes());
        assertEquals(0, stats.getTxSize().getBytes());

        ConnectionProfile.Builder builder = new ConnectionProfile.Builder();
        builder.addConnections(1,
            TransportRequestOptions.Type.BULK,
            TransportRequestOptions.Type.PING,
            TransportRequestOptions.Type.RECOVERY,
            TransportRequestOptions.Type.REG,
            TransportRequestOptions.Type.STATE);
        try (Transport.Connection connection = openConnection(serviceC, serviceB.getLocalNode(), builder.build())) {
            assertBusy(() -> { // netty for instance invokes this concurrently so we better use assert busy here
                TransportStats transportStats = serviceC.transport.getStats(); // request has been sent
                assertEquals(1, transportStats.getRxCount());
                assertEquals(1, transportStats.getTxCount());
                assertEquals(25, transportStats.getRxSize().getBytes());
                assertEquals(51, transportStats.getTxSize().getBytes());
            });
            serviceC.sendRequest(connection, "internal:action", new TestRequest("hello world"), TransportRequestOptions.EMPTY,
                transportResponseHandler);
            receivedLatch.await();
            assertBusy(() -> { // netty for instance invokes this concurrently so we better use assert busy here
                TransportStats transportStats = serviceC.transport.getStats(); // request has been sent
                assertEquals(1, transportStats.getRxCount());
                assertEquals(2, transportStats.getTxCount());
                assertEquals(25, transportStats.getRxSize().getBytes());
                assertEquals(111, transportStats.getTxSize().getBytes());
            });
            sendResponseLatch.countDown();
            responseLatch.await();
            stats = serviceC.transport.getStats(); // exception response has been received
            assertEquals(2, stats.getRxCount());
            assertEquals(2, stats.getTxCount());
            TransportException exception = receivedException.get();
            assertNotNull(exception);
            BytesStreamOutput streamOutput = new BytesStreamOutput();
            exception.writeTo(streamOutput);
            String failedMessage = "Unexpected read bytes size. The transport exception that was received=" + exception;
            // 49 bytes are the non-exception message bytes that have been received. It should include the initial
            // handshake message and the header, version, etc bytes in the exception message.
            assertEquals(failedMessage, 53 + streamOutput.bytes().length(), stats.getRxSize().getBytes());
            assertEquals(111, stats.getTxSize().getBytes());
        } finally {
            serviceC.close();
        }
    }

    public void testTransportProfilesWithPortAndHost() {
        boolean doIPV6 = NetworkUtils.SUPPORTS_V6;
        List<String> hosts;
        if (doIPV6) {
            hosts = Arrays.asList("_local:ipv6_", "_local:ipv4_");
        } else {
            hosts = Arrays.asList("_local:ipv4_");
        }
        try (MockTransportService serviceC = buildService("TS_C", version0, Settings.builder()
            .put("transport.profiles.default.bind_host", "_local:ipv4_")
            .put("transport.profiles.some_profile.port", "8900-9000")
            .put("transport.profiles.some_profile.bind_host", "_local:ipv4_")
            .put("transport.profiles.some_other_profile.port", "8700-8800")
            .putList("transport.profiles.some_other_profile.bind_host", hosts)
            .putList("transport.profiles.some_other_profile.publish_host", "_local:ipv4_")
            .build())) {

            serviceC.start();
            serviceC.acceptIncomingRequests();
            Map<String, BoundTransportAddress> profileBoundAddresses = serviceC.transport.profileBoundAddresses();
            assertTrue(profileBoundAddresses.containsKey("some_profile"));
            assertTrue(profileBoundAddresses.containsKey("some_other_profile"));
            assertTrue(profileBoundAddresses.get("some_profile").publishAddress().getPort() >= 8900);
            assertTrue(profileBoundAddresses.get("some_profile").publishAddress().getPort() < 9000);
            assertTrue(profileBoundAddresses.get("some_other_profile").publishAddress().getPort() >= 8700);
            assertTrue(profileBoundAddresses.get("some_other_profile").publishAddress().getPort() < 8800);
            assertTrue(profileBoundAddresses.get("some_profile").boundAddresses().length >= 1);
            if (doIPV6) {
                assertTrue(profileBoundAddresses.get("some_other_profile").boundAddresses().length >= 2);
                int ipv4 = 0;
                int ipv6 = 0;
                for (TransportAddress addr : profileBoundAddresses.get("some_other_profile").boundAddresses()) {
                    if (addr.address().getAddress() instanceof Inet4Address) {
                        ipv4++;
                    } else if (addr.address().getAddress() instanceof Inet6Address) {
                        ipv6++;
                    } else {
                        fail("what kind of address is this: " + addr.address().getAddress());
                    }
                }
                assertTrue("num ipv4 is wrong: " + ipv4, ipv4 >= 1);
                assertTrue("num ipv6 is wrong: " + ipv6, ipv6 >= 1);
            } else {
                assertTrue(profileBoundAddresses.get("some_other_profile").boundAddresses().length >= 1);
            }
            assertTrue(profileBoundAddresses.get("some_other_profile").publishAddress().address().getAddress() instanceof Inet4Address);
        }
    }

    public void testProfileSettings() {
        boolean enable = randomBoolean();
        Settings globalSettings = Settings.builder()
            .put("network.tcp.no_delay", enable)
            .put("network.tcp.keep_alive", enable)
            .put("network.tcp.keep_idle", "42")
            .put("network.tcp.keep_interval", "7")
            .put("network.tcp.keep_count", "13")
            .put("network.tcp.reuse_address", enable)
            .put("network.tcp.send_buffer_size", "43000b")
            .put("network.tcp.receive_buffer_size", "42000b")
            .put("network.publish_host", "the_publish_host")
            .put("network.bind_host", "the_bind_host")
            .build();

        Settings globalSettings2 = Settings.builder()
            .put("network.tcp.no_delay", enable == false)
            .put("network.tcp.keep_alive", enable == false)
            .put("network.tcp.keep_idle", "43")
            .put("network.tcp.keep_interval", "8")
            .put("network.tcp.keep_count", "14")
            .put("network.tcp.reuse_address", enable == false)
            .put("network.tcp.send_buffer_size", "4b")
            .put("network.tcp.receive_buffer_size", "3b")
            .put("network.publish_host", "another_publish_host")
            .put("network.bind_host", "another_bind_host")
            .build();

        Settings transportSettings = Settings.builder()
            .put("transport.tcp.no_delay", enable)
            .put("transport.tcp.keep_alive", enable)
            .put("transport.tcp.keep_idle", "42")
            .put("transport.tcp.keep_interval", "7")
            .put("transport.tcp.keep_count", "13")
            .put("transport.tcp.reuse_address", enable)
            .put("transport.tcp.send_buffer_size", "43000b")
            .put("transport.tcp.receive_buffer_size", "42000b")
            .put("transport.publish_host", "the_publish_host")
            .put("transport.port", "9700-9800")
            .put("transport.bind_host", "the_bind_host")
            .put(globalSettings2)
            .build();

        Settings transportSettings2 = Settings.builder()
            .put("transport.tcp.no_delay", enable == false)
            .put("transport.tcp.keep_alive", enable == false)
            .put("transport.tcp.keep_idle", "43")
            .put("transport.tcp.keep_interval", "8")
            .put("transport.tcp.keep_count", "14")
            .put("transport.tcp.reuse_address", enable == false)
            .put("transport.tcp.send_buffer_size", "5b")
            .put("transport.tcp.receive_buffer_size", "6b")
            .put("transport.publish_host", "another_publish_host")
            .put("transport.port", "9702-9802")
            .put("transport.bind_host", "another_bind_host")
            .put(globalSettings2)
            .build();
        Settings defaultProfileSettings = Settings.builder()
            .put("transport.profiles.default.tcp.no_delay", enable)
            .put("transport.profiles.default.tcp.keep_alive", enable)
            .put("transport.profiles.default.tcp.keep_idle", "42")
            .put("transport.profiles.default.tcp.keep_interval", "7")
            .put("transport.profiles.default.tcp.keep_count", "13")
            .put("transport.profiles.default.tcp.reuse_address", enable)
            .put("transport.profiles.default.tcp.send_buffer_size", "43000b")
            .put("transport.profiles.default.tcp.receive_buffer_size", "42000b")
            .put("transport.profiles.default.port", "9700-9800")
            .put("transport.profiles.default.publish_host", "the_publish_host")
            .put("transport.profiles.default.bind_host", "the_bind_host")
            .put("transport.profiles.default.publish_port", 42)
            .put(randomBoolean() ? transportSettings2 : globalSettings2) // ensure that we have profile precedence
            .build();

        Settings profileSettings = Settings.builder()
            .put("transport.profiles.some_profile.tcp.no_delay", enable)
            .put("transport.profiles.some_profile.tcp.keep_alive", enable)
            .put("transport.profiles.some_profile.tcp.keep_idle", "42")
            .put("transport.profiles.some_profile.tcp.keep_interval", "7")
            .put("transport.profiles.some_profile.tcp.keep_count", "13")
            .put("transport.profiles.some_profile.tcp.reuse_address", enable)
            .put("transport.profiles.some_profile.tcp.send_buffer_size", "43000b")
            .put("transport.profiles.some_profile.tcp.receive_buffer_size", "42000b")
            .put("transport.profiles.some_profile.port", "9700-9800")
            .put("transport.profiles.some_profile.publish_host", "the_publish_host")
            .put("transport.profiles.some_profile.bind_host", "the_bind_host")
            .put("transport.profiles.some_profile.publish_port", 42)
            .put(randomBoolean() ? transportSettings2 : globalSettings2) // ensure that we have profile precedence
            .put(randomBoolean() ? defaultProfileSettings : Settings.EMPTY)
            .build();

        Settings randomSettings = randomFrom(random(), globalSettings, transportSettings, profileSettings);
        ClusterSettings clusterSettings = new ClusterSettings(randomSettings, ClusterSettings
            .BUILT_IN_CLUSTER_SETTINGS);
        clusterSettings.validate(randomSettings, false);
        TcpTransport.ProfileSettings settings = new TcpTransport.ProfileSettings(
            Settings.builder().put(randomSettings).put("transport.profiles.some_profile.port", "9700-9800").build(), // port is required
            "some_profile");

        assertEquals(enable, settings.tcpNoDelay);
        assertEquals(enable, settings.tcpKeepAlive);
        assertEquals(42, settings.tcpKeepIdle);
        assertEquals(7, settings.tcpKeepInterval);
        assertEquals(13, settings.tcpKeepCount);
        assertEquals(enable, settings.reuseAddress);
        assertEquals(43000, settings.sendBufferSize.getBytes());
        assertEquals(42000, settings.receiveBufferSize.getBytes());
        if (randomSettings == profileSettings) {
            assertEquals(42, settings.publishPort);
        } else {
            assertEquals(-1, settings.publishPort);
        }

        if (randomSettings == globalSettings) { // publish host has no global fallback for the profile since we later resolve it based on
            // the bound address
            assertEquals(Collections.emptyList(), settings.publishHosts);
        } else {
            assertEquals(Collections.singletonList("the_publish_host"), settings.publishHosts);
        }
        assertEquals("9700-9800", settings.portOrRange);
        assertEquals(Collections.singletonList("the_bind_host"), settings.bindHosts);
    }

    public void testProfilesIncludesDefault() {
        Set<TcpTransport.ProfileSettings> profileSettings = TcpTransport.getProfileSettings(Settings.EMPTY);
        assertEquals(1, profileSettings.size());
        assertEquals(TransportSettings.DEFAULT_PROFILE, profileSettings.stream().findAny().get().profileName);

        profileSettings = TcpTransport.getProfileSettings(Settings.builder()
            .put("transport.profiles.test.port", "0")
            .build());
        assertEquals(2, profileSettings.size());
        assertEquals(new HashSet<>(Arrays.asList("default", "test")), profileSettings.stream().map(s -> s.profileName).collect(Collectors
            .toSet()));

        profileSettings = TcpTransport.getProfileSettings(Settings.builder()
            .put("transport.profiles.test.port", "0")
            .put("transport.profiles.default.port", "0")
            .build());
        assertEquals(2, profileSettings.size());
        assertEquals(new HashSet<>(Arrays.asList("default", "test")), profileSettings.stream().map(s -> s.profileName).collect(Collectors
            .toSet()));
    }

    public void testBindUnavailableAddress() {
        int port = serviceA.boundAddress().publishAddress().getPort();
        String address = serviceA.boundAddress().publishAddress().getAddress();
        Settings settings = Settings.builder()
            .put(Node.NODE_NAME_SETTING.getKey(), "foobar")
            .put(TransportSettings.HOST.getKey(), address)
            .put(TransportSettings.PORT.getKey(), port)
            .build();
        BindTransportException bindTransportException = expectThrows(BindTransportException.class,
            () -> buildService("test", Version.CURRENT, settings));
        InetSocketAddress inetSocketAddress = serviceA.boundAddress().publishAddress().address();
        assertEquals("Failed to bind to " + NetworkAddress.format(inetSocketAddress), bindTransportException.getMessage());
    }

    public void testChannelCloseWhileConnecting() {
        try (MockTransportService service = buildService("TS_C", version0, Settings.EMPTY)) {
            AtomicBoolean connectionClosedListenerCalled = new AtomicBoolean(false);
            service.addConnectionListener(new TransportConnectionListener() {
                @Override
                public void onConnectionOpened(final Transport.Connection connection) {
                    closeConnectionChannel(connection);
                    try {
                        assertBusy(() -> assertTrue(connection.isClosed()));
                    } catch (Exception e) {
                        throw new AssertionError(e);
                    }
                }

                @Override
                public void onConnectionClosed(Transport.Connection connection) {
                    connectionClosedListenerCalled.set(true);
                }
            });
            final ConnectionProfile.Builder builder = new ConnectionProfile.Builder();
            builder.addConnections(1,
                    TransportRequestOptions.Type.BULK,
                    TransportRequestOptions.Type.PING,
                    TransportRequestOptions.Type.RECOVERY,
                    TransportRequestOptions.Type.REG,
                    TransportRequestOptions.Type.STATE);
            final ConnectTransportException e =
                    expectThrows(ConnectTransportException.class, () -> openConnection(service, nodeA, builder.build()));
            assertThat(e, hasToString(containsString(("a channel closed while connecting"))));
            assertTrue(connectionClosedListenerCalled.get());
        }
    }

    // test that the response handler is invoked on a failure to send
    public void testFailToSend() throws InterruptedException {
        final RuntimeException failToSendException;
        if (randomBoolean()) {
            failToSendException = new IllegalStateException("fail to send");
        } else {
            failToSendException = new TransportException("fail to send");
        }
        final TransportInterceptor interceptor = new TransportInterceptor() {
            @Override
            public AsyncSender interceptSender(final AsyncSender sender) {
                return new AsyncSender() {
                    @Override
                    public <T extends TransportResponse> void sendRequest(
                        final Transport.Connection connection,
                        final String action,
                        final TransportRequest request,
                        final TransportRequestOptions options,
                        final TransportResponseHandler<T> handler) {
                        if ("fail-to-send-action".equals(action)) {
                            throw failToSendException;
                        } else {
                            sender.sendRequest(connection, action, request, options, handler);
                        }
                    }
                };
            }
        };
        try (MockTransportService serviceC = buildService("TS_C", CURRENT_VERSION, null, Settings.EMPTY, true, true, interceptor)) {
            serviceC.start();
            serviceC.acceptIncomingRequests();
            final CountDownLatch latch = new CountDownLatch(1);
            serviceC.connectToNode(
                serviceA.getLocalDiscoNode(),
                ConnectionProfile.buildDefaultConnectionProfile(Settings.EMPTY),
                new ActionListener<>() {
                    @Override
                    public void onResponse(final Void v) {
                        latch.countDown();
                    }

                    @Override
                    public void onFailure(final Exception e) {
                        fail(e.getMessage());
                    }
            });
            latch.await();
            final AtomicReference<TransportException> te = new AtomicReference<>();
            final Transport.Connection connection = serviceC.getConnection(nodeA);
            serviceC.sendRequest(
                connection,
                "fail-to-send-action",
                TransportRequest.Empty.INSTANCE,
                TransportRequestOptions.EMPTY,
                new TransportResponseHandler.Empty() {
                    @Override
                    public void handleResponse(final TransportResponse.Empty response) {
                        fail("handle response should not be invoked");
                    }

                    @Override
                    public void handleException(final TransportException exp) {
                        te.set(exp);
                    }
                });
            assertThat(te.get(), not(nullValue()));

            if (failToSendException instanceof IllegalStateException) {
                assertThat(te.get().getMessage(), equalTo("failure to send"));
                assertThat(te.get().getCause(), instanceOf(IllegalStateException.class));
                assertThat(te.get().getCause().getMessage(), equalTo("fail to send"));
            } else {
                assertThat(te.get().getMessage(), equalTo("fail to send"));
                assertThat(te.get().getCause(), nullValue());
            }
        }

    }

    private void closeConnectionChannel(Transport.Connection connection) {
        StubbableTransport.WrappedConnection wrappedConnection = (StubbableTransport.WrappedConnection) connection;
        TcpTransport.NodeChannels channels = (TcpTransport.NodeChannels) wrappedConnection.getConnection();
        CloseableChannel.closeChannels(channels.getChannels().subList(0, randomIntBetween(1, channels.getChannels().size())), true);
    }

    @SuppressForbidden(reason = "need local ephemeral port")
    protected InetSocketAddress getLocalEphemeral() throws UnknownHostException {
        return new InetSocketAddress(InetAddress.getLocalHost(), 0);
    }

    protected Set<TcpChannel> getAcceptedChannels(TcpTransport transport) {
        return transport.getAcceptedChannels();
    }


    /**
     * Connect to the specified node with the default connection profile
     *
     * @param service service to connect from
     * @param node the node to connect to
     */
    public static void connectToNode(TransportService service, DiscoveryNode node) throws ConnectTransportException {
        connectToNode(service, node, null);
    }

    /**
     * Connect to the specified node with the given connection profile
     *
     * @param service service to connect from
     * @param node the node to connect to
     * @param connectionProfile the connection profile to use when connecting to this node
     */
    public static void connectToNode(TransportService service, DiscoveryNode node, ConnectionProfile connectionProfile) {
        PlainActionFuture.get(fut -> service.connectToNode(node, connectionProfile, fut.map(x -> null)));
    }


    /**
     * Establishes and returns a new connection to the given node from the given {@link TransportService}.
     *
     * @param service service to connect from
     * @param node the node to connect to
     * @param connectionProfile the connection profile to use
     */
    public static Transport.Connection openConnection(TransportService service, DiscoveryNode node, ConnectionProfile connectionProfile) {
        return PlainActionFuture.get(fut -> service.openConnection(node, connectionProfile, fut));
    }

    public static <T extends TransportResponse> Future<T> submitRequest(TransportService transportService,
                                                                                 DiscoveryNode node, String action,
                                                                                 TransportRequest request,
                                                                                 TransportResponseHandler<T> handler)
                                                                                 throws TransportException {
        return submitRequest(transportService, node, action, request, TransportRequestOptions.EMPTY, handler);
    }

    public static <T extends TransportResponse> Future<T> submitRequest(TransportService transportService, DiscoveryNode node,
                                                                                 String action, TransportRequest request,
                                                                                 TransportRequestOptions options,
                                                                                 TransportResponseHandler<T> handler)
                                                                                 throws TransportException {
        final StepListener<T> responseListener = new StepListener<>();
        final TransportResponseHandler<T> futureHandler =
                new ActionListenerResponseHandler<>(responseListener, handler, handler.executor());
        responseListener.whenComplete(handler::handleResponse, e -> handler.handleException((TransportException) e));
        final PlainActionFuture<T> future = PlainActionFuture.newFuture();
        responseListener.whenComplete(future::onResponse, future::onFailure);
        try {
            transportService.sendRequest(node, action, request, options, futureHandler);
        } catch (NodeNotConnectedException ex) {
            futureHandler.handleException(ex);
        }
<<<<<<< HEAD
=======
        responseListener.whenComplete(handler::handleResponse, e -> handler.handleException((TransportException) e));
        final PlainActionFuture<T> future = PlainActionFuture.newFuture();
        responseListener.addListener(future);
>>>>>>> 2209f1b1
        return future;
    }
}<|MERGE_RESOLUTION|>--- conflicted
+++ resolved
@@ -2739,18 +2739,12 @@
                 new ActionListenerResponseHandler<>(responseListener, handler, handler.executor());
         responseListener.whenComplete(handler::handleResponse, e -> handler.handleException((TransportException) e));
         final PlainActionFuture<T> future = PlainActionFuture.newFuture();
-        responseListener.whenComplete(future::onResponse, future::onFailure);
+        responseListener.addListener(future);
         try {
             transportService.sendRequest(node, action, request, options, futureHandler);
         } catch (NodeNotConnectedException ex) {
             futureHandler.handleException(ex);
         }
-<<<<<<< HEAD
-=======
-        responseListener.whenComplete(handler::handleResponse, e -> handler.handleException((TransportException) e));
-        final PlainActionFuture<T> future = PlainActionFuture.newFuture();
-        responseListener.addListener(future);
->>>>>>> 2209f1b1
         return future;
     }
 }