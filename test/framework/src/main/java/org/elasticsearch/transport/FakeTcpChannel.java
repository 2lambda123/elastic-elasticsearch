/*
 * Licensed to Elasticsearch under one or more contributor
 * license agreements. See the NOTICE file distributed with
 * this work for additional information regarding copyright
 * ownership. Elasticsearch licenses this file to you under
 * the Apache License, Version 2.0 (the "License"); you may
 * not use this file except in compliance with the License.
 * You may obtain a copy of the License at
 *
 *    http://www.apache.org/licenses/LICENSE-2.0
 *
 * Unless required by applicable law or agreed to in writing,
 * software distributed under the License is distributed on an
 * "AS IS" BASIS, WITHOUT WARRANTIES OR CONDITIONS OF ANY
 * KIND, either express or implied.  See the License for the
 * specific language governing permissions and limitations
 * under the License.
 */
package org.elasticsearch.transport;

import org.elasticsearch.action.ActionListener;
import org.elasticsearch.common.CheckedSupplier;
import org.elasticsearch.common.bytes.BytesReference;
import org.elasticsearch.common.concurrent.CompletableContext;

import java.io.IOException;
import java.net.InetSocketAddress;
import java.util.concurrent.atomic.AtomicReference;
import java.util.function.Supplier;

public class FakeTcpChannel implements TcpChannel {

    private final boolean isServer;
    private final InetSocketAddress localAddress;
    private final InetSocketAddress remoteAddress;
    private final String profile;
    private final AtomicReference<Supplier<BytesReference>> messageCaptor;
    private final ChannelStats stats = new ChannelStats();
    private final CompletableContext<Void> closeContext = new CompletableContext<>();

    public FakeTcpChannel() {
        this(false, "profile", new AtomicReference<>());
    }

    public FakeTcpChannel(boolean isServer) {
        this(isServer, "profile", new AtomicReference<>());
    }

    public FakeTcpChannel(boolean isServer, AtomicReference<Supplier<BytesReference>> messageCaptor) {
        this(isServer, "profile", messageCaptor);
    }

    public FakeTcpChannel(boolean isServer, InetSocketAddress localAddress, InetSocketAddress remoteAddress,
                          AtomicReference<BytesReference> messageCaptor) {
        this(isServer, localAddress, remoteAddress,"profile", messageCaptor);
    }


<<<<<<< HEAD
    public FakeTcpChannel(boolean isServer, String profile, AtomicReference<Supplier<BytesReference>> messageCaptor) {
=======
    public FakeTcpChannel(boolean isServer, String profile, AtomicReference<BytesReference> messageCaptor) {
        this(isServer, null, null, profile, messageCaptor);
    }

    public FakeTcpChannel(boolean isServer, InetSocketAddress localAddress, InetSocketAddress remoteAddress, String profile,
                          AtomicReference<BytesReference> messageCaptor) {
>>>>>>> 7580d9d9
        this.isServer = isServer;
        this.localAddress = localAddress;
        this.remoteAddress = remoteAddress;
        this.profile = profile;
        this.messageCaptor = messageCaptor;
    }

    @Override
    public boolean isServerChannel() {
        return isServer;
    }

    @Override
    public String getProfile() {
        return profile;
    }

    @Override
    public InetSocketAddress getLocalAddress() {
        return localAddress;
    }

    @Override
    public InetSocketAddress getRemoteAddress() {
        return remoteAddress;
    }

    @Override
    public void sendMessage(Supplier<BytesReference> messageSupplier, ActionListener<Void> listener) {
        messageCaptor.set(messageSupplier);
    }

    @Override
    public void addConnectListener(ActionListener<Void> listener) {

    }

    @Override
    public void close() {
        closeContext.complete(null);
    }

    @Override
    public void addCloseListener(ActionListener<Void> listener) {
        closeContext.addListener(ActionListener.toBiConsumer(listener));
    }

    @Override
    public boolean isOpen() {
        return closeContext.isDone() == false;
    }

    @Override
    public ChannelStats getChannelStats() {
        return stats;
    }
}<|MERGE_RESOLUTION|>--- conflicted
+++ resolved
@@ -19,11 +19,9 @@
 package org.elasticsearch.transport;
 
 import org.elasticsearch.action.ActionListener;
-import org.elasticsearch.common.CheckedSupplier;
 import org.elasticsearch.common.bytes.BytesReference;
 import org.elasticsearch.common.concurrent.CompletableContext;
 
-import java.io.IOException;
 import java.net.InetSocketAddress;
 import java.util.concurrent.atomic.AtomicReference;
 import java.util.function.Supplier;
@@ -50,22 +48,12 @@
         this(isServer, "profile", messageCaptor);
     }
 
-    public FakeTcpChannel(boolean isServer, InetSocketAddress localAddress, InetSocketAddress remoteAddress,
-                          AtomicReference<BytesReference> messageCaptor) {
-        this(isServer, localAddress, remoteAddress,"profile", messageCaptor);
-    }
-
-
-<<<<<<< HEAD
     public FakeTcpChannel(boolean isServer, String profile, AtomicReference<Supplier<BytesReference>> messageCaptor) {
-=======
-    public FakeTcpChannel(boolean isServer, String profile, AtomicReference<BytesReference> messageCaptor) {
         this(isServer, null, null, profile, messageCaptor);
     }
 
     public FakeTcpChannel(boolean isServer, InetSocketAddress localAddress, InetSocketAddress remoteAddress, String profile,
-                          AtomicReference<BytesReference> messageCaptor) {
->>>>>>> 7580d9d9
+                          AtomicReference<Supplier<BytesReference>> messageCaptor) {
         this.isServer = isServer;
         this.localAddress = localAddress;
         this.remoteAddress = remoteAddress;
