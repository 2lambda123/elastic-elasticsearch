--- conflicted
+++ resolved
@@ -69,11 +69,7 @@
     public static final Setting<Integer> NIO_ACCEPTOR_COUNT =
         intSetting("transport.nio.acceptor_count", 1, 1, Setting.Property.NodeScope);
 
-<<<<<<< HEAD
-=======
-    private final OpenChannels openChannels = new OpenChannels(logger);
     private final PageCacheRecycler pageCacheRecycler;
->>>>>>> d82c40d3
     private final ConcurrentMap<String, TcpChannelFactory> profileToChannelFactory = newConcurrentMap();
     private final ArrayList<AcceptingSelector> acceptors = new ArrayList<>();
     private final ArrayList<SocketSelector> socketSelectors = new ArrayList<>();
