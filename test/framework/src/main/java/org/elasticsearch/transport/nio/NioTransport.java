--- conflicted
+++ resolved
@@ -97,11 +97,8 @@
     @Override
     protected NioChannel initiateChannel(DiscoveryNode node, TimeValue connectTimeout, ActionListener<TcpChannel> connectListener)
         throws IOException {
-<<<<<<< HEAD
-        NioSocketChannel channel = client.initiateConnection(node.getAddress().address());
-        if (channel == null) {
-            throw new ElasticsearchException("client is shutdown");
-        }
+        NioSocketChannel channel = clientChannelFactory.openNioChannel(node.getAddress().address(), clientSelectorSupplier.get());
+        openChannels.clientChannelOpened(channel);
         // TODO: Temporary conversion due to types
         channel.addConnectListener(new ActionListener<NioChannel>() {
             @Override
@@ -114,11 +111,6 @@
                 connectListener.onFailure(e);
             }
         });
-=======
-        NioSocketChannel channel = clientChannelFactory.openNioChannel(node.getAddress().address(), clientSelectorSupplier.get());
-        openChannels.clientChannelOpened(channel);
-        channel.addConnectListener(connectListener);
->>>>>>> 35a59229
         return channel;
     }
 
