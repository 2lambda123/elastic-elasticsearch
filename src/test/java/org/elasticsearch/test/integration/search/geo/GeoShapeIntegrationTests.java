/*
 * Licensed to ElasticSearch and Shay Banon under one
 * or more contributor license agreements.  See the NOTICE file
 * distributed with this work for additional information
 * regarding copyright ownership. ElasticSearch licenses this
 * file to you under the Apache License, Version 2.0 (the
 * "License"); you may not use this file except in compliance
 * with the License.  You may obtain a copy of the License at
 *
 *    http://www.apache.org/licenses/LICENSE-2.0
 *
 * Unless required by applicable law or agreed to in writing,
 * software distributed under the License is distributed on an
 * "AS IS" BASIS, WITHOUT WARRANTIES OR CONDITIONS OF ANY
 * KIND, either express or implied.  See the License for the
 * specific language governing permissions and limitations
 * under the License.
 */

package org.elasticsearch.test.integration.search.geo;

import com.spatial4j.core.shape.Shape;
import org.elasticsearch.action.search.SearchResponse;
import org.elasticsearch.client.Client;
import org.elasticsearch.common.geo.GeoJSONShapeSerializer;
import org.elasticsearch.common.geo.ShapeRelation;
import org.elasticsearch.common.xcontent.XContentBuilder;
import org.elasticsearch.common.xcontent.XContentFactory;
import org.elasticsearch.test.integration.AbstractNodesTests;
import org.testng.annotations.AfterClass;
import org.testng.annotations.BeforeClass;
import org.testng.annotations.Test;

import static org.elasticsearch.common.geo.ShapeBuilder.newRectangle;
import static org.elasticsearch.common.xcontent.XContentFactory.jsonBuilder;
import static org.elasticsearch.index.query.FilterBuilders.geoShapeFilter;
import static org.elasticsearch.index.query.QueryBuilders.*;
import static org.hamcrest.MatcherAssert.assertThat;
import static org.hamcrest.Matchers.equalTo;

public class GeoShapeIntegrationTests extends AbstractNodesTests {

    private Client client;

    @BeforeClass
    public void createNodes() throws Exception {
        startNode("server1");
        startNode("server2");
        client = getClient();
    }

    @AfterClass
    public void closeNodes() {
        client.close();
        closeAllNodes();
    }

    protected Client getClient() {
        return client("server1");
    }

    @Test
    public void testIndexPointsFilterRectangle() throws Exception {
        client.admin().indices().prepareDelete().execute().actionGet();

        String mapping = XContentFactory.jsonBuilder().startObject().startObject("type1")
                .startObject("properties").startObject("location")
                .field("type", "geo_shape")
                .field("tree", "quadtree")
                .endObject().endObject()
                .endObject().endObject().string();
        client.admin().indices().prepareCreate("test").addMapping("type1", mapping).execute().actionGet();
        client.admin().cluster().prepareHealth().setWaitForGreenStatus().execute().actionGet();

        client.prepareIndex("test", "type1", "1").setSource(jsonBuilder().startObject()
                .field("name", "Document 1")
                .startObject("location")
                .field("type", "point")
                .startArray("coordinates").value(-30).value(-30).endArray()
                .endObject()
                .endObject()).execute().actionGet();

        client.prepareIndex("test", "type1", "2").setSource(jsonBuilder().startObject()
                .field("name", "Document 2")
                .startObject("location")
                .field("type", "point")
                .startArray("coordinates").value(-45).value(-50).endArray()
                .endObject()
                .endObject()).execute().actionGet();

        client.admin().indices().prepareRefresh().execute().actionGet();

        Shape shape = newRectangle().topLeft(-45, 45).bottomRight(45, -45).build();

        SearchResponse searchResponse = client.prepareSearch()
                .setQuery(filteredQuery(matchAllQuery(),
                        geoShapeFilter("location", shape).relation(ShapeRelation.INTERSECTS)))
                .execute().actionGet();

        assertThat(searchResponse.getHits().getTotalHits(), equalTo(1l));
        assertThat(searchResponse.getHits().hits().length, equalTo(1));
        assertThat(searchResponse.getHits().getAt(0).id(), equalTo("1"));

        searchResponse = client.prepareSearch()
                .setQuery(geoShapeQuery("location", shape).relation(ShapeRelation.INTERSECTS))
                .execute().actionGet();

        assertThat(searchResponse.getHits().getTotalHits(), equalTo(1l));
        assertThat(searchResponse.getHits().hits().length, equalTo(1));
        assertThat(searchResponse.getHits().getAt(0).id(), equalTo("1"));
<<<<<<< HEAD
=======
    }

    @Test(enabled=false) // LUCENE MONITIR enable this test again once Lucene4.2 is out. This bug is fixed in Lucene 4.2
    public void testEdgeCases() throws Exception {
        client.admin().indices().prepareDelete().execute().actionGet();

        String mapping = XContentFactory.jsonBuilder().startObject().startObject("type1")
                .startObject("properties").startObject("location")
                .field("type", "geo_shape")
                .field("tree", "quadtree")
                .endObject().endObject()
                .endObject().endObject().string();
        client.admin().indices().prepareCreate("test").addMapping("type1", mapping).execute().actionGet();
        client.admin().cluster().prepareHealth().setWaitForGreenStatus().execute().actionGet();

        client.prepareIndex("test", "type1", "blakely").setSource(jsonBuilder().startObject()
                .field("name", "Blakely Island")
                .startObject("location")
                .field("type", "polygon")
                .startArray("coordinates").startArray()
                    .startArray().value(-122.83).value(48.57).endArray()
                    .startArray().value(-122.77).value(48.56).endArray()
                    .startArray().value(-122.79).value(48.53).endArray()
                    .startArray().value(-122.83).value(48.57).endArray() // close the polygon
                .endArray().endArray()
                .endObject()
                .endObject()).execute().actionGet();

        client.admin().indices().prepareRefresh().execute().actionGet();

        Shape query = newRectangle().topLeft(-122.88, 48.62).bottomRight(-122.82, 48.54).build();

        // This search would fail if both geoshape indexing and geoshape filtering
        // used the bottom-level optimization in SpatialPrefixTree#recursiveGetNodes.
        SearchResponse searchResponse = client.prepareSearch()
                .setQuery(filteredQuery(matchAllQuery(),
                        geoShapeFilter("location", query).relation(ShapeRelation.INTERSECTS)))
                .execute().actionGet();

        assertThat(searchResponse.getHits().getTotalHits(), equalTo(1l));
        assertThat(searchResponse.getHits().hits().length, equalTo(1));
        assertThat(searchResponse.getHits().getAt(0).id(), equalTo("blakely"));
>>>>>>> b7f52956
    }

    @Test
    public void testIndexedShapeReference() throws Exception {
        client.admin().indices().prepareDelete().execute().actionGet();

        String mapping = XContentFactory.jsonBuilder().startObject().startObject("type1")
                .startObject("properties").startObject("location")
                .field("type", "geo_shape")
                .field("tree", "quadtree")
                .endObject().endObject()
                .endObject().endObject().string();
        client.admin().indices().prepareCreate("test").addMapping("type1", mapping).execute().actionGet();
        client.admin().cluster().prepareHealth().setWaitForGreenStatus().execute().actionGet();

        client.prepareIndex("test", "type1", "1").setSource(jsonBuilder().startObject()
                .field("name", "Document 1")
                .startObject("location")
                .field("type", "point")
                .startArray("coordinates").value(-30).value(-30).endArray()
                .endObject()
                .endObject()).execute().actionGet();

        client.admin().indices().prepareRefresh("test").execute().actionGet();

        Shape shape = newRectangle().topLeft(-45, 45).bottomRight(45, -45).build();
        XContentBuilder shapeContent = jsonBuilder().startObject()
                .startObject("shape");
        GeoJSONShapeSerializer.serialize(shape, shapeContent);
        shapeContent.endObject();

        client.prepareIndex("shapes", "shape_type", "Big_Rectangle").setSource(shapeContent).execute().actionGet();
        client.admin().indices().prepareRefresh().execute().actionGet();

        client.admin().indices().prepareRefresh("shapes").execute().actionGet();

        SearchResponse searchResponse = client.prepareSearch("test")
                .setQuery(filteredQuery(matchAllQuery(),
                        geoShapeFilter("location", "Big_Rectangle", "shape_type").relation(ShapeRelation.INTERSECTS)))
                .execute().actionGet();

        assertThat(searchResponse.getHits().getTotalHits(), equalTo(1l));
        assertThat(searchResponse.getHits().hits().length, equalTo(1));
        assertThat(searchResponse.getHits().getAt(0).id(), equalTo("1"));

        searchResponse = client.prepareSearch()
                .setQuery(geoShapeQuery("location", "Big_Rectangle", "shape_type").relation(ShapeRelation.INTERSECTS))
                .execute().actionGet();

        assertThat(searchResponse.getHits().getTotalHits(), equalTo(1l));
        assertThat(searchResponse.getHits().hits().length, equalTo(1));
        assertThat(searchResponse.getHits().getAt(0).id(), equalTo("1"));
    }
}<|MERGE_RESOLUTION|>--- conflicted
+++ resolved
@@ -108,8 +108,6 @@
         assertThat(searchResponse.getHits().getTotalHits(), equalTo(1l));
         assertThat(searchResponse.getHits().hits().length, equalTo(1));
         assertThat(searchResponse.getHits().getAt(0).id(), equalTo("1"));
-<<<<<<< HEAD
-=======
     }
 
     @Test(enabled=false) // LUCENE MONITIR enable this test again once Lucene4.2 is out. This bug is fixed in Lucene 4.2
@@ -152,7 +150,6 @@
         assertThat(searchResponse.getHits().getTotalHits(), equalTo(1l));
         assertThat(searchResponse.getHits().hits().length, equalTo(1));
         assertThat(searchResponse.getHits().getAt(0).id(), equalTo("blakely"));
->>>>>>> b7f52956
     }
 
     @Test
