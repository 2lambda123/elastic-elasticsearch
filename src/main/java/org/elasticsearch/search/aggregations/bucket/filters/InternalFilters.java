--- conflicted
+++ resolved
@@ -25,14 +25,7 @@
 import org.elasticsearch.common.text.StringText;
 import org.elasticsearch.common.text.Text;
 import org.elasticsearch.common.xcontent.XContentBuilder;
-<<<<<<< HEAD
 import org.elasticsearch.search.aggregations.*;
-=======
-import org.elasticsearch.search.aggregations.AggregationStreams;
-import org.elasticsearch.search.aggregations.Aggregations;
-import org.elasticsearch.search.aggregations.InternalAggregation;
-import org.elasticsearch.search.aggregations.InternalAggregations;
->>>>>>> f6b37a31
 import org.elasticsearch.search.aggregations.bucket.BucketStreamContext;
 import org.elasticsearch.search.aggregations.bucket.BucketStreams;
 
@@ -150,7 +143,7 @@
             key = in.readOptionalString();
             docCount = in.readVLong();
             aggregations = InternalAggregations.readAggregations(in);
-        }
+    }
 
         @Override
         public void writeTo(StreamOutput out) throws IOException {
