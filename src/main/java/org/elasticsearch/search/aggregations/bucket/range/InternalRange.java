/*
 * Licensed to Elasticsearch under one or more contributor
 * license agreements. See the NOTICE file distributed with
 * this work for additional information regarding copyright
 * ownership. Elasticsearch licenses this file to you under
 * the Apache License, Version 2.0 (the "License"); you may
 * not use this file except in compliance with the License.
 * You may obtain a copy of the License at
 *
 *    http://www.apache.org/licenses/LICENSE-2.0
 *
 * Unless required by applicable law or agreed to in writing,
 * software distributed under the License is distributed on an
 * "AS IS" BASIS, WITHOUT WARRANTIES OR CONDITIONS OF ANY
 * KIND, either express or implied.  See the License for the
 * specific language governing permissions and limitations
 * under the License.
 */
package org.elasticsearch.search.aggregations.bucket.range;

import com.google.common.collect.Lists;
import org.elasticsearch.common.Nullable;
import org.elasticsearch.common.io.stream.StreamInput;
import org.elasticsearch.common.io.stream.StreamOutput;
import org.elasticsearch.common.text.StringText;
import org.elasticsearch.common.text.Text;
import org.elasticsearch.common.xcontent.XContentBuilder;
<<<<<<< HEAD
import org.elasticsearch.search.aggregations.*;
=======
import org.elasticsearch.search.aggregations.AggregationStreams;
import org.elasticsearch.search.aggregations.Aggregations;
import org.elasticsearch.search.aggregations.InternalAggregation;
import org.elasticsearch.search.aggregations.InternalAggregations;
>>>>>>> f6b37a31
import org.elasticsearch.search.aggregations.bucket.BucketStreamContext;
import org.elasticsearch.search.aggregations.bucket.BucketStreams;
import org.elasticsearch.search.aggregations.support.format.ValueFormatter;
import org.elasticsearch.search.aggregations.support.format.ValueFormatterStreams;

import java.io.IOException;
import java.util.ArrayList;
import java.util.HashMap;
import java.util.List;
import java.util.Map;

/**
 *
 */
public class InternalRange<B extends InternalRange.Bucket> extends InternalMultiBucketAggregation implements Range {

    static final Factory FACTORY = new Factory();

    public final static Type TYPE = new Type("range");

    private final static AggregationStreams.Stream STREAM = new AggregationStreams.Stream() {
        @Override
        public InternalRange readResult(StreamInput in) throws IOException {
            InternalRange ranges = new InternalRange();
            ranges.readFrom(in);
            return ranges;
        }
    };

    private final static BucketStreams.Stream<Bucket> BUCKET_STREAM = new BucketStreams.Stream<Bucket>() {
        @Override
        public Bucket readResult(StreamInput in, BucketStreamContext context) throws IOException {
            Bucket buckets = new Bucket(context.keyed(), context.formatter());
            buckets.readFrom(in);
            return buckets;
        }

        @Override
        public BucketStreamContext getBucketStreamContext(Bucket bucket) {
            BucketStreamContext context = new BucketStreamContext();
            context.formatter(bucket.formatter);
            context.keyed(bucket.keyed);
            return context;
        }
    };

    public static void registerStream() {
        AggregationStreams.registerStream(STREAM, TYPE.stream());
        BucketStreams.registerStream(BUCKET_STREAM, TYPE.stream());
    }

    public static class Bucket extends InternalMultiBucketAggregation.InternalBucket implements Range.Bucket {

        protected transient final boolean keyed;
        protected transient final ValueFormatter formatter;
        private double from;
        private double to;
        private long docCount;
        InternalAggregations aggregations;
        private String key;

<<<<<<< HEAD
=======
        protected transient final boolean keyed;
        protected transient final ValueFormatter formatter;
        private double from;
        private double to;
        private long docCount;
        InternalAggregations aggregations;
        private String key;

>>>>>>> f6b37a31
        public Bucket(boolean keyed, @Nullable ValueFormatter formatter) {
            this.keyed = keyed;
            this.formatter = formatter;
        }

        public Bucket(String key, double from, double to, long docCount, InternalAggregations aggregations, boolean keyed, @Nullable ValueFormatter formatter) {
            this(keyed, formatter);
            this.key = key != null ? key : generateKey(from, to, formatter);
            this.from = from;
            this.to = to;
            this.docCount = docCount;
            this.aggregations = aggregations;
        }

        public String getKey() {
            return key;
        }

        @Override
        public Text getKeyAsText() {
            return new StringText(getKey());
        }

        @Override
        public Number getFrom() {
            return from;
        }

        @Override
        public Number getTo() {
            return to;
        }

        @Override
        public long getDocCount() {
            return docCount;
        }

        @Override
        public Aggregations getAggregations() {
            return aggregations;
        }

        protected Factory<? extends Bucket, ?> getFactory() {
            return FACTORY;
        }

        Bucket reduce(List<Bucket> ranges, ReduceContext context) {
            long docCount = 0;
            List<InternalAggregations> aggregationsList = Lists.newArrayListWithCapacity(ranges.size());
            for (Bucket range : ranges) {
                docCount += range.docCount;
                aggregationsList.add(range.aggregations);
            }
            final InternalAggregations aggs = InternalAggregations.reduce(aggregationsList, context);
            return getFactory().createBucket(key, from, to, docCount, aggs, keyed, formatter);
        }

        @Override
        public XContentBuilder toXContent(XContentBuilder builder, Params params) throws IOException {
            if (keyed) {
                builder.startObject(key);
            } else {
                builder.startObject();
                builder.field(CommonFields.KEY, key);
            }
            if (!Double.isInfinite(from)) {
                builder.field(CommonFields.FROM, from);
                if (formatter != null) {
                    builder.field(CommonFields.FROM_AS_STRING, formatter.format(from));
                }
            }
            if (!Double.isInfinite(to)) {
                builder.field(CommonFields.TO, to);
                if (formatter != null) {
                    builder.field(CommonFields.TO_AS_STRING, formatter.format(to));
                }
            }
            builder.field(CommonFields.DOC_COUNT, docCount);
            aggregations.toXContentInternal(builder, params);
            builder.endObject();
            return builder;
        }

        protected String generateKey(double from, double to, @Nullable ValueFormatter formatter) {
            StringBuilder sb = new StringBuilder();
            sb.append(Double.isInfinite(from) ? "*" : formatter != null ? formatter.format(from) : ValueFormatter.RAW.format(from));
            sb.append("-");
            sb.append(Double.isInfinite(to) ? "*" : formatter != null ? formatter.format(to) : ValueFormatter.RAW.format(to));
            return sb.toString();
        }

        @Override
        public void readFrom(StreamInput in) throws IOException {

        }

        @Override
        public void writeTo(StreamOutput out) throws IOException {

        }
    }

    public static class Factory<B extends Bucket, R extends InternalRange<B>> {

        public String type() {
            return TYPE.name();
        }

        public R create(String name, List<B> ranges, @Nullable ValueFormatter formatter, boolean keyed) {
            return (R) new InternalRange<>(name, ranges, formatter, keyed);
        }


        public B createBucket(String key, double from, double to, long docCount, InternalAggregations aggregations, boolean keyed, @Nullable ValueFormatter formatter) {
            return (B) new Bucket(key, from, to, docCount, aggregations, keyed, formatter);
        }
    }

    private List<B> ranges;
    private Map<String, B> rangeMap;
    private @Nullable ValueFormatter formatter;
    private boolean keyed;

    public InternalRange() {} // for serialization

    public InternalRange(String name, List<B> ranges, @Nullable ValueFormatter formatter, boolean keyed) {
        super(name);
        this.ranges = ranges;
        this.formatter = formatter;
        this.keyed = keyed;
    }

    @Override
    public Type type() {
        return TYPE;
    }

    @Override
    public List<B> getBuckets() {
        return ranges;
    }

    @Override
    public B getBucketByKey(String key) {
        if (rangeMap == null) {
            rangeMap = new HashMap<>(ranges.size());
            for (Range.Bucket bucket : ranges) {
                rangeMap.put(bucket.getKey(), (B) bucket);
            }
        }
        return rangeMap.get(key);
    }

    protected Factory<B, ?> getFactory() {
        return FACTORY;
    }

    @Override
    public InternalAggregation reduce(ReduceContext reduceContext) {
        List<InternalAggregation> aggregations = reduceContext.aggregations();
        @SuppressWarnings("unchecked")
        List<Bucket>[] rangeList = new List[ranges.size()];
        for (int i = 0; i < rangeList.length; ++i) {
            rangeList[i] = new ArrayList<Bucket>();
        }
        for (InternalAggregation aggregation : aggregations) {
            InternalRange<?> ranges = (InternalRange<?>) aggregation;
            int i = 0;
            for (Bucket range : ranges.ranges) {
                rangeList[i++].add(range);
            }
        }

        final List<B> ranges = new ArrayList<>();
        for (int i = 0; i < this.ranges.size(); ++i) {
            ranges.add((B) rangeList[i].get(0).reduce(rangeList[i], reduceContext));
        }
        return getFactory().create(name, ranges, formatter, keyed);
    }

    @Override
    public void readFrom(StreamInput in) throws IOException {
        name = in.readString();
        formatter = ValueFormatterStreams.readOptional(in);
        keyed = in.readBoolean();
        int size = in.readVInt();
        List<B> ranges = Lists.newArrayListWithCapacity(size);
        for (int i = 0; i < size; i++) {
            String key = in.readOptionalString();
            ranges.add(getFactory().createBucket(key, in.readDouble(), in.readDouble(), in.readVLong(), InternalAggregations.readAggregations(in), keyed, formatter));
        }
        this.ranges = ranges;
        this.rangeMap = null;
    }

    @Override
    public void writeTo(StreamOutput out) throws IOException {
        out.writeString(name);
        ValueFormatterStreams.writeOptional(formatter, out);
        out.writeBoolean(keyed);
        out.writeVInt(ranges.size());
        for (B bucket : ranges) {
            out.writeOptionalString(((Bucket) bucket).key);
            out.writeDouble(((Bucket) bucket).from);
            out.writeDouble(((Bucket) bucket).to);
            out.writeVLong(((Bucket) bucket).docCount);
            bucket.aggregations.writeTo(out);
        }
    }

    @Override
    public XContentBuilder doXContentBody(XContentBuilder builder, Params params) throws IOException {
        if (keyed) {
            builder.startObject(CommonFields.BUCKETS);
        } else {
            builder.startArray(CommonFields.BUCKETS);
        }
        for (B range : ranges) {
            range.toXContent(builder, params);
        }
        if (keyed) {
            builder.endObject();
        } else {
            builder.endArray();
        }
        return builder;
    }

}<|MERGE_RESOLUTION|>--- conflicted
+++ resolved
@@ -25,14 +25,7 @@
 import org.elasticsearch.common.text.StringText;
 import org.elasticsearch.common.text.Text;
 import org.elasticsearch.common.xcontent.XContentBuilder;
-<<<<<<< HEAD
 import org.elasticsearch.search.aggregations.*;
-=======
-import org.elasticsearch.search.aggregations.AggregationStreams;
-import org.elasticsearch.search.aggregations.Aggregations;
-import org.elasticsearch.search.aggregations.InternalAggregation;
-import org.elasticsearch.search.aggregations.InternalAggregations;
->>>>>>> f6b37a31
 import org.elasticsearch.search.aggregations.bucket.BucketStreamContext;
 import org.elasticsearch.search.aggregations.bucket.BucketStreams;
 import org.elasticsearch.search.aggregations.support.format.ValueFormatter;
@@ -94,17 +87,6 @@
         InternalAggregations aggregations;
         private String key;
 
-<<<<<<< HEAD
-=======
-        protected transient final boolean keyed;
-        protected transient final ValueFormatter formatter;
-        private double from;
-        private double to;
-        private long docCount;
-        InternalAggregations aggregations;
-        private String key;
-
->>>>>>> f6b37a31
         public Bucket(boolean keyed, @Nullable ValueFormatter formatter) {
             this.keyed = keyed;
             this.formatter = formatter;
@@ -205,7 +187,7 @@
         @Override
         public void writeTo(StreamOutput out) throws IOException {
 
-        }
+    }
     }
 
     public static class Factory<B extends Bucket, R extends InternalRange<B>> {
