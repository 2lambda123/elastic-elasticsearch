--- conflicted
+++ resolved
@@ -19,6 +19,7 @@
 
 package org.elasticsearch.search.query;
 
+import java.util.List;
 import java.util.Map;
 
 import com.google.common.collect.ImmutableMap;
@@ -37,40 +38,26 @@
 import org.elasticsearch.search.internal.ContextIndexSearcher;
 import org.elasticsearch.search.internal.SearchContext;
 import org.elasticsearch.search.rescore.RescorePhase;
-import org.elasticsearch.search.rescore.RescoreSearchContext;
 import org.elasticsearch.search.sort.SortParseElement;
 import org.elasticsearch.search.sort.TrackScoresParseElement;
 import org.elasticsearch.search.suggest.SuggestPhase;
 
-<<<<<<< HEAD
-=======
-import java.util.List;
-import java.util.Map;
-
->>>>>>> f41eccc7
 /**
  *
  */
 public class QueryPhase implements SearchPhase {
 
     private final FacetPhase facetPhase;
-<<<<<<< HEAD
     private final GroupParseElement groupElement;
+private RescorePhase rescorePhase;
+private final SuggestPhase suggestPhase;
 
     @Inject
-    public QueryPhase(FacetPhase facetPhase, GroupParseElement groupElement) {
+    public QueryPhase(FacetPhase facetPhase, GroupParseElement groupElement, SuggestPhase suggestPhase, RescorePhase rescorePhase) {
         this.facetPhase = facetPhase;
         this.groupElement = groupElement;
-=======
-    private final SuggestPhase suggestPhase;
-    private RescorePhase rescorePhase;
-
-    @Inject
-    public QueryPhase(FacetPhase facetPhase, SuggestPhase suggestPhase, RescorePhase rescorePhase) {
-        this.facetPhase = facetPhase;
         this.suggestPhase = suggestPhase;
         this.rescorePhase = rescorePhase;
->>>>>>> f41eccc7
     }
 
     @Override
@@ -142,9 +129,9 @@
                 topDocs = new TopDocs(collector.getTotalHits(), Lucene.EMPTY_SCORE_DOCS, 0);
             } else if (searchContext.searchType() == SearchType.SCAN) {
                 topDocs = searchContext.scanContext().execute(searchContext);
-<<<<<<< HEAD
-            } else if (searchContext.sort() != null && searchContext.group() == null) {
-                topDocs = searchContext.searcher().search(query, null, numDocs, searchContext.sort());
+            } else if (searchContext.sort() != null) {
+                topDocs = searchContext.searcher().search(query, null, numDocs, searchContext.sort(),
+                        searchContext.trackScores(), searchContext.trackScores());
             } else if (searchContext.sort() != null && searchContext.group() != null) {
                 GroupCollector collector = searchContext.group().groupCollector();
                 searchContext.searcher().search(query, collector);
@@ -157,11 +144,6 @@
                 searchContext.queryResult().group((InternalTermsGroup)collector.group());
                 // TODO: hits
                 topDocs = new TopDocs(0, Lucene.EMPTY_SCORE_DOCS, 0);
-=======
-            } else if (searchContext.sort() != null) {
-                topDocs = searchContext.searcher().search(query, null, numDocs, searchContext.sort(),
-                        searchContext.trackScores(), searchContext.trackScores());
->>>>>>> f41eccc7
             } else {
                 if (searchContext.rescore() != null) {
                     rescore = true;
