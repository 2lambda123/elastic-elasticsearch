--- conflicted
+++ resolved
@@ -186,11 +186,9 @@
 
     private volatile boolean useSlowScroll;
 
-<<<<<<< HEAD
+    private InnerHitsContext innerHitsContext;
+
     private boolean profileQuery;
-=======
-    private InnerHitsContext innerHitsContext;
->>>>>>> d7e78124
 
     public DefaultSearchContext(long id, ShardSearchRequest request, SearchShardTarget shardTarget,
                          Engine.Searcher engineSearcher, IndexService indexService, IndexShard indexShard,
@@ -562,12 +560,12 @@
         return this.originalQuery;
     }
 
-    public SearchContext profiledQuery(boolean profile) {
+    public SearchContext profileQuery(boolean profile) {
         this.profileQuery = profile;
         return this;
     }
 
-    public boolean profiledQuery() {
+    public boolean profileQuery() {
         return this.profileQuery;
     }
 
