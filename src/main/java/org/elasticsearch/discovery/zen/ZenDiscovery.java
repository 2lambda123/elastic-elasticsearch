--- conflicted
+++ resolved
@@ -127,11 +127,6 @@
     // a flag that should be used only for testing
     private final boolean sendLeaveRequest;
 
-<<<<<<< HEAD
-=======
-    protected final MasterService electMaster;
-
->>>>>>> ddb22768
     private final boolean masterElectionFilterClientNodes;
     private final boolean masterElectionFilterDataNodes;
 
