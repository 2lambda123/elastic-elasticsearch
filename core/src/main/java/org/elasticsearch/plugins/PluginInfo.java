/*
 * Licensed to Elasticsearch under one or more contributor
 * license agreements. See the NOTICE file distributed with
 * this work for additional information regarding copyright
 * ownership. Elasticsearch licenses this file to you under
 * the Apache License, Version 2.0 (the "License"); you may
 * not use this file except in compliance with the License.
 * You may obtain a copy of the License at
 *
 *    http://www.apache.org/licenses/LICENSE-2.0
 *
 * Unless required by applicable law or agreed to in writing,
 * software distributed under the License is distributed on an
 * "AS IS" BASIS, WITHOUT WARRANTIES OR CONDITIONS OF ANY
 * KIND, either express or implied.  See the License for the
 * specific language governing permissions and limitations
 * under the License.
 */

package org.elasticsearch.plugins;

import org.elasticsearch.Version;
import org.elasticsearch.bootstrap.JarHell;
import org.elasticsearch.common.Booleans;
<<<<<<< HEAD
import org.elasticsearch.common.Nullable;
import org.elasticsearch.common.io.FileSystemUtils;
=======
import org.elasticsearch.common.Strings;
>>>>>>> eaa636d4
import org.elasticsearch.common.io.stream.StreamInput;
import org.elasticsearch.common.io.stream.StreamOutput;
import org.elasticsearch.common.io.stream.Writeable;
import org.elasticsearch.common.xcontent.ToXContentObject;
import org.elasticsearch.common.xcontent.XContentBuilder;

import java.io.IOException;
import java.io.InputStream;
import java.nio.file.DirectoryStream;
import java.nio.file.Files;
import java.nio.file.Path;
import java.util.Arrays;
import java.util.Collections;
<<<<<<< HEAD
import java.util.HashSet;
import java.util.LinkedList;
=======
>>>>>>> eaa636d4
import java.util.List;
import java.util.Locale;
import java.util.Map;
import java.util.Properties;
import java.util.Set;
import java.util.function.Function;
import java.util.stream.Collectors;

/**
 * An in-memory representation of the plugin descriptor.
 */
public class PluginInfo implements Writeable, ToXContentObject {

    public static final String ES_PLUGIN_PROPERTIES = "plugin-descriptor.properties";
    public static final String ES_PLUGIN_POLICY = "plugin-security.policy";

    private final String metaPlugin;
    private final String name;
    private final String description;
    private final String version;
    private final String classname;
    private final List<String> extendedPlugins;
    private final boolean hasNativeController;
    private final boolean requiresKeystore;

    /**
     * Construct plugin info.
     *
     * @param metaPlugin          the name of the meta plugin or null if this plugin is a standalone plugin
     * @param name                the name of the plugin
     * @param description         a description of the plugin
     * @param version             the version of Elasticsearch the plugin is built for
     * @param classname           the entry point to the plugin
     * @param extendedPlugins     other plugins this plugin extends through SPI
     * @param hasNativeController whether or not the plugin has a native controller
     * @param requiresKeystore    whether or not the plugin requires the elasticsearch keystore to be created
     */
<<<<<<< HEAD
    public PluginInfo(@Nullable String metaPlugin, String name, String description, String version, String classname,
                      boolean hasNativeController, boolean requiresKeystore) {
        this.metaPlugin = metaPlugin;
=======
    public PluginInfo(String name, String description, String version, String classname,
                      List<String> extendedPlugins, boolean hasNativeController, boolean requiresKeystore) {
>>>>>>> eaa636d4
        this.name = name;
        this.description = description;
        this.version = version;
        this.classname = classname;
        this.extendedPlugins = Collections.unmodifiableList(extendedPlugins);
        this.hasNativeController = hasNativeController;
        this.requiresKeystore = requiresKeystore;
    }

    /**
     * Construct plugin info from a stream.
     *
     * @param in the stream
     * @throws IOException if an I/O exception occurred reading the plugin info from the stream
     */
    public PluginInfo(final StreamInput in) throws IOException {
        if (in.getVersion().onOrAfter(Version.V_7_0_0_alpha1)) {
            this.metaPlugin = in.readOptionalString();
        } else {
            this.metaPlugin = null;
        }
        this.name = in.readString();
        this.description = in.readString();
        this.version = in.readString();
        this.classname = in.readString();
        if (in.getVersion().onOrAfter(Version.V_6_2_0)) {
            extendedPlugins = in.readList(StreamInput::readString);
        } else {
            extendedPlugins = Collections.emptyList();
        }
        if (in.getVersion().onOrAfter(Version.V_5_4_0)) {
            hasNativeController = in.readBoolean();
        } else {
            hasNativeController = false;
        }
        if (in.getVersion().onOrAfter(Version.V_6_0_0_beta2)) {
            requiresKeystore = in.readBoolean();
        } else {
            requiresKeystore = false;
        }
    }

    @Override
    public void writeTo(final StreamOutput out) throws IOException {
        if (out.getVersion().onOrAfter(Version.V_7_0_0_alpha1)) {
            out.writeOptionalString(metaPlugin);
        }
        out.writeString(name);
        out.writeString(description);
        out.writeString(version);
        out.writeString(classname);
        if (out.getVersion().onOrAfter(Version.V_6_2_0)) {
            out.writeStringList(extendedPlugins);
        }
        if (out.getVersion().onOrAfter(Version.V_5_4_0)) {
            out.writeBoolean(hasNativeController);
        }
        if (out.getVersion().onOrAfter(Version.V_6_0_0_beta2)) {
            out.writeBoolean(requiresKeystore);
        }
    }

    /**
     * Extracts all {@link PluginInfo} from the provided {@code rootPath} expanding meta plugins if needed.
     * @param rootPath the path where the plugins are installed
     * @return A list of all plugins installed in the {@code rootPath}
     * @throws IOException if an I/O exception occurred reading the plugin descriptors
     */
    public static List<PluginInfo> extractAllPlugins(final Path rootPath) throws IOException {
        return extractAllPlugins(rootPath, Collections.emptySet());
    }

    /**
     * Extracts all {@link PluginInfo} from the provided {@code rootPath} expanding meta plugins if needed.
     * @param rootPath the path where the plugins are installed
     * @param excludePlugins the set of plugins names to exclude
     * @return A list of all plugins installed in the {@code rootPath}
     * @throws IOException if an I/O exception occurred reading the plugin descriptors
     */
    public static List<PluginInfo> extractAllPlugins(final Path rootPath, final Set<String> excludePlugins) throws IOException {
        final List<PluginInfo> plugins = new LinkedList<>(); // order is already lost, but some filesystems have it
        final Set<String> seen = new HashSet<>();
        if (Files.exists(rootPath)) {
            try (DirectoryStream<Path> stream = Files.newDirectoryStream(rootPath)) {
                for (Path plugin : stream) {
                    if (FileSystemUtils.isDesktopServicesStore(plugin)) {
                        continue;
                    }
                    if (excludePlugins.contains(plugin.getFileName().toString())) {
                        continue;
                    }
                    if (MetaPluginInfo.isMetaPlugin(plugin)) {
                        final MetaPluginInfo metaInfo;
                        try {
                            metaInfo = MetaPluginInfo.readFromProperties(plugin);
                        } catch (IOException e) {
                            throw new IllegalStateException("Could not load meta plugin descriptor for existing meta plugin ["
                                + plugin.getFileName() + "].", e);
                        }
                        Set<String> subPlugins = Arrays.stream(metaInfo.getPlugins()).collect(Collectors.toSet());
                        try (DirectoryStream<Path> subStream = Files.newDirectoryStream(plugin)) {
                            for (Path subPlugin : subStream) {
                                String filename = subPlugin.getFileName().toString();
                                if (MetaPluginInfo.ES_META_PLUGIN_PROPERTIES.equals(filename) ||
                                        FileSystemUtils.isDesktopServicesStore(subPlugin)) {
                                    continue;
                                }
                                if (subPlugins.contains(filename) == false) {
                                    throw new IllegalStateException(
                                        "invalid plugin: " + subPlugin + " for meta plugin: " + metaInfo.getName());
                                }
                                final PluginInfo info = PluginInfo.readFromProperties(metaInfo.getName(), subPlugin);
                                if (seen.add(info.getName()) == false) {
                                    throw new IllegalStateException("duplicate plugin: " + info.getName());
                                }
                                plugins.add(info);
                            }
                        }
                    } else {
                        final PluginInfo info;
                        try {
                            info = PluginInfo.readFromProperties(plugin);
                        } catch (IOException e) {
                            throw new IllegalStateException("Could not load plugin descriptor for existing plugin ["
                                + plugin.getFileName() + "]. Was the plugin built before 2.0?", e);
                        }
                        if (seen.add(info.getName()) == false) {
                            throw new IllegalStateException("duplicate plugin: " + plugin);
                        }
                        plugins.add(info);
                    }
                }
            }
        }
        return plugins;
    }

    /**
     * Reads and validates the plugin descriptor file.
     *
     * @param path the path to the root directory for the plugin
     * @return the plugin info
     * @throws IOException if an I/O exception occurred reading the plugin descriptor
     */
    public static PluginInfo readFromProperties(final Path path) throws IOException {
        return readFromProperties(null, path);
    }

    /**
     * Reads and validates the plugin descriptor file.
     *
     * @param metaPlugin the name of the meta plugin or null if this plugin is a standalone plugin
     * @param path the path to the root directory for the plugin
     * @return the plugin info
     * @throws IOException if an I/O exception occurred reading the plugin descriptor
     */
    public static PluginInfo readFromProperties(@Nullable final String metaPlugin, final Path path) throws IOException {
        final Path descriptor = path.resolve(ES_PLUGIN_PROPERTIES);

        final Map<String, String> propsMap;
        {
            final Properties props = new Properties();
            try (InputStream stream = Files.newInputStream(descriptor)) {
                props.load(stream);
            }
            propsMap = props.stringPropertyNames().stream().collect(Collectors.toMap(Function.identity(), props::getProperty));
        }

        final String name = propsMap.remove("name");
        if (name == null || name.isEmpty()) {
            throw new IllegalArgumentException(
                    "property [name] is missing in [" + descriptor + "]");
        }
        final String description = propsMap.remove("description");
        if (description == null) {
            throw new IllegalArgumentException(
                    "property [description] is missing for plugin [" + name + "]");
        }
        final String version = propsMap.remove("version");
        if (version == null) {
            throw new IllegalArgumentException(
                    "property [version] is missing for plugin [" + name + "]");
        }

        final String esVersionString = propsMap.remove("elasticsearch.version");
        if (esVersionString == null) {
            throw new IllegalArgumentException(
                    "property [elasticsearch.version] is missing for plugin [" + name + "]");
        }
        final Version esVersion = Version.fromString(esVersionString);
        if (esVersion.equals(Version.CURRENT) == false) {
            final String message = String.format(
                    Locale.ROOT,
                    "plugin [%s] is incompatible with version [%s]; was designed for version [%s]",
                    name,
                    Version.CURRENT.toString(),
                    esVersionString);
            throw new IllegalArgumentException(message);
        }
        final String javaVersionString = propsMap.remove("java.version");
        if (javaVersionString == null) {
            throw new IllegalArgumentException(
                    "property [java.version] is missing for plugin [" + name + "]");
        }
        JarHell.checkVersionFormat(javaVersionString);
        JarHell.checkJavaVersion(name, javaVersionString);
        final String classname = propsMap.remove("classname");
        if (classname == null) {
            throw new IllegalArgumentException(
                    "property [classname] is missing for plugin [" + name + "]");
        }

        final String extendedString = propsMap.remove("extended.plugins");
        final List<String> extendedPlugins;
        if (extendedString == null) {
            extendedPlugins = Collections.emptyList();
        } else {
            extendedPlugins = Arrays.asList(Strings.delimitedListToStringArray(extendedString, ","));
        }

        final String hasNativeControllerValue = propsMap.remove("has.native.controller");
        final boolean hasNativeController;
        if (hasNativeControllerValue == null) {
            hasNativeController = false;
        } else {
            switch (hasNativeControllerValue) {
                case "true":
                    hasNativeController = true;
                    break;
                case "false":
                    hasNativeController = false;
                    break;
                default:
                    final String message = String.format(
                        Locale.ROOT,
                        "property [%s] must be [%s], [%s], or unspecified but was [%s]",
                        "has_native_controller",
                        "true",
                        "false",
                        hasNativeControllerValue);
                    throw new IllegalArgumentException(message);
            }
        }

        String requiresKeystoreValue = propsMap.remove("requires.keystore");
        if (requiresKeystoreValue == null) {
            requiresKeystoreValue = "false";
        }
        final boolean requiresKeystore;
        try {
            requiresKeystore = Booleans.parseBoolean(requiresKeystoreValue);
        } catch (IllegalArgumentException e) {
            throw new IllegalArgumentException("property [requires.keystore] must be [true] or [false]," +
                                               " but was [" + requiresKeystoreValue + "]", e);
        }

        if (propsMap.isEmpty() == false) {
            throw new IllegalArgumentException("Unknown properties in plugin descriptor: " + propsMap.keySet());
        }

<<<<<<< HEAD
        return new PluginInfo(metaPlugin, name, description, version, classname, hasNativeController, requiresKeystore);
    }

    /**
     * Resolves {@code rootPath} to the path where the plugin should be installed
     * @param rootPath The root path for all plugins
     * @return The path of this plugin
     */
    public Path getPath(Path rootPath) {
        return metaPlugin != null ? rootPath.resolve(metaPlugin).resolve(name) : rootPath.resolve(name);
    }

    /**
     * The name of the meta plugin that installed this plugin or null if this plugin is a standalone plugin.
     *
     * @return The name of the meta plugin
     */
    public String getMetaPlugin() {
        return metaPlugin;
=======
        return new PluginInfo(name, description, version, classname, extendedPlugins, hasNativeController, requiresKeystore);
>>>>>>> eaa636d4
    }

    /**
     * The name of the plugin.
     *
     * @return the plugin name
     */
    public String getName() {
        return name;
    }

    /**
     * The name of the plugin prefixed with the {@code metaPlugin} name.
     * @return the full name of the plugin
     */
    public String getFullName() {
        return (metaPlugin != null ? metaPlugin + ":" : "")  + name;
    }

    /**
     * The description of the plugin.
     *
     * @return the plugin description
     */
    public String getDescription() {
        return description;
    }

    /**
     * The entry point to the plugin.
     *
     * @return the entry point to the plugin
     */
    public String getClassname() {
        return classname;
    }

    /**
     * Other plugins this plugin extends through SPI.
     *
     * @return the names of the plugins extended
     */
    public List<String> getExtendedPlugins() {
        return extendedPlugins;
    }

    /**
     * The version of Elasticsearch the plugin was built for.
     *
     * @return the version
     */
    public String getVersion() {
        return version;
    }

    /**
     * Whether or not the plugin has a native controller.
     *
     * @return {@code true} if the plugin has a native controller
     */
    public boolean hasNativeController() {
        return hasNativeController;
    }

    /**
     * Whether or not the plugin requires the elasticsearch keystore to exist.
     *
     * @return {@code true} if the plugin requires a keystore, {@code false} otherwise
     */
    public boolean requiresKeystore() {
        return requiresKeystore;
    }

    @Override
    public XContentBuilder toXContent(XContentBuilder builder, Params params) throws IOException {
        builder.startObject();
        {
            if (metaPlugin != null) {
                builder.field("meta_plugin", metaPlugin);
            }
            builder.field("name", name);
            builder.field("version", version);
            builder.field("description", description);
            builder.field("classname", classname);
            builder.field("extended_plugins", extendedPlugins);
            builder.field("has_native_controller", hasNativeController);
            builder.field("requires_keystore", requiresKeystore);
        }
        builder.endObject();

        return builder;
    }

    @Override
    public boolean equals(Object o) {
        if (this == o) return true;
        if (o == null || getClass() != o.getClass()) return false;

        PluginInfo that = (PluginInfo) o;

        if (!name.equals(that.name)) return false;
        if (version != null ? !version.equals(that.version) : that.version != null) return false;

        return true;
    }

    @Override
    public int hashCode() {
        return name.hashCode();
    }

    @Override
    public String toString() {
<<<<<<< HEAD
        final StringBuilder information = new StringBuilder().append("- Plugin information:\n");
        if (metaPlugin != null) {
            information.append("Meta Plugin: ").append(metaPlugin).append("\n");
        }
        information
            .append("Name: ").append(name).append("\n")
            .append("Description: ").append(description).append("\n")
            .append("Version: ").append(version).append("\n")
            .append("Native Controller: ").append(hasNativeController).append("\n")
            .append("Requires Keystore: ").append(requiresKeystore).append("\n")
            .append(" * Classname: ").append(classname);
=======
        final StringBuilder information = new StringBuilder()
                .append("- Plugin information:\n")
                .append("Name: ").append(name).append("\n")
                .append("Description: ").append(description).append("\n")
                .append("Version: ").append(version).append("\n")
                .append("Native Controller: ").append(hasNativeController).append("\n")
                .append("Requires Keystore: ").append(requiresKeystore).append("\n")
                .append("Extended Plugins: ").append(extendedPlugins).append("\n")
                .append(" * Classname: ").append(classname);
>>>>>>> eaa636d4
        return information.toString();
    }
}<|MERGE_RESOLUTION|>--- conflicted
+++ resolved
@@ -22,12 +22,9 @@
 import org.elasticsearch.Version;
 import org.elasticsearch.bootstrap.JarHell;
 import org.elasticsearch.common.Booleans;
-<<<<<<< HEAD
 import org.elasticsearch.common.Nullable;
+import org.elasticsearch.common.Strings;
 import org.elasticsearch.common.io.FileSystemUtils;
-=======
-import org.elasticsearch.common.Strings;
->>>>>>> eaa636d4
 import org.elasticsearch.common.io.stream.StreamInput;
 import org.elasticsearch.common.io.stream.StreamOutput;
 import org.elasticsearch.common.io.stream.Writeable;
@@ -39,13 +36,11 @@
 import java.nio.file.DirectoryStream;
 import java.nio.file.Files;
 import java.nio.file.Path;
+import java.util.ArrayList;
 import java.util.Arrays;
 import java.util.Collections;
-<<<<<<< HEAD
 import java.util.HashSet;
 import java.util.LinkedList;
-=======
->>>>>>> eaa636d4
 import java.util.List;
 import java.util.Locale;
 import java.util.Map;
@@ -62,7 +57,6 @@
     public static final String ES_PLUGIN_PROPERTIES = "plugin-descriptor.properties";
     public static final String ES_PLUGIN_POLICY = "plugin-security.policy";
 
-    private final String metaPlugin;
     private final String name;
     private final String description;
     private final String version;
@@ -74,7 +68,6 @@
     /**
      * Construct plugin info.
      *
-     * @param metaPlugin          the name of the meta plugin or null if this plugin is a standalone plugin
      * @param name                the name of the plugin
      * @param description         a description of the plugin
      * @param version             the version of Elasticsearch the plugin is built for
@@ -83,14 +76,8 @@
      * @param hasNativeController whether or not the plugin has a native controller
      * @param requiresKeystore    whether or not the plugin requires the elasticsearch keystore to be created
      */
-<<<<<<< HEAD
-    public PluginInfo(@Nullable String metaPlugin, String name, String description, String version, String classname,
-                      boolean hasNativeController, boolean requiresKeystore) {
-        this.metaPlugin = metaPlugin;
-=======
     public PluginInfo(String name, String description, String version, String classname,
                       List<String> extendedPlugins, boolean hasNativeController, boolean requiresKeystore) {
->>>>>>> eaa636d4
         this.name = name;
         this.description = description;
         this.version = version;
@@ -107,11 +94,6 @@
      * @throws IOException if an I/O exception occurred reading the plugin info from the stream
      */
     public PluginInfo(final StreamInput in) throws IOException {
-        if (in.getVersion().onOrAfter(Version.V_7_0_0_alpha1)) {
-            this.metaPlugin = in.readOptionalString();
-        } else {
-            this.metaPlugin = null;
-        }
         this.name = in.readString();
         this.description = in.readString();
         this.version = in.readString();
@@ -135,9 +117,6 @@
 
     @Override
     public void writeTo(final StreamOutput out) throws IOException {
-        if (out.getVersion().onOrAfter(Version.V_7_0_0_alpha1)) {
-            out.writeOptionalString(metaPlugin);
-        }
         out.writeString(name);
         out.writeString(description);
         out.writeString(version);
@@ -156,71 +135,37 @@
     /**
      * Extracts all {@link PluginInfo} from the provided {@code rootPath} expanding meta plugins if needed.
      * @param rootPath the path where the plugins are installed
-     * @return A list of all plugins installed in the {@code rootPath}
+     * @return A list of all plugin paths installed in the {@code rootPath}
      * @throws IOException if an I/O exception occurred reading the plugin descriptors
      */
-    public static List<PluginInfo> extractAllPlugins(final Path rootPath) throws IOException {
-        return extractAllPlugins(rootPath, Collections.emptySet());
-    }
-
-    /**
-     * Extracts all {@link PluginInfo} from the provided {@code rootPath} expanding meta plugins if needed.
-     * @param rootPath the path where the plugins are installed
-     * @param excludePlugins the set of plugins names to exclude
-     * @return A list of all plugins installed in the {@code rootPath}
-     * @throws IOException if an I/O exception occurred reading the plugin descriptors
-     */
-    public static List<PluginInfo> extractAllPlugins(final Path rootPath, final Set<String> excludePlugins) throws IOException {
-        final List<PluginInfo> plugins = new LinkedList<>(); // order is already lost, but some filesystems have it
+    public static List<Path> extractAllPlugins(final Path rootPath) throws IOException {
+        final List<Path> plugins = new LinkedList<>();  // order is already lost, but some filesystems have it
         final Set<String> seen = new HashSet<>();
         if (Files.exists(rootPath)) {
             try (DirectoryStream<Path> stream = Files.newDirectoryStream(rootPath)) {
                 for (Path plugin : stream) {
-                    if (FileSystemUtils.isDesktopServicesStore(plugin)) {
+                    if (FileSystemUtils.isDesktopServicesStore(plugin) ||
+                            plugin.getFileName().toString().startsWith(".removing-")) {
                         continue;
                     }
-                    if (excludePlugins.contains(plugin.getFileName().toString())) {
-                        continue;
+                    if (seen.add(plugin.getFileName().toString()) == false) {
+                        throw new IllegalStateException("duplicate plugin: " + plugin);
                     }
                     if (MetaPluginInfo.isMetaPlugin(plugin)) {
-                        final MetaPluginInfo metaInfo;
-                        try {
-                            metaInfo = MetaPluginInfo.readFromProperties(plugin);
-                        } catch (IOException e) {
-                            throw new IllegalStateException("Could not load meta plugin descriptor for existing meta plugin ["
-                                + plugin.getFileName() + "].", e);
-                        }
-                        Set<String> subPlugins = Arrays.stream(metaInfo.getPlugins()).collect(Collectors.toSet());
                         try (DirectoryStream<Path> subStream = Files.newDirectoryStream(plugin)) {
                             for (Path subPlugin : subStream) {
-                                String filename = subPlugin.getFileName().toString();
-                                if (MetaPluginInfo.ES_META_PLUGIN_PROPERTIES.equals(filename) ||
+                                if (MetaPluginInfo.isPropertiesFile(subPlugin) ||
                                         FileSystemUtils.isDesktopServicesStore(subPlugin)) {
                                     continue;
                                 }
-                                if (subPlugins.contains(filename) == false) {
-                                    throw new IllegalStateException(
-                                        "invalid plugin: " + subPlugin + " for meta plugin: " + metaInfo.getName());
+                                if (seen.add(subPlugin.getFileName().toString()) == false) {
+                                    throw new IllegalStateException("duplicate plugin: " + subPlugin);
                                 }
-                                final PluginInfo info = PluginInfo.readFromProperties(metaInfo.getName(), subPlugin);
-                                if (seen.add(info.getName()) == false) {
-                                    throw new IllegalStateException("duplicate plugin: " + info.getName());
-                                }
-                                plugins.add(info);
+                                plugins.add(subPlugin);
                             }
                         }
                     } else {
-                        final PluginInfo info;
-                        try {
-                            info = PluginInfo.readFromProperties(plugin);
-                        } catch (IOException e) {
-                            throw new IllegalStateException("Could not load plugin descriptor for existing plugin ["
-                                + plugin.getFileName() + "]. Was the plugin built before 2.0?", e);
-                        }
-                        if (seen.add(info.getName()) == false) {
-                            throw new IllegalStateException("duplicate plugin: " + plugin);
-                        }
-                        plugins.add(info);
+                        plugins.add(plugin);
                     }
                 }
             }
@@ -236,18 +181,6 @@
      * @throws IOException if an I/O exception occurred reading the plugin descriptor
      */
     public static PluginInfo readFromProperties(final Path path) throws IOException {
-        return readFromProperties(null, path);
-    }
-
-    /**
-     * Reads and validates the plugin descriptor file.
-     *
-     * @param metaPlugin the name of the meta plugin or null if this plugin is a standalone plugin
-     * @param path the path to the root directory for the plugin
-     * @return the plugin info
-     * @throws IOException if an I/O exception occurred reading the plugin descriptor
-     */
-    public static PluginInfo readFromProperties(@Nullable final String metaPlugin, final Path path) throws IOException {
         final Path descriptor = path.resolve(ES_PLUGIN_PROPERTIES);
 
         final Map<String, String> propsMap;
@@ -351,29 +284,7 @@
             throw new IllegalArgumentException("Unknown properties in plugin descriptor: " + propsMap.keySet());
         }
 
-<<<<<<< HEAD
-        return new PluginInfo(metaPlugin, name, description, version, classname, hasNativeController, requiresKeystore);
-    }
-
-    /**
-     * Resolves {@code rootPath} to the path where the plugin should be installed
-     * @param rootPath The root path for all plugins
-     * @return The path of this plugin
-     */
-    public Path getPath(Path rootPath) {
-        return metaPlugin != null ? rootPath.resolve(metaPlugin).resolve(name) : rootPath.resolve(name);
-    }
-
-    /**
-     * The name of the meta plugin that installed this plugin or null if this plugin is a standalone plugin.
-     *
-     * @return The name of the meta plugin
-     */
-    public String getMetaPlugin() {
-        return metaPlugin;
-=======
         return new PluginInfo(name, description, version, classname, extendedPlugins, hasNativeController, requiresKeystore);
->>>>>>> eaa636d4
     }
 
     /**
@@ -383,14 +294,6 @@
      */
     public String getName() {
         return name;
-    }
-
-    /**
-     * The name of the plugin prefixed with the {@code metaPlugin} name.
-     * @return the full name of the plugin
-     */
-    public String getFullName() {
-        return (metaPlugin != null ? metaPlugin + ":" : "")  + name;
     }
 
     /**
@@ -451,9 +354,6 @@
     public XContentBuilder toXContent(XContentBuilder builder, Params params) throws IOException {
         builder.startObject();
         {
-            if (metaPlugin != null) {
-                builder.field("meta_plugin", metaPlugin);
-            }
             builder.field("name", name);
             builder.field("version", version);
             builder.field("description", description);
@@ -487,29 +387,19 @@
 
     @Override
     public String toString() {
-<<<<<<< HEAD
-        final StringBuilder information = new StringBuilder().append("- Plugin information:\n");
-        if (metaPlugin != null) {
-            information.append("Meta Plugin: ").append(metaPlugin).append("\n");
-        }
-        information
-            .append("Name: ").append(name).append("\n")
-            .append("Description: ").append(description).append("\n")
-            .append("Version: ").append(version).append("\n")
-            .append("Native Controller: ").append(hasNativeController).append("\n")
-            .append("Requires Keystore: ").append(requiresKeystore).append("\n")
-            .append(" * Classname: ").append(classname);
-=======
+        return toString("");
+    }
+
+    public String toString(String prefix) {
         final StringBuilder information = new StringBuilder()
-                .append("- Plugin information:\n")
-                .append("Name: ").append(name).append("\n")
-                .append("Description: ").append(description).append("\n")
-                .append("Version: ").append(version).append("\n")
-                .append("Native Controller: ").append(hasNativeController).append("\n")
-                .append("Requires Keystore: ").append(requiresKeystore).append("\n")
-                .append("Extended Plugins: ").append(extendedPlugins).append("\n")
-                .append(" * Classname: ").append(classname);
->>>>>>> eaa636d4
+            .append(prefix).append("- Plugin information:\n")
+            .append(prefix).append("Name: ").append(name).append("\n")
+            .append(prefix).append("Description: ").append(description).append("\n")
+            .append(prefix).append("Version: ").append(version).append("\n")
+            .append(prefix).append("Native Controller: ").append(hasNativeController).append("\n")
+            .append(prefix).append("Requires Keystore: ").append(requiresKeystore).append("\n")
+            .append(prefix).append("Extended Plugins: ").append(extendedPlugins).append("\n")
+            .append(prefix).append(" * Classname: ").append(classname);
         return information.toString();
     }
 }