--- conflicted
+++ resolved
@@ -1699,24 +1699,6 @@
         }
     }
 
-<<<<<<< HEAD
-=======
-    private void onNodeChannelsClosed(NodeChannels channels) {
-        // don't assert here since the channel / connection might not have been registered yet
-        final boolean remove = openConnections.remove(channels);
-        if (remove) {
-            transportServiceAdapter.onConnectionClosed(channels);
-        }
-    }
-
-    final int getNumOpenConnections() {
-        return openConnections.size();
-    }
-
-    final int getNumConnectedNodes() {
-        return connectedNodes.size();
-    }
-
     /**
      * Returns count of currently open connections
      */
@@ -1728,5 +1710,4 @@
             getNumOpenServerConnections(), readBytesMetric.count(), readBytesMetric.sum(), transmittedBytesMetric.count(),
             transmittedBytesMetric.sum());
     }
->>>>>>> f18b0d29
 }