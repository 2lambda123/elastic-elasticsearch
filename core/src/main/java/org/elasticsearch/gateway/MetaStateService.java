/*
 * Licensed to Elasticsearch under one or more contributor
 * license agreements. See the NOTICE file distributed with
 * this work for additional information regarding copyright
 * ownership. Elasticsearch licenses this file to you under
 * the Apache License, Version 2.0 (the "License"); you may
 * not use this file except in compliance with the License.
 * You may obtain a copy of the License at
 *
 *    http://www.apache.org/licenses/LICENSE-2.0
 *
 * Unless required by applicable law or agreed to in writing,
 * software distributed under the License is distributed on an
 * "AS IS" BASIS, WITHOUT WARRANTIES OR CONDITIONS OF ANY
 * KIND, either express or implied.  See the License for the
 * specific language governing permissions and limitations
 * under the License.
 */

package org.elasticsearch.gateway;

import org.elasticsearch.cluster.metadata.IndexMetaData;
import org.elasticsearch.cluster.metadata.MetaData;
import org.elasticsearch.common.Nullable;
import org.elasticsearch.common.component.AbstractComponent;
import org.elasticsearch.common.inject.Inject;
import org.elasticsearch.common.settings.Settings;
import org.elasticsearch.env.NodeEnvironment;
import org.elasticsearch.index.Index;

import java.io.IOException;
import java.util.ArrayList;
import java.util.List;
import java.util.function.Predicate;

/**
 * Handles writing and loading both {@link MetaData} and {@link IndexMetaData}
 */
public class MetaStateService extends AbstractComponent {

    private final NodeEnvironment nodeEnv;

    @Inject
    public MetaStateService(Settings settings, NodeEnvironment nodeEnv) {
        super(settings);
        this.nodeEnv = nodeEnv;
    }

    /**
     * Loads the full state, which includes both the global state and all the indices
     * meta state.
     */
    MetaData loadFullState() throws Exception {
        MetaData globalMetaData = loadGlobalState();
        MetaData.Builder metaDataBuilder;
        if (globalMetaData != null) {
            metaDataBuilder = MetaData.builder(globalMetaData);
        } else {
            metaDataBuilder = MetaData.builder();
        }
        for (String indexFolderName : nodeEnv.availableIndexFolders()) {
            IndexMetaData indexMetaData = IndexMetaData.FORMAT.loadLatestState(logger, nodeEnv.resolveIndexFolder(indexFolderName));
            if (indexMetaData != null) {
                metaDataBuilder.put(indexMetaData, false);
            } else {
                logger.debug("[{}] failed to find metadata for existing index location", indexFolderName);
            }
        }
        return metaDataBuilder.build();
    }

    /**
     * Loads the index state for the provided index name, returning null if doesn't exists.
     */
    @Nullable
    public IndexMetaData loadIndexState(Index index) throws IOException {
        return IndexMetaData.FORMAT.loadLatestState(logger, nodeEnv.indexPaths(index));
    }

    /**
     * Loads all indices states available on disk
     */
    List<IndexMetaData> loadIndicesStates(Predicate<String> excludeIndexPathIdsPredicate) throws IOException {
        List<IndexMetaData> indexMetaDataList = new ArrayList<>();
        for (String indexFolderName : nodeEnv.availableIndexFolders()) {
            if (excludeIndexPathIdsPredicate.test(indexFolderName)) {
                continue;
            }
            IndexMetaData indexMetaData = IndexMetaData.FORMAT.loadLatestState(logger,
                nodeEnv.resolveIndexFolder(indexFolderName));
            if (indexMetaData != null) {
                final String indexPathId = indexMetaData.getIndex().getUUID();
                if (indexFolderName.equals(indexPathId)) {
                    indexMetaDataList.add(indexMetaData);
                } else {
                    throw new IllegalStateException("[" + indexFolderName+ "] invalid index folder name, rename to [" + indexPathId + "]");
                }
            } else {
                logger.debug("[{}] failed to find metadata for existing index location", indexFolderName);
            }
        }
        return indexMetaDataList;
    }

    /**
     * Loads the global state, *without* index state, see {@link #loadFullState()} for that.
     */
    MetaData loadGlobalState() throws IOException {
        MetaData globalState = MetaData.FORMAT.loadLatestState(logger, nodeEnv.nodeDataPaths());
        // ES 2.0 now requires units for all time and byte-sized settings, so we add the default unit if it's missing
        // TODO: can we somehow only do this for pre-2.0 cluster state?
        if (globalState != null) {
            return MetaData.addDefaultUnitsIfNeeded(logger, globalState);
        } else {
            return null;
        }
    }

    /**
     * Writes the index state.
     *
     * This method is public for testing purposes.
     */
    public void writeIndex(String reason, IndexMetaData indexMetaData) throws IOException {
        final Index index = indexMetaData.getIndex();
        logger.trace("[{}] writing state, reason [{}]", index, reason);
        try {
            IndexMetaData.FORMAT.write(indexMetaData,
                nodeEnv.indexPaths(indexMetaData.getIndex()));
        } catch (Exception ex) {
            logger.warn("[{}]: failed to write index state", ex, index);
            throw new IOException("failed to write state for [" + index + "]", ex);
        }
    }

    /**
     * Writes the global state, *without* the indices states.
     */
    void writeGlobalState(String reason, MetaData metaData) throws Exception {
        logger.trace("[_global] writing state, reason [{}]",  reason);
        try {
<<<<<<< HEAD
            MetaData.FORMAT.write(metaData, nodeEnv.nodeDataPaths());
        } catch (Throwable ex) {
=======
            MetaData.FORMAT.write(metaData, metaData.version(), nodeEnv.nodeDataPaths());
        } catch (Exception ex) {
>>>>>>> ed444cd2
            logger.warn("[_global]: failed to write global state", ex);
            throw new IOException("failed to write global state", ex);
        }
    }
}<|MERGE_RESOLUTION|>--- conflicted
+++ resolved
@@ -139,13 +139,8 @@
     void writeGlobalState(String reason, MetaData metaData) throws Exception {
         logger.trace("[_global] writing state, reason [{}]",  reason);
         try {
-<<<<<<< HEAD
             MetaData.FORMAT.write(metaData, nodeEnv.nodeDataPaths());
-        } catch (Throwable ex) {
-=======
-            MetaData.FORMAT.write(metaData, metaData.version(), nodeEnv.nodeDataPaths());
         } catch (Exception ex) {
->>>>>>> ed444cd2
             logger.warn("[_global]: failed to write global state", ex);
             throw new IOException("failed to write global state", ex);
         }
