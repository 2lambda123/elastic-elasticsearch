--- conflicted
+++ resolved
@@ -399,13 +399,7 @@
             }
 
             final DiscoveryModule discoveryModule = new DiscoveryModule(this.settings, threadPool, transportService,
-<<<<<<< HEAD
-                networkService, clusterService, hostsProvider -> newZenPing(settings, threadPool, transportService, hostsProvider),
-                pluginsService.filterPlugins(DiscoveryPlugin.class));
-=======
                 networkService, clusterService, pluginsService.filterPlugins(DiscoveryPlugin.class));
-            pluginsService.processModules(modules);
->>>>>>> 8a3a8850
             modules.add(b -> {
                     b.bind(IndicesQueriesRegistry.class).toInstance(searchModule.getQueryParserRegistry());
                     b.bind(SearchRequestParsers.class).toInstance(searchModule.getSearchRequestParsers());
