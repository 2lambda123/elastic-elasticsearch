/*
 * Licensed to Elasticsearch under one or more contributor
 * license agreements. See the NOTICE file distributed with
 * this work for additional information regarding copyright
 * ownership. Elasticsearch licenses this file to you under
 * the Apache License, Version 2.0 (the "License"); you may
 * not use this file except in compliance with the License.
 * You may obtain a copy of the License at
 *
 *    http://www.apache.org/licenses/LICENSE-2.0
 *
 * Unless required by applicable law or agreed to in writing,
 * software distributed under the License is distributed on an
 * "AS IS" BASIS, WITHOUT WARRANTIES OR CONDITIONS OF ANY
 * KIND, either express or implied.  See the License for the
 * specific language governing permissions and limitations
 * under the License.
 */

package org.elasticsearch.action.admin.indices.mapping.put;

import com.carrotsearch.hppc.ObjectHashSet;

import org.elasticsearch.ElasticsearchGenerationException;
import org.elasticsearch.Version;
import org.elasticsearch.action.ActionRequestValidationException;
import org.elasticsearch.action.IndicesRequest;
import org.elasticsearch.action.support.IndicesOptions;
import org.elasticsearch.action.support.master.AcknowledgedRequest;
import org.elasticsearch.common.Strings;
import org.elasticsearch.common.bytes.BytesArray;
import org.elasticsearch.common.bytes.BytesReference;
import org.elasticsearch.common.io.stream.StreamInput;
import org.elasticsearch.common.io.stream.StreamOutput;
import org.elasticsearch.common.xcontent.XContentBuilder;
import org.elasticsearch.common.xcontent.XContentFactory;
import org.elasticsearch.common.xcontent.XContentHelper;
import org.elasticsearch.common.xcontent.XContentType;
import org.elasticsearch.index.Index;

import java.io.IOException;
import java.io.UncheckedIOException;
import java.util.Arrays;
import java.util.Map;
import java.util.Objects;

import static org.elasticsearch.action.ValidateActions.addValidationError;

/**
 * Puts mapping definition registered under a specific type into one or more indices. Best created with
 * {@link org.elasticsearch.client.Requests#putMappingRequest(String...)}.
 * <p>
 * If the mappings already exists, the new mappings will be merged with the new one. If there are elements
 * that can't be merged are detected, the request will be rejected.
 *
 * @see org.elasticsearch.client.Requests#putMappingRequest(String...)
 * @see org.elasticsearch.client.IndicesAdminClient#putMapping(PutMappingRequest)
 * @see PutMappingResponse
 */
public class PutMappingRequest extends AcknowledgedRequest<PutMappingRequest> implements IndicesRequest.Replaceable {

    private static ObjectHashSet<String> RESERVED_FIELDS = ObjectHashSet.from(
            "_uid", "_id", "_type", "_source",  "_all", "_analyzer", "_parent", "_routing", "_index",
            "_size", "_timestamp", "_ttl", "_field_names"
    );

    private String[] indices;

    private IndicesOptions indicesOptions = IndicesOptions.fromOptions(false, false, true, true);

    private String type;

    private String source;

    private boolean updateAllTypes = false;
    private Index concreteIndex;

    public PutMappingRequest() {
    }

    /**
     * Constructs a new put mapping request against one or more indices. If nothing is set then
     * it will be executed against all indices.
     */
    public PutMappingRequest(String... indices) {
        this.indices = indices;
    }

    @Override
    public ActionRequestValidationException validate() {
        ActionRequestValidationException validationException = null;
        if (type == null) {
            validationException = addValidationError("mapping type is missing", validationException);
        }else if (type.isEmpty()) {
            validationException = addValidationError("mapping type is empty", validationException);
        }
        if (source == null) {
            validationException = addValidationError("mapping source is missing", validationException);
        } else if (source.isEmpty()) {
            validationException = addValidationError("mapping source is empty", validationException);
        }
        if (concreteIndex != null && (indices != null && indices.length > 0)) {
            validationException = addValidationError("either concrete index or unresolved indices can be set, concrete index: ["
                + concreteIndex + "] and indices: " + Arrays.asList(indices) , validationException);
        }
        return validationException;
    }

    /**
     * Sets the indices this put mapping operation will execute on.
     */
    @Override
    public PutMappingRequest indices(String... indices) {
        this.indices = indices;
        return this;
    }

    /**
     * Sets a concrete index for this put mapping request.
     */
    public PutMappingRequest setConcreteIndex(Index index) {
        Objects.requireNonNull(indices, "index must not be null");
        this.concreteIndex = index;
        return this;
    }

    /**
     * Returns a concrete index for this mapping or <code>null</code> if no concrete index is defined
     */
    public Index getConcreteIndex() {
        return concreteIndex;
    }

    /**
     * The indices the mappings will be put.
     */
    @Override
    public String[] indices() {
        return indices;
    }

    @Override
    public IndicesOptions indicesOptions() {
        return indicesOptions;
    }

    public PutMappingRequest indicesOptions(IndicesOptions indicesOptions) {
        this.indicesOptions = indicesOptions;
        return this;
    }

    /**
     * The mapping type.
     */
    public String type() {
        return type;
    }

    /**
     * The type of the mappings.
     */
    public PutMappingRequest type(String type) {
        this.type = type;
        return this;
    }

    /**
     * The mapping source definition.
     */
    public String source() {
        return source;
    }

    /**
     * A specialized simplified mapping source method, takes the form of simple properties definition:
     * ("field1", "type=string,store=true").
     *
     * Also supports metadata mapping fields such as `_all` and `_parent` as property definition, these metadata
     * mapping fields will automatically be put on the top level mapping object.
     */
    public PutMappingRequest source(Object... source) {
        return source(buildFromSimplifiedDef(type, source));
    }

    /**
     * @param type the mapping type
     * @param source consisting of field/properties pairs (e.g. "field1",
     *            "type=string,store=true"). If the number of arguments is not
     *            divisible by two an {@link IllegalArgumentException} is thrown
     * @return the mappings definition
     */
    public static XContentBuilder buildFromSimplifiedDef(String type, Object... source) {
        if (source.length % 2 != 0) {
            throw new IllegalArgumentException("mapping source must be pairs of fieldnames and properties definition.");
        }
        try {
            XContentBuilder builder = XContentFactory.jsonBuilder();
            builder.startObject();
            if (type != null) {
                builder.startObject(type);
            }

            for (int i = 0; i < source.length; i++) {
                String fieldName = source[i++].toString();
                if (RESERVED_FIELDS.contains(fieldName)) {
                    builder.startObject(fieldName);
                    String[] s1 = Strings.splitStringByCommaToArray(source[i].toString());
                    for (String s : s1) {
                        String[] s2 = Strings.split(s, "=");
                        if (s2.length != 2) {
                            throw new IllegalArgumentException("malformed " + s);
                        }
                        builder.field(s2[0], s2[1]);
                    }
                    builder.endObject();
                }
            }

            builder.startObject("properties");
            for (int i = 0; i < source.length; i++) {
                String fieldName = source[i++].toString();
                if (RESERVED_FIELDS.contains(fieldName)) {
                    continue;
                }

                builder.startObject(fieldName);
                String[] s1 = Strings.splitStringByCommaToArray(source[i].toString());
                for (String s : s1) {
                    String[] s2 = Strings.split(s, "=");
                    if (s2.length != 2) {
                        throw new IllegalArgumentException("malformed " + s);
                    }
                    builder.field(s2[0], s2[1]);
                }
                builder.endObject();
            }
            builder.endObject();
            if (type != null) {
                builder.endObject();
            }
            builder.endObject();
            return builder;
        } catch (Exception e) {
            throw new IllegalArgumentException("failed to generate simplified mapping definition", e);
        }
    }

    /**
     * The mapping source definition.
     */
    public PutMappingRequest source(XContentBuilder mappingBuilder) {
        try {
            return source(mappingBuilder.string(), mappingBuilder.contentType());
        } catch (IOException e) {
            throw new IllegalArgumentException("Failed to build json for mapping request", e);
        }
    }

    /**
     * The mapping source definition.
     */
    @SuppressWarnings("unchecked")
    public PutMappingRequest source(Map mappingSource) {
        try {
            XContentBuilder builder = XContentFactory.contentBuilder(XContentType.JSON);
            builder.map(mappingSource);
            return source(builder.string(), XContentType.JSON);
        } catch (IOException e) {
            throw new ElasticsearchGenerationException("Failed to generate [" + mappingSource + "]", e);
        }
    }

    /**
     * The mapping source definition.
     */
    public PutMappingRequest source(String mappingSource, XContentType xContentType) {
        return source(new BytesArray(mappingSource), xContentType);
    }

    /**
     * The mapping source definition.
     */
    public PutMappingRequest source(BytesReference mappingSource, XContentType xContentType) {
        Objects.requireNonNull(xContentType);
        try {
            this.source = XContentHelper.convertToJson(mappingSource, false, false, xContentType);
            return this;
        } catch (IOException e) {
            throw new UncheckedIOException("failed to convert source to json", e);
        }
    }

    /** True if all fields that span multiple types should be updated, false otherwise */
    public boolean updateAllTypes() {
        return updateAllTypes;
    }

    /** See {@link #updateAllTypes()} */
    public PutMappingRequest updateAllTypes(boolean updateAllTypes) {
        this.updateAllTypes = updateAllTypes;
        return this;
    }

    @Override
    public void readFrom(StreamInput in) throws IOException {
        super.readFrom(in);
        indices = in.readStringArray();
        indicesOptions = IndicesOptions.readIndicesOptions(in);
        type = in.readOptionalString();
        source = in.readString();
<<<<<<< HEAD
        if (in.getVersion().before(Version.V_6_0_0_alpha1)) { // TODO change to V_5_3 once backported
=======
        if (in.getVersion().before(Version.V_5_3_0)) {
>>>>>>> 0656d023
            // we do not know the format from earlier versions so convert if necessary
            source = XContentHelper.convertToJson(new BytesArray(source), false, false, XContentFactory.xContentType(source));
        }
        updateAllTypes = in.readBoolean();
        readTimeout(in);
        concreteIndex = in.readOptionalWriteable(Index::new);
    }

    @Override
    public void writeTo(StreamOutput out) throws IOException {
        super.writeTo(out);
        out.writeStringArrayNullable(indices);
        indicesOptions.writeIndicesOptions(out);
        out.writeOptionalString(type);
        out.writeString(source);
        out.writeBoolean(updateAllTypes);
        writeTimeout(out);
        out.writeOptionalWriteable(concreteIndex);
    }
}<|MERGE_RESOLUTION|>--- conflicted
+++ resolved
@@ -308,11 +308,7 @@
         indicesOptions = IndicesOptions.readIndicesOptions(in);
         type = in.readOptionalString();
         source = in.readString();
-<<<<<<< HEAD
-        if (in.getVersion().before(Version.V_6_0_0_alpha1)) { // TODO change to V_5_3 once backported
-=======
         if (in.getVersion().before(Version.V_5_3_0)) {
->>>>>>> 0656d023
             // we do not know the format from earlier versions so convert if necessary
             source = XContentHelper.convertToJson(new BytesArray(source), false, false, XContentFactory.xContentType(source));
         }
