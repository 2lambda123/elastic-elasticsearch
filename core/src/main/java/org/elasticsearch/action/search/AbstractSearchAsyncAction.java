--- conflicted
+++ resolved
@@ -312,25 +312,4 @@
      */
     protected abstract SearchPhase getNextPhase(AtomicArray<Result> results, SearchPhaseContext context);
 
-<<<<<<< HEAD
-}
-
-
-=======
-        /**
-         * Sends back a result to the user.
-         */
-        private void sendResponse(SearchPhaseController searchPhaseController, ScoreDoc[] sortedDocs,
-                                String scrollId, SearchPhaseController.ReducedQueryPhase reducedQueryPhase,
-                                AtomicArray<? extends QuerySearchResultProvider> fetchResultsArr) {
-            final boolean isScrollRequest = request.scroll() != null;
-            final InternalSearchResponse internalResponse = searchPhaseController.merge(isScrollRequest, sortedDocs, reducedQueryPhase,
-                fetchResultsArr);
-            listener.onResponse(new SearchResponse(internalResponse, scrollId, expectedSuccessfulOps, successfulOps.get(),
-                buildTookInMillis(), buildShardFailures()));
-        }
-    }
-
-
-}
->>>>>>> 09c7c5c8
+}