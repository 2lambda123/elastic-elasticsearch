--- conflicted
+++ resolved
@@ -34,10 +34,6 @@
 import org.elasticsearch.common.logging.ESLoggerFactory;
 import org.elasticsearch.common.xcontent.ToXContent;
 import org.elasticsearch.common.xcontent.XContentBuilder;
-<<<<<<< HEAD
-import org.elasticsearch.common.xcontent.XContentFactory;
-=======
->>>>>>> 3cfcd1ac
 import org.elasticsearch.common.xcontent.XContentParser;
 import org.elasticsearch.common.xcontent.XContentParser.Token;
 
@@ -127,26 +123,10 @@
                 lang = source.getLang();
             }
 
-<<<<<<< HEAD
-    public static String parseStoredScript(BytesReference scriptAsBytes, XContentType xContentType) {
-        // Scripts can be stored via API in several ways:
-        // 1) wrapped into a 'script' json object or field
-        // 2) wrapped into a 'template' json object or field
-        // 3) just as is
-        // In order to fetch the actual script in consistent manner this parsing logic is needed:
-        // EMPTY is ok here because we never call namedObject, we're just copying structure.
-        try (XContentParser parser = xContentType.xContent().createParser(NamedXContentRegistry.EMPTY, scriptAsBytes);
-             XContentBuilder builder = XContentFactory.contentBuilder(XContentType.JSON)) {
-            parser.nextToken();
-            parser.nextToken();
-            if (parser.currentToken() == Token.END_OBJECT) {
-                throw new IllegalArgumentException("Empty script");
-=======
             if (source != null) {
                 if (lang.equals(source.getLang())) {
                     scripts.remove(id);
                 }
->>>>>>> 3cfcd1ac
             }
 
             source = scripts.get(lang + "#" + id);
@@ -296,14 +276,6 @@
                     } else {
                         source = new StoredScriptSource(id.substring(0, split), parser.text(), Collections.emptyMap());
                     }
-
-<<<<<<< HEAD
-        public Builder storeScript(String lang, String id, BytesReference script, XContentType xContentType) {
-            BytesReference scriptBytest = new BytesArray(parseStoredScript(script, xContentType));
-            scripts.put(toKey(lang, id), new ScriptAsBytes(scriptBytest));
-            return this;
-        }
-=======
                     scripts.put(id, source);
 
                     id = null;
@@ -314,7 +286,6 @@
                         throw new ParsingException(parser.getTokenLocation(),
                             "unexpected token [" + token + "], expected [<id>, <code>, {]");
                     }
->>>>>>> 3cfcd1ac
 
                     source = StoredScriptSource.fromXContent(parser);
                     scripts.put(id, source);
