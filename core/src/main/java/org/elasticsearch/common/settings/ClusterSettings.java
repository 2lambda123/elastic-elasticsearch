/*
 * Licensed to Elasticsearch under one or more contributor
 * license agreements. See the NOTICE file distributed with
 * this work for additional information regarding copyright
 * ownership. Elasticsearch licenses this file to you under
 * the Apache License, Version 2.0 (the "License"); you may
 * not use this file except in compliance with the License.
 * You may obtain a copy of the License at
 *
 *    http://www.apache.org/licenses/LICENSE-2.0
 *
 * Unless required by applicable law or agreed to in writing,
 * software distributed under the License is distributed on an
 * "AS IS" BASIS, WITHOUT WARRANTIES OR CONDITIONS OF ANY
 * KIND, either express or implied.  See the License for the
 * specific language governing permissions and limitations
 * under the License.
 */
package org.elasticsearch.common.settings;

import org.elasticsearch.action.admin.indices.close.TransportCloseIndexAction;
import org.elasticsearch.action.search.TransportSearchAction;
import org.elasticsearch.action.support.AutoCreateIndex;
import org.elasticsearch.action.support.DestructiveOperations;
import org.elasticsearch.action.support.master.TransportMasterNodeReadAction;
import org.elasticsearch.bootstrap.BootstrapSettings;
import org.elasticsearch.client.Client;
import org.elasticsearch.client.transport.TransportClient;
import org.elasticsearch.cluster.ClusterModule;
import org.elasticsearch.cluster.ClusterName;
import org.elasticsearch.cluster.InternalClusterInfoService;
import org.elasticsearch.cluster.NodeConnectionsService;
import org.elasticsearch.cluster.action.index.MappingUpdatedAction;
import org.elasticsearch.cluster.metadata.IndexGraveyard;
import org.elasticsearch.cluster.metadata.MetaData;
import org.elasticsearch.cluster.routing.OperationRouting;
import org.elasticsearch.cluster.routing.allocation.DiskThresholdSettings;
import org.elasticsearch.cluster.routing.allocation.allocator.BalancedShardsAllocator;
import org.elasticsearch.cluster.routing.allocation.decider.AwarenessAllocationDecider;
import org.elasticsearch.cluster.routing.allocation.decider.ClusterRebalanceAllocationDecider;
import org.elasticsearch.cluster.routing.allocation.decider.ConcurrentRebalanceAllocationDecider;
import org.elasticsearch.cluster.routing.allocation.decider.EnableAllocationDecider;
import org.elasticsearch.cluster.routing.allocation.decider.FilterAllocationDecider;
import org.elasticsearch.cluster.routing.allocation.decider.SameShardAllocationDecider;
import org.elasticsearch.cluster.routing.allocation.decider.ShardsLimitAllocationDecider;
import org.elasticsearch.cluster.routing.allocation.decider.ThrottlingAllocationDecider;
import org.elasticsearch.cluster.service.ClusterService;
import org.elasticsearch.common.logging.ESLoggerFactory;
import org.elasticsearch.common.logging.Loggers;
import org.elasticsearch.common.network.NetworkModule;
import org.elasticsearch.common.network.NetworkService;
import org.elasticsearch.common.settings.Setting.Property;
import org.elasticsearch.common.util.PageCacheRecycler;
import org.elasticsearch.common.util.concurrent.EsExecutors;
import org.elasticsearch.common.util.concurrent.ThreadContext;
import org.elasticsearch.discovery.DiscoveryModule;
import org.elasticsearch.discovery.DiscoverySettings;
import org.elasticsearch.discovery.zen.ElectMasterService;
import org.elasticsearch.discovery.zen.FaultDetection;
import org.elasticsearch.discovery.zen.UnicastZenPing;
import org.elasticsearch.discovery.zen.ZenDiscovery;
import org.elasticsearch.env.Environment;
import org.elasticsearch.env.NodeEnvironment;
import org.elasticsearch.gateway.GatewayService;
import org.elasticsearch.http.HttpTransportSettings;
import org.elasticsearch.index.IndexSettings;
import org.elasticsearch.indices.IndexingMemoryController;
import org.elasticsearch.indices.IndicesQueryCache;
import org.elasticsearch.indices.IndicesRequestCache;
import org.elasticsearch.indices.IndicesService;
import org.elasticsearch.indices.analysis.HunspellService;
import org.elasticsearch.indices.breaker.HierarchyCircuitBreakerService;
import org.elasticsearch.indices.fielddata.cache.IndicesFieldDataCache;
import org.elasticsearch.indices.recovery.RecoverySettings;
import org.elasticsearch.indices.store.IndicesStore;
import org.elasticsearch.monitor.fs.FsService;
import org.elasticsearch.monitor.jvm.JvmGcMonitorService;
import org.elasticsearch.monitor.jvm.JvmService;
import org.elasticsearch.monitor.os.OsService;
import org.elasticsearch.monitor.process.ProcessService;
import org.elasticsearch.node.Node;
import org.elasticsearch.plugins.PluginsService;
import org.elasticsearch.repositories.fs.FsRepository;
import org.elasticsearch.rest.BaseRestHandler;
import org.elasticsearch.script.ScriptService;
import org.elasticsearch.search.SearchModule;
import org.elasticsearch.search.SearchService;
import org.elasticsearch.search.fetch.subphase.highlight.FastVectorHighlighter;
import org.elasticsearch.threadpool.ThreadPool;
import org.elasticsearch.transport.RemoteClusterAware;
import org.elasticsearch.transport.RemoteClusterService;
import org.elasticsearch.transport.TcpTransport;
import org.elasticsearch.transport.Transport;
import org.elasticsearch.transport.TransportService;
import org.elasticsearch.watcher.ResourceWatcherService;

import java.util.Arrays;
import java.util.Collections;
import java.util.HashSet;
import java.util.Set;
import java.util.function.Predicate;

/**
 * Encapsulates all valid cluster level settings.
 */
public final class ClusterSettings extends AbstractScopedSettings {
    public ClusterSettings(Settings nodeSettings, Set<Setting<?>> settingsSet) {
        super(nodeSettings, settingsSet, Property.NodeScope);
        addSettingsUpdater(new LoggingSettingUpdater(nodeSettings));
    }

    private static final class LoggingSettingUpdater implements SettingUpdater<Settings> {
        final Predicate<String> loggerPredicate = ESLoggerFactory.LOG_LEVEL_SETTING::match;
        private final Settings settings;

        LoggingSettingUpdater(Settings settings) {
            this.settings = settings;
        }

        @Override
        public boolean hasChanged(Settings current, Settings previous) {
            return current.filter(loggerPredicate).getAsMap().equals(previous.filter(loggerPredicate).getAsMap()) == false;
        }

        @Override
        public Settings getValue(Settings current, Settings previous) {
            Settings.Builder builder = Settings.builder();
            builder.put(current.filter(loggerPredicate).getAsMap());
            for (String key : previous.getAsMap().keySet()) {
                if (loggerPredicate.test(key) && builder.internalMap().containsKey(key) == false) {
                    if (ESLoggerFactory.LOG_LEVEL_SETTING.getConcreteSetting(key).exists(settings) == false) {
                        builder.putNull(key);
                    } else {
                        builder.put(key, ESLoggerFactory.LOG_LEVEL_SETTING.getConcreteSetting(key).get(settings));
                    }
                }
            }
            return builder.build();
        }

        @Override
        public void apply(Settings value, Settings current, Settings previous) {
            for (String key : value.getAsMap().keySet()) {
                assert loggerPredicate.test(key);
                String component = key.substring("logger.".length());
                if ("level".equals(component)) {
                    continue;
                }
                if ("_root".equals(component)) {
                    final String rootLevel = value.get(key);
                    if (rootLevel == null) {
                        Loggers.setLevel(ESLoggerFactory.getRootLogger(), ESLoggerFactory.LOG_DEFAULT_LEVEL_SETTING.get(settings));
                    } else {
                        Loggers.setLevel(ESLoggerFactory.getRootLogger(), rootLevel);
                    }
                } else {
                    Loggers.setLevel(ESLoggerFactory.getLogger(component), value.get(key));
                }
            }
        }
    }

    public static Set<Setting<?>> BUILT_IN_CLUSTER_SETTINGS = Collections.unmodifiableSet(new HashSet<>(
            Arrays.asList(AwarenessAllocationDecider.CLUSTER_ROUTING_ALLOCATION_AWARENESS_ATTRIBUTE_SETTING,
                    TransportClient.CLIENT_TRANSPORT_NODES_SAMPLER_INTERVAL, // TODO these transport client settings are kind
                    // of odd here and should only be valid if we are a transport client
                    TransportClient.CLIENT_TRANSPORT_PING_TIMEOUT,
                    TransportClient.CLIENT_TRANSPORT_IGNORE_CLUSTER_NAME,
                    TransportClient.CLIENT_TRANSPORT_SNIFF,
                    AwarenessAllocationDecider.CLUSTER_ROUTING_ALLOCATION_AWARENESS_FORCE_GROUP_SETTING,
                    BalancedShardsAllocator.INDEX_BALANCE_FACTOR_SETTING,
                    BalancedShardsAllocator.SHARD_BALANCE_FACTOR_SETTING,
                    BalancedShardsAllocator.THRESHOLD_SETTING,
                    ClusterRebalanceAllocationDecider.CLUSTER_ROUTING_ALLOCATION_ALLOW_REBALANCE_SETTING,
                    ConcurrentRebalanceAllocationDecider.CLUSTER_ROUTING_ALLOCATION_CLUSTER_CONCURRENT_REBALANCE_SETTING,
                    EnableAllocationDecider.CLUSTER_ROUTING_ALLOCATION_ENABLE_SETTING,
                    EnableAllocationDecider.CLUSTER_ROUTING_REBALANCE_ENABLE_SETTING,
                    FilterAllocationDecider.CLUSTER_ROUTING_INCLUDE_GROUP_SETTING,
                    FilterAllocationDecider.CLUSTER_ROUTING_EXCLUDE_GROUP_SETTING,
                    FilterAllocationDecider.CLUSTER_ROUTING_REQUIRE_GROUP_SETTING,
                    FsRepository.REPOSITORIES_CHUNK_SIZE_SETTING,
                    FsRepository.REPOSITORIES_COMPRESS_SETTING,
                    FsRepository.REPOSITORIES_LOCATION_SETTING,
                    IndicesQueryCache.INDICES_CACHE_QUERY_SIZE_SETTING,
                    IndicesQueryCache.INDICES_CACHE_QUERY_COUNT_SETTING,
                    IndicesQueryCache.INDICES_QUERIES_CACHE_ALL_SEGMENTS_SETTING,
                    MappingUpdatedAction.INDICES_MAPPING_DYNAMIC_TIMEOUT_SETTING,
                    MetaData.SETTING_READ_ONLY_SETTING,
                    MetaData.SETTING_READ_ONLY_ALLOW_DELETE_SETTING,
                    RecoverySettings.INDICES_RECOVERY_MAX_BYTES_PER_SEC_SETTING,
                    RecoverySettings.INDICES_RECOVERY_RETRY_DELAY_STATE_SYNC_SETTING,
                    RecoverySettings.INDICES_RECOVERY_RETRY_DELAY_NETWORK_SETTING,
                    RecoverySettings.INDICES_RECOVERY_ACTIVITY_TIMEOUT_SETTING,
                    RecoverySettings.INDICES_RECOVERY_INTERNAL_ACTION_TIMEOUT_SETTING,
                    RecoverySettings.INDICES_RECOVERY_INTERNAL_LONG_ACTION_TIMEOUT_SETTING,
                    ThrottlingAllocationDecider.CLUSTER_ROUTING_ALLOCATION_NODE_INITIAL_PRIMARIES_RECOVERIES_SETTING,
                    ThrottlingAllocationDecider.CLUSTER_ROUTING_ALLOCATION_NODE_CONCURRENT_INCOMING_RECOVERIES_SETTING,
                    ThrottlingAllocationDecider.CLUSTER_ROUTING_ALLOCATION_NODE_CONCURRENT_OUTGOING_RECOVERIES_SETTING,
                    ThrottlingAllocationDecider.CLUSTER_ROUTING_ALLOCATION_NODE_CONCURRENT_RECOVERIES_SETTING,
                    DiskThresholdSettings.CLUSTER_ROUTING_ALLOCATION_LOW_DISK_WATERMARK_SETTING,
                    DiskThresholdSettings.CLUSTER_ROUTING_ALLOCATION_HIGH_DISK_WATERMARK_SETTING,
                    DiskThresholdSettings.CLUSTER_ROUTING_ALLOCATION_DISK_FLOOD_STAGE_WATERMARK_SETTING,
                    DiskThresholdSettings.CLUSTER_ROUTING_ALLOCATION_DISK_THRESHOLD_ENABLED_SETTING,
                    DiskThresholdSettings.CLUSTER_ROUTING_ALLOCATION_INCLUDE_RELOCATIONS_SETTING,
                    DiskThresholdSettings.CLUSTER_ROUTING_ALLOCATION_REROUTE_INTERVAL_SETTING,
                    SameShardAllocationDecider.CLUSTER_ROUTING_ALLOCATION_SAME_HOST_SETTING,
                    InternalClusterInfoService.INTERNAL_CLUSTER_INFO_UPDATE_INTERVAL_SETTING,
                    InternalClusterInfoService.INTERNAL_CLUSTER_INFO_TIMEOUT_SETTING,
                    DestructiveOperations.REQUIRES_NAME_SETTING,
                    DiscoverySettings.PUBLISH_TIMEOUT_SETTING,
                    DiscoverySettings.PUBLISH_DIFF_ENABLE_SETTING,
                    DiscoverySettings.COMMIT_TIMEOUT_SETTING,
                    DiscoverySettings.NO_MASTER_BLOCK_SETTING,
                    GatewayService.EXPECTED_DATA_NODES_SETTING,
                    GatewayService.EXPECTED_MASTER_NODES_SETTING,
                    GatewayService.EXPECTED_NODES_SETTING,
                    GatewayService.RECOVER_AFTER_DATA_NODES_SETTING,
                    GatewayService.RECOVER_AFTER_MASTER_NODES_SETTING,
                    GatewayService.RECOVER_AFTER_NODES_SETTING,
                    GatewayService.RECOVER_AFTER_TIME_SETTING,
                    NetworkModule.HTTP_ENABLED,
                    NetworkModule.HTTP_DEFAULT_TYPE_SETTING,
                    NetworkModule.TRANSPORT_DEFAULT_TYPE_SETTING,
                    NetworkModule.HTTP_TYPE_SETTING,
                    NetworkModule.TRANSPORT_TYPE_SETTING,
                    HttpTransportSettings.SETTING_CORS_ALLOW_CREDENTIALS,
                    HttpTransportSettings.SETTING_CORS_ENABLED,
                    HttpTransportSettings.SETTING_CORS_MAX_AGE,
                    HttpTransportSettings.SETTING_HTTP_DETAILED_ERRORS_ENABLED,
                    HttpTransportSettings.SETTING_PIPELINING,
                    HttpTransportSettings.SETTING_CORS_ALLOW_ORIGIN,
                    HttpTransportSettings.SETTING_HTTP_HOST,
                    HttpTransportSettings.SETTING_HTTP_PUBLISH_HOST,
                    HttpTransportSettings.SETTING_HTTP_BIND_HOST,
                    HttpTransportSettings.SETTING_HTTP_PORT,
                    HttpTransportSettings.SETTING_HTTP_PUBLISH_PORT,
                    HttpTransportSettings.SETTING_PIPELINING_MAX_EVENTS,
                    HttpTransportSettings.SETTING_HTTP_COMPRESSION,
                    HttpTransportSettings.SETTING_HTTP_COMPRESSION_LEVEL,
                    HttpTransportSettings.SETTING_CORS_ALLOW_METHODS,
                    HttpTransportSettings.SETTING_CORS_ALLOW_HEADERS,
                    HttpTransportSettings.SETTING_HTTP_DETAILED_ERRORS_ENABLED,
                    HttpTransportSettings.SETTING_HTTP_CONTENT_TYPE_REQUIRED,
                    HttpTransportSettings.SETTING_HTTP_MAX_CONTENT_LENGTH,
                    HttpTransportSettings.SETTING_HTTP_MAX_CHUNK_SIZE,
                    HttpTransportSettings.SETTING_HTTP_MAX_HEADER_SIZE,
                    HttpTransportSettings.SETTING_HTTP_MAX_INITIAL_LINE_LENGTH,
                    HttpTransportSettings.SETTING_HTTP_RESET_COOKIES,
                    HierarchyCircuitBreakerService.TOTAL_CIRCUIT_BREAKER_LIMIT_SETTING,
                    HierarchyCircuitBreakerService.FIELDDATA_CIRCUIT_BREAKER_LIMIT_SETTING,
                    HierarchyCircuitBreakerService.FIELDDATA_CIRCUIT_BREAKER_OVERHEAD_SETTING,
                    HierarchyCircuitBreakerService.IN_FLIGHT_REQUESTS_CIRCUIT_BREAKER_LIMIT_SETTING,
                    HierarchyCircuitBreakerService.IN_FLIGHT_REQUESTS_CIRCUIT_BREAKER_OVERHEAD_SETTING,
                    HierarchyCircuitBreakerService.REQUEST_CIRCUIT_BREAKER_LIMIT_SETTING,
                    HierarchyCircuitBreakerService.REQUEST_CIRCUIT_BREAKER_OVERHEAD_SETTING,
                    ClusterService.CLUSTER_SERVICE_SLOW_TASK_LOGGING_THRESHOLD_SETTING,
                    SearchService.DEFAULT_SEARCH_TIMEOUT_SETTING,
                    ElectMasterService.DISCOVERY_ZEN_MINIMUM_MASTER_NODES_SETTING,
                    TransportSearchAction.SHARD_COUNT_LIMIT_SETTING,
                    RemoteClusterAware.REMOTE_CLUSTERS_SEEDS,
                    RemoteClusterService.REMOTE_CONNECTIONS_PER_CLUSTER,
                    RemoteClusterService.REMOTE_INITIAL_CONNECTION_TIMEOUT_SETTING,
                    RemoteClusterService.REMOTE_NODE_ATTRIBUTE,
                    RemoteClusterService.ENABLE_REMOTE_CLUSTERS,
                    TransportService.TRACE_LOG_EXCLUDE_SETTING,
                    TransportService.TRACE_LOG_INCLUDE_SETTING,
                    TransportCloseIndexAction.CLUSTER_INDICES_CLOSE_ENABLE_SETTING,
                    ShardsLimitAllocationDecider.CLUSTER_TOTAL_SHARDS_PER_NODE_SETTING,
                    NodeConnectionsService.CLUSTER_NODE_RECONNECT_INTERVAL_SETTING,
                    HierarchyCircuitBreakerService.FIELDDATA_CIRCUIT_BREAKER_TYPE_SETTING,
                    HierarchyCircuitBreakerService.REQUEST_CIRCUIT_BREAKER_TYPE_SETTING,
                    Transport.TRANSPORT_TCP_COMPRESS,
                    TcpTransport.HOST,
                    TcpTransport.PUBLISH_HOST,
                    TcpTransport.BIND_HOST,
                    TcpTransport.PUBLISH_PORT,
                    TcpTransport.PORT,
                    TcpTransport.BIND_HOST_PROFILE,
                    TcpTransport.PUBLISH_HOST_PROFILE,
                    TcpTransport.PUBLISH_PORT_PROFILE,
                    TcpTransport.PORT_PROFILE,
                    TcpTransport.TCP_NO_DELAY_PROFILE,
                    TcpTransport.TCP_KEEP_ALIVE_PROFILE,
                    TcpTransport.TCP_REUSE_ADDRESS_PROFILE,
                    TcpTransport.TCP_SEND_BUFFER_SIZE_PROFILE,
                    TcpTransport.TCP_RECEIVE_BUFFER_SIZE_PROFILE,
                    TcpTransport.CONNECTIONS_PER_NODE_RECOVERY,
                    TcpTransport.CONNECTIONS_PER_NODE_BULK,
                    TcpTransport.CONNECTIONS_PER_NODE_REG,
                    TcpTransport.CONNECTIONS_PER_NODE_STATE,
                    TcpTransport.CONNECTIONS_PER_NODE_PING,
                    TcpTransport.PING_SCHEDULE,
                    TcpTransport.TCP_CONNECT_TIMEOUT,
                    NetworkService.NETWORK_SERVER,
                    TcpTransport.TCP_NO_DELAY,
                    TcpTransport.TCP_KEEP_ALIVE,
                    TcpTransport.TCP_REUSE_ADDRESS,
                    TcpTransport.TCP_SEND_BUFFER_SIZE,
                    TcpTransport.TCP_RECEIVE_BUFFER_SIZE,
                    NetworkService.GLOBAL_NETWORK_HOST_SETTING,
                    NetworkService.GLOBAL_NETWORK_BINDHOST_SETTING,
                    NetworkService.GLOBAL_NETWORK_PUBLISHHOST_SETTING,
                    NetworkService.TCP_NO_DELAY,
                    NetworkService.TCP_KEEP_ALIVE,
                    NetworkService.TCP_REUSE_ADDRESS,
                    NetworkService.TCP_SEND_BUFFER_SIZE,
                    NetworkService.TCP_RECEIVE_BUFFER_SIZE,
                    NetworkService.TCP_CONNECT_TIMEOUT,
                    IndexSettings.QUERY_STRING_ANALYZE_WILDCARD,
                    IndexSettings.QUERY_STRING_ALLOW_LEADING_WILDCARD,
                    ScriptService.SCRIPT_CACHE_SIZE_SETTING,
                    ScriptService.SCRIPT_CACHE_EXPIRE_SETTING,
                    ScriptService.SCRIPT_MAX_SIZE_IN_BYTES,
                    ScriptService.SCRIPT_MAX_COMPILATIONS_PER_MINUTE,
                    ScriptService.TYPES_ALLOWED_SETTING,
                    ScriptService.CONTEXTS_ALLOWED_SETTING,
                    IndicesService.INDICES_CACHE_CLEAN_INTERVAL_SETTING,
                    IndicesFieldDataCache.INDICES_FIELDDATA_CACHE_SIZE_KEY,
                    IndicesRequestCache.INDICES_CACHE_QUERY_SIZE,
                    IndicesRequestCache.INDICES_CACHE_QUERY_EXPIRE,
                    HunspellService.HUNSPELL_LAZY_LOAD,
                    HunspellService.HUNSPELL_IGNORE_CASE,
                    HunspellService.HUNSPELL_DICTIONARY_OPTIONS,
                    IndicesStore.INDICES_STORE_DELETE_SHARD_TIMEOUT,
                    Environment.PATH_DATA_SETTING,
                    Environment.PATH_HOME_SETTING,
                    Environment.PATH_LOGS_SETTING,
                    Environment.PATH_REPO_SETTING,
                    Environment.PATH_SHARED_DATA_SETTING,
                    Environment.PIDFILE_SETTING,
                    NodeEnvironment.NODE_ID_SEED_SETTING,
                    DiscoverySettings.INITIAL_STATE_TIMEOUT_SETTING,
                    DiscoveryModule.DISCOVERY_TYPE_SETTING,
                    DiscoveryModule.DISCOVERY_HOSTS_PROVIDER_SETTING,
                    FaultDetection.PING_RETRIES_SETTING,
                    FaultDetection.PING_TIMEOUT_SETTING,
                    FaultDetection.REGISTER_CONNECTION_LISTENER_SETTING,
                    FaultDetection.PING_INTERVAL_SETTING,
                    FaultDetection.CONNECT_ON_NETWORK_DISCONNECT_SETTING,
                    ZenDiscovery.PING_TIMEOUT_SETTING,
                    ZenDiscovery.JOIN_TIMEOUT_SETTING,
                    ZenDiscovery.JOIN_RETRY_ATTEMPTS_SETTING,
                    ZenDiscovery.JOIN_RETRY_DELAY_SETTING,
                    ZenDiscovery.MAX_PINGS_FROM_ANOTHER_MASTER_SETTING,
                    ZenDiscovery.SEND_LEAVE_REQUEST_SETTING,
                    ZenDiscovery.MASTER_ELECTION_WAIT_FOR_JOINS_TIMEOUT_SETTING,
                    ZenDiscovery.MASTER_ELECTION_IGNORE_NON_MASTER_PINGS_SETTING,
                    ZenDiscovery.MAX_PENDING_CLUSTER_STATES_SETTING,
                    UnicastZenPing.DISCOVERY_ZEN_PING_UNICAST_HOSTS_SETTING,
                    UnicastZenPing.DISCOVERY_ZEN_PING_UNICAST_CONCURRENT_CONNECTS_SETTING,
                    UnicastZenPing.DISCOVERY_ZEN_PING_UNICAST_HOSTS_RESOLVE_TIMEOUT,
                    SearchService.DEFAULT_KEEPALIVE_SETTING,
                    SearchService.KEEPALIVE_INTERVAL_SETTING,
                    SearchService.LOW_LEVEL_CANCELLATION_SETTING,
                    Node.WRITE_PORTS_FILE_SETTING,
                    Node.NODE_NAME_SETTING,
                    Node.NODE_DATA_SETTING,
                    Node.NODE_MASTER_SETTING,
                    Node.NODE_INGEST_SETTING,
                    Node.NODE_ATTRIBUTES,
                    Node.NODE_LOCAL_STORAGE_SETTING,
                    TransportMasterNodeReadAction.FORCE_LOCAL_SETTING,
                    AutoCreateIndex.AUTO_CREATE_INDEX_SETTING,
                    BaseRestHandler.MULTI_ALLOW_EXPLICIT_INDEX,
                    ClusterName.CLUSTER_NAME_SETTING,
                    Client.CLIENT_TYPE_SETTING_S,
                    ClusterModule.SHARDS_ALLOCATOR_TYPE_SETTING,
                    EsExecutors.PROCESSORS_SETTING,
                    ThreadContext.DEFAULT_HEADERS_SETTING,
                    ESLoggerFactory.LOG_DEFAULT_LEVEL_SETTING,
                    ESLoggerFactory.LOG_LEVEL_SETTING,
                    NodeEnvironment.MAX_LOCAL_STORAGE_NODES_SETTING,
                    NodeEnvironment.ENABLE_LUCENE_SEGMENT_INFOS_TRACE_SETTING,
                    OsService.REFRESH_INTERVAL_SETTING,
                    ProcessService.REFRESH_INTERVAL_SETTING,
                    JvmService.REFRESH_INTERVAL_SETTING,
                    FsService.REFRESH_INTERVAL_SETTING,
                    JvmGcMonitorService.ENABLED_SETTING,
                    JvmGcMonitorService.REFRESH_INTERVAL_SETTING,
                    JvmGcMonitorService.GC_SETTING,
                    JvmGcMonitorService.GC_OVERHEAD_WARN_SETTING,
                    JvmGcMonitorService.GC_OVERHEAD_INFO_SETTING,
                    JvmGcMonitorService.GC_OVERHEAD_DEBUG_SETTING,
                    PageCacheRecycler.LIMIT_HEAP_SETTING,
                    PageCacheRecycler.WEIGHT_BYTES_SETTING,
                    PageCacheRecycler.WEIGHT_INT_SETTING,
                    PageCacheRecycler.WEIGHT_LONG_SETTING,
                    PageCacheRecycler.WEIGHT_OBJECTS_SETTING,
                    PageCacheRecycler.TYPE_SETTING,
                    PluginsService.MANDATORY_SETTING,
                    BootstrapSettings.SECURITY_FILTER_BAD_DEFAULTS_SETTING,
                    BootstrapSettings.MEMORY_LOCK_SETTING,
                    BootstrapSettings.SYSTEM_CALL_FILTER_SETTING,
                    BootstrapSettings.CTRLHANDLER_SETTING,
                    KeyStoreWrapper.SEED_SETTING,
                    IndexingMemoryController.INDEX_BUFFER_SIZE_SETTING,
                    IndexingMemoryController.MIN_INDEX_BUFFER_SIZE_SETTING,
                    IndexingMemoryController.MAX_INDEX_BUFFER_SIZE_SETTING,
                    IndexingMemoryController.SHARD_INACTIVE_TIME_SETTING,
                    IndexingMemoryController.SHARD_MEMORY_INTERVAL_TIME_SETTING,
                    ResourceWatcherService.ENABLED,
                    ResourceWatcherService.RELOAD_INTERVAL_HIGH,
                    ResourceWatcherService.RELOAD_INTERVAL_MEDIUM,
                    ResourceWatcherService.RELOAD_INTERVAL_LOW,
                    SearchModule.INDICES_MAX_CLAUSE_COUNT_SETTING,
                    ThreadPool.ESTIMATED_TIME_INTERVAL_SETTING,
                    FastVectorHighlighter.SETTING_TV_HIGHLIGHT_MULTI_VALUE,
                    Node.BREAKER_TYPE_KEY,
<<<<<<< HEAD
                    OperationRouting.USE_ADAPTIVE_REPLICA_SELECTION_SETTING
=======
                    IndexGraveyard.SETTING_MAX_TOMBSTONES
>>>>>>> 4756c9a8
            )));
}<|MERGE_RESOLUTION|>--- conflicted
+++ resolved
@@ -406,10 +406,7 @@
                     ThreadPool.ESTIMATED_TIME_INTERVAL_SETTING,
                     FastVectorHighlighter.SETTING_TV_HIGHLIGHT_MULTI_VALUE,
                     Node.BREAKER_TYPE_KEY,
-<<<<<<< HEAD
-                    OperationRouting.USE_ADAPTIVE_REPLICA_SELECTION_SETTING
-=======
+                    OperationRouting.USE_ADAPTIVE_REPLICA_SELECTION_SETTING,
                     IndexGraveyard.SETTING_MAX_TOMBSTONES
->>>>>>> 4756c9a8
             )));
 }