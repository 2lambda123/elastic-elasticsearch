--- conflicted
+++ resolved
@@ -43,11 +43,8 @@
 import org.elasticsearch.index.IndexService;
 import org.elasticsearch.index.mapper.ParsedDocument;
 import org.elasticsearch.index.percolator.PercolatorQueriesRegistry;
-<<<<<<< HEAD
-=======
 import org.elasticsearch.index.query.ParsedQuery;
 import org.elasticsearch.index.query.QueryShardContext;
->>>>>>> 6b2f3a9a
 import org.elasticsearch.index.shard.IndexShard;
 import org.elasticsearch.indices.IndicesService;
 import org.elasticsearch.script.ScriptService;
@@ -159,14 +156,7 @@
         );
         SearchContext.setCurrent(context);
         try {
-<<<<<<< HEAD
             ParsedDocument parsedDocument = percolateDocumentParser.parse(request, context, percolateIndexService.mapperService(), percolateIndexService.queryParserService());
-=======
-            ParsedDocument parsedDocument = parseRequest(indexShard, request, context, request.shardId().getIndex());
-            if (context.percolateQueries().isEmpty()) {
-                return new PercolateShardResponse(context, request.shardId());
-            }
->>>>>>> 6b2f3a9a
 
             PercolatorQueriesRegistry queriesRegistry = indexShard.percolateRegistry();
             if (queriesRegistry.getPercolateQueries().isEmpty()) {
@@ -196,99 +186,10 @@
 
             percolatorIndex.prepare(context, parsedDocument);
 
-<<<<<<< HEAD
             BucketCollector aggregatorCollector = null;
             if (context.aggregations() != null) {
                 AggregationContext aggregationContext = new AggregationContext(context);
                 context.aggregations().aggregationContext(aggregationContext);
-=======
-    private ParsedDocument parseRequest(IndexShard shard, PercolateShardRequest request, PercolateContext context, String index) {
-        BytesReference source = request.source();
-        if (source == null || source.length() == 0) {
-            return null;
-        }
-
-        // TODO: combine all feature parse elements into one map
-        Map<String, ? extends SearchParseElement> hlElements = highlightPhase.parseElements();
-        Map<String, ? extends SearchParseElement> aggregationElements = aggregationPhase.parseElements();
-
-        ParsedDocument doc = null;
-        XContentParser parser = null;
-
-        // Some queries (function_score query when for decay functions) rely on a SearchContext being set:
-        // We switch types because this context needs to be in the context of the percolate queries in the shard and
-        // not the in memory percolate doc
-        String[] previousTypes = context.types();
-        context.types(new String[]{TYPE_NAME});
-        QueryShardContext queryShardContext = shard.getQueryShardContext();
-        try {
-            parser = XContentFactory.xContent(source).createParser(source);
-            String currentFieldName = null;
-            XContentParser.Token token;
-            while ((token = parser.nextToken()) != XContentParser.Token.END_OBJECT) {
-                if (token == XContentParser.Token.FIELD_NAME) {
-                    currentFieldName = parser.currentName();
-                    // we need to check the "doc" here, so the next token will be START_OBJECT which is
-                    // the actual document starting
-                    if ("doc".equals(currentFieldName)) {
-                        if (doc != null) {
-                            throw new ElasticsearchParseException("Either specify doc or get, not both");
-                        }
-
-                        MapperService mapperService = shard.mapperService();
-                        DocumentMapperForType docMapper = mapperService.documentMapperWithAutoCreate(request.documentType());
-                        doc = docMapper.getDocumentMapper().parse(source(parser).index(index).type(request.documentType()).flyweight(true));
-                        if (docMapper.getMapping() != null) {
-                            doc.addDynamicMappingsUpdate(docMapper.getMapping());
-                        }
-                        if (doc.dynamicMappingsUpdate() != null) {
-                            mappingUpdatedAction.updateMappingOnMasterSynchronously(request.shardId().getIndex(), request.documentType(), doc.dynamicMappingsUpdate());
-                        }
-                        // the document parsing exists the "doc" object, so we need to set the new current field.
-                        currentFieldName = parser.currentName();
-                    }
-                } else if (token == XContentParser.Token.START_OBJECT) {
-                    SearchParseElement element = hlElements.get(currentFieldName);
-                    if (element == null) {
-                        element = aggregationElements.get(currentFieldName);
-                    }
-
-                    if ("query".equals(currentFieldName)) {
-                        if (context.percolateQuery() != null) {
-                            throw new ElasticsearchParseException("Either specify query or filter, not both");
-                        }
-                        context.percolateQuery(queryShardContext.parse(parser).query());
-                    } else if ("filter".equals(currentFieldName)) {
-                        if (context.percolateQuery() != null) {
-                            throw new ElasticsearchParseException("Either specify query or filter, not both");
-                        }
-                        Query filter = queryShardContext.parseInnerFilter(parser).query();
-                        context.percolateQuery(new ConstantScoreQuery(filter));
-                    } else if ("sort".equals(currentFieldName)) {
-                        parseSort(parser, context);
-                    } else if (element != null) {
-                        element.parse(parser, context);
-                    }
-                } else if (token == XContentParser.Token.START_ARRAY) {
-                    if ("sort".equals(currentFieldName)) {
-                        parseSort(parser, context);
-                    }
-                } else if (token == null) {
-                    break;
-                } else if (token.isValue()) {
-                    if ("size".equals(currentFieldName)) {
-                        context.size(parser.intValue());
-                        if (context.size() < 0) {
-                            throw new ElasticsearchParseException("size is set to [{}] and is expected to be higher or equal to 0", context.size());
-                        }
-                    } else if ("sort".equals(currentFieldName)) {
-                        parseSort(parser, context);
-                    } else if ("track_scores".equals(currentFieldName) || "trackScores".equals(currentFieldName)) {
-                        context.trackScores(parser.booleanValue());
-                    }
-                }
-            }
->>>>>>> 6b2f3a9a
 
                 Aggregator[] aggregators = context.aggregations().factories().createTopLevelAggregators(aggregationContext);
                 List<Aggregator> aggregatorCollectors = new ArrayList<>(aggregators.length);
