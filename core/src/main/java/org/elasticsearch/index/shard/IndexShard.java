--- conflicted
+++ resolved
@@ -513,22 +513,19 @@
         }
     }
 
-<<<<<<< HEAD
-    /**
-     * Completes the relocation. Operations are blocked and current operations are drained before changing state to relocated. The provided
-     * {@link Runnable} is executed after all operations are successfully blocked.
-     *
-     * @param reason    the reason for the relocation
-     * @param onBlocked a {@link Runnable} that is executed after operations are blocked
-     * @throws IllegalIndexShardStateException if the shard is not relocating due to concurrent cancellation
-     * @throws InterruptedException            if blocking operations is interrupted
-     */
+    private final AtomicBoolean primaryReplicaResyncInProgress = new AtomicBoolean();
+
+        /**
+         * Completes the relocation. Operations are blocked and current operations are drained before changing state to relocated. The provided
+         * {@link Runnable} is executed after all operations are successfully blocked.
+         *
+         * @param reason    the reason for the relocation
+         * @param onBlocked a {@link Runnable} that is executed after operations are blocked
+         * @throws IllegalIndexShardStateException if the shard is not relocating due to concurrent cancellation
+         * @throws InterruptedException            if blocking operations is interrupted
+         */
     public void relocated(final String reason, final Runnable onBlocked) throws IllegalIndexShardStateException, InterruptedException {
-=======
-    private final AtomicBoolean primaryReplicaResyncInProgress = new AtomicBoolean();
-
-    public void relocated(String reason) throws IllegalIndexShardStateException, InterruptedException {
->>>>>>> 8dcb1f5c
+
         assert shardRouting.primary() : "only primaries can be marked as relocated: " + shardRouting;
         try {
             indexShardOperationPermits.blockOperations(30, TimeUnit.MINUTES, () -> {
@@ -548,14 +545,14 @@
                         throw new IllegalIndexShardStateException(shardId, IndexShardState.STARTED,
                             ": shard is no longer relocating " + shardRouting);
                     }
-<<<<<<< HEAD
-                    onBlocked.run();
-=======
+
                     if (primaryReplicaResyncInProgress.get()) {
                         throw new IllegalIndexShardStateException(shardId, IndexShardState.STARTED,
                             ": primary relocation is forbidden while primary-replica resync is in progress " + shardRouting);
                     }
->>>>>>> 8dcb1f5c
+
+                    onBlocked.run();
+
                     changeState(IndexShardState.RELOCATED, reason);
                 }
             });
