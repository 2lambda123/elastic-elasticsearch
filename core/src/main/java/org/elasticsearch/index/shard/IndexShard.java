--- conflicted
+++ resolved
@@ -2118,13 +2118,8 @@
                         }
 
                         @Override
-<<<<<<< HEAD
                         protected void doRun() throws Exception {
                             rollTranslogAndTrimGeneration();
-=======
-                        protected void doRun() throws IOException {
-                            rollTranslogGeneration();
->>>>>>> 3261586c
                         }
 
                         @Override
