/*
 * Licensed to Elasticsearch under one or more contributor
 * license agreements. See the NOTICE file distributed with
 * this work for additional information regarding copyright
 * ownership. Elasticsearch licenses this file to you under
 * the Apache License, Version 2.0 (the "License"); you may
 * not use this file except in compliance with the License.
 * You may obtain a copy of the License at
 *
 *    http://www.apache.org/licenses/LICENSE-2.0
 *
 * Unless required by applicable law or agreed to in writing,
 * software distributed under the License is distributed on an
 * "AS IS" BASIS, WITHOUT WARRANTIES OR CONDITIONS OF ANY
 * KIND, either express or implied.  See the License for the
 * specific language governing permissions and limitations
 * under the License.
 */

package org.elasticsearch.index.shard;

import org.apache.lucene.codecs.PostingsFormat;
import org.apache.lucene.index.CheckIndex;
import org.apache.lucene.index.IndexCommit;
import org.apache.lucene.index.KeepOnlyLastCommitDeletionPolicy;
import org.apache.lucene.index.SnapshotDeletionPolicy;
import org.apache.lucene.index.Term;
import org.apache.lucene.search.Query;
import org.apache.lucene.search.QueryCachingPolicy;
import org.apache.lucene.search.UsageTrackingQueryCachingPolicy;
import org.apache.lucene.store.AlreadyClosedException;
import org.apache.lucene.util.IOUtils;
import org.apache.lucene.util.ThreadInterruptedException;
import org.elasticsearch.ElasticsearchException;
import org.elasticsearch.action.admin.indices.flush.FlushRequest;
import org.elasticsearch.action.admin.indices.forcemerge.ForceMergeRequest;
import org.elasticsearch.action.admin.indices.upgrade.post.UpgradeRequest;
import org.elasticsearch.cluster.metadata.IndexMetaData;
import org.elasticsearch.cluster.metadata.MappingMetaData;
import org.elasticsearch.cluster.node.DiscoveryNode;
import org.elasticsearch.cluster.routing.RestoreSource;
import org.elasticsearch.client.Client;
import org.elasticsearch.cluster.routing.ShardRouting;
import org.elasticsearch.cluster.routing.ShardRoutingState;
import org.elasticsearch.common.Booleans;
import org.elasticsearch.common.Nullable;
import org.elasticsearch.common.io.stream.BytesStreamOutput;
import org.elasticsearch.common.lease.Releasable;
import org.elasticsearch.common.lease.Releasables;
import org.elasticsearch.common.logging.ESLogger;
import org.elasticsearch.common.logging.LoggerMessageFormat;
import org.elasticsearch.common.lucene.Lucene;
import org.elasticsearch.common.metrics.MeanMetric;
import org.elasticsearch.common.settings.Settings;
import org.elasticsearch.common.unit.ByteSizeValue;
import org.elasticsearch.common.unit.TimeValue;
import org.elasticsearch.common.util.BigArrays;
import org.elasticsearch.common.util.Callback;
import org.elasticsearch.common.util.concurrent.AbstractRunnable;
import org.elasticsearch.common.util.concurrent.SuspendableRefContainer;
import org.elasticsearch.index.Index;
import org.elasticsearch.index.IndexModule;
import org.elasticsearch.index.IndexNotFoundException;
import org.elasticsearch.index.IndexService;
import org.elasticsearch.index.IndexSettings;
import org.elasticsearch.index.VersionType;
import org.elasticsearch.index.cache.IndexCache;
import org.elasticsearch.index.cache.bitset.ShardBitsetFilterCache;
import org.elasticsearch.index.cache.request.ShardRequestCache;
import org.elasticsearch.index.codec.CodecService;
import org.elasticsearch.index.engine.CommitStats;
import org.elasticsearch.index.engine.Engine;
import org.elasticsearch.index.engine.EngineClosedException;
import org.elasticsearch.index.engine.EngineConfig;
import org.elasticsearch.index.engine.EngineException;
import org.elasticsearch.index.engine.EngineFactory;
import org.elasticsearch.index.engine.InternalEngineFactory;
import org.elasticsearch.index.engine.RefreshFailedEngineException;
import org.elasticsearch.index.engine.Segment;
import org.elasticsearch.index.engine.SegmentsStats;
import org.elasticsearch.index.fielddata.FieldDataStats;
import org.elasticsearch.index.fielddata.IndexFieldDataService;
import org.elasticsearch.index.fielddata.ShardFieldData;
import org.elasticsearch.index.flush.FlushStats;
import org.elasticsearch.index.get.GetStats;
import org.elasticsearch.index.get.ShardGetService;
import org.elasticsearch.index.mapper.DocumentMapper;
import org.elasticsearch.index.mapper.DocumentMapperForType;
import org.elasticsearch.index.mapper.MappedFieldType;
import org.elasticsearch.index.mapper.MapperService;
import org.elasticsearch.index.mapper.ParsedDocument;
import org.elasticsearch.index.mapper.SourceToParse;
import org.elasticsearch.index.mapper.Uid;
import org.elasticsearch.index.merge.MergeStats;
import org.elasticsearch.index.recovery.RecoveryStats;
import org.elasticsearch.index.refresh.RefreshStats;
import org.elasticsearch.index.search.stats.SearchStats;
import org.elasticsearch.index.search.stats.ShardSearchStats;
import org.elasticsearch.index.similarity.SimilarityService;
import org.elasticsearch.index.snapshots.IndexShardRepository;
import org.elasticsearch.index.store.Store;
import org.elasticsearch.index.store.Store.MetadataSnapshot;
import org.elasticsearch.index.store.StoreFileMetaData;
import org.elasticsearch.index.store.StoreStats;
import org.elasticsearch.index.translog.Translog;
import org.elasticsearch.index.translog.TranslogConfig;
import org.elasticsearch.index.translog.TranslogStats;
import org.elasticsearch.index.warmer.ShardIndexWarmerService;
import org.elasticsearch.index.warmer.WarmerStats;
import org.elasticsearch.indices.IndexingMemoryController;
import org.elasticsearch.indices.IndicesService;
import org.elasticsearch.indices.recovery.RecoveryFailedException;
import org.elasticsearch.indices.recovery.RecoveryState;
import org.elasticsearch.indices.recovery.RecoveryTargetService;
import org.elasticsearch.repositories.RepositoriesService;
import org.elasticsearch.search.suggest.completion.CompletionFieldStats;
import org.elasticsearch.search.suggest.completion.CompletionStats;
import org.elasticsearch.search.suggest.completion2x.Completion090PostingsFormat;
import org.elasticsearch.threadpool.ThreadPool;

import java.io.IOException;
import java.io.PrintStream;
import java.nio.channels.ClosedByInterruptException;
import java.nio.charset.StandardCharsets;
import java.util.ArrayList;
import java.util.EnumSet;
import java.util.List;
import java.util.Map;
import java.util.Objects;
import java.util.concurrent.CopyOnWriteArrayList;
import java.util.concurrent.TimeUnit;
import java.util.concurrent.atomic.AtomicBoolean;
import java.util.concurrent.atomic.AtomicLong;
import java.util.concurrent.atomic.AtomicReference;
<<<<<<< HEAD
import java.util.function.Consumer;
=======
import java.util.function.BiConsumer;
>>>>>>> f67e5807

public class IndexShard extends AbstractIndexShardComponent {

    private final ThreadPool threadPool;
    private final MapperService mapperService;
    private final IndexCache indexCache;
    private final Store store;
    private final InternalIndexingStats internalIndexingStats;
    private final ShardSearchStats searchStats = new ShardSearchStats();
    private final ShardGetService getService;
    private final ShardIndexWarmerService shardWarmerService;
    private final ShardRequestCache shardQueryCache;
    private final ShardFieldData shardFieldData;
    private final IndexFieldDataService indexFieldDataService;
    private final ShardBitsetFilterCache shardBitsetFilterCache;
    private final Object mutex = new Object();
    private final String checkIndexOnStartup;
    private final CodecService codecService;
    private final Engine.Warmer warmer;
    private final SnapshotDeletionPolicy deletionPolicy;
    private final SimilarityService similarityService;
    private final TranslogConfig translogConfig;
    private final IndexEventListener indexEventListener;
    private final QueryCachingPolicy cachingPolicy;


    /**
     * How many bytes we are currently moving to disk, via either IndexWriter.flush or refresh.  IndexingMemoryController polls this
     * across all shards to decide if throttling is necessary because moving bytes to disk is falling behind vs incoming documents
     * being indexed/deleted.
     */
    private final AtomicLong writingBytes = new AtomicLong();
    private final SearchOperationListener searchOperationListener;

    protected volatile ShardRouting shardRouting;
    protected volatile IndexShardState state;
    protected volatile long primaryTerm;
    protected final AtomicReference<Engine> currentEngineReference = new AtomicReference<>();
    protected final EngineFactory engineFactory;

    private final IndexingOperationListener indexingOperationListeners;

    @Nullable
    private RecoveryState recoveryState;

    private final RecoveryStats recoveryStats = new RecoveryStats();
    private final MeanMetric refreshMetric = new MeanMetric();
    private final MeanMetric flushMetric = new MeanMetric();

    private final ShardEventListener shardEventListener = new ShardEventListener();

    private final ShardPath path;

    private final SuspendableRefContainer suspendableRefContainer;

    private static final EnumSet<IndexShardState> readAllowedStates = EnumSet.of(IndexShardState.STARTED, IndexShardState.RELOCATED, IndexShardState.POST_RECOVERY);
    // for primaries, we only allow to write when actually started (so the cluster has decided we started)
    // in case we have a relocation of a primary, we also allow to write after phase 2 completed, where the shard may be
    // in state RECOVERING or POST_RECOVERY. After a primary has been marked as RELOCATED, we only allow writes to the relocation target
    // which can be either in POST_RECOVERY or already STARTED (this prevents writing concurrently to two primaries).
    public static final EnumSet<IndexShardState> writeAllowedStatesForPrimary = EnumSet.of(IndexShardState.RECOVERING, IndexShardState.POST_RECOVERY, IndexShardState.STARTED);
    // replication is also allowed while recovering, since we index also during recovery to replicas and rely on version checks to make sure its consistent
    // a relocated shard can also be target of a replication if the relocation target has not been marked as active yet and is syncing it's changes back to the relocation source
    private static final EnumSet<IndexShardState> writeAllowedStatesForReplica = EnumSet.of(IndexShardState.RECOVERING, IndexShardState.POST_RECOVERY, IndexShardState.STARTED, IndexShardState.RELOCATED);

    private final IndexSearcherWrapper searcherWrapper;
    /**
     * True if this shard is still indexing (recently) and false if we've been idle for long enough (as periodically checked by {@link
     * IndexingMemoryController}).
     */
    private final AtomicBoolean active = new AtomicBoolean();
    /**
     * Allows for the registration of listeners that are called when a change becomes visible for search. This is nullable because
     * {@linkplain ShadowIndexShard} doesn't support this.
     */
    @Nullable
    private final RefreshListeners refreshListeners;

    public IndexShard(ShardRouting shardRouting, IndexSettings indexSettings, ShardPath path, Store store, IndexCache indexCache,
                      MapperService mapperService, SimilarityService similarityService, IndexFieldDataService indexFieldDataService,
                      @Nullable EngineFactory engineFactory,
                      IndexEventListener indexEventListener, IndexSearcherWrapper indexSearcherWrapper, ThreadPool threadPool, BigArrays bigArrays,
                      Engine.Warmer warmer, List<SearchOperationListener> searchOperationListener, List<IndexingOperationListener> listeners) throws IOException {
        super(shardRouting.shardId(), indexSettings);
        assert shardRouting.initializing();
        this.shardRouting = shardRouting;
        final Settings settings = indexSettings.getSettings();
        this.codecService = new CodecService(mapperService, logger);
        this.warmer = warmer;
        this.deletionPolicy = new SnapshotDeletionPolicy(new KeepOnlyLastCommitDeletionPolicy());
        this.similarityService = similarityService;
        Objects.requireNonNull(store, "Store must be provided to the index shard");
        this.engineFactory = engineFactory == null ? new InternalEngineFactory() : engineFactory;
        this.store = store;
        this.indexEventListener = indexEventListener;
        this.threadPool = threadPool;
        this.mapperService = mapperService;
        this.indexCache = indexCache;
        this.internalIndexingStats = new InternalIndexingStats();
        final List<IndexingOperationListener> listenersList = new ArrayList<>(listeners);
        listenersList.add(internalIndexingStats);
        this.indexingOperationListeners = new IndexingOperationListener.CompositeListener(listenersList, logger);
        final List<SearchOperationListener> searchListenersList = new ArrayList<>(searchOperationListener);
        searchListenersList.add(searchStats);
        this.searchOperationListener = new SearchOperationListener.CompositeListener(searchListenersList, logger);
        this.getService = new ShardGetService(indexSettings, this, mapperService);
        this.shardWarmerService = new ShardIndexWarmerService(shardId, indexSettings);
        this.shardQueryCache = new ShardRequestCache();
        this.shardFieldData = new ShardFieldData();
        this.indexFieldDataService = indexFieldDataService;
        this.shardBitsetFilterCache = new ShardBitsetFilterCache(shardId, indexSettings);
        state = IndexShardState.CREATED;
        this.path = path;
        /* create engine config */
        logger.debug("state: [CREATED]");

        this.checkIndexOnStartup = indexSettings.getValue(IndexSettings.INDEX_CHECK_ON_STARTUP);
        this.translogConfig = new TranslogConfig(shardId, shardPath().resolveTranslog(), indexSettings,
            bigArrays);
        // the query cache is a node-level thing, however we want the most popular filters
        // to be computed on a per-shard basis
        if (IndexModule.INDEX_QUERY_CACHE_EVERYTHING_SETTING.get(settings)) {
            cachingPolicy = QueryCachingPolicy.ALWAYS_CACHE;
        } else {
            cachingPolicy = new UsageTrackingQueryCachingPolicy();
        }
        suspendableRefContainer = new SuspendableRefContainer();
        searcherWrapper = indexSearcherWrapper;
        primaryTerm = indexSettings.getIndexMetaData().primaryTerm(shardId.id());
<<<<<<< HEAD
        refreshListeners = buildRefreshListeners();
=======
        persistMetadata(shardRouting, null);
>>>>>>> f67e5807
    }

    public Store store() {
        return this.store;
    }

    /**
     * returns true if this shard supports indexing (i.e., write) operations.
     */
    public boolean canIndex() {
        return true;
    }

    public ShardGetService getService() {
        return this.getService;
    }

    public ShardBitsetFilterCache shardBitsetFilterCache() {
        return shardBitsetFilterCache;
    }

    public IndexFieldDataService indexFieldDataService() {
        return indexFieldDataService;
    }

    public MapperService mapperService() {
        return mapperService;
    }

    public SearchOperationListener getSearchOperationListener() {
        return this.searchOperationListener;
    }

    public ShardIndexWarmerService warmerService() {
        return this.shardWarmerService;
    }

    public ShardRequestCache requestCache() {
        return this.shardQueryCache;
    }

    public ShardFieldData fieldData() {
        return this.shardFieldData;
    }


    /**
     * Returns the primary term the index shard is on. See {@link org.elasticsearch.cluster.metadata.IndexMetaData#primaryTerm(int)}
     */
    public long getPrimaryTerm() {
        return this.primaryTerm;
    }

    /**
     * notifies the shard of an increase in the primary term
     */
    public void updatePrimaryTerm(final long newTerm) {
        synchronized (mutex) {
            if (newTerm != primaryTerm) {
                assert shardRouting.primary() == false : "a primary shard should never update it's term. shard: " + shardRouting
                    + " current term [" + primaryTerm + "] new term [" + newTerm + "]";
                assert newTerm > primaryTerm : "primary terms can only go up. current [" + primaryTerm + "], new [" + newTerm + "]";
                primaryTerm = newTerm;
            }
        }


    }

    /**
     * Returns the latest cluster routing entry received with this shard.
     */
    public ShardRouting routingEntry() {
        return this.shardRouting;
    }

    public QueryCachingPolicy getQueryCachingPolicy() {
        return cachingPolicy;
    }

    /**
     * Updates the shards routing entry. This mutate the shards internal state depending
     * on the changes that get introduced by the new routing value. This method will persist shard level metadata
     * unless explicitly disabled.
     *
     * @throws IndexShardRelocatedException if shard is marked as relocated and relocation aborted
     * @throws IOException                  if shard state could not be persisted
     */
    public void updateRoutingEntry(final ShardRouting newRouting, final boolean persistState) throws IOException {
        final ShardRouting currentRouting = this.shardRouting;
        if (!newRouting.shardId().equals(shardId())) {
            throw new IllegalArgumentException("Trying to set a routing entry with shardId " + newRouting.shardId() + " on a shard with shardId " + shardId() + "");
        }
        if ((currentRouting == null || newRouting.isSameAllocation(currentRouting)) == false) {
            throw new IllegalArgumentException("Trying to set a routing entry with a different allocation. Current " + currentRouting + ", new " + newRouting);
        }
        if (currentRouting != null) {
            if (!newRouting.primary() && currentRouting.primary()) {
                logger.warn("suspect illegal state: trying to move shard from primary mode to replica mode");
            }
            // if its the same routing, return
            if (currentRouting.equals(newRouting)) {
                return;
            }
        }

        if (state == IndexShardState.POST_RECOVERY) {
            // if the state is started or relocating (cause it might move right away from started to relocating)
            // then move to STARTED
            if (newRouting.state() == ShardRoutingState.STARTED || newRouting.state() == ShardRoutingState.RELOCATING) {
                // we want to refresh *before* we move to internal STARTED state
                try {
                    getEngine().refresh("cluster_state_started");
                } catch (Throwable t) {
                    logger.debug("failed to refresh due to move to cluster wide started", t);
                }

                boolean movedToStarted = false;
                synchronized (mutex) {
                    // do the check under a mutex, so we make sure to only change to STARTED if in POST_RECOVERY
                    if (state == IndexShardState.POST_RECOVERY) {
                        changeState(IndexShardState.STARTED, "global state is [" + newRouting.state() + "]");
                        movedToStarted = true;
                    } else {
                        logger.debug("state [{}] not changed, not in POST_RECOVERY, global state is [{}]", state, newRouting.state());
                    }
                }
                if (movedToStarted) {
                    indexEventListener.afterIndexShardStarted(this);
                }
            }
        }

        if (state == IndexShardState.RELOCATED &&
            (newRouting.relocating() == false || newRouting.equalsIgnoringMetaData(currentRouting) == false)) {
            // if the shard is marked as RELOCATED we have to fail when any changes in shard routing occur (e.g. due to recovery
            // failure / cancellation). The reason is that at the moment we cannot safely move back to STARTED without risking two
            // active primaries.
            throw new IndexShardRelocatedException(shardId(), "Shard is marked as relocated, cannot safely move to state " + newRouting.state());
        }
        this.shardRouting = newRouting;
        indexEventListener.shardRoutingChanged(this, currentRouting, newRouting);
        if (persistState) {
            persistMetadata(newRouting, currentRouting);
        }
    }

    /**
     * Marks the shard as recovering based on a recovery state, fails with exception is recovering is not allowed to be set.
     */
    public IndexShardState markAsRecovering(String reason, RecoveryState recoveryState) throws IndexShardStartedException,
        IndexShardRelocatedException, IndexShardRecoveringException, IndexShardClosedException {
        synchronized (mutex) {
            if (state == IndexShardState.CLOSED) {
                throw new IndexShardClosedException(shardId);
            }
            if (state == IndexShardState.STARTED) {
                throw new IndexShardStartedException(shardId);
            }
            if (state == IndexShardState.RELOCATED) {
                throw new IndexShardRelocatedException(shardId);
            }
            if (state == IndexShardState.RECOVERING) {
                throw new IndexShardRecoveringException(shardId);
            }
            if (state == IndexShardState.POST_RECOVERY) {
                throw new IndexShardRecoveringException(shardId);
            }
            this.recoveryState = recoveryState;
            return changeState(IndexShardState.RECOVERING, reason);
        }
    }

    public IndexShard relocated(String reason) throws IndexShardNotStartedException {
        try (Releasable block = suspendableRefContainer.blockAcquisition()) {
            // no shard operation locks are being held here, move state from started to relocated
            synchronized (mutex) {
                if (state != IndexShardState.STARTED) {
                    throw new IndexShardNotStartedException(shardId, state);
                }
                changeState(IndexShardState.RELOCATED, reason);
            }
        }

        return this;
    }

    public IndexShardState state() {
        return state;
    }

    /**
     * Changes the state of the current shard
     *
     * @param newState the new shard state
     * @param reason   the reason for the state change
     * @return the previous shard state
     */
    private IndexShardState changeState(IndexShardState newState, String reason) {
        logger.debug("state: [{}]->[{}], reason [{}]", state, newState, reason);
        IndexShardState previousState = state;
        state = newState;
        this.indexEventListener.indexShardStateChanged(this, previousState, newState, reason);
        return previousState;
    }

    public Engine.Index prepareIndexOnPrimary(SourceToParse source, long version, VersionType versionType) {
        try {
            verifyPrimary();
            return prepareIndex(docMapper(source.type()), source, version, versionType, Engine.Operation.Origin.PRIMARY);
        } catch (Throwable t) {
            verifyNotClosed(t);
            throw t;
        }
    }

    public Engine.Index prepareIndexOnReplica(SourceToParse source, long version, VersionType versionType) {
        try {
            verifyReplicationTarget();
            return prepareIndex(docMapper(source.type()), source, version, versionType, Engine.Operation.Origin.REPLICA);
        } catch (Throwable t) {
            verifyNotClosed(t);
            throw t;
        }
    }

    static Engine.Index prepareIndex(DocumentMapperForType docMapper, SourceToParse source, long version, VersionType versionType, Engine.Operation.Origin origin) {
        long startTime = System.nanoTime();
        ParsedDocument doc = docMapper.getDocumentMapper().parse(source);
        if (docMapper.getMapping() != null) {
            doc.addDynamicMappingsUpdate(docMapper.getMapping());
        }
        MappedFieldType uidFieldType = docMapper.getDocumentMapper().uidMapper().fieldType();
        Query uidQuery = uidFieldType.termQuery(doc.uid(), null);
        Term uid = MappedFieldType.extractTerm(uidQuery);
        return new Engine.Index(uid, doc, version, versionType, origin, startTime);
    }

    /**
     * Index a document and return whether it was created, as opposed to just
     * updated.
     */
    public boolean index(Engine.Index index) {
        ensureWriteAllowed(index);
        Engine engine = getEngine();
        return index(engine, index);
    }

    private boolean index(Engine engine, Engine.Index index) {
        active.set(true);
        index = indexingOperationListeners.preIndex(index);
        final boolean created;
        try {
            if (logger.isTraceEnabled()) {
                logger.trace("index [{}][{}]{}", index.type(), index.id(), index.docs());
            }
            created = engine.index(index);
            index.endTime(System.nanoTime());
        } catch (Throwable ex) {
            indexingOperationListeners.postIndex(index, ex);
            throw ex;
        }

        indexingOperationListeners.postIndex(index, created);

        return created;
    }

    public Engine.Delete prepareDeleteOnPrimary(String type, String id, long version, VersionType versionType) {
        verifyPrimary();
        final DocumentMapper documentMapper = docMapper(type).getDocumentMapper();
        final MappedFieldType uidFieldType = documentMapper.uidMapper().fieldType();
        final Query uidQuery = uidFieldType.termQuery(Uid.createUid(type, id), null);
        final Term uid = MappedFieldType.extractTerm(uidQuery);
        return prepareDelete(type, id, uid, version, versionType, Engine.Operation.Origin.PRIMARY);
    }

    public Engine.Delete prepareDeleteOnReplica(String type, String id, long version, VersionType versionType) {
        final DocumentMapper documentMapper = docMapper(type).getDocumentMapper();
        final MappedFieldType uidFieldType = documentMapper.uidMapper().fieldType();
        final Query uidQuery = uidFieldType.termQuery(Uid.createUid(type, id), null);
        final Term uid = MappedFieldType.extractTerm(uidQuery);
        return prepareDelete(type, id, uid, version, versionType, Engine.Operation.Origin.REPLICA);
    }

    static Engine.Delete prepareDelete(String type, String id, Term uid, long version, VersionType versionType, Engine.Operation.Origin origin) {
        long startTime = System.nanoTime();
        return new Engine.Delete(type, id, uid, version, versionType, origin, startTime, false);
    }

    public void delete(Engine.Delete delete) {
        ensureWriteAllowed(delete);
        Engine engine = getEngine();
        delete(engine, delete);
    }

    private void delete(Engine engine, Engine.Delete delete) {
        active.set(true);
        delete = indexingOperationListeners.preDelete(delete);
        try {
            if (logger.isTraceEnabled()) {
                logger.trace("delete [{}]", delete.uid().text());
            }
            engine.delete(delete);
            delete.endTime(System.nanoTime());
        } catch (Throwable ex) {
            indexingOperationListeners.postDelete(delete, ex);
            throw ex;
        }

        indexingOperationListeners.postDelete(delete);
    }

    public Engine.GetResult get(Engine.Get get) {
        readAllowed();
        return getEngine().get(get, this::acquireSearcher);
    }

    /**
     * Writes all indexing changes to disk and opens a new searcher reflecting all changes.  This can throw {@link EngineClosedException}.
     */
    public void refresh(String source) {
        verifyNotClosed();
        
        if (canIndex()) {
            long bytes = getEngine().getIndexBufferRAMBytesUsed();
            writingBytes.addAndGet(bytes);
            try {
                if (logger.isTraceEnabled()) {
                    logger.trace("refresh with source [{}] indexBufferRAMBytesUsed [{}]", source, new ByteSizeValue(bytes));
                }
                long time = System.nanoTime();
                getEngine().refresh(source);
                refreshMetric.inc(System.nanoTime() - time);
            } finally {
                if (logger.isTraceEnabled()) {
                    logger.trace("remove [{}] writing bytes for shard [{}]", new ByteSizeValue(bytes), shardId());
                }
                writingBytes.addAndGet(-bytes);
            }
        } else {
            if (logger.isTraceEnabled()) {
                logger.trace("refresh with source [{}]", source);
            }
            long time = System.nanoTime();
            getEngine().refresh(source);
            refreshMetric.inc(System.nanoTime() - time);
        }
    }

    /**
     * Returns how many bytes we are currently moving from heap to disk
     */
    public long getWritingBytes() {
        return writingBytes.get();
    }

    public RefreshStats refreshStats() {
        return new RefreshStats(refreshMetric.count(), TimeUnit.NANOSECONDS.toMillis(refreshMetric.sum()));
    }

    public FlushStats flushStats() {
        return new FlushStats(flushMetric.count(), TimeUnit.NANOSECONDS.toMillis(flushMetric.sum()));
    }

    public DocsStats docStats() {
        readAllowed();
        final Engine engine = getEngine();
        return engine.getDocStats();
    }

    /**
     * @return {@link CommitStats} if engine is open, otherwise null
     */
    @Nullable
    public CommitStats commitStats() {
        Engine engine = getEngineOrNull();
        return engine == null ? null : engine.commitStats();
    }

    public IndexingStats indexingStats(String... types) {
        Engine engine = getEngineOrNull();
        final boolean throttled;
        final long throttleTimeInMillis;
        if (engine == null) {
            throttled = false;
            throttleTimeInMillis = 0;
        } else {
            throttled = engine.isThrottled();
            throttleTimeInMillis = engine.getIndexThrottleTimeInMillis();
        }
        return internalIndexingStats.stats(throttled, throttleTimeInMillis, types);
    }

    public SearchStats searchStats(String... groups) {
        return searchStats.stats(groups);
    }

    public GetStats getStats() {
        return getService.stats();
    }

    public StoreStats storeStats() {
        try {
            return store.stats();
        } catch (IOException e) {
            throw new ElasticsearchException("io exception while building 'store stats'", e);
        } catch (AlreadyClosedException ex) {
            return null; // already closed
        }
    }

    public MergeStats mergeStats() {
        final Engine engine = getEngineOrNull();
        if (engine == null) {
            return new MergeStats();
        }
        return engine.getMergeStats();
    }

    public SegmentsStats segmentStats(boolean includeSegmentFileSizes) {
        SegmentsStats segmentsStats = getEngine().segmentsStats(includeSegmentFileSizes);
        segmentsStats.addBitsetMemoryInBytes(shardBitsetFilterCache.getMemorySizeInBytes());
        return segmentsStats;
    }

    public WarmerStats warmerStats() {
        return shardWarmerService.stats();
    }

    public FieldDataStats fieldDataStats(String... fields) {
        return shardFieldData.stats(fields);
    }

    public TranslogStats translogStats() {
        return getEngine().getTranslog().stats();
    }

    public CompletionStats completionStats(String... fields) {
        CompletionStats completionStats = new CompletionStats();
        try (final Engine.Searcher currentSearcher = acquireSearcher("completion_stats")) {
            completionStats.add(CompletionFieldStats.completionStats(currentSearcher.reader(), fields));
            // Necessary for 2.x shards:
            Completion090PostingsFormat postingsFormat = ((Completion090PostingsFormat)
                PostingsFormat.forName(Completion090PostingsFormat.CODEC_NAME));
            completionStats.add(postingsFormat.completionStats(currentSearcher.reader(), fields));
        }
        return completionStats;
    }

    public Engine.SyncedFlushResult syncFlush(String syncId, Engine.CommitId expectedCommitId) {
        verifyStartedOrRecovering();
        logger.trace("trying to sync flush. sync id [{}]. expected commit id [{}]]", syncId, expectedCommitId);
        return getEngine().syncFlush(syncId, expectedCommitId);
    }

    public Engine.CommitId flush(FlushRequest request) throws ElasticsearchException {
        boolean waitIfOngoing = request.waitIfOngoing();
        boolean force = request.force();
        if (logger.isTraceEnabled()) {
            logger.trace("flush with {}", request);
        }
        // we allows flush while recovering, since we allow for operations to happen
        // while recovering, and we want to keep the translog at bay (up to deletes, which
        // we don't gc).
        verifyStartedOrRecovering();

        long time = System.nanoTime();
        Engine.CommitId commitId = getEngine().flush(force, waitIfOngoing);
        flushMetric.inc(System.nanoTime() - time);
        return commitId;

    }

    public void forceMerge(ForceMergeRequest forceMerge) throws IOException {
        verifyStarted();
        if (logger.isTraceEnabled()) {
            logger.trace("force merge with {}", forceMerge);
        }
        getEngine().forceMerge(forceMerge.flush(), forceMerge.maxNumSegments(),
            forceMerge.onlyExpungeDeletes(), false, false);
    }

    /**
     * Upgrades the shard to the current version of Lucene and returns the minimum segment version
     */
    public org.apache.lucene.util.Version upgrade(UpgradeRequest upgrade) throws IOException {
        verifyStarted();
        if (logger.isTraceEnabled()) {
            logger.trace("upgrade with {}", upgrade);
        }
        org.apache.lucene.util.Version previousVersion = minimumCompatibleVersion();
        // we just want to upgrade the segments, not actually forge merge to a single segment
        getEngine().forceMerge(true,  // we need to flush at the end to make sure the upgrade is durable
            Integer.MAX_VALUE, // we just want to upgrade the segments, not actually optimize to a single segment
            false, true, upgrade.upgradeOnlyAncientSegments());
        org.apache.lucene.util.Version version = minimumCompatibleVersion();
        if (logger.isTraceEnabled()) {
            logger.trace("upgraded segments for {} from version {} to version {}", shardId, previousVersion, version);
        }

        return version;
    }

    public org.apache.lucene.util.Version minimumCompatibleVersion() {
        org.apache.lucene.util.Version luceneVersion = null;
        for (Segment segment : getEngine().segments(false)) {
            if (luceneVersion == null || luceneVersion.onOrAfter(segment.getVersion())) {
                luceneVersion = segment.getVersion();
            }
        }
        return luceneVersion == null ? indexSettings.getIndexVersionCreated().luceneVersion : luceneVersion;
    }

    /**
     * Creates a new {@link IndexCommit} snapshot form the currently running engine. All resources referenced by this
     * commit won't be freed until the commit / snapshot is released via {@link #releaseSnapshot(IndexCommit)}.
     *
     * @param flushFirst <code>true</code> if the index should first be flushed to disk / a low level lucene commit should be executed
     */
    public IndexCommit snapshotIndex(boolean flushFirst) throws EngineException {
        IndexShardState state = this.state; // one time volatile read
        // we allow snapshot on closed index shard, since we want to do one after we close the shard and before we close the engine
        if (state == IndexShardState.STARTED || state == IndexShardState.RELOCATED || state == IndexShardState.CLOSED) {
            return getEngine().snapshotIndex(flushFirst);
        } else {
            throw new IllegalIndexShardStateException(shardId, state, "snapshot is not allowed");
        }
    }


    /**
     * Releases a snapshot taken from {@link #snapshotIndex(boolean)} this must be called to release the resources
     * referenced by the given snapshot {@link IndexCommit}.
     */
    public void releaseSnapshot(IndexCommit snapshot) throws IOException {
        deletionPolicy.release(snapshot);
    }

    /**
     * Fails the shard and marks the shard store as corrupted if
     * <code>e</code> is caused by index corruption
     */
    public void failShard(String reason, @Nullable Throwable e) {
        // fail the engine. This will cause this shard to also be removed from the node's index service.
        getEngine().failEngine(reason, e);
    }

    public Engine.Searcher acquireSearcher(String source) {
        readAllowed();
        final Engine engine = getEngine();
        final Engine.Searcher searcher = engine.acquireSearcher(source);
        boolean success = false;
        try {
            final Engine.Searcher wrappedSearcher = searcherWrapper == null ? searcher : searcherWrapper.wrap(searcher);
            assert wrappedSearcher != null;
            success = true;
            return wrappedSearcher;
        } catch (IOException ex) {
            throw new ElasticsearchException("failed to wrap searcher", ex);
        } finally {
            if (success == false) {
                Releasables.close(success, searcher);
            }
        }
    }

    public void close(String reason, boolean flushEngine) throws IOException {
        synchronized (mutex) {
            try {
                changeState(IndexShardState.CLOSED, reason);
            } finally {
                final Engine engine = this.currentEngineReference.getAndSet(null);
                try {
                    if (engine != null && flushEngine) {
                        engine.flushAndClose();
                    }
                } finally { // playing safe here and close the engine even if the above succeeds - close can be called multiple times
                    IOUtils.close(engine);
                }
            }
        }
    }

    public IndexShard postRecovery(String reason) throws IndexShardStartedException, IndexShardRelocatedException, IndexShardClosedException {
        synchronized (mutex) {
            if (state == IndexShardState.CLOSED) {
                throw new IndexShardClosedException(shardId);
            }
            if (state == IndexShardState.STARTED) {
                throw new IndexShardStartedException(shardId);
            }
            if (state == IndexShardState.RELOCATED) {
                throw new IndexShardRelocatedException(shardId);
            }
            recoveryState.setStage(RecoveryState.Stage.DONE);
            changeState(IndexShardState.POST_RECOVERY, reason);
        }
        return this;
    }

    /**
     * called before starting to copy index files over
     */
    public void prepareForIndexRecovery() {
        if (state != IndexShardState.RECOVERING) {
            throw new IndexShardNotRecoveringException(shardId, state);
        }
        recoveryState.setStage(RecoveryState.Stage.INDEX);
        assert currentEngineReference.get() == null;
    }

    /**
     * Applies all operations in the iterable to the current engine and returns the number of operations applied.
     * This operation will stop applying operations once an operation failed to apply.
     * Note: This method is typically used in peer recovery to replay remote transaction log entries.
     */
    public int performBatchRecovery(Iterable<Translog.Operation> operations) {
        if (state != IndexShardState.RECOVERING) {
            throw new IndexShardNotRecoveringException(shardId, state);
        }
        // We set active because we are now writing operations to the engine; this way, if we go idle after some time and become inactive,
        // we still invoke any onShardInactive listeners ... we won't sync'd flush in this case because we only do that on primary and this
        // is a replica
        active.set(true);
        Engine engine = getEngine();
        return engine.config().getTranslogRecoveryPerformer().performBatchRecovery(engine, operations);
    }

    /**
     * After the store has been recovered, we need to start the engine in order to apply operations
     */
    public void performTranslogRecovery(boolean indexExists) throws IOException {
        if (indexExists == false) {
            // note: these are set when recovering from the translog
            final RecoveryState.Translog translogStats = recoveryState().getTranslog();
            translogStats.totalOperations(0);
            translogStats.totalOperationsOnStart(0);
        }
        internalPerformTranslogRecovery(false, indexExists);
        assert recoveryState.getStage() == RecoveryState.Stage.TRANSLOG : "TRANSLOG stage expected but was: " + recoveryState.getStage();
    }

    private void internalPerformTranslogRecovery(boolean skipTranslogRecovery, boolean indexExists) throws IOException {
        if (state != IndexShardState.RECOVERING) {
            throw new IndexShardNotRecoveringException(shardId, state);
        }
        recoveryState.setStage(RecoveryState.Stage.VERIFY_INDEX);
        // also check here, before we apply the translog
        if (Booleans.parseBoolean(checkIndexOnStartup, false)) {
            try {
                checkIndex();
            } catch (IOException ex) {
                throw new RecoveryFailedException(recoveryState, "check index failed", ex);
            }
        }
        recoveryState.setStage(RecoveryState.Stage.TRANSLOG);
        final EngineConfig.OpenMode openMode;
        /* by default we recover and index and replay the translog but if the index
         * doesn't exist we create everything from the scratch. Yet, if the index
         * doesn't exist we don't need to worry about the skipTranslogRecovery since
         * there is no translog on a non-existing index.
         * The skipTranslogRecovery invariant is used if we do remote recovery since
         * there the translog isn't local but on the remote host, hence we can skip it.
         */
        if (indexExists == false) {
            openMode = EngineConfig.OpenMode.CREATE_INDEX_AND_TRANSLOG;
        } else if (skipTranslogRecovery) {
            openMode = EngineConfig.OpenMode.OPEN_INDEX_CREATE_TRANSLOG;
        } else {
            openMode = EngineConfig.OpenMode.OPEN_INDEX_AND_TRANSLOG;
        }
        final EngineConfig config = newEngineConfig(openMode);
        // we disable deletes since we allow for operations to be executed against the shard while recovering
        // but we need to make sure we don't loose deletes until we are done recovering
        config.setEnableGcDeletes(false);
        Engine newEngine = createNewEngine(config);
        verifyNotClosed();
        if (openMode == EngineConfig.OpenMode.OPEN_INDEX_AND_TRANSLOG) {
            // We set active because we are now writing operations to the engine; this way, if we go idle after some time and become inactive,
            // we still give sync'd flush a chance to run:
            active.set(true);
            newEngine.recoverFromTranslog();
        }

    }

    /**
     * After the store has been recovered, we need to start the engine. This method starts a new engine but skips
     * the replay of the transaction log which is required in cases where we restore a previous index or recover from
     * a remote peer.
     */
    public void skipTranslogRecovery() throws IOException {
        assert getEngineOrNull() == null : "engine was already created";
        internalPerformTranslogRecovery(true, true);
        assert recoveryState.getTranslog().recoveredOperations() == 0;
    }

    /**
     * called if recovery has to be restarted after network error / delay **
     */
    public void performRecoveryRestart() throws IOException {
        synchronized (mutex) {
            if (state != IndexShardState.RECOVERING) {
                throw new IndexShardNotRecoveringException(shardId, state);
            }
            final Engine engine = this.currentEngineReference.getAndSet(null);
            IOUtils.close(engine);
            recoveryState().setStage(RecoveryState.Stage.INIT);
        }
    }

    /**
     * returns stats about ongoing recoveries, both source and target
     */
    public RecoveryStats recoveryStats() {
        return recoveryStats;
    }

    /**
     * Returns the current {@link RecoveryState} if this shard is recovering or has been recovering.
     * Returns null if the recovery has not yet started or shard was not recovered (created via an API).
     */
    public RecoveryState recoveryState() {
        return this.recoveryState;
    }

    /**
     * perform the last stages of recovery once all translog operations are done.
     * note that you should still call {@link #postRecovery(String)}.
     */
    public void finalizeRecovery() {
        recoveryState().setStage(RecoveryState.Stage.FINALIZE);
        Engine engine = getEngine();
        engine.refresh("recovery_finalization");
        engine.config().setEnableGcDeletes(true);
    }

    /**
     * Returns <tt>true</tt> if this shard can ignore a recovery attempt made to it (since the already doing/done it)
     */
    public boolean ignoreRecoveryAttempt() {
        IndexShardState state = state(); // one time volatile read
        return state == IndexShardState.POST_RECOVERY || state == IndexShardState.RECOVERING || state == IndexShardState.STARTED ||
            state == IndexShardState.RELOCATED || state == IndexShardState.CLOSED;
    }

    public void readAllowed() throws IllegalIndexShardStateException {
        IndexShardState state = this.state; // one time volatile read
        if (readAllowedStates.contains(state) == false) {
            throw new IllegalIndexShardStateException(shardId, state, "operations only allowed when shard state is one of " + readAllowedStates.toString());
        }
    }

    private void ensureWriteAllowed(Engine.Operation op) throws IllegalIndexShardStateException {
        Engine.Operation.Origin origin = op.origin();
        IndexShardState state = this.state; // one time volatile read

        if (origin == Engine.Operation.Origin.PRIMARY) {
            if (writeAllowedStatesForPrimary.contains(state) == false) {
                throw new IllegalIndexShardStateException(shardId, state, "operation only allowed when shard state is one of " + writeAllowedStatesForPrimary + ", origin [" + origin + "]");
            }
        } else if (origin.isRecovery()) {
            if (state != IndexShardState.RECOVERING) {
                throw new IllegalIndexShardStateException(shardId, state, "operation only allowed when recovering, origin [" + origin + "]");
            }
        } else {
            assert origin == Engine.Operation.Origin.REPLICA;
            if (writeAllowedStatesForReplica.contains(state) == false) {
                throw new IllegalIndexShardStateException(shardId, state, "operation only allowed when shard state is one of " + writeAllowedStatesForReplica + ", origin [" + origin + "]");
            }
        }
    }

    private void verifyPrimary() {
        if (shardRouting.primary() == false) {
            throw new IllegalStateException("shard is not a primary " + shardRouting);
        }
    }

    private void verifyReplicationTarget() {
        final IndexShardState state = state();
        if (shardRouting.primary() && shardRouting.active() && state != IndexShardState.RELOCATED) {
            // must use exception that is not ignored by replication logic. See TransportActions.isShardNotAvailableException
            throw new IllegalStateException("active primary shard cannot be a replication target before " +
                " relocation hand off " + shardRouting + ", state is [" + state + "]");
        }
    }

    protected final void verifyStartedOrRecovering() throws IllegalIndexShardStateException {
        IndexShardState state = this.state; // one time volatile read
        if (state != IndexShardState.STARTED && state != IndexShardState.RECOVERING && state != IndexShardState.POST_RECOVERY) {
            throw new IllegalIndexShardStateException(shardId, state, "operation only allowed when started/recovering");
        }
    }

    private void verifyNotClosed() throws IllegalIndexShardStateException {
        verifyNotClosed(null);
    }

    private void verifyNotClosed(Throwable suppressed) throws IllegalIndexShardStateException {
        IndexShardState state = this.state; // one time volatile read
        if (state == IndexShardState.CLOSED) {
            final IllegalIndexShardStateException exc = new IndexShardClosedException(shardId, "operation only allowed when not closed");
            if (suppressed != null) {
                exc.addSuppressed(suppressed);
            }
            throw exc;
        }
    }

    protected final void verifyStarted() throws IllegalIndexShardStateException {
        IndexShardState state = this.state; // one time volatile read
        if (state != IndexShardState.STARTED) {
            throw new IndexShardNotStartedException(shardId, state);
        }
    }

    /**
     * Returns number of heap bytes used by the indexing buffer for this shard, or 0 if the shard is closed
     */
    public long getIndexBufferRAMBytesUsed() {
        Engine engine = getEngineOrNull();
        if (engine == null) {
            return 0;
        }
        try {
            return engine.getIndexBufferRAMBytesUsed();
        } catch (AlreadyClosedException ex) {
            return 0;
        }
    }

    public void addShardFailureCallback(Callback<ShardFailure> onShardFailure) {
        this.shardEventListener.delegates.add(onShardFailure);
    }

    /**
     * Called by {@link IndexingMemoryController} to check whether more than {@code inactiveTimeNS} has passed since the last
     * indexing operation, and notify listeners that we are now inactive so e.g. sync'd flush can happen.
     */
    public void checkIdle(long inactiveTimeNS) {
        Engine engineOrNull = getEngineOrNull();
        if (engineOrNull != null && System.nanoTime() - engineOrNull.getLastWriteNanos() >= inactiveTimeNS) {
            boolean wasActive = active.getAndSet(false);
            if (wasActive) {
                logger.debug("shard is now inactive");
                indexEventListener.onShardInactive(this);
            }
        }
    }

    public boolean isActive() {
        return active.get();
    }

    public ShardPath shardPath() {
        return path;
    }

    public boolean recoverFromLocalShards(BiConsumer<String, MappingMetaData> mappingUpdateConsumer, List<IndexShard> localShards) throws IOException {
        final List<LocalShardSnapshot> snapshots = new ArrayList<>();
        try {
            for (IndexShard shard : localShards) {
                snapshots.add(new LocalShardSnapshot(shard));
            }

            // we are the first primary, recover from the gateway
            // if its post api allocation, the index should exists
            assert shardRouting.primary() : "recover from local shards only makes sense if the shard is a primary shard";
            StoreRecovery storeRecovery = new StoreRecovery(shardId, logger);
            return storeRecovery.recoverFromLocalShards(mappingUpdateConsumer, this, snapshots);
        } finally {
            IOUtils.close(snapshots);
        }
    }

    public boolean recoverFromStore() {
        // we are the first primary, recover from the gateway
        // if its post api allocation, the index should exists
        assert shardRouting.primary() : "recover from store only makes sense if the shard is a primary shard";
        boolean shouldExist = shardRouting.allocatedPostIndexCreate(indexSettings.getIndexMetaData());

        StoreRecovery storeRecovery = new StoreRecovery(shardId, logger);
        return storeRecovery.recoverFromStore(this, shouldExist);
    }

    public boolean restoreFromRepository(IndexShardRepository repository) {
        assert shardRouting.primary() : "recover from store only makes sense if the shard is a primary shard";
        StoreRecovery storeRecovery = new StoreRecovery(shardId, logger);
        return storeRecovery.recoverFromRepository(this, repository);
    }

    /**
     * Returns <code>true</code> iff this shard needs to be flushed due to too many translog operation or a too large transaction log.
     * Otherwise <code>false</code>.
     */
    boolean shouldFlush() {
        Engine engine = getEngineOrNull();
        if (engine != null) {
            try {
                Translog translog = engine.getTranslog();
                return translog.sizeInBytes() > indexSettings.getFlushThresholdSize().bytes();
            } catch (AlreadyClosedException | EngineClosedException ex) {
                // that's fine we are already close - no need to flush
            }
        }
        return false;
    }

    public void onSettingsChanged() {
        Engine engineOrNull = getEngineOrNull();
        if (engineOrNull != null) {
            engineOrNull.onSettingsChanged();
        }
    }

    public Translog.View acquireTranslogView() {
        Engine engine = getEngine();
        assert engine.getTranslog() != null : "translog must not be null";
        return engine.getTranslog().newView();
    }

    public List<Segment> segments(boolean verbose) {
        return getEngine().segments(verbose);
    }

    public void flushAndCloseEngine() throws IOException {
        getEngine().flushAndClose();
    }

    public Translog getTranslog() {
        return getEngine().getTranslog();
    }

    public IndexEventListener getIndexEventListener() {
        return indexEventListener;
    }

    public void activateThrottling() {
        try {
            getEngine().activateThrottling();
        } catch (EngineClosedException ex) {
            // ignore
        }
    }

    public void deactivateThrottling() {
        try {
            getEngine().deactivateThrottling();
        } catch (EngineClosedException ex) {
            // ignore
        }
    }

    private void handleRefreshException(Exception e) {
        if (e instanceof EngineClosedException) {
            // ignore
        } else if (e instanceof RefreshFailedEngineException) {
            RefreshFailedEngineException rfee = (RefreshFailedEngineException) e;
            if (rfee.getCause() instanceof InterruptedException) {
                // ignore, we are being shutdown
            } else if (rfee.getCause() instanceof ClosedByInterruptException) {
                // ignore, we are being shutdown
            } else if (rfee.getCause() instanceof ThreadInterruptedException) {
                // ignore, we are being shutdown
            } else {
                if (state != IndexShardState.CLOSED) {
                    logger.warn("Failed to perform engine refresh", e);
                }
            }
        } else {
            if (state != IndexShardState.CLOSED) {
                logger.warn("Failed to perform engine refresh", e);
            }
        }
    }

    /**
     * Called when our shard is using too much heap and should move buffered indexed/deleted documents to disk.
     */
    public void writeIndexingBuffer() {
        if (canIndex() == false) {
            throw new UnsupportedOperationException();
        }
        try {
            Engine engine = getEngine();
            long bytes = engine.getIndexBufferRAMBytesUsed();

            // NOTE: this can be an overestimate by up to 20%, if engine uses IW.flush not refresh, because version map
            // memory is low enough, but this is fine because after the writes finish, IMC will poll again and see that
            // there's still up to the 20% being used and continue writing if necessary:
            logger.debug("add [{}] writing bytes for shard [{}]", new ByteSizeValue(bytes), shardId());
            writingBytes.addAndGet(bytes);
            try {
                engine.writeIndexingBuffer();
            } finally {
                writingBytes.addAndGet(-bytes);
                logger.debug("remove [{}] writing bytes for shard [{}]", new ByteSizeValue(bytes), shardId());
            }
        } catch (Exception e) {
            handleRefreshException(e);
        }
    }

    /**
     * Should be called for each no-op update operation to increment relevant statistics.
     *
     * @param type the doc type of the update
     */
    public void noopUpdate(String type) {
        internalIndexingStats.noopUpdate(type);
    }


    private void checkIndex() throws IOException {
        if (store.tryIncRef()) {
            try {
                doCheckIndex();
            } finally {
                store.decRef();
            }
        }
    }

    private void doCheckIndex() throws IOException {
        long timeNS = System.nanoTime();
        if (!Lucene.indexExists(store.directory())) {
            return;
        }
        BytesStreamOutput os = new BytesStreamOutput();
        PrintStream out = new PrintStream(os, false, StandardCharsets.UTF_8.name());

        if ("checksum".equals(checkIndexOnStartup)) {
            // physical verification only: verify all checksums for the latest commit
            IOException corrupt = null;
            MetadataSnapshot metadata = store.getMetadata();
            for (Map.Entry<String, StoreFileMetaData> entry : metadata.asMap().entrySet()) {
                try {
                    Store.checkIntegrity(entry.getValue(), store.directory());
                    out.println("checksum passed: " + entry.getKey());
                } catch (IOException exc) {
                    out.println("checksum failed: " + entry.getKey());
                    exc.printStackTrace(out);
                    corrupt = exc;
                }
            }
            out.flush();
            if (corrupt != null) {
                logger.warn("check index [failure]\n{}", new String(os.bytes().toBytes(), StandardCharsets.UTF_8));
                throw corrupt;
            }
        } else {
            // full checkindex
            try (CheckIndex checkIndex = new CheckIndex(store.directory())) {
                checkIndex.setInfoStream(out);
                CheckIndex.Status status = checkIndex.checkIndex();
                out.flush();

                if (!status.clean) {
                    if (state == IndexShardState.CLOSED) {
                        // ignore if closed....
                        return;
                    }
                    logger.warn("check index [failure]\n{}", new String(os.bytes().toBytes(), StandardCharsets.UTF_8));
                    if ("fix".equals(checkIndexOnStartup)) {
                        if (logger.isDebugEnabled()) {
                            logger.debug("fixing index, writing new segments file ...");
                        }
                        checkIndex.exorciseIndex(status);
                        if (logger.isDebugEnabled()) {
                            logger.debug("index fixed, wrote new segments file \"{}\"", status.segmentsFileName);
                        }
                    } else {
                        // only throw a failure if we are not going to fix the index
                        throw new IllegalStateException("index check failure but can't fix it");
                    }
                }
            }
        }

        if (logger.isDebugEnabled()) {
            logger.debug("check index [success]\n{}", new String(os.bytes().toBytes(), StandardCharsets.UTF_8));
        }

        recoveryState.getVerifyIndex().checkIndexTime(Math.max(0, TimeValue.nsecToMSec(System.nanoTime() - timeNS)));
    }

    Engine getEngine() {
        Engine engine = getEngineOrNull();
        if (engine == null) {
            throw new EngineClosedException(shardId);
        }
        return engine;
    }

    /**
     * NOTE: returns null if engine is not yet started (e.g. recovery phase 1, copying over index files, is still running), or if engine is
     * closed.
     */
    protected Engine getEngineOrNull() {
        return this.currentEngineReference.get();
    }

    public void startRecovery(DiscoveryNode localNode, DiscoveryNode sourceNode, RecoveryTargetService recoveryTargetService,
                              RecoveryTargetService.RecoveryListener recoveryListener, RepositoriesService repositoriesService,
                              BiConsumer<String, MappingMetaData> mappingUpdateConsumer, IndicesService indicesService) {
        final RestoreSource restoreSource = shardRouting.restoreSource();

        if (shardRouting.isPeerRecovery()) {
            assert sourceNode != null : "peer recovery started but sourceNode is null";
            // we don't mark this one as relocated at the end.
            // For primaries: requests in any case are routed to both when its relocating and that way we handle
            //    the edge case where its mark as relocated, and we might need to roll it back...
            // For replicas: we are recovering a backup from a primary
            RecoveryState.Type type = shardRouting.primary() ? RecoveryState.Type.PRIMARY_RELOCATION : RecoveryState.Type.REPLICA;
            RecoveryState recoveryState = new RecoveryState(shardId(), shardRouting.primary(), type, sourceNode, localNode);
            try {
                markAsRecovering("from " + sourceNode, recoveryState);
                recoveryTargetService.startRecovery(this, type, sourceNode, recoveryListener);
            } catch (Throwable e) {
                failShard("corrupted preexisting index", e);
                recoveryListener.onRecoveryFailure(recoveryState, new RecoveryFailedException(shardId, sourceNode, localNode, e), true);
            }
        } else if (restoreSource == null) {
            // recover from filesystem store

            IndexMetaData indexMetaData = indexSettings().getIndexMetaData();
            Index mergeSourceIndex = indexMetaData.getMergeSourceIndex();
            final boolean recoverFromLocalShards = mergeSourceIndex != null && shardRouting.allocatedPostIndexCreate(indexMetaData) == false && shardRouting.primary();
            final RecoveryState recoveryState = new RecoveryState(shardId(), shardRouting.primary(),
                recoverFromLocalShards ? RecoveryState.Type.LOCAL_SHARDS : RecoveryState.Type.STORE, localNode, localNode);
            if (recoverFromLocalShards) {
                final List<IndexShard> startedShards = new ArrayList<>();
                final IndexService sourceIndexService = indicesService.indexService(mergeSourceIndex);
                final int numShards = sourceIndexService != null ? sourceIndexService.getIndexSettings().getNumberOfShards() : -1;
                if (sourceIndexService != null) {
                    for (IndexShard shard : sourceIndexService) {
                        if (shard.state() == IndexShardState.STARTED) {
                            startedShards.add(shard);
                        }
                    }
                }
                if (numShards == startedShards.size()) {
                    markAsRecovering("from local shards", recoveryState); // mark the shard as recovering on the cluster state thread
                    threadPool.generic().execute(() -> {
                        try {
                            if (recoverFromLocalShards(mappingUpdateConsumer, startedShards)) {
                                recoveryListener.onRecoveryDone(recoveryState);
                            }
                        } catch (Throwable t) {
                            recoveryListener.onRecoveryFailure(recoveryState,
                                new RecoveryFailedException(shardId, localNode, localNode, t), true);
                        }
                    });
                } else {
                    final Throwable t;
                    if (numShards == -1) {
                        t = new IndexNotFoundException(mergeSourceIndex);
                    } else {
                        t = new IllegalStateException("not all shards from index " + mergeSourceIndex
                            + " are started yet, expected " + numShards + " found " + startedShards.size() + " can't recover shard "
                            + shardId());
                    }
                    recoveryListener.onRecoveryFailure(recoveryState, new RecoveryFailedException(shardId, localNode, localNode, t), true);
                }
            } else {
                markAsRecovering("from store", recoveryState); // mark the shard as recovering on the cluster state thread
                threadPool.generic().execute(() -> {
                    try {
                        if (recoverFromStore()) {
                            recoveryListener.onRecoveryDone(recoveryState);
                        }
                    } catch (Throwable t) {
                        recoveryListener.onRecoveryFailure(recoveryState, new RecoveryFailedException(shardId, sourceNode, localNode, t), true);
                    }

                });
            }
        } else {
            // recover from a restore
            final RecoveryState recoveryState = new RecoveryState(shardId(), shardRouting.primary(),
                RecoveryState.Type.SNAPSHOT, shardRouting.restoreSource(), localNode);
            markAsRecovering("from snapshot", recoveryState); // mark the shard as recovering on the cluster state thread
            threadPool.generic().execute(() -> {
                try {
                    final IndexShardRepository indexShardRepository = repositoriesService.indexShardRepository(restoreSource.snapshotId().getRepository());
                    if (restoreFromRepository(indexShardRepository)) {
                        recoveryListener.onRecoveryDone(recoveryState);
                    }
                } catch (Throwable first) {
                    recoveryListener.onRecoveryFailure(recoveryState, new RecoveryFailedException(shardId, sourceNode, localNode, first), true);
                }
            });
        }
    }

    class ShardEventListener implements Engine.EventListener {
        private final CopyOnWriteArrayList<Callback<ShardFailure>> delegates = new CopyOnWriteArrayList<>();

        // called by the current engine
        @Override
        public void onFailedEngine(String reason, @Nullable Throwable failure) {
            final ShardFailure shardFailure = new ShardFailure(shardRouting, reason, failure, getIndexUUID());
            for (Callback<ShardFailure> listener : delegates) {
                try {
                    listener.handle(shardFailure);
                } catch (Exception e) {
                    logger.warn("exception while notifying engine failure", e);
                }
            }
        }
    }

    private Engine createNewEngine(EngineConfig config) {
        synchronized (mutex) {
            if (state == IndexShardState.CLOSED) {
                throw new EngineClosedException(shardId);
            }
            assert this.currentEngineReference.get() == null;
            this.currentEngineReference.set(newEngine(config));

        }

        // time elapses after the engine is created above (pulling the config settings) until we set the engine reference, during which
        // settings changes could possibly have happened, so here we forcefully push any config changes to the new engine:
        Engine engine = getEngineOrNull();

        // engine could perhaps be null if we were e.g. concurrently closed:
        if (engine != null) {
            engine.onSettingsChanged();
        }
        return engine;
    }

    protected Engine newEngine(EngineConfig config) {
        return engineFactory.newReadWriteEngine(config);
    }

    // pkg private for testing
    void persistMetadata(ShardRouting newRouting, @Nullable ShardRouting currentRouting) throws IOException {
        assert newRouting != null : "newRouting must not be null";

        // only persist metadata if routing information that is persisted in shard state metadata actually changed
        if (currentRouting == null
            || currentRouting.primary() != newRouting.primary()
            || currentRouting.allocationId().equals(newRouting.allocationId()) == false) {
            assert currentRouting == null || currentRouting.isSameAllocation(newRouting);
            final String writeReason;
            if (currentRouting == null) {
                writeReason = "initial state with allocation id [" + newRouting.allocationId() + "]";
            } else {
                writeReason = "routing changed from " + currentRouting + " to " + newRouting;
            }
            logger.trace("{} writing shard state, reason [{}]", shardId, writeReason);
            final ShardStateMetaData newShardStateMetadata = new ShardStateMetaData(newRouting.primary(), getIndexUUID(), newRouting.allocationId());
            ShardStateMetaData.FORMAT.write(newShardStateMetadata, newShardStateMetadata.legacyVersion, shardPath().getShardStatePath());
        } else {
            logger.trace("{} skip writing shard state, has been written before", shardId);
        }
    }

    private String getIndexUUID() {
        return indexSettings.getUUID();
    }

    private DocumentMapperForType docMapper(String type) {
        return mapperService.documentMapperWithAutoCreate(type);
    }

    private final EngineConfig newEngineConfig(EngineConfig.OpenMode openMode) {
        final IndexShardRecoveryPerformer translogRecoveryPerformer = new IndexShardRecoveryPerformer(shardId, mapperService, logger);
        return new EngineConfig(openMode, shardId,
            threadPool, indexSettings, warmer, store, deletionPolicy, indexSettings.getMergePolicy(),
            mapperService.indexAnalyzer(), similarityService.similarity(mapperService), codecService, shardEventListener, translogRecoveryPerformer, indexCache.query(), cachingPolicy, translogConfig,
            IndexingMemoryController.SHARD_INACTIVE_TIME_SETTING.get(indexSettings.getSettings()), refreshListeners);
    }

    public Releasable acquirePrimaryOperationLock() {
        verifyNotClosed();
        verifyPrimary();
        return suspendableRefContainer.acquireUninterruptibly();
    }

    /**
     * acquires operation log. If the given primary term is lower then the one in {@link #shardRouting}
     * an {@link IllegalArgumentException} is thrown.
     */
    public Releasable acquireReplicaOperationLock(long opPrimaryTerm) {
        verifyNotClosed();
        verifyReplicationTarget();
        if (primaryTerm > opPrimaryTerm) {
            // must use exception that is not ignored by replication logic. See TransportActions.isShardNotAvailableException
            throw new IllegalArgumentException(LoggerMessageFormat.format("{} operation term [{}] is too old (current [{}])",
                shardId, opPrimaryTerm, primaryTerm));
        }
        return suspendableRefContainer.acquireUninterruptibly();
    }

    public int getActiveOperationsCount() {
        return suspendableRefContainer.activeRefs(); // refCount is incremented on creation and decremented on close
    }

    /**
     * Syncs the given location with the underlying storage unless already synced.
     */
    public void sync(Translog.Location location) {
        try {
            final Engine engine = getEngine();
            engine.getTranslog().ensureSynced(location);
        } catch (EngineClosedException ex) {
            // that's fine since we already synced everything on engine close - this also is conform with the methods documentation
        } catch (IOException ex) { // if this fails we are in deep shit - fail the request
            logger.debug("failed to sync translog", ex);
            throw new ElasticsearchException("failed to sync translog", ex);
        }
    }

    /**
     * Returns the current translog durability mode
     */
    public Translog.Durability getTranslogDurability() {
        return indexSettings.getTranslogDurability();
    }

    private final AtomicBoolean asyncFlushRunning = new AtomicBoolean();

    /**
     * Schedules a flush if needed but won't schedule more than one flush concurrently. The flush will be executed on the
     * Flush thread-pool asynchronously.
     *
     * @return <code>true</code> if a new flush is scheduled otherwise <code>false</code>.
     */
    public boolean maybeFlush() {
        if (shouldFlush()) {
            if (asyncFlushRunning.compareAndSet(false, true)) { // we can't use a lock here since we "release" in a different thread
                if (shouldFlush() == false) {
                    // we have to check again since otherwise there is a race when a thread passes
                    // the first shouldFlush() check next to another thread which flushes fast enough
                    // to finish before the current thread could flip the asyncFlushRunning flag.
                    // in that situation we have an extra unexpected flush.
                    asyncFlushRunning.compareAndSet(true, false);
                } else {
                    logger.debug("submitting async flush request");
                    final AbstractRunnable abstractRunnable = new AbstractRunnable() {
                        @Override
                        public void onFailure(Throwable t) {
                            if (state != IndexShardState.CLOSED) {
                                logger.warn("failed to flush index", t);
                            }
                        }

                        @Override
                        protected void doRun() throws Exception {
                            flush(new FlushRequest());
                        }

                        @Override
                        public void onAfter() {
                            asyncFlushRunning.compareAndSet(true, false);
                            maybeFlush(); // fire a flush up again if we have filled up the limits such that shouldFlush() returns true
                        }
                    };
                    threadPool.executor(ThreadPool.Names.FLUSH).execute(abstractRunnable);
                    return true;
                }
            }
        }
        return false;
    }

    /**
     * Build {@linkplain RefreshListeners} for this shard. Protected so {@linkplain ShadowIndexShard} can override it to return null.
     */
    protected RefreshListeners buildRefreshListeners() {
        return new RefreshListeners(
                indexSettings::getMaxRefreshListeners,
                () -> refresh("too_many_listeners"),
                threadPool.executor(ThreadPool.Names.LISTENER)::execute,
                logger);
    }

    /**
     * Simple struct encapsulating a shard failure
     *
     * @see IndexShard#addShardFailureCallback(Callback)
     */
    public static final class ShardFailure {
        public final ShardRouting routing;
        public final String reason;
        @Nullable
        public final Throwable cause;
        public final String indexUUID;

        public ShardFailure(ShardRouting routing, String reason, @Nullable Throwable cause, String indexUUID) {
            this.routing = routing;
            this.reason = reason;
            this.cause = cause;
            this.indexUUID = indexUUID;
        }
    }

    EngineFactory getEngineFactory() {
        return engineFactory;
    }

    /**
     * Returns <code>true</code> iff one or more changes to the engine are not visible to via the current searcher *or* there are pending
     * refresh listeners.
     * Otherwise <code>false</code>.
     *
     * @throws EngineClosedException  if the engine is already closed
     * @throws AlreadyClosedException if the internal indexwriter in the engine is already closed
     */
    public boolean isRefreshNeeded() {
        return getEngine().refreshNeeded() || (refreshListeners != null && refreshListeners.refreshNeeded());
    }

    /**
     * Add a listener for refreshes.
     *
     * @param location the location to listen for
     * @param listener for the refresh. Called with true if registering the listener ran it out of slots and forced a refresh. Called with
     *        false otherwise.
     */
    public void addRefreshListener(Translog.Location location, Consumer<Boolean> listener) {
        refreshListeners.addOrNotify(location, listener);
    }

    private class IndexShardRecoveryPerformer extends TranslogRecoveryPerformer {

        protected IndexShardRecoveryPerformer(ShardId shardId, MapperService mapperService, ESLogger logger) {
            super(shardId, mapperService, logger);
        }

        @Override
        protected void operationProcessed() {
            assert recoveryState != null;
            recoveryState.getTranslog().incrementRecoveredOperations();
        }

        @Override
        public int recoveryFromSnapshot(Engine engine, Translog.Snapshot snapshot) throws IOException {
            assert recoveryState != null;
            RecoveryState.Translog translogStats = recoveryState.getTranslog();
            translogStats.totalOperations(snapshot.totalOperations());
            translogStats.totalOperationsOnStart(snapshot.totalOperations());
            return super.recoveryFromSnapshot(engine, snapshot);
        }

        @Override
        protected void index(Engine engine, Engine.Index engineIndex) {
            IndexShard.this.index(engine, engineIndex);
        }

        @Override
        protected void delete(Engine engine, Engine.Delete engineDelete) {
            IndexShard.this.delete(engine, engineDelete);
        }
    }
}<|MERGE_RESOLUTION|>--- conflicted
+++ resolved
@@ -39,7 +39,6 @@
 import org.elasticsearch.cluster.metadata.MappingMetaData;
 import org.elasticsearch.cluster.node.DiscoveryNode;
 import org.elasticsearch.cluster.routing.RestoreSource;
-import org.elasticsearch.client.Client;
 import org.elasticsearch.cluster.routing.ShardRouting;
 import org.elasticsearch.cluster.routing.ShardRoutingState;
 import org.elasticsearch.common.Booleans;
@@ -132,11 +131,8 @@
 import java.util.concurrent.atomic.AtomicBoolean;
 import java.util.concurrent.atomic.AtomicLong;
 import java.util.concurrent.atomic.AtomicReference;
-<<<<<<< HEAD
 import java.util.function.Consumer;
-=======
 import java.util.function.BiConsumer;
->>>>>>> f67e5807
 
 public class IndexShard extends AbstractIndexShardComponent {
 
@@ -266,11 +262,8 @@
         suspendableRefContainer = new SuspendableRefContainer();
         searcherWrapper = indexSearcherWrapper;
         primaryTerm = indexSettings.getIndexMetaData().primaryTerm(shardId.id());
-<<<<<<< HEAD
         refreshListeners = buildRefreshListeners();
-=======
         persistMetadata(shardRouting, null);
->>>>>>> f67e5807
     }
 
     public Store store() {
