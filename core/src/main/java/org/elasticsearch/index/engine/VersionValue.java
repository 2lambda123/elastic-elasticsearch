/*
 * Licensed to Elasticsearch under one or more contributor
 * license agreements. See the NOTICE file distributed with
 * this work for additional information regarding copyright
 * ownership. Elasticsearch licenses this file to you under
 * the Apache License, Version 2.0 (the "License"); you may
 * not use this file except in compliance with the License.
 * You may obtain a copy of the License at
 *
 *    http://www.apache.org/licenses/LICENSE-2.0
 *
 * Unless required by applicable law or agreed to in writing,
 * software distributed under the License is distributed on an
 * "AS IS" BASIS, WITHOUT WARRANTIES OR CONDITIONS OF ANY
 * KIND, either express or implied.  See the License for the
 * specific language governing permissions and limitations
 * under the License.
 */

package org.elasticsearch.index.engine;

import org.apache.lucene.util.Accountable;
import org.apache.lucene.util.RamUsageEstimator;
import org.elasticsearch.index.translog.Translog;

import java.util.Collection;
import java.util.Collections;

class VersionValue implements Accountable {

    private static final long BASE_RAM_BYTES_USED = RamUsageEstimator.shallowSizeOfInstance(VersionValue.class);

    private final long version;

    public VersionValue(long version) {
        this.version = version;
    }

    public long time() {
        throw new UnsupportedOperationException();
    }

    public long version() {
        return version;
    }

    public boolean delete() {
        return false;
    }


    @Override
    public long ramBytesUsed() {
<<<<<<< HEAD
        return RamUsageEstimator.NUM_BYTES_OBJECT_HEADER + Long.BYTES + RamUsageEstimator.NUM_BYTES_OBJECT_REF;
=======
        return BASE_RAM_BYTES_USED + (translogLocation != null ? translogLocation.ramBytesUsed() : 0);
>>>>>>> 1b1a1aca
    }

    @Override
    public Collection<Accountable> getChildResources() {
        return Collections.emptyList();
    }
}<|MERGE_RESOLUTION|>--- conflicted
+++ resolved
@@ -51,11 +51,7 @@
 
     @Override
     public long ramBytesUsed() {
-<<<<<<< HEAD
-        return RamUsageEstimator.NUM_BYTES_OBJECT_HEADER + Long.BYTES + RamUsageEstimator.NUM_BYTES_OBJECT_REF;
-=======
-        return BASE_RAM_BYTES_USED + (translogLocation != null ? translogLocation.ramBytesUsed() : 0);
->>>>>>> 1b1a1aca
+        return BASE_RAM_BYTES_USED;
     }
 
     @Override
