/*
 * Licensed to Elasticsearch under one or more contributor
 * license agreements. See the NOTICE file distributed with
 * this work for additional information regarding copyright
 * ownership. Elasticsearch licenses this file to you under
 * the Apache License, Version 2.0 (the "License"); you may
 * not use this file except in compliance with the License.
 * You may obtain a copy of the License at
 *
 *    http://www.apache.org/licenses/LICENSE-2.0
 *
 * Unless required by applicable law or agreed to in writing,
 * software distributed under the License is distributed on an
 * "AS IS" BASIS, WITHOUT WARRANTIES OR CONDITIONS OF ANY
 * KIND, either express or implied.  See the License for the
 * specific language governing permissions and limitations
 * under the License.
 */

package org.elasticsearch.cluster.routing;

import com.carrotsearch.hppc.IntSet;
import com.carrotsearch.hppc.cursors.IntCursor;
import com.carrotsearch.hppc.cursors.IntObjectCursor;
import org.apache.lucene.util.CollectionUtil;
import org.elasticsearch.Version;
import org.elasticsearch.cluster.AbstractDiffable;
import org.elasticsearch.cluster.metadata.IndexMetaData;
import org.elasticsearch.cluster.metadata.MetaData;
import org.elasticsearch.cluster.routing.RecoverySource.LocalShardsRecoverySource;
import org.elasticsearch.cluster.routing.RecoverySource.PeerRecoverySource;
import org.elasticsearch.cluster.routing.RecoverySource.SnapshotRecoverySource;
import org.elasticsearch.cluster.routing.RecoverySource.StoreRecoverySource;
import org.elasticsearch.common.Randomness;
import org.elasticsearch.common.collect.ImmutableOpenIntMap;
import org.elasticsearch.common.io.stream.StreamInput;
import org.elasticsearch.common.io.stream.StreamOutput;
import org.elasticsearch.index.Index;
import org.elasticsearch.index.shard.ShardId;

import java.io.IOException;
import java.util.ArrayList;
import java.util.Collections;
import java.util.HashSet;
import java.util.Iterator;
import java.util.List;
import java.util.Set;

/**
 * The {@link IndexRoutingTable} represents routing information for a single
 * index. The routing table maintains a list of all shards in the index. A
 * single shard in this context has one more instances namely exactly one
 * {@link ShardRouting#primary() primary} and 1 or more replicas. In other
 * words, each instance of a shard is considered a replica while only one
 * replica per shard is a <tt>primary</tt> replica. The <tt>primary</tt> replica
 * can be seen as the "leader" of the shard acting as the primary entry point
 * for operations on a specific shard.
 * <p>
 * Note: The term replica is not directly
 * reflected in the routing table or in releated classes, replicas are
 * represented as {@link ShardRouting}.
 * </p>
 */
public class IndexRoutingTable extends AbstractDiffable<IndexRoutingTable> implements Iterable<IndexShardRoutingTable> {

    public static final IndexRoutingTable PROTO = builder(new Index("", "_na_")).build();

    private final Index index;
    private final ShardShuffler shuffler;

    // note, we assume that when the index routing is created, ShardRoutings are created for all possible number of
    // shards with state set to UNASSIGNED
    private final ImmutableOpenIntMap<IndexShardRoutingTable> shards;

    private final List<ShardRouting> allActiveShards;

    IndexRoutingTable(Index index, ImmutableOpenIntMap<IndexShardRoutingTable> shards) {
        this.index = index;
        this.shuffler = new RotationShardShuffler(Randomness.get().nextInt());
        this.shards = shards;
        List<ShardRouting> allActiveShards = new ArrayList<>();
        for (IntObjectCursor<IndexShardRoutingTable> cursor : shards) {
            for (ShardRouting shardRouting : cursor.value) {
                if (shardRouting.active()) {
                    allActiveShards.add(shardRouting);
                }
            }
        }
        this.allActiveShards = Collections.unmodifiableList(allActiveShards);
    }

    /**
     * Return the index id
     *
     * @return id of the index
     */
    public Index getIndex() {
        return index;
    }

    boolean validate(MetaData metaData) {
        // check index exists
        if (!metaData.hasIndex(index.getName())) {
            throw new IllegalStateException(index + " exists in routing does not exists in metadata");
        }
        IndexMetaData indexMetaData = metaData.index(index.getName());
        if (indexMetaData.getIndexUUID().equals(index.getUUID()) == false) {
            throw new IllegalStateException(index.getName() + " exists in routing does not exists in metadata with the same uuid");
        }

        // check the number of shards
        if (indexMetaData.getNumberOfShards() != shards().size()) {
            Set<Integer> expected = new HashSet<>();
            for (int i = 0; i < indexMetaData.getNumberOfShards(); i++) {
                expected.add(i);
            }
            for (IndexShardRoutingTable indexShardRoutingTable : this) {
                expected.remove(indexShardRoutingTable.shardId().id());
            }
            throw new IllegalStateException("Wrong number of shards in routing table, missing: " + expected);
        }

        // check the replicas
        for (IndexShardRoutingTable indexShardRoutingTable : this) {
            int routingNumberOfReplicas = indexShardRoutingTable.size() - 1;
            if (routingNumberOfReplicas != indexMetaData.getNumberOfReplicas()) {
                throw new IllegalStateException("Shard [" + indexShardRoutingTable.shardId().id() +
                                 "] routing table has wrong number of replicas, expected [" + indexMetaData.getNumberOfReplicas() +
                                 "], got [" + routingNumberOfReplicas + "]");
            }
            for (ShardRouting shardRouting : indexShardRoutingTable) {
                if (!shardRouting.index().equals(index)) {
                    throw new IllegalStateException("shard routing has an index [" + shardRouting.index() + "] that is different " +
                                                    "from the routing table");
                }
                if (shardRouting.active() &&
                    indexMetaData.inSyncAllocationIds(shardRouting.id()).contains(shardRouting.allocationId().getId()) == false) {
                    throw new IllegalStateException("active shard routing " + shardRouting + " has no corresponding entry in the in-sync " +
                        "allocation set " + indexMetaData.inSyncAllocationIds(shardRouting.id()));
                }
            }
        }
        return true;
    }

    @Override
    public Iterator<IndexShardRoutingTable> iterator() {
        return shards.valuesIt();
    }

    /**
     * Calculates the number of nodes that hold one or more shards of this index
     * {@link IndexRoutingTable} excluding the nodes with the node ids give as
     * the <code>excludedNodes</code> parameter.
     *
     * @param excludedNodes id of nodes that will be excluded
     * @return number of distinct nodes this index has at least one shard allocated on
     */
    public int numberOfNodesShardsAreAllocatedOn(String... excludedNodes) {
        Set<String> nodes = new HashSet<>();
        for (IndexShardRoutingTable shardRoutingTable : this) {
            for (ShardRouting shardRouting : shardRoutingTable) {
                if (shardRouting.assignedToNode()) {
                    String currentNodeId = shardRouting.currentNodeId();
                    boolean excluded = false;
                    if (excludedNodes != null) {
                        for (String excludedNode : excludedNodes) {
                            if (currentNodeId.equals(excludedNode)) {
                                excluded = true;
                                break;
                            }
                        }
                    }
                    if (!excluded) {
                        nodes.add(currentNodeId);
                    }
                }
            }
        }
        return nodes.size();
    }

    public ImmutableOpenIntMap<IndexShardRoutingTable> shards() {
        return shards;
    }

    public ImmutableOpenIntMap<IndexShardRoutingTable> getShards() {
        return shards();
    }

    public IndexShardRoutingTable shard(int shardId) {
        return shards.get(shardId);
    }

    /**
     * Returns <code>true</code> if all shards are primary and active. Otherwise <code>false</code>.
     */
    public boolean allPrimaryShardsActive() {
        return primaryShardsActive() == shards().size();
    }

    /**
     * Calculates the number of primary shards in active state in routing table
     *
     * @return number of active primary shards
     */
    public int primaryShardsActive() {
        int counter = 0;
        for (IndexShardRoutingTable shardRoutingTable : this) {
            if (shardRoutingTable.primaryShard().active()) {
                counter++;
            }
        }
        return counter;
    }

    /**
     * Returns <code>true</code> if all primary shards are in
     * {@link ShardRoutingState#UNASSIGNED} state. Otherwise <code>false</code>.
     */
    public boolean allPrimaryShardsUnassigned() {
        return primaryShardsUnassigned() == shards.size();
    }

    /**
     * Calculates the number of primary shards in the routing table the are in
     * {@link ShardRoutingState#UNASSIGNED} state.
     */
    public int primaryShardsUnassigned() {
        int counter = 0;
        for (IndexShardRoutingTable shardRoutingTable : this) {
            if (shardRoutingTable.primaryShard().unassigned()) {
                counter++;
            }
        }
        return counter;
    }

    /**
     * Returns a {@link List} of shards that match one of the states listed in {@link ShardRoutingState states}
     *
     * @param state {@link ShardRoutingState} to retrieve
     * @return a {@link List} of shards that match one of the given {@link ShardRoutingState states}
     */
    public List<ShardRouting> shardsWithState(ShardRoutingState state) {
        List<ShardRouting> shards = new ArrayList<>();
        for (IndexShardRoutingTable shardRoutingTable : this) {
            shards.addAll(shardRoutingTable.shardsWithState(state));
        }
        return shards;
    }

    /**
     * Returns an unordered iterator over all active shards (including replicas).
     */
    public ShardsIterator randomAllActiveShardsIt() {
        return new PlainShardsIterator(shuffler.shuffle(allActiveShards));
    }

    /**
     * A group shards iterator where each group ({@link ShardIterator}
     * is an iterator across shard replication group.
     */
    public GroupShardsIterator groupByShardsIt() {
        // use list here since we need to maintain identity across shards
        ArrayList<ShardIterator> set = new ArrayList<>(shards.size());
        for (IndexShardRoutingTable indexShard : this) {
            set.add(indexShard.shardsIt());
        }
        return new GroupShardsIterator(set);
    }

    /**
     * A groups shards iterator where each groups is a single {@link ShardRouting} and a group
     * is created for each shard routing.
     * <p>
     * This basically means that components that use the {@link GroupShardsIterator} will iterate
     * over *all* the shards (all the replicas) within the index.</p>
     */
    public GroupShardsIterator groupByAllIt() {
        // use list here since we need to maintain identity across shards
        ArrayList<ShardIterator> set = new ArrayList<>();
        for (IndexShardRoutingTable indexShard : this) {
            for (ShardRouting shardRouting : indexShard) {
                set.add(shardRouting.shardsIt());
            }
        }
        return new GroupShardsIterator(set);
    }

    @Override
    public boolean equals(Object o) {
        if (this == o) return true;
        if (o == null || getClass() != o.getClass()) return false;

        IndexRoutingTable that = (IndexRoutingTable) o;

        if (!index.equals(that.index)) return false;
        if (!shards.equals(that.shards)) return false;

        return true;
    }

    @Override
    public int hashCode() {
        int result = index.hashCode();
        result = 31 * result + shards.hashCode();
        return result;
    }

    @Override
    public IndexRoutingTable readFrom(StreamInput in) throws IOException {
        Index index = new Index(in);
        Builder builder = new Builder(index);

        int size = in.readVInt();
        for (int i = 0; i < size; i++) {
            builder.addIndexShard(IndexShardRoutingTable.Builder.readFromThin(in, index));
        }

        return builder.build();
    }

    @Override
    public void writeTo(StreamOutput out) throws IOException {
        index.writeTo(out);
        out.writeVInt(shards.size());
        for (IndexShardRoutingTable indexShard : this) {
            IndexShardRoutingTable.Builder.writeToThin(indexShard, out);
        }
    }

    public static Builder builder(Index index) {
        return new Builder(index);
    }

    public static class Builder {

        private final Index index;
        private final ImmutableOpenIntMap.Builder<IndexShardRoutingTable> shards = ImmutableOpenIntMap.builder();

        public Builder(Index index) {
            this.index = index;
        }

        /**
         * Reads an {@link IndexRoutingTable} from an {@link StreamInput}
         *
         * @param in {@link StreamInput} to read the {@link IndexRoutingTable} from
         * @return {@link IndexRoutingTable} read
         * @throws IOException if something happens during read
         */
        public static IndexRoutingTable readFrom(StreamInput in) throws IOException {
            return PROTO.readFrom(in);
        }

        /**
         * Initializes a new empty index, as if it was created from an API.
         */
        public Builder initializeAsNew(IndexMetaData indexMetaData) {
            return initializeEmpty(indexMetaData, new UnassignedInfo(UnassignedInfo.Reason.INDEX_CREATED, null));
        }

        /**
         * Initializes an existing index.
         */
        public Builder initializeAsRecovery(IndexMetaData indexMetaData) {
            return initializeEmpty(indexMetaData, new UnassignedInfo(UnassignedInfo.Reason.CLUSTER_RECOVERED, null));
        }

        /**
         * Initializes a new index caused by dangling index imported.
         */
        public Builder initializeAsFromDangling(IndexMetaData indexMetaData) {
            return initializeEmpty(indexMetaData, new UnassignedInfo(UnassignedInfo.Reason.DANGLING_INDEX_IMPORTED, null));
        }

        /**
         * Initializes a new empty index, as as a result of opening a closed index.
         */
        public Builder initializeAsFromCloseToOpen(IndexMetaData indexMetaData) {
            return initializeEmpty(indexMetaData, new UnassignedInfo(UnassignedInfo.Reason.INDEX_REOPENED, null));
        }

        /**
         * Initializes a new empty index, to be restored from a snapshot
         */
        public Builder initializeAsNewRestore(IndexMetaData indexMetaData, SnapshotRecoverySource recoverySource, IntSet ignoreShards) {
            final UnassignedInfo unassignedInfo = new UnassignedInfo(UnassignedInfo.Reason.NEW_INDEX_RESTORED,
                                                                     "restore_source[" + recoverySource.snapshot().getRepository() + "/" +
                                                                         recoverySource.snapshot().getSnapshotId().getName() + "]");
            return initializeAsRestore(indexMetaData, recoverySource, ignoreShards, true, unassignedInfo);
        }

        /**
         * Initializes an existing index, to be restored from a snapshot
         */
        public Builder initializeAsRestore(IndexMetaData indexMetaData, SnapshotRecoverySource recoverySource) {
            final UnassignedInfo unassignedInfo = new UnassignedInfo(UnassignedInfo.Reason.EXISTING_INDEX_RESTORED,
                                                                     "restore_source[" + recoverySource.snapshot().getRepository() + "/" +
                                                                         recoverySource.snapshot().getSnapshotId().getName() + "]");
            return initializeAsRestore(indexMetaData, recoverySource, null, false, unassignedInfo);
        }

        /**
         * Initializes an index, to be restored from snapshot
         */
        private Builder initializeAsRestore(IndexMetaData indexMetaData, SnapshotRecoverySource recoverySource, IntSet ignoreShards, boolean asNew, UnassignedInfo unassignedInfo) {
            assert indexMetaData.getIndex().equals(index);
            if (!shards.isEmpty()) {
                throw new IllegalStateException("trying to initialize an index with fresh shards, but already has shards created");
            }
            for (int shardNumber = 0; shardNumber < indexMetaData.getNumberOfShards(); shardNumber++) {
                ShardId shardId = new ShardId(index, shardNumber);
                IndexShardRoutingTable.Builder indexShardRoutingBuilder = new IndexShardRoutingTable.Builder(shardId);
                for (int i = 0; i <= indexMetaData.getNumberOfReplicas(); i++) {
                    boolean primary = i == 0;
                    if (asNew && ignoreShards.contains(shardNumber)) {
                        // This shards wasn't completely snapshotted - restore it as new shard
                        indexShardRoutingBuilder.addShard(ShardRouting.newUnassigned(shardId, primary,
                            primary ? StoreRecoverySource.EMPTY_STORE_INSTANCE : PeerRecoverySource.INSTANCE, unassignedInfo));
                    } else {
                        indexShardRoutingBuilder.addShard(ShardRouting.newUnassigned(shardId, primary,
                            primary ? recoverySource : PeerRecoverySource.INSTANCE, unassignedInfo));
                    }
                }
                shards.put(shardNumber, indexShardRoutingBuilder.build());
            }
            return this;
        }

        /**
         * Initializes a new empty index, with an option to control if its from an API or not.
         */
        private Builder initializeEmpty(IndexMetaData indexMetaData, UnassignedInfo unassignedInfo) {
            assert indexMetaData.getIndex().equals(index);
            if (!shards.isEmpty()) {
                throw new IllegalStateException("trying to initialize an index with fresh shards, but already has shards created");
            }
            for (int shardNumber = 0; shardNumber < indexMetaData.getNumberOfShards(); shardNumber++) {
                ShardId shardId = new ShardId(index, shardNumber);
                final RecoverySource primaryRecoverySource;
                if (indexMetaData.inSyncAllocationIds(shardNumber).isEmpty() == false) {
                    // we have previous valid copies for this shard. use them for recovery
                    primaryRecoverySource = StoreRecoverySource.EXISTING_STORE_INSTANCE;
                } else if (indexMetaData.getCreationVersion().before(Version.V_5_0_0_alpha1) &&
                    unassignedInfo.getReason() != UnassignedInfo.Reason.INDEX_CREATED // tests can create old indices
                    ) {
<<<<<<< HEAD
                    // the index is old and didn't maintain inSyncAllocationIds. Fall back to all behavior and require
=======
                    // the index is old and didn't maintain inSyncAllocationIds. Fall back to old behavior and require
>>>>>>> 65356697
                    // finding existing copies
                    primaryRecoverySource = StoreRecoverySource.EXISTING_STORE_INSTANCE;
                } else if (indexMetaData.getMergeSourceIndex() != null) {
                    // this is a new index but the initial shards should merged from another index
                    primaryRecoverySource = LocalShardsRecoverySource.INSTANCE;
                } else {
                    // a freshly created index with no restriction
                    primaryRecoverySource = StoreRecoverySource.EMPTY_STORE_INSTANCE;
                }
                IndexShardRoutingTable.Builder indexShardRoutingBuilder = new IndexShardRoutingTable.Builder(shardId);
                for (int i = 0; i <= indexMetaData.getNumberOfReplicas(); i++) {
                    boolean primary = i == 0;
                    indexShardRoutingBuilder.addShard(ShardRouting.newUnassigned(shardId, primary,
                        primary ? primaryRecoverySource : PeerRecoverySource.INSTANCE, unassignedInfo));
                }
                shards.put(shardNumber, indexShardRoutingBuilder.build());
            }
            return this;
        }

        public Builder addReplica() {
            for (IntCursor cursor : shards.keys()) {
                int shardNumber = cursor.value;
                ShardId shardId = new ShardId(index, shardNumber);
                // version 0, will get updated when reroute will happen
                ShardRouting shard = ShardRouting.newUnassigned(shardId, false, PeerRecoverySource.INSTANCE, new UnassignedInfo(UnassignedInfo.Reason.REPLICA_ADDED, null));
                shards.put(shardNumber,
                        new IndexShardRoutingTable.Builder(shards.get(shard.id())).addShard(shard).build()
                );
            }
            return this;
        }

        public Builder removeReplica() {
            for (IntCursor cursor : shards.keys()) {
                int shardId = cursor.value;
                IndexShardRoutingTable indexShard = shards.get(shardId);
                if (indexShard.replicaShards().isEmpty()) {
                    // nothing to do here!
                    return this;
                }
                // re-add all the current ones
                IndexShardRoutingTable.Builder builder = new IndexShardRoutingTable.Builder(indexShard.shardId());
                for (ShardRouting shardRouting : indexShard) {
                    builder.addShard(shardRouting);
                }
                // first check if there is one that is not assigned to a node, and remove it
                boolean removed = false;
                for (ShardRouting shardRouting : indexShard) {
                    if (!shardRouting.primary() && !shardRouting.assignedToNode()) {
                        builder.removeShard(shardRouting);
                        removed = true;
                        break;
                    }
                }
                if (!removed) {
                    for (ShardRouting shardRouting : indexShard) {
                        if (!shardRouting.primary()) {
                            builder.removeShard(shardRouting);
                            break;
                        }
                    }
                }
                shards.put(shardId, builder.build());
            }
            return this;
        }

        public Builder addIndexShard(IndexShardRoutingTable indexShard) {
            shards.put(indexShard.shardId().id(), indexShard);
            return this;
        }

        /**
         * Adds a new shard routing (makes a copy of it), with reference data used from the index shard routing table
         * if it needs to be created.
         */
        public Builder addShard(ShardRouting shard) {
            IndexShardRoutingTable indexShard = shards.get(shard.id());
            if (indexShard == null) {
                indexShard = new IndexShardRoutingTable.Builder(shard.shardId()).addShard(shard).build();
            } else {
                indexShard = new IndexShardRoutingTable.Builder(indexShard).addShard(shard).build();
            }
            shards.put(indexShard.shardId().id(), indexShard);
            return this;
        }

        public IndexRoutingTable build() {
            return new IndexRoutingTable(index, shards.build());
        }
    }

    public String prettyPrint() {
        StringBuilder sb = new StringBuilder("-- index [" + index + "]\n");

        List<IndexShardRoutingTable> ordered = new ArrayList<>();
        for (IndexShardRoutingTable indexShard : this) {
            ordered.add(indexShard);
        }

        CollectionUtil.timSort(ordered, (o1, o2) -> {
            int v = o1.shardId().getIndex().getName().compareTo(
                    o2.shardId().getIndex().getName());
            if (v == 0) {
                v = Integer.compare(o1.shardId().id(),
                                    o2.shardId().id());
            }
            return v;
        });

        for (IndexShardRoutingTable indexShard : ordered) {
            sb.append("----shard_id [").append(indexShard.shardId().getIndex().getName()).append("][").append(indexShard.shardId().id()).append("]\n");
            for (ShardRouting shard : indexShard) {
                sb.append("--------").append(shard.shortSummary()).append("\n");
            }
        }
        return sb.toString();
    }


}<|MERGE_RESOLUTION|>--- conflicted
+++ resolved
@@ -446,11 +446,7 @@
                 } else if (indexMetaData.getCreationVersion().before(Version.V_5_0_0_alpha1) &&
                     unassignedInfo.getReason() != UnassignedInfo.Reason.INDEX_CREATED // tests can create old indices
                     ) {
-<<<<<<< HEAD
-                    // the index is old and didn't maintain inSyncAllocationIds. Fall back to all behavior and require
-=======
                     // the index is old and didn't maintain inSyncAllocationIds. Fall back to old behavior and require
->>>>>>> 65356697
                     // finding existing copies
                     primaryRecoverySource = StoreRecoverySource.EXISTING_STORE_INSTANCE;
                 } else if (indexMetaData.getMergeSourceIndex() != null) {
