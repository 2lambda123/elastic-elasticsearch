--- conflicted
+++ resolved
@@ -686,12 +686,8 @@
         }
         if (source.scriptFields() != null) {
             for (org.elasticsearch.search.builder.SearchSourceBuilder.ScriptField field : source.scriptFields()) {
-<<<<<<< HEAD
-                SearchScript searchScript = scriptService.search(context.lookup(), field.script(), ScriptContext.SEARCH);
-=======
-                CompiledScript compile = scriptService.compile(field.script(), ScriptContext.Standard.SEARCH);
+                CompiledScript compile = scriptService.compile(field.script(), ScriptContext.SEARCH);
                 SearchScript searchScript = scriptService.search(context.lookup(), compile, field.script().getParams());
->>>>>>> 679ec99f
                 context.scriptFields().add(new ScriptField(field.fieldName(), searchScript, field.ignoreFailure()));
             }
         }
