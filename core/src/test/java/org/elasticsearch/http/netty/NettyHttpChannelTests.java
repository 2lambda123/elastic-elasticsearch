/*
 * Licensed to Elasticsearch under one or more contributor
 * license agreements. See the NOTICE file distributed with
 * this work for additional information regarding copyright
 * ownership. Elasticsearch licenses this file to you under
 * the Apache License, Version 2.0 (the "License"); you may
 * not use this file except in compliance with the License.
 * You may obtain a copy of the License at
 *
 *    http://www.apache.org/licenses/LICENSE-2.0
 *
 * Unless required by applicable law or agreed to in writing,
 * software distributed under the License is distributed on an
 * "AS IS" BASIS, WITHOUT WARRANTIES OR CONDITIONS OF ANY
 * KIND, either express or implied.  See the License for the
 * specific language governing permissions and limitations
 * under the License.
 */

package org.elasticsearch.http.netty;

import org.elasticsearch.common.bytes.BytesArray;
import org.elasticsearch.common.bytes.BytesReference;
import org.elasticsearch.common.network.NetworkService;
import org.elasticsearch.common.settings.Settings;
import org.elasticsearch.common.util.MockBigArrays;
import org.elasticsearch.http.HttpTransportSettings;
import org.elasticsearch.http.netty.cors.CorsHandler;
import org.elasticsearch.indices.breaker.NoneCircuitBreakerService;
import org.elasticsearch.rest.RestResponse;
import org.elasticsearch.rest.RestStatus;
import org.elasticsearch.test.ESTestCase;
import org.elasticsearch.threadpool.TestThreadPool;
import org.elasticsearch.threadpool.ThreadPool;
import org.jboss.netty.buffer.ChannelBuffer;
import org.jboss.netty.buffer.ChannelBuffers;
import org.jboss.netty.channel.Channel;
import org.jboss.netty.channel.ChannelConfig;
import org.jboss.netty.channel.ChannelFactory;
import org.jboss.netty.channel.ChannelFuture;
import org.jboss.netty.channel.ChannelPipeline;
import org.jboss.netty.handler.codec.http.DefaultHttpHeaders;
import org.jboss.netty.handler.codec.http.HttpHeaders;
import org.jboss.netty.handler.codec.http.HttpMethod;
import org.jboss.netty.handler.codec.http.HttpRequest;
import org.jboss.netty.handler.codec.http.HttpResponse;
import org.jboss.netty.handler.codec.http.HttpVersion;
import org.junit.After;
import org.junit.Before;

import java.net.SocketAddress;
import java.util.ArrayList;
import java.util.List;

import static org.elasticsearch.http.HttpTransportSettings.SETTING_CORS_ALLOW_CREDENTIALS;
import static org.elasticsearch.http.HttpTransportSettings.SETTING_CORS_ALLOW_METHODS;
import static org.elasticsearch.http.HttpTransportSettings.SETTING_CORS_ALLOW_ORIGIN;
import static org.elasticsearch.http.HttpTransportSettings.SETTING_CORS_ENABLED;
import static org.hamcrest.Matchers.equalTo;
import static org.hamcrest.Matchers.is;
import static org.hamcrest.Matchers.notNullValue;
import static org.hamcrest.Matchers.nullValue;

public class NettyHttpChannelTests extends ESTestCase {

    private NetworkService networkService;
    private ThreadPool threadPool;
    private MockBigArrays bigArrays;
    private NettyHttpServerTransport httpServerTransport;

    @Before
    public void setup() throws Exception {
        networkService = new NetworkService(Settings.EMPTY);
<<<<<<< HEAD
        threadPool = new TestThreadPool("test");
        MockPageCacheRecycler mockPageCacheRecycler = new MockPageCacheRecycler(Settings.EMPTY);
        bigArrays = new MockBigArrays(mockPageCacheRecycler, new NoneCircuitBreakerService());
=======
        threadPool = new ThreadPool("test");
        bigArrays = new MockBigArrays(Settings.EMPTY, new NoneCircuitBreakerService());
>>>>>>> a9885666
    }

    @After
    public void shutdown() throws Exception {
        if (threadPool != null) {
            threadPool.shutdownNow();
        }
        if (httpServerTransport != null) {
            httpServerTransport.close();
        }
    }

    public void testCorsEnabledWithoutAllowOrigins() {
        // Set up a HTTP transport with only the CORS enabled setting
        Settings settings = Settings.builder()
                .put(HttpTransportSettings.SETTING_CORS_ENABLED.getKey(), true)
                .build();
        HttpResponse response = execRequestWithCors(settings, "remote-host", "request-host");
        // inspect response and validate
        assertThat(response.headers().get(HttpHeaders.Names.ACCESS_CONTROL_ALLOW_ORIGIN), nullValue());
    }

    public void testCorsEnabledWithAllowOrigins() {
        final String originValue = "remote-host";
        // create a http transport with CORS enabled and allow origin configured
        Settings settings = Settings.builder()
                .put(SETTING_CORS_ENABLED.getKey(), true)
                .put(SETTING_CORS_ALLOW_ORIGIN.getKey(), originValue)
                .build();
        HttpResponse response = execRequestWithCors(settings, originValue, "request-host");
        // inspect response and validate
        assertThat(response.headers().get(HttpHeaders.Names.ACCESS_CONTROL_ALLOW_ORIGIN), notNullValue());
        String allowedOrigins = response.headers().get(HttpHeaders.Names.ACCESS_CONTROL_ALLOW_ORIGIN);
        assertThat(allowedOrigins, is(originValue));
    }

    public void testCorsAllowOriginWithSameHost() {
        String originValue = "remote-host";
        String host = "remote-host";
        // create a http transport with CORS enabled
        Settings settings = Settings.builder()
                                .put(SETTING_CORS_ENABLED.getKey(), true)
                                .build();
        HttpResponse response = execRequestWithCors(settings, originValue, host);
        // inspect response and validate
        assertThat(response.headers().get(HttpHeaders.Names.ACCESS_CONTROL_ALLOW_ORIGIN), notNullValue());
        String allowedOrigins = response.headers().get(HttpHeaders.Names.ACCESS_CONTROL_ALLOW_ORIGIN);
        assertThat(allowedOrigins, is(originValue));

        originValue = "http://" + originValue;
        response = execRequestWithCors(settings, originValue, host);
        assertThat(response.headers().get(HttpHeaders.Names.ACCESS_CONTROL_ALLOW_ORIGIN), notNullValue());
        allowedOrigins = response.headers().get(HttpHeaders.Names.ACCESS_CONTROL_ALLOW_ORIGIN);
        assertThat(allowedOrigins, is(originValue));

        originValue = originValue + ":5555";
        host = host + ":5555";
        response = execRequestWithCors(settings, originValue, host);
        assertThat(response.headers().get(HttpHeaders.Names.ACCESS_CONTROL_ALLOW_ORIGIN), notNullValue());
        allowedOrigins = response.headers().get(HttpHeaders.Names.ACCESS_CONTROL_ALLOW_ORIGIN);
        assertThat(allowedOrigins, is(originValue));

        originValue = originValue.replace("http", "https");
        response = execRequestWithCors(settings, originValue, host);
        assertThat(response.headers().get(HttpHeaders.Names.ACCESS_CONTROL_ALLOW_ORIGIN), notNullValue());
        allowedOrigins = response.headers().get(HttpHeaders.Names.ACCESS_CONTROL_ALLOW_ORIGIN);
        assertThat(allowedOrigins, is(originValue));
    }

    public void testThatStringLiteralWorksOnMatch() {
        final String originValue = "remote-host";
        Settings settings = Settings.builder()
                                .put(SETTING_CORS_ENABLED.getKey(), true)
                                .put(SETTING_CORS_ALLOW_ORIGIN.getKey(), originValue)
                                .put(SETTING_CORS_ALLOW_METHODS.getKey(), "get, options, post")
                                .put(SETTING_CORS_ALLOW_CREDENTIALS.getKey(), true)
                                .build();
        HttpResponse response = execRequestWithCors(settings, originValue, "request-host");
        // inspect response and validate
        assertThat(response.headers().get(HttpHeaders.Names.ACCESS_CONTROL_ALLOW_ORIGIN), notNullValue());
        String allowedOrigins = response.headers().get(HttpHeaders.Names.ACCESS_CONTROL_ALLOW_ORIGIN);
        assertThat(allowedOrigins, is(originValue));
        assertThat(response.headers().get(HttpHeaders.Names.ACCESS_CONTROL_ALLOW_CREDENTIALS), equalTo("true"));
    }

    public void testThatAnyOriginWorks() {
        final String originValue = CorsHandler.ANY_ORIGIN;
        Settings settings = Settings.builder()
                                .put(SETTING_CORS_ENABLED.getKey(), true)
                                .put(SETTING_CORS_ALLOW_ORIGIN.getKey(), originValue)
                                .build();
        HttpResponse response = execRequestWithCors(settings, originValue, "request-host");
        // inspect response and validate
        assertThat(response.headers().get(HttpHeaders.Names.ACCESS_CONTROL_ALLOW_ORIGIN), notNullValue());
        String allowedOrigins = response.headers().get(HttpHeaders.Names.ACCESS_CONTROL_ALLOW_ORIGIN);
        assertThat(allowedOrigins, is(originValue));
        assertThat(response.headers().get(HttpHeaders.Names.ACCESS_CONTROL_ALLOW_CREDENTIALS), nullValue());
    }

    public void testHeadersSet() {
        Settings settings = Settings.builder().build();
        httpServerTransport = new NettyHttpServerTransport(settings, networkService, bigArrays, threadPool);
        HttpRequest httpRequest = new TestHttpRequest();
        httpRequest.headers().add(HttpHeaders.Names.ORIGIN, "remote");
        WriteCapturingChannel writeCapturingChannel = new WriteCapturingChannel();
        NettyHttpRequest request = new NettyHttpRequest(httpRequest, writeCapturingChannel);

        // send a response
        NettyHttpChannel channel = new NettyHttpChannel(httpServerTransport, request, null, randomBoolean());
        TestReponse resp = new TestReponse();
        final String customHeader = "custom-header";
        final String customHeaderValue = "xyz";
        resp.addHeader(customHeader, customHeaderValue);
        channel.sendResponse(resp);

        // inspect what was written
        List<Object> writtenObjects = writeCapturingChannel.getWrittenObjects();
        assertThat(writtenObjects.size(), is(1));
        HttpResponse response = (HttpResponse) writtenObjects.get(0);
        assertThat(response.headers().get("non-existent-header"), nullValue());
        assertThat(response.headers().get(customHeader), equalTo(customHeaderValue));
        assertThat(response.headers().get(HttpHeaders.Names.CONTENT_LENGTH), equalTo(Integer.toString(resp.content().length())));
        assertThat(response.headers().get(HttpHeaders.Names.CONTENT_TYPE), equalTo(resp.contentType()));
    }

    private HttpResponse execRequestWithCors(final Settings settings, final String originValue, final String host) {
        // construct request and send it over the transport layer
        httpServerTransport = new NettyHttpServerTransport(settings, networkService, bigArrays, threadPool);
        HttpRequest httpRequest = new TestHttpRequest();
        httpRequest.headers().add(HttpHeaders.Names.ORIGIN, originValue);
        httpRequest.headers().add(HttpHeaders.Names.HOST, host);
        WriteCapturingChannel writeCapturingChannel = new WriteCapturingChannel();
        NettyHttpRequest request = new NettyHttpRequest(httpRequest, writeCapturingChannel);

        NettyHttpChannel channel = new NettyHttpChannel(httpServerTransport, request, null, randomBoolean());
        channel.sendResponse(new TestReponse());

        // get the response
        List<Object> writtenObjects = writeCapturingChannel.getWrittenObjects();
        assertThat(writtenObjects.size(), is(1));
        return (HttpResponse) writtenObjects.get(0);
    }

    private static class WriteCapturingChannel implements Channel {

        private List<Object> writtenObjects = new ArrayList<>();

        @Override
        public Integer getId() {
            return null;
        }

        @Override
        public ChannelFactory getFactory() {
            return null;
        }

        @Override
        public Channel getParent() {
            return null;
        }

        @Override
        public ChannelConfig getConfig() {
            return null;
        }

        @Override
        public ChannelPipeline getPipeline() {
            return null;
        }

        @Override
        public boolean isOpen() {
            return false;
        }

        @Override
        public boolean isBound() {
            return false;
        }

        @Override
        public boolean isConnected() {
            return false;
        }

        @Override
        public SocketAddress getLocalAddress() {
            return null;
        }

        @Override
        public SocketAddress getRemoteAddress() {
            return null;
        }

        @Override
        public ChannelFuture write(Object message) {
            writtenObjects.add(message);
            return null;
        }

        @Override
        public ChannelFuture write(Object message, SocketAddress remoteAddress) {
            writtenObjects.add(message);
            return null;
        }

        @Override
        public ChannelFuture bind(SocketAddress localAddress) {
            return null;
        }

        @Override
        public ChannelFuture connect(SocketAddress remoteAddress) {
            return null;
        }

        @Override
        public ChannelFuture disconnect() {
            return null;
        }

        @Override
        public ChannelFuture unbind() {
            return null;
        }

        @Override
        public ChannelFuture close() {
            return null;
        }

        @Override
        public ChannelFuture getCloseFuture() {
            return null;
        }

        @Override
        public int getInterestOps() {
            return 0;
        }

        @Override
        public boolean isReadable() {
            return false;
        }

        @Override
        public boolean isWritable() {
            return false;
        }

        @Override
        public ChannelFuture setInterestOps(int interestOps) {
            return null;
        }

        @Override
        public ChannelFuture setReadable(boolean readable) {
            return null;
        }

        @Override
        public boolean getUserDefinedWritability(int index) {
            return false;
        }

        @Override
        public void setUserDefinedWritability(int index, boolean isWritable) {

        }

        @Override
        public Object getAttachment() {
            return null;
        }

        @Override
        public void setAttachment(Object attachment) {

        }

        @Override
        public int compareTo(Channel o) {
            return 0;
        }

        public List<Object> getWrittenObjects() {
            return writtenObjects;
        }
    }

    private static class TestHttpRequest implements HttpRequest {

        private HttpHeaders headers = new DefaultHttpHeaders();

        private ChannelBuffer content = ChannelBuffers.EMPTY_BUFFER;

        @Override
        public HttpMethod getMethod() {
            return null;
        }

        @Override
        public void setMethod(HttpMethod method) {

        }

        @Override
        public String getUri() {
            return "";
        }

        @Override
        public void setUri(String uri) {

        }

        @Override
        public HttpVersion getProtocolVersion() {
            return HttpVersion.HTTP_1_1;
        }

        @Override
        public void setProtocolVersion(HttpVersion version) {

        }

        @Override
        public HttpHeaders headers() {
            return headers;
        }

        @Override
        public ChannelBuffer getContent() {
            return content;
        }

        @Override
        public void setContent(ChannelBuffer content) {
            this.content = content;
        }

        @Override
        public boolean isChunked() {
            return false;
        }

        @Override
        public void setChunked(boolean chunked) {

        }
    }

    private static class TestReponse extends RestResponse {

        @Override
        public String contentType() {
            return "text";
        }

        @Override
        public BytesReference content() {
            return BytesArray.EMPTY;
        }

        @Override
        public RestStatus status() {
            return RestStatus.OK;
        }
    }
}<|MERGE_RESOLUTION|>--- conflicted
+++ resolved
@@ -71,14 +71,8 @@
     @Before
     public void setup() throws Exception {
         networkService = new NetworkService(Settings.EMPTY);
-<<<<<<< HEAD
         threadPool = new TestThreadPool("test");
-        MockPageCacheRecycler mockPageCacheRecycler = new MockPageCacheRecycler(Settings.EMPTY);
-        bigArrays = new MockBigArrays(mockPageCacheRecycler, new NoneCircuitBreakerService());
-=======
-        threadPool = new ThreadPool("test");
         bigArrays = new MockBigArrays(Settings.EMPTY, new NoneCircuitBreakerService());
->>>>>>> a9885666
     }
 
     @After
