--- conflicted
+++ resolved
@@ -98,7 +98,7 @@
     }
 
     public void testMissingAllConstructorArgs() throws IOException {
-        XContentParser parser = createParser(JsonXContent.jsonXContent, 
+        XContentParser parser = createParser(JsonXContent.jsonXContent,
                   "{\n"
                 + "  \"mineral\": 1\n"
                 + "}");
@@ -113,7 +113,7 @@
     }
 
     public void testMissingAllConstructorArgsButNotRequired() throws IOException {
-        XContentParser parser = createParser(JsonXContent.jsonXContent, 
+        XContentParser parser = createParser(JsonXContent.jsonXContent,
                 "{\n"
               + "  \"mineral\": 1\n"
               + "}");
@@ -122,7 +122,7 @@
     }
 
     public void testMissingSecondConstructorArg() throws IOException {
-        XContentParser parser = createParser(JsonXContent.jsonXContent, 
+        XContentParser parser = createParser(JsonXContent.jsonXContent,
                   "{\n"
                 + "  \"mineral\": 1,\n"
                 + "  \"animal\": \"cat\"\n"
@@ -133,7 +133,7 @@
     }
 
     public void testMissingSecondConstructorArgButNotRequired() throws IOException {
-        XContentParser parser = createParser(JsonXContent.jsonXContent, 
+        XContentParser parser = createParser(JsonXContent.jsonXContent,
                 "{\n"
               + "  \"mineral\": 1,\n"
               + "  \"animal\": \"cat\"\n"
@@ -146,7 +146,7 @@
     }
 
     public void testMissingFirstConstructorArg() throws IOException {
-        XContentParser parser = createParser(JsonXContent.jsonXContent, 
+        XContentParser parser = createParser(JsonXContent.jsonXContent,
                   "{\n"
                 + "  \"mineral\": 1,\n"
                 + "  \"vegetable\": 2\n"
@@ -158,7 +158,7 @@
     }
 
     public void testMissingFirstConstructorArgButNotRequired() throws IOException {
-        XContentParser parser = createParser(JsonXContent.jsonXContent, 
+        XContentParser parser = createParser(JsonXContent.jsonXContent,
                 "{\n"
               + "  \"mineral\": 1,\n"
               + "  \"vegetable\": 2\n"
@@ -169,13 +169,9 @@
     }
 
     public void testRepeatedConstructorParam() throws IOException {
-<<<<<<< HEAD
         assumeFalse("Test only makes sense if JSON parser doesn't have strict duplicate checks enabled",
             JsonXContent.isStrictDuplicateDetectionEnabled());
-        XContentParser parser = XContentType.JSON.xContent().createParser(
-=======
-        XContentParser parser = createParser(JsonXContent.jsonXContent, 
->>>>>>> 49bdd29f
+        XContentParser parser = createParser(JsonXContent.jsonXContent,
                   "{\n"
                 + "  \"vegetable\": 1,\n"
                 + "  \"vegetable\": 2\n"
@@ -188,7 +184,7 @@
     }
 
     public void testBadParam() throws IOException {
-        XContentParser parser = createParser(JsonXContent.jsonXContent, 
+        XContentParser parser = createParser(JsonXContent.jsonXContent,
                   "{\n"
                 + "  \"animal\": \"cat\",\n"
                 + "  \"vegetable\": 2,\n"
@@ -202,7 +198,7 @@
     }
 
     public void testBadParamBeforeObjectBuilt() throws IOException {
-        XContentParser parser = createParser(JsonXContent.jsonXContent, 
+        XContentParser parser = createParser(JsonXContent.jsonXContent,
                   "{\n"
                 + "  \"a\": \"supercalifragilisticexpialidocious\",\n"
                 + "  \"animal\": \"cat\"\n,"
@@ -262,7 +258,7 @@
         parser.declareString(ctorArgOptional ? optionalConstructorArg() : constructorArg(), new ParseField("yeah"));
 
         // ctor arg first so we can test for the bug we found one time
-        XContentParser xcontent = createParser(JsonXContent.jsonXContent, 
+        XContentParser xcontent = createParser(JsonXContent.jsonXContent,
                 "{\n"
               + "  \"yeah\": \"!\",\n"
               + "  \"foo\": \"foo\"\n"
@@ -271,7 +267,7 @@
         assertTrue(result.fooSet);
 
         // and ctor arg second just in case
-        xcontent = createParser(JsonXContent.jsonXContent, 
+        xcontent = createParser(JsonXContent.jsonXContent,
                 "{\n"
               + "  \"foo\": \"foo\",\n"
               + "  \"yeah\": \"!\"\n"
@@ -281,7 +277,7 @@
 
         if (ctorArgOptional) {
             // and without the constructor arg if we've made it optional
-            xcontent = createParser(JsonXContent.jsonXContent, 
+            xcontent = createParser(JsonXContent.jsonXContent,
                     "{\n"
                   + "  \"foo\": \"foo\"\n"
                   + "}");
@@ -291,7 +287,7 @@
     }
 
     public void testIgnoreUnknownFields() throws IOException {
-        XContentParser parser = createParser(JsonXContent.jsonXContent, 
+        XContentParser parser = createParser(JsonXContent.jsonXContent,
                   "{\n"
                 + "  \"test\" : \"foo\",\n"
                 + "  \"junk\" : 2\n"
