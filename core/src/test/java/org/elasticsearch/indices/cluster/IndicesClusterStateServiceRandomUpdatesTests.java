/*
 * Licensed to Elasticsearch under one or more contributor
 * license agreements. See the NOTICE file distributed with
 * this work for additional information regarding copyright
 * ownership. Elasticsearch licenses this file to you under
 * the Apache License, Version 2.0 (the "License"); you may
 * not use this file except in compliance with the License.
 * You may obtain a copy of the License at
 *
 *    http://www.apache.org/licenses/LICENSE-2.0
 *
 * Unless required by applicable law or agreed to in writing,
 * software distributed under the License is distributed on an
 * "AS IS" BASIS, WITHOUT WARRANTIES OR CONDITIONS OF ANY
 * KIND, either express or implied.  See the License for the
 * specific language governing permissions and limitations
 * under the License.
 */

package org.elasticsearch.indices.cluster;

import org.elasticsearch.Version;
import org.elasticsearch.action.admin.cluster.reroute.ClusterRerouteRequest;
import org.elasticsearch.action.admin.indices.close.CloseIndexRequest;
import org.elasticsearch.action.admin.indices.create.CreateIndexRequest;
import org.elasticsearch.action.admin.indices.delete.DeleteIndexRequest;
import org.elasticsearch.action.admin.indices.open.OpenIndexRequest;
import org.elasticsearch.action.admin.indices.settings.put.UpdateSettingsRequest;
import org.elasticsearch.action.support.ActiveShardCount;
import org.elasticsearch.action.support.replication.ClusterStateCreationUtils;
import org.elasticsearch.cluster.ClusterChangedEvent;
import org.elasticsearch.cluster.ClusterState;
import org.elasticsearch.cluster.action.shard.ShardStateAction;
import org.elasticsearch.cluster.metadata.IndexMetaData;
import org.elasticsearch.cluster.metadata.MetaData;
import org.elasticsearch.cluster.node.DiscoveryNode;
import org.elasticsearch.cluster.node.DiscoveryNodes;
import org.elasticsearch.cluster.routing.RoutingTable;
import org.elasticsearch.cluster.routing.ShardRouting;
import org.elasticsearch.cluster.routing.ShardRoutingState;
import org.elasticsearch.cluster.routing.allocation.FailedRerouteAllocation.FailedShard;
import org.elasticsearch.cluster.service.ClusterService;
import org.elasticsearch.common.UUIDs;
import org.elasticsearch.common.settings.Settings;
import org.elasticsearch.common.transport.LocalTransportAddress;
import org.elasticsearch.common.util.set.Sets;
import org.elasticsearch.index.Index;
import org.elasticsearch.indices.recovery.RecoveryTargetService;
import org.elasticsearch.repositories.RepositoriesService;
import org.elasticsearch.threadpool.ThreadPool;
import org.elasticsearch.transport.TransportService;

import java.util.ArrayList;
import java.util.Arrays;
import java.util.Collections;
import java.util.HashMap;
import java.util.HashSet;
import java.util.Iterator;
import java.util.List;
import java.util.Locale;
import java.util.Map;
import java.util.Map.Entry;
import java.util.Set;
import java.util.concurrent.Executor;
import java.util.function.Supplier;

import static org.elasticsearch.cluster.metadata.IndexMetaData.SETTING_NUMBER_OF_REPLICAS;
import static org.elasticsearch.cluster.metadata.IndexMetaData.SETTING_NUMBER_OF_SHARDS;
import static org.elasticsearch.cluster.routing.ShardRoutingState.INITIALIZING;
import static org.mockito.Mockito.mock;
import static org.mockito.Mockito.when;

public class IndicesClusterStateServiceRandomUpdatesTests extends AbstractIndicesClusterStateServiceTestCase {

    private final ClusterStateChanges cluster = new ClusterStateChanges();

    public void testRandomClusterStateUpdates() {
        // we have an IndicesClusterStateService per node in the cluster
        final Map<DiscoveryNode, IndicesClusterStateService> clusterStateServiceMap = new HashMap<>();
        ClusterState state = randomInitialClusterState(clusterStateServiceMap, MockIndicesService::new);

        // each of the following iterations represents a new cluster state update processed on all nodes
        for (int i = 0; i < 30; i++) {
            logger.info("Iteration {}", i);
            final ClusterState previousState = state;

            // calculate new cluster state
            for (int j = 0; j < randomInt(3); j++) { // multiple iterations to simulate batching of cluster states
                state = randomlyUpdateClusterState(state, clusterStateServiceMap, MockIndicesService::new);
            }

            // apply cluster state to nodes (incl. master)
            for (DiscoveryNode node : state.nodes()) {
                IndicesClusterStateService indicesClusterStateService = clusterStateServiceMap.get(node);
                ClusterState localState = adaptClusterStateToLocalNode(state, node);
                ClusterState previousLocalState = adaptClusterStateToLocalNode(previousState, node);
                indicesClusterStateService.clusterChanged(new ClusterChangedEvent("simulated change " + i, localState, previousLocalState));

                // check that cluster state has been properly applied to node
                assertClusterStateMatchesNodeState(localState, indicesClusterStateService);
            }
        }

        // TODO: check if we can go to green by starting all shards and finishing all iterations
        logger.info("Final cluster state: {}", state.prettyPrint());
    }

    /**
     * This test ensures that when a node joins a brand new cluster (different cluster UUID),
     * different from the cluster it was previously a part of, the in-memory index data structures
     * are all removed but the on disk contents of those indices remain so that they can later be
     * imported as dangling indices.  Normally, the first cluster state update that the node
     * receives from the new cluster would contain a cluster block that would cause all in-memory
     * structures to be removed (see {@link IndicesClusterStateService#clusterChanged(ClusterChangedEvent)}),
     * but in the case where the node joined and was a few cluster state updates behind, it would
     * not have received the cluster block, in which case we still need to remove the in-memory
     * structures while ensuring the data remains on disk.  This test executes this particular
     * scenario.
     */
    public void testJoiningNewClusterOnlyRemovesInMemoryIndexStructures() {
        // a cluster state derived from the initial state that includes a created index
        String name = "index_" + randomAsciiOfLength(8).toLowerCase(Locale.ROOT);
        ShardRoutingState[] replicaStates = new ShardRoutingState[randomIntBetween(0, 3)];
        Arrays.fill(replicaStates, ShardRoutingState.INITIALIZING);
        ClusterState stateWithIndex = ClusterStateCreationUtils.state(name, randomBoolean(), ShardRoutingState.INITIALIZING, replicaStates);

        // the initial state which is derived from the newly created cluster state but doesn't contain the index
        ClusterState initialState = ClusterState.builder(stateWithIndex)
                                        .metaData(MetaData.builder(stateWithIndex.metaData()).remove(name))
                                        .routingTable(RoutingTable.builder().build())
                                        .build();

        // pick a data node to simulate the adding an index cluster state change event on, that has shards assigned to it
        DiscoveryNode node = stateWithIndex.nodes().get(
            randomFrom(stateWithIndex.routingTable().index(name).shardsWithState(INITIALIZING)).currentNodeId());

        // simulate the cluster state change on the node
        ClusterState localState = adaptClusterStateToLocalNode(stateWithIndex, node);
        ClusterState previousLocalState = adaptClusterStateToLocalNode(initialState, node);
        IndicesClusterStateService indicesCSSvc = createIndicesClusterStateService(RecordingIndicesService::new);
        indicesCSSvc.start();
        indicesCSSvc.clusterChanged(new ClusterChangedEvent("cluster state change that adds the index", localState, previousLocalState));

        // create a new empty cluster state with a brand new cluster UUID
        ClusterState newClusterState = ClusterState.builder(initialState)
                                           .metaData(MetaData.builder(initialState.metaData()).clusterUUID(UUIDs.randomBase64UUID()))
                                           .build();

        // simulate the cluster state change on the node
        localState = adaptClusterStateToLocalNode(newClusterState, node);
        previousLocalState = adaptClusterStateToLocalNode(stateWithIndex, node);
        indicesCSSvc.clusterChanged(new ClusterChangedEvent("cluster state change with a new cluster UUID (and doesn't contain the index)",
                                                            localState, previousLocalState));

        // check that in memory data structures have been removed once the new cluster state is applied,
        // but the persistent data is still there
        RecordingIndicesService indicesService = (RecordingIndicesService) indicesCSSvc.indicesService;
        for (IndexMetaData indexMetaData : stateWithIndex.metaData()) {
            Index index = indexMetaData.getIndex();
            assertNull(indicesService.indexService(index));
            assertFalse(indicesService.isDeleted(index));
        }
    }

    public ClusterState randomInitialClusterState(Map<DiscoveryNode, IndicesClusterStateService> clusterStateServiceMap,
                                                  Supplier<MockIndicesService> indicesServiceSupplier) {
        List<DiscoveryNode> allNodes = new ArrayList<>();
        DiscoveryNode localNode = createNode(DiscoveryNode.Role.MASTER); // local node is the master
        allNodes.add(localNode);
        // at least two nodes that have the data role so that we can allocate shards
        allNodes.add(createNode(DiscoveryNode.Role.DATA));
        allNodes.add(createNode(DiscoveryNode.Role.DATA));
        for (int i = 0; i < randomIntBetween(2, 5); i++) {
            allNodes.add(createNode());
        }
        ClusterState state = ClusterStateCreationUtils.state(localNode, localNode, allNodes.toArray(new DiscoveryNode[allNodes.size()]));
        // add nodes to clusterStateServiceMap
        updateNodes(state, clusterStateServiceMap, indicesServiceSupplier);
        return state;
    }

    private void updateNodes(ClusterState state, Map<DiscoveryNode, IndicesClusterStateService> clusterStateServiceMap,
                             Supplier<MockIndicesService> indicesServiceSupplier) {
        for (DiscoveryNode node : state.nodes()) {
            clusterStateServiceMap.computeIfAbsent(node, discoveryNode -> {
                IndicesClusterStateService ics = createIndicesClusterStateService(indicesServiceSupplier);
                ics.start();
                return ics;
            });
        }

        for (Iterator<Entry<DiscoveryNode, IndicesClusterStateService>> it = clusterStateServiceMap.entrySet().iterator(); it.hasNext(); ) {
            DiscoveryNode node = it.next().getKey();
            if (state.nodes().nodeExists(node) == false) {
                it.remove();
            }
        }
    }

    public ClusterState randomlyUpdateClusterState(ClusterState state,
                                                   Map<DiscoveryNode, IndicesClusterStateService> clusterStateServiceMap,
                                                   Supplier<MockIndicesService> indicesServiceSupplier) {
        // randomly create new indices (until we have 200 max)
        for (int i = 0; i < randomInt(5); i++) {
            if (state.metaData().indices().size() > 200) {
                break;
            }
            String name = "index_" + randomAsciiOfLength(15).toLowerCase(Locale.ROOT);
            CreateIndexRequest request = new CreateIndexRequest(name, Settings.builder()
                .put(SETTING_NUMBER_OF_SHARDS, randomIntBetween(1, 3))
                .put(SETTING_NUMBER_OF_REPLICAS, randomInt(2))
                .build()).waitForActiveShards(ActiveShardCount.NONE);
            state = cluster.createIndex(state, request);
            assertTrue(state.metaData().hasIndex(name));
        }

        // randomly delete indices
        Set<String> indicesToDelete = new HashSet<>();
        int numberOfIndicesToDelete = randomInt(Math.min(2, state.metaData().indices().size()));
        for (String index : randomSubsetOf(numberOfIndicesToDelete, state.metaData().indices().keys().toArray(String.class))) {
            indicesToDelete.add(state.metaData().index(index).getIndex().getName());
        }
        if (indicesToDelete.isEmpty() == false) {
            DeleteIndexRequest deleteRequest = new DeleteIndexRequest(indicesToDelete.toArray(new String[indicesToDelete.size()]));
            state = cluster.deleteIndices(state, deleteRequest);
            for (String index : indicesToDelete) {
                assertFalse(state.metaData().hasIndex(index));
            }
        }

        // randomly close indices
        int numberOfIndicesToClose = randomInt(Math.min(1, state.metaData().indices().size()));
        for (String index : randomSubsetOf(numberOfIndicesToClose, state.metaData().indices().keys().toArray(String.class))) {
            CloseIndexRequest closeIndexRequest = new CloseIndexRequest(state.metaData().index(index).getIndex().getName());
            state = cluster.closeIndices(state, closeIndexRequest);
        }

        // randomly open indices
        int numberOfIndicesToOpen = randomInt(Math.min(1, state.metaData().indices().size()));
        for (String index : randomSubsetOf(numberOfIndicesToOpen, state.metaData().indices().keys().toArray(String.class))) {
            OpenIndexRequest openIndexRequest = new OpenIndexRequest(state.metaData().index(index).getIndex().getName());
            state = cluster.openIndices(state, openIndexRequest);
        }

        // randomly update settings
        Set<String> indicesToUpdate = new HashSet<>();
        boolean containsClosedIndex = false;
        int numberOfIndicesToUpdate = randomInt(Math.min(2, state.metaData().indices().size()));
        for (String index : randomSubsetOf(numberOfIndicesToUpdate, state.metaData().indices().keys().toArray(String.class))) {
            indicesToUpdate.add(state.metaData().index(index).getIndex().getName());
            if (state.metaData().index(index).getState() == IndexMetaData.State.CLOSE) {
                containsClosedIndex = true;
            }
        }
        if (indicesToUpdate.isEmpty() == false) {
            UpdateSettingsRequest updateSettingsRequest = new UpdateSettingsRequest(
                indicesToUpdate.toArray(new String[indicesToUpdate.size()]));
            Settings.Builder settings = Settings.builder();
            if (containsClosedIndex == false) {
                settings.put(SETTING_NUMBER_OF_REPLICAS, randomInt(2));
            }
            settings.put("index.refresh_interval", randomIntBetween(1, 5) + "s");
            updateSettingsRequest.settings(settings.build());
            state = cluster.updateSettings(state, updateSettingsRequest);
        }

        // randomly reroute
        if (rarely()) {
            state = cluster.reroute(state, new ClusterRerouteRequest());
        }

        // randomly start and fail allocated shards
        List<ShardRouting> startedShards = new ArrayList<>();
        List<FailedShard> failedShards = new ArrayList<>();
        for (DiscoveryNode node : state.nodes()) {
            IndicesClusterStateService indicesClusterStateService = clusterStateServiceMap.get(node);
            MockIndicesService indicesService = (MockIndicesService) indicesClusterStateService.indicesService;
            for (MockIndexService indexService : indicesService) {
                for (MockIndexShard indexShard : indexService) {
                    ShardRouting persistedShardRouting = indexShard.routingEntry();
                    if (persistedShardRouting.initializing() && randomBoolean()) {
                        startedShards.add(persistedShardRouting);
                    } else if (rarely()) {
                        failedShards.add(new FailedShard(persistedShardRouting, "fake shard failure", new Exception()));
                    }
                }
            }
        }
        state = cluster.applyFailedShards(state, failedShards);
        state = cluster.applyStartedShards(state, startedShards);

        // randomly add and remove nodes (except current master)
        if (rarely()) {
            if (randomBoolean()) {
                // add node
                if (state.nodes().getSize() < 10) {
                    DiscoveryNodes newNodes = DiscoveryNodes.builder(state.nodes()).add(createNode()).build();
                    state = ClusterState.builder(state).nodes(newNodes).build();
                    state = cluster.reroute(state, new ClusterRerouteRequest()); // always reroute after node leave
                    updateNodes(state, clusterStateServiceMap, indicesServiceSupplier);
                }
            } else {
                // remove node
                if (state.nodes().getDataNodes().size() > 3) {
                    DiscoveryNode discoveryNode = randomFrom(state.nodes().getNodes().values().toArray(DiscoveryNode.class));
                    if (discoveryNode.equals(state.nodes().getMasterNode()) == false) {
                        DiscoveryNodes newNodes = DiscoveryNodes.builder(state.nodes()).remove(discoveryNode.getId()).build();
                        state = ClusterState.builder(state).nodes(newNodes).build();
<<<<<<< HEAD
                        state = cluster.deassociateDeadNodes(state, true, "removed and added a node");
                        updateNodes(state, clusterStateServiceMap);
=======
                        state = cluster.reroute(state, new ClusterRerouteRequest()); // always reroute after node join
                        updateNodes(state, clusterStateServiceMap, indicesServiceSupplier);
>>>>>>> 4598c360
                    }
                }
            }
        }

        // TODO: go masterless?

        return state;
    }

    protected DiscoveryNode createNode(DiscoveryNode.Role... mustHaveRoles) {
        Set<DiscoveryNode.Role> roles = new HashSet<>(randomSubsetOf(Sets.newHashSet(DiscoveryNode.Role.values())));
        for (DiscoveryNode.Role mustHaveRole : mustHaveRoles) {
            roles.add(mustHaveRole);
        }
        return new DiscoveryNode("node_" + randomAsciiOfLength(8), LocalTransportAddress.buildUnique(), Collections.emptyMap(), roles,
            Version.CURRENT);
    }

    private static ClusterState adaptClusterStateToLocalNode(ClusterState state, DiscoveryNode node) {
        return ClusterState.builder(state).nodes(DiscoveryNodes.builder(state.nodes()).localNodeId(node.getId())).build();
    }

    private IndicesClusterStateService createIndicesClusterStateService(final Supplier<MockIndicesService> indicesServiceSupplier) {
        final ThreadPool threadPool = mock(ThreadPool.class);
        final Executor executor = mock(Executor.class);
        when(threadPool.generic()).thenReturn(executor);
        final MockIndicesService indicesService = indicesServiceSupplier.get();
        final TransportService transportService = new TransportService(Settings.EMPTY, null, threadPool);
        final ClusterService clusterService = mock(ClusterService.class);
        final RepositoriesService repositoriesService = new RepositoriesService(Settings.EMPTY, clusterService,
            transportService, null);
        final RecoveryTargetService recoveryTargetService = new RecoveryTargetService(Settings.EMPTY, threadPool,
            transportService, null, clusterService);
        final ShardStateAction shardStateAction = mock(ShardStateAction.class);
        return new IndicesClusterStateService(Settings.EMPTY, indicesService, clusterService,
            threadPool, recoveryTargetService, shardStateAction, null, repositoriesService, null, null, null, null, null);
    }

    private class RecordingIndicesService extends MockIndicesService {
        private Set<Index> deletedIndices = Collections.emptySet();

        @Override
        public synchronized void deleteIndex(Index index, String reason) {
            super.deleteIndex(index, reason);
            Set<Index> newSet = Sets.newHashSet(deletedIndices);
            newSet.add(index);
            deletedIndices = Collections.unmodifiableSet(newSet);
        }

        public synchronized boolean isDeleted(Index index) {
            return deletedIndices.contains(index);
        }
    }

}<|MERGE_RESOLUTION|>--- conflicted
+++ resolved
@@ -306,13 +306,8 @@
                     if (discoveryNode.equals(state.nodes().getMasterNode()) == false) {
                         DiscoveryNodes newNodes = DiscoveryNodes.builder(state.nodes()).remove(discoveryNode.getId()).build();
                         state = ClusterState.builder(state).nodes(newNodes).build();
-<<<<<<< HEAD
                         state = cluster.deassociateDeadNodes(state, true, "removed and added a node");
-                        updateNodes(state, clusterStateServiceMap);
-=======
-                        state = cluster.reroute(state, new ClusterRerouteRequest()); // always reroute after node join
                         updateNodes(state, clusterStateServiceMap, indicesServiceSupplier);
->>>>>>> 4598c360
                     }
                 }
             }
