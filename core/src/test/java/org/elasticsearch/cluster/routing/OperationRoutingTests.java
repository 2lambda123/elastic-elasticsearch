--- conflicted
+++ resolved
@@ -40,15 +40,10 @@
 import java.util.Set;
 import java.util.TreeMap;
 
-<<<<<<< HEAD
 import static org.hamcrest.CoreMatchers.containsString;
-import static org.hamcrest.CoreMatchers.equalTo;
 import static org.hamcrest.Matchers.containsInAnyOrder;
 import static org.hamcrest.object.HasToString.hasToString;
-=======
-import static org.hamcrest.Matchers.containsInAnyOrder;
 import static org.hamcrest.Matchers.equalTo;
->>>>>>> e96722d9
 
 public class OperationRoutingTests extends ESTestCase{
 
@@ -193,19 +188,11 @@
         }
     }
 
-<<<<<<< HEAD
-    public void testThatOnlyNodesSupportNodeIds() throws InterruptedException, IOException {
-        TestThreadPool threadPool = null;
-        ClusterService clusterService = null;
-        try {
-            threadPool = new TestThreadPool("testThatOnlyNodesSupportNodeIds");
-=======
     public void testPreferNodes() throws InterruptedException, IOException {
         TestThreadPool threadPool = null;
         ClusterService clusterService = null;
         try {
             threadPool = new TestThreadPool("testPreferNodes");
->>>>>>> e96722d9
             clusterService = ClusterServiceUtils.createClusterService(threadPool);
             final String indexName = "test";
             ClusterServiceUtils.setState(clusterService, ClusterStateCreationUtils.stateWithActivePrimary(indexName, true, randomInt(8)));
@@ -224,39 +211,9 @@
                     nodes.add("missing_" + i);
                 }
             }
-<<<<<<< HEAD
-            if (expected.size() > 0) {
-                final ShardIterator it =
-                        new OperationRouting(Settings.EMPTY, new AwarenessAllocationDecider())
-                                .getShards(clusterService.state(), indexName, 0, "_only_nodes:" + String.join(",", nodes));
-                final List<ShardRouting> only = new ArrayList<>();
-                ShardRouting shard;
-                while ((shard = it.nextOrNull()) != null) {
-                    only.add(shard);
-                }
-                assertThat(new HashSet<>(only), equalTo(new HashSet<>(expected)));
-            } else {
-                final ClusterService cs = clusterService;
-                final IllegalArgumentException e = expectThrows(
-                        IllegalArgumentException.class,
-                        () -> new OperationRouting(Settings.EMPTY, new AwarenessAllocationDecider())
-                                .getShards(cs.state(), indexName, 0, "_only_nodes:" + String.join(",", nodes)));
-                if (nodes.size() == 1) {
-                    assertThat(
-                            e,
-                            hasToString(containsString(
-                                    "no data nodes with criteria [" + String.join(",", nodes) + "] found for shard: [test][0]")));
-                } else {
-                    assertThat(
-                            e,
-                            hasToString(containsString(
-                                    "no data nodes with criterion [" + String.join(",", nodes) + "] found for shard: [test][0]")));
-                }
-            }
-=======
             final ShardIterator it =
-                    new OperationRouting(Settings.EMPTY, new AwarenessAllocationDecider())
-                            .getShards(clusterService.state(), indexName, 0, "_prefer_nodes:" + String.join(",", nodes));
+                new OperationRouting(Settings.EMPTY, new AwarenessAllocationDecider())
+                    .getShards(clusterService.state(), indexName, 0, "_prefer_nodes:" + String.join(",", nodes));
             final List<ShardRouting> all = new ArrayList<>();
             ShardRouting shard;
             while ((shard = it.nextOrNull()) != null) {
@@ -268,15 +225,67 @@
             assertThat(preferred, containsInAnyOrder(expected.toArray()));
             // verify all the shards are there
             assertThat(all.size(), equalTo(shards.size()));
->>>>>>> e96722d9
         } finally {
             IOUtils.close(clusterService);
             terminate(threadPool);
         }
     }
-<<<<<<< HEAD
-    
-=======
-
->>>>>>> e96722d9
+
+    public void testThatOnlyNodesSupportNodeIds() throws InterruptedException, IOException {
+        TestThreadPool threadPool = null;
+        ClusterService clusterService = null;
+        try {
+            threadPool = new TestThreadPool("testThatOnlyNodesSupportNodeIds");
+            clusterService = ClusterServiceUtils.createClusterService(threadPool);
+            final String indexName = "test";
+            ClusterServiceUtils.setState(clusterService, ClusterStateCreationUtils.stateWithActivePrimary(indexName, true, randomInt(8)));
+            final Index index = clusterService.state().metaData().index(indexName).getIndex();
+            final List<ShardRouting> shards = clusterService.state().getRoutingNodes().assignedShards(new ShardId(index, 0));
+            final int count = randomIntBetween(1, shards.size());
+            int position = 0;
+            final List<String> nodes = new ArrayList<>();
+            final List<ShardRouting> expected = new ArrayList<>();
+            for (int i = 0; i < count; i++) {
+                if (randomBoolean() && !shards.get(position).initializing()) {
+                    nodes.add(shards.get(position).currentNodeId());
+                    expected.add(shards.get(position));
+                    position++;
+                } else {
+                    nodes.add("missing_" + i);
+                }
+            }
+            if (expected.size() > 0) {
+                final ShardIterator it =
+                    new OperationRouting(Settings.EMPTY, new AwarenessAllocationDecider())
+                        .getShards(clusterService.state(), indexName, 0, "_only_nodes:" + String.join(",", nodes));
+                final List<ShardRouting> only = new ArrayList<>();
+                ShardRouting shard;
+                while ((shard = it.nextOrNull()) != null) {
+                    only.add(shard);
+                }
+                assertThat(new HashSet<>(only), equalTo(new HashSet<>(expected)));
+            } else {
+                final ClusterService cs = clusterService;
+                final IllegalArgumentException e = expectThrows(
+                    IllegalArgumentException.class,
+                    () -> new OperationRouting(Settings.EMPTY, new AwarenessAllocationDecider())
+                        .getShards(cs.state(), indexName, 0, "_only_nodes:" + String.join(",", nodes)));
+                if (nodes.size() == 1) {
+                    assertThat(
+                        e,
+                        hasToString(containsString(
+                            "no data nodes with criteria [" + String.join(",", nodes) + "] found for shard: [test][0]")));
+                } else {
+                    assertThat(
+                        e,
+                        hasToString(containsString(
+                            "no data nodes with criterion [" + String.join(",", nodes) + "] found for shard: [test][0]")));
+                }
+            }
+        } finally {
+            IOUtils.close(clusterService);
+            terminate(threadPool);
+        }
+    }
+
 }