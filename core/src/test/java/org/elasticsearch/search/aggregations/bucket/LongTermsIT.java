--- conflicted
+++ resolved
@@ -26,11 +26,7 @@
 import org.elasticsearch.index.query.QueryBuilders;
 import org.elasticsearch.plugins.Plugin;
 import org.elasticsearch.script.Script;
-<<<<<<< HEAD
 import org.elasticsearch.script.Script.ScriptInput;
-=======
-import org.elasticsearch.script.ScriptService.ScriptType;
->>>>>>> e874dee3
 import org.elasticsearch.search.aggregations.AggregationTestScriptsPlugin;
 import org.elasticsearch.search.aggregations.Aggregator.SubAggCollectionMode;
 import org.elasticsearch.search.aggregations.bucket.StringTermsIT.CustomScriptPlugin;
@@ -58,12 +54,10 @@
 import java.util.Map;
 import java.util.function.Function;
 
+import static java.util.Collections.emptyMap;
 import static org.elasticsearch.common.xcontent.XContentFactory.jsonBuilder;
 import static org.elasticsearch.index.query.QueryBuilders.matchAllQuery;
-<<<<<<< HEAD
 import static org.elasticsearch.script.Script.ScriptType;
-=======
->>>>>>> e874dee3
 import static org.elasticsearch.search.aggregations.AggregationBuilders.avg;
 import static org.elasticsearch.search.aggregations.AggregationBuilders.extendedStats;
 import static org.elasticsearch.search.aggregations.AggregationBuilders.filter;
@@ -451,7 +445,7 @@
                 .addAggregation(terms("terms")
                         .field(SINGLE_VALUED_FIELD_NAME)
                         .collectMode(randomFrom(SubAggCollectionMode.values()))
-                        .script(ScriptInput.inline(CustomScriptPlugin.NAME, "_value + 1", Collections.emptyMap())))
+                        .script(ScriptInput.inline(CustomScriptPlugin.NAME, "_value + 1", emptyMap())))
                 .get();
 
         assertSearchResponse(response);
@@ -504,7 +498,7 @@
                 .addAggregation(terms("terms")
                         .field(MULTI_VALUED_FIELD_NAME)
                         .collectMode(randomFrom(SubAggCollectionMode.values()))
-                                .script(ScriptInput.inline(CustomScriptPlugin.NAME, "_value - 1", Collections.emptyMap())))
+                                .script(ScriptInput.inline(CustomScriptPlugin.NAME, "_value - 1", emptyMap())))
                 .get();
 
         assertSearchResponse(response);
@@ -534,7 +528,7 @@
                         .field(MULTI_VALUED_FIELD_NAME)
                         .collectMode(randomFrom(SubAggCollectionMode.values()))
                                 .script(
-                                    ScriptInput.inline(CustomScriptPlugin.NAME, "floor(_value / 1000 + 1)", Collections.emptyMap())))
+                                    ScriptInput.inline(CustomScriptPlugin.NAME, "floor(_value / 1000 + 1)", emptyMap())))
                 .get();
 
         assertSearchResponse(response);
@@ -571,7 +565,7 @@
 
     public void testScriptSingleValue() throws Exception {
         ScriptInput script =
-            ScriptInput.inline(CustomScriptPlugin.NAME, "doc['" + SINGLE_VALUED_FIELD_NAME + "'].value", Collections.emptyMap());
+            ScriptInput.inline(CustomScriptPlugin.NAME, "doc['" + SINGLE_VALUED_FIELD_NAME + "'].value", emptyMap());
 
         SearchResponse response = client().prepareSearch("idx").setTypes("type")
                 .addAggregation(terms("terms")
@@ -598,7 +592,7 @@
 
     public void testScriptMultiValued() throws Exception {
         ScriptInput script =
-            ScriptInput.inline(CustomScriptPlugin.NAME, "doc['" + MULTI_VALUED_FIELD_NAME + "']", Collections.emptyMap());
+            ScriptInput.inline(CustomScriptPlugin.NAME, "doc['" + MULTI_VALUED_FIELD_NAME + "']", emptyMap());
 
         SearchResponse response = client().prepareSearch("idx").setTypes("type")
                 .addAggregation(terms("terms")
@@ -1169,7 +1163,7 @@
 
         // Test that a request using a script does not get cached
         SearchResponse r = client().prepareSearch("cache_test_idx").setSize(0).addAggregation(
-                terms("terms").field("d").script(new Script("_value + 1", ScriptType.INLINE, CustomScriptPlugin.NAME, null))).get();
+                terms("terms").field("d").script(ScriptInput.inline(CustomScriptPlugin.NAME, "_value + 1", emptyMap()))).get();
         assertSearchResponse(r);
 
         assertThat(client().admin().indices().prepareStats("cache_test_idx").setRequestCache(true).get().getTotal().getRequestCache()
