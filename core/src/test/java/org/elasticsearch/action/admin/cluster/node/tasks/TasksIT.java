--- conflicted
+++ resolved
@@ -401,13 +401,8 @@
         ListenableActionFuture<ListTasksResponse> waitResponseFuture;
         try {
             // Wait for the task to start on all nodes
-<<<<<<< HEAD
-            assertBusy(() -> assertEquals(internalCluster().size(),
-                client().admin().cluster().prepareListTasks().setActions(TestTaskPlugin.TestTaskAction.NAME + "[n]").get().getTasks().size()));
-=======
-            assertBusy(() -> assertEquals(internalCluster().numDataAndMasterNodes(), client().admin().cluster().prepareListTasks()
+            assertBusy(() -> assertEquals(internalCluster().size(), client().admin().cluster().prepareListTasks()
                     .setActions(TestTaskPlugin.TestTaskAction.NAME + "[n]").get().getTasks().size()));
->>>>>>> ddbfda2c
 
             // Spin up a request to wait for that task to finish
             waitResponseFuture = client().admin().cluster().prepareListTasks()
@@ -434,13 +429,8 @@
                 .execute();
         try {
             // Wait for the task to start on all nodes
-<<<<<<< HEAD
-            assertBusy(() -> assertEquals(internalCluster().size(),
-                client().admin().cluster().prepareListTasks().setActions(TestTaskPlugin.TestTaskAction.NAME + "[n]").get().getTasks().size()));
-=======
-            assertBusy(() -> assertEquals(internalCluster().numDataAndMasterNodes(), client().admin().cluster().prepareListTasks()
+            assertBusy(() -> assertEquals(internalCluster().size(), client().admin().cluster().prepareListTasks()
                     .setActions(TestTaskPlugin.TestTaskAction.NAME + "[n]").get().getTasks().size()));
->>>>>>> ddbfda2c
 
             // Spin up a request that should wait for those tasks to finish
             // It will timeout because we haven't unblocked the tasks
