--- conflicted
+++ resolved
@@ -1915,11 +1915,7 @@
         public final AtomicInteger recoveredOps = new AtomicInteger(0);
 
         public TranslogHandler(String indexName, ESLogger logger) {
-<<<<<<< HEAD
-            super(new ShardId("test", 0), null, null, null, new ShardIndexingService(new ShardId("test", 0), Settings.EMPTY), null, logger);
-=======
             super(new ShardId("test", 0), null, logger);
->>>>>>> ebec4bda
             Settings settings = Settings.settingsBuilder().put(IndexMetaData.SETTING_VERSION_CREATED, Version.CURRENT).build();
             RootObjectMapper.Builder rootBuilder = new RootObjectMapper.Builder("test");
             Index index = new Index(indexName);
