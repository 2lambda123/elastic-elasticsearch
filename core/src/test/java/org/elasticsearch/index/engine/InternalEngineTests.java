/*
 * Licensed to Elasticsearch under one or more contributor
 * license agreements. See the NOTICE file distributed with
 * this work for additional information regarding copyright
 * ownership. Elasticsearch licenses this file to you under
 * the Apache License, Version 2.0 (the "License"); you may
 * not use this file except in compliance with the License.
 * You may obtain a copy of the License at
 *
 *    http://www.apache.org/licenses/LICENSE-2.0
 *
 * Unless required by applicable law or agreed to in writing,
 * software distributed under the License is distributed on an
 * "AS IS" BASIS, WITHOUT WARRANTIES OR CONDITIONS OF ANY
 * KIND, either express or implied.  See the License for the
 * specific language governing permissions and limitations
 * under the License.
 */

package org.elasticsearch.index.engine;

import com.carrotsearch.hppc.cursors.ObjectObjectCursor;
import org.apache.logging.log4j.Level;
import org.apache.logging.log4j.LogManager;
import org.apache.logging.log4j.Logger;
import org.apache.logging.log4j.core.LogEvent;
import org.apache.logging.log4j.core.appender.AbstractAppender;
import org.apache.logging.log4j.core.filter.RegexFilter;
import org.apache.lucene.analysis.Analyzer;
import org.apache.lucene.analysis.standard.StandardAnalyzer;
import org.apache.lucene.codecs.Codec;
import org.apache.lucene.document.Field;
import org.apache.lucene.document.LongPoint;
import org.apache.lucene.document.NumericDocValuesField;
import org.apache.lucene.document.TextField;
import org.apache.lucene.index.CorruptIndexException;
import org.apache.lucene.index.DirectoryReader;
import org.apache.lucene.index.IndexCommit;
import org.apache.lucene.index.IndexReader;
import org.apache.lucene.index.IndexWriter;
import org.apache.lucene.index.IndexWriterConfig;
import org.apache.lucene.index.IndexableField;
import org.apache.lucene.index.KeepOnlyLastCommitDeletionPolicy;
import org.apache.lucene.index.LeafReader;
import org.apache.lucene.index.LeafReaderContext;
import org.apache.lucene.index.LiveIndexWriterConfig;
import org.apache.lucene.index.LogByteSizeMergePolicy;
import org.apache.lucene.index.LogDocMergePolicy;
import org.apache.lucene.index.MergePolicy;
import org.apache.lucene.index.NoDeletionPolicy;
import org.apache.lucene.index.NoMergePolicy;
import org.apache.lucene.index.NumericDocValues;
import org.apache.lucene.index.SnapshotDeletionPolicy;
import org.apache.lucene.index.Term;
import org.apache.lucene.index.TieredMergePolicy;
import org.apache.lucene.search.IndexSearcher;
import org.apache.lucene.search.MatchAllDocsQuery;
import org.apache.lucene.search.ReferenceManager;
import org.apache.lucene.search.TermQuery;
import org.apache.lucene.search.TopDocs;
import org.apache.lucene.search.TotalHitCountCollector;
import org.apache.lucene.store.AlreadyClosedException;
import org.apache.lucene.store.Directory;
import org.apache.lucene.store.MockDirectoryWrapper;
import org.apache.lucene.util.Bits;
import org.apache.lucene.util.FixedBitSet;
import org.apache.lucene.util.IOUtils;
import org.apache.lucene.util.TestUtil;
import org.elasticsearch.ElasticsearchException;
import org.elasticsearch.Version;
import org.elasticsearch.action.fieldstats.FieldStats;
import org.elasticsearch.action.index.IndexRequest;
import org.elasticsearch.action.support.TransportActions;
import org.elasticsearch.cluster.metadata.IndexMetaData;
import org.elasticsearch.common.Nullable;
import org.elasticsearch.common.Randomness;
import org.elasticsearch.common.bytes.BytesArray;
import org.elasticsearch.common.bytes.BytesReference;
import org.elasticsearch.common.collect.Tuple;
import org.elasticsearch.common.io.FileSystemUtils;
import org.elasticsearch.common.lease.Releasables;
import org.elasticsearch.common.logging.Loggers;
import org.elasticsearch.common.lucene.Lucene;
import org.elasticsearch.common.lucene.uid.Versions;
import org.elasticsearch.common.settings.Settings;
import org.elasticsearch.common.unit.TimeValue;
import org.elasticsearch.common.util.BigArrays;
import org.elasticsearch.common.xcontent.NamedXContentRegistry;
import org.elasticsearch.index.Index;
import org.elasticsearch.index.IndexSettings;
import org.elasticsearch.index.VersionType;
import org.elasticsearch.index.analysis.AnalyzerScope;
import org.elasticsearch.index.analysis.IndexAnalyzers;
import org.elasticsearch.index.analysis.NamedAnalyzer;
import org.elasticsearch.index.codec.CodecService;
import org.elasticsearch.index.engine.Engine.Searcher;
import org.elasticsearch.index.mapper.ContentPath;
import org.elasticsearch.index.mapper.DocumentMapper;
import org.elasticsearch.index.mapper.DocumentMapperForType;
import org.elasticsearch.index.mapper.Mapper.BuilderContext;
import org.elasticsearch.index.mapper.MapperService;
import org.elasticsearch.index.mapper.Mapping;
import org.elasticsearch.index.mapper.MetadataFieldMapper;
import org.elasticsearch.index.mapper.ParseContext.Document;
import org.elasticsearch.index.mapper.ParsedDocument;
import org.elasticsearch.index.mapper.RootObjectMapper;
import org.elasticsearch.index.mapper.SeqNoFieldMapper;
import org.elasticsearch.index.mapper.SourceFieldMapper;
import org.elasticsearch.index.mapper.Uid;
import org.elasticsearch.index.mapper.UidFieldMapper;
import org.elasticsearch.index.seqno.SequenceNumbersService;
import org.elasticsearch.index.shard.IndexSearcherWrapper;
import org.elasticsearch.index.shard.ShardId;
import org.elasticsearch.index.shard.ShardUtils;
import org.elasticsearch.index.shard.TranslogRecoveryPerformer;
import org.elasticsearch.index.similarity.SimilarityService;
import org.elasticsearch.index.store.DirectoryService;
import org.elasticsearch.index.store.DirectoryUtils;
import org.elasticsearch.index.store.Store;
import org.elasticsearch.index.translog.Translog;
import org.elasticsearch.index.translog.TranslogConfig;
import org.elasticsearch.indices.IndicesModule;
import org.elasticsearch.indices.mapper.MapperRegistry;
import org.elasticsearch.test.DummyShardLock;
import org.elasticsearch.test.ESTestCase;
import org.elasticsearch.test.IndexSettingsModule;
import org.elasticsearch.test.OldIndexUtils;
import org.elasticsearch.threadpool.TestThreadPool;
import org.elasticsearch.threadpool.ThreadPool;
import org.hamcrest.MatcherAssert;
import org.junit.After;
import org.junit.Before;

import java.io.IOException;
import java.io.InputStream;
import java.nio.charset.Charset;
import java.nio.file.DirectoryStream;
import java.nio.file.Files;
import java.nio.file.Path;
import java.util.ArrayList;
import java.util.Arrays;
import java.util.Base64;
import java.util.Collections;
import java.util.HashSet;
import java.util.List;
import java.util.Locale;
import java.util.Map;
import java.util.Objects;
import java.util.Set;
import java.util.concurrent.BrokenBarrierException;
import java.util.concurrent.CountDownLatch;
import java.util.concurrent.CyclicBarrier;
import java.util.concurrent.atomic.AtomicBoolean;
import java.util.concurrent.atomic.AtomicInteger;
import java.util.concurrent.atomic.AtomicLong;
import java.util.concurrent.atomic.AtomicReference;
import java.util.function.LongSupplier;
import java.util.function.Supplier;

import static java.util.Collections.emptyMap;
import static org.elasticsearch.index.engine.Engine.Operation.Origin.LOCAL_TRANSLOG_RECOVERY;
import static org.elasticsearch.index.engine.Engine.Operation.Origin.PEER_RECOVERY;
import static org.elasticsearch.index.engine.Engine.Operation.Origin.PRIMARY;
import static org.elasticsearch.index.engine.Engine.Operation.Origin.REPLICA;
import static org.hamcrest.CoreMatchers.instanceOf;
import static org.hamcrest.Matchers.containsString;
import static org.hamcrest.Matchers.equalTo;
import static org.hamcrest.Matchers.everyItem;
import static org.hamcrest.Matchers.greaterThan;
import static org.hamcrest.Matchers.greaterThanOrEqualTo;
import static org.hamcrest.Matchers.hasKey;
import static org.hamcrest.Matchers.lessThanOrEqualTo;
import static org.hamcrest.Matchers.not;
import static org.hamcrest.Matchers.notNullValue;
import static org.hamcrest.Matchers.nullValue;

public class InternalEngineTests extends ESTestCase {

    protected final ShardId shardId = new ShardId(new Index("index", "_na_"), 1);
    private static final IndexSettings INDEX_SETTINGS = IndexSettingsModule.newIndexSettings("index", Settings.EMPTY);

    protected ThreadPool threadPool;

    private Store store;
    private Store storeReplica;

    protected InternalEngine engine;
    protected InternalEngine replicaEngine;

    private IndexSettings defaultSettings;
    private String codecName;
    private Path primaryTranslogDir;
    private Path replicaTranslogDir;

    @Override
    @Before
    public void setUp() throws Exception {
        super.setUp();

        CodecService codecService = new CodecService(null, logger);
        String name = Codec.getDefault().getName();
        if (Arrays.asList(codecService.availableCodecs()).contains(name)) {
            // some codecs are read only so we only take the ones that we have in the service and randomly
            // selected by lucene test case.
            codecName = name;
        } else {
            codecName = "default";
        }
        defaultSettings = IndexSettingsModule.newIndexSettings("test", Settings.builder()
                .put(IndexSettings.INDEX_GC_DELETES_SETTING.getKey(), "1h") // make sure this doesn't kick in on us
                .put(EngineConfig.INDEX_CODEC_SETTING.getKey(), codecName)
                .put(IndexMetaData.SETTING_VERSION_CREATED, Version.CURRENT)
                .put(IndexSettings.MAX_REFRESH_LISTENERS_PER_SHARD.getKey(),
                        between(10, 10 * IndexSettings.MAX_REFRESH_LISTENERS_PER_SHARD.get(Settings.EMPTY)))
                .build()); // TODO randomize more settings
        threadPool = new TestThreadPool(getClass().getName());
        store = createStore();
        storeReplica = createStore();
        Lucene.cleanLuceneIndex(store.directory());
        Lucene.cleanLuceneIndex(storeReplica.directory());
        primaryTranslogDir = createTempDir("translog-primary");
        engine = createEngine(store, primaryTranslogDir);
        LiveIndexWriterConfig currentIndexWriterConfig = engine.getCurrentIndexWriterConfig();

        assertEquals(engine.config().getCodec().getName(), codecService.codec(codecName).getName());
        assertEquals(currentIndexWriterConfig.getCodec().getName(), codecService.codec(codecName).getName());
        if (randomBoolean()) {
            engine.config().setEnableGcDeletes(false);
        }
        replicaTranslogDir = createTempDir("translog-replica");
        replicaEngine = createEngine(storeReplica, replicaTranslogDir);
        currentIndexWriterConfig = replicaEngine.getCurrentIndexWriterConfig();

        assertEquals(replicaEngine.config().getCodec().getName(), codecService.codec(codecName).getName());
        assertEquals(currentIndexWriterConfig.getCodec().getName(), codecService.codec(codecName).getName());
        if (randomBoolean()) {
            engine.config().setEnableGcDeletes(false);
        }
    }

    public EngineConfig copy(EngineConfig config, EngineConfig.OpenMode openMode) {
        return copy(config, openMode, config.getAnalyzer());
    }

    public EngineConfig copy(EngineConfig config, EngineConfig.OpenMode openMode, Analyzer analyzer) {
        return new EngineConfig(openMode, config.getShardId(), config.getThreadPool(), config.getIndexSettings(), config.getWarmer(),
            config.getStore(), config.getDeletionPolicy(), config.getMergePolicy(), analyzer, config.getSimilarity(),
            new CodecService(null, logger), config.getEventListener(), config.getTranslogRecoveryPerformer(), config.getQueryCache(),
            config.getQueryCachingPolicy(), config.getTranslogConfig(), config.getFlushMergesAfter(), config.getRefreshListeners(),
            config.getMaxUnsafeAutoIdTimestamp());
    }

    @Override
    @After
    public void tearDown() throws Exception {
        super.tearDown();
        IOUtils.close(
                replicaEngine, storeReplica,
                engine, store);
        terminate(threadPool);
    }


    private static Document testDocumentWithTextField() {
        Document document = testDocument();
        document.add(new TextField("value", "test", Field.Store.YES));
        return document;
    }

    private static Document testDocument() {
        return new Document();
    }

    public static ParsedDocument createParsedDoc(String id, String type, String routing) {
        return testParsedDocument(id, type, routing, testDocumentWithTextField(), new BytesArray("{ \"value\" : \"test\" }"), null);
    }

    private static ParsedDocument testParsedDocument(String id, String type, String routing, Document document, BytesReference source, Mapping mappingUpdate) {
        Field uidField = new Field("_uid", Uid.createUid(type, id), UidFieldMapper.Defaults.FIELD_TYPE);
        Field versionField = new NumericDocValuesField("_version", 0);
        SeqNoFieldMapper.SequenceID seqID = SeqNoFieldMapper.SequenceID.emptySeqID();
        document.add(uidField);
        document.add(versionField);
        document.add(seqID.seqNo);
        document.add(seqID.seqNoDocValue);
        document.add(seqID.primaryTerm);
        return new ParsedDocument(versionField, seqID, id, type, routing, Arrays.asList(document), source, mappingUpdate);
    }

    protected Store createStore() throws IOException {
        return createStore(newDirectory());
    }

    protected Store createStore(final Directory directory) throws IOException {
        return createStore(INDEX_SETTINGS, directory);
    }
    protected Store createStore(final IndexSettings indexSettings, final Directory directory) throws IOException {
        final DirectoryService directoryService = new DirectoryService(shardId, indexSettings) {
            @Override
            public Directory newDirectory() throws IOException {
                return directory;
            }
        };
        return new Store(shardId, indexSettings, directoryService, new DummyShardLock(shardId));
    }

    protected Translog createTranslog() throws IOException {
        return createTranslog(primaryTranslogDir);
    }

    protected Translog createTranslog(Path translogPath) throws IOException {
        TranslogConfig translogConfig = new TranslogConfig(shardId, translogPath, INDEX_SETTINGS, BigArrays.NON_RECYCLING_INSTANCE);
        return new Translog(translogConfig, null, () -> SequenceNumbersService.UNASSIGNED_SEQ_NO);
    }

    protected SnapshotDeletionPolicy createSnapshotDeletionPolicy() {
        return new SnapshotDeletionPolicy(new KeepOnlyLastCommitDeletionPolicy());
    }

    protected InternalEngine createEngine(Store store, Path translogPath) throws IOException {
        return createEngine(defaultSettings, store, translogPath, newMergePolicy(), null);
    }

    protected InternalEngine createEngine(IndexSettings indexSettings, Store store, Path translogPath, MergePolicy mergePolicy) throws IOException {
        return createEngine(indexSettings, store, translogPath, mergePolicy, null);

    }
    protected InternalEngine createEngine(IndexSettings indexSettings, Store store, Path translogPath, MergePolicy mergePolicy, Supplier<IndexWriter> indexWriterSupplier) throws IOException {
        return createEngine(indexSettings, store, translogPath, mergePolicy, indexWriterSupplier, null);
    }

    protected InternalEngine createEngine(
        IndexSettings indexSettings,
        Store store,
        Path translogPath,
        MergePolicy mergePolicy,
        Supplier<IndexWriter> indexWriterSupplier,
        Supplier<SequenceNumbersService> sequenceNumbersServiceSupplier) throws IOException {
        EngineConfig config = config(indexSettings, store, translogPath, mergePolicy, IndexRequest.UNSET_AUTO_GENERATED_TIMESTAMP, null);
        InternalEngine internalEngine = new InternalEngine(config) {
            @Override
            IndexWriter createWriter(boolean create) throws IOException {
                return (indexWriterSupplier != null) ? indexWriterSupplier.get() : super.createWriter(create);
            }

            @Override
            public SequenceNumbersService seqNoService() {
                return (sequenceNumbersServiceSupplier != null) ? sequenceNumbersServiceSupplier.get() : super.seqNoService();
            }
        };
        if (config.getOpenMode() == EngineConfig.OpenMode.OPEN_INDEX_AND_TRANSLOG) {
            internalEngine.recoverFromTranslog();
        }
        return internalEngine;
    }

    public EngineConfig config(IndexSettings indexSettings, Store store, Path translogPath, MergePolicy mergePolicy,
                               long maxUnsafeAutoIdTimestamp, ReferenceManager.RefreshListener refreshListener) {
        return config(indexSettings, store, translogPath, mergePolicy, createSnapshotDeletionPolicy(),
                      maxUnsafeAutoIdTimestamp, refreshListener);
    }

    public EngineConfig config(IndexSettings indexSettings, Store store, Path translogPath, MergePolicy mergePolicy,
                               SnapshotDeletionPolicy deletionPolicy, long maxUnsafeAutoIdTimestamp,
                               ReferenceManager.RefreshListener refreshListener) {
        IndexWriterConfig iwc = newIndexWriterConfig();
        TranslogConfig translogConfig = new TranslogConfig(shardId, translogPath, indexSettings, BigArrays.NON_RECYCLING_INSTANCE);
        final EngineConfig.OpenMode openMode;
        try {
            if (Lucene.indexExists(store.directory()) == false) {
                openMode = EngineConfig.OpenMode.CREATE_INDEX_AND_TRANSLOG;
            } else {
                openMode = EngineConfig.OpenMode.OPEN_INDEX_AND_TRANSLOG;
            }
        } catch (IOException e) {
            throw new ElasticsearchException("can't find index?", e);
        }
        Engine.EventListener listener = new Engine.EventListener() {
            @Override
            public void onFailedEngine(String reason, @Nullable Exception e) {
                // we don't need to notify anybody in this test
            }
        };
        EngineConfig config = new EngineConfig(openMode, shardId, threadPool, indexSettings, null, store, deletionPolicy,
                mergePolicy, iwc.getAnalyzer(), iwc.getSimilarity(), new CodecService(null, logger), listener,
                new TranslogHandler(xContentRegistry(), shardId.getIndexName(), logger), IndexSearcher.getDefaultQueryCache(),
                IndexSearcher.getDefaultQueryCachingPolicy(), translogConfig, TimeValue.timeValueMinutes(5), refreshListener,
            maxUnsafeAutoIdTimestamp);

        return config;
    }

    private static final BytesReference B_1 = new BytesArray(new byte[]{1});
    private static final BytesReference B_2 = new BytesArray(new byte[]{2});
    private static final BytesReference B_3 = new BytesArray(new byte[]{3});
    private static final BytesArray SOURCE = new BytesArray("{}".getBytes(Charset.defaultCharset()));

    public void testSegments() throws Exception {
        try (Store store = createStore();
            Engine engine = createEngine(defaultSettings, store, createTempDir(), NoMergePolicy.INSTANCE)) {
            List<Segment> segments = engine.segments(false);
            assertThat(segments.isEmpty(), equalTo(true));
            assertThat(engine.segmentsStats(false).getCount(), equalTo(0L));
            assertThat(engine.segmentsStats(false).getMemoryInBytes(), equalTo(0L));

            // create two docs and refresh
            ParsedDocument doc = testParsedDocument("1", "test", null, testDocumentWithTextField(), B_1, null);
            Engine.Index first = indexForDoc(doc);
            Engine.IndexResult firstResult = engine.index(first);
            ParsedDocument doc2 = testParsedDocument("2", "test", null, testDocumentWithTextField(), B_2, null);
            Engine.Index second = indexForDoc(doc2);
            Engine.IndexResult secondResult = engine.index(second);
            assertThat(secondResult.getTranslogLocation(), greaterThan(firstResult.getTranslogLocation()));
            engine.refresh("test");

            segments = engine.segments(false);
            assertThat(segments.size(), equalTo(1));
            SegmentsStats stats = engine.segmentsStats(false);
            assertThat(stats.getCount(), equalTo(1L));
            assertThat(stats.getTermsMemoryInBytes(), greaterThan(0L));
            assertThat(stats.getStoredFieldsMemoryInBytes(), greaterThan(0L));
            assertThat(stats.getTermVectorsMemoryInBytes(), equalTo(0L));
            assertThat(stats.getNormsMemoryInBytes(), greaterThan(0L));
            assertThat(stats.getDocValuesMemoryInBytes(), greaterThan(0L));
            assertThat(segments.get(0).isCommitted(), equalTo(false));
            assertThat(segments.get(0).isSearch(), equalTo(true));
            assertThat(segments.get(0).getNumDocs(), equalTo(2));
            assertThat(segments.get(0).getDeletedDocs(), equalTo(0));
            assertThat(segments.get(0).isCompound(), equalTo(true));
            assertThat(segments.get(0).ramTree, nullValue());

            engine.flush();

            segments = engine.segments(false);
            assertThat(segments.size(), equalTo(1));
            assertThat(engine.segmentsStats(false).getCount(), equalTo(1L));
            assertThat(segments.get(0).isCommitted(), equalTo(true));
            assertThat(segments.get(0).isSearch(), equalTo(true));
            assertThat(segments.get(0).getNumDocs(), equalTo(2));
            assertThat(segments.get(0).getDeletedDocs(), equalTo(0));
            assertThat(segments.get(0).isCompound(), equalTo(true));

            ParsedDocument doc3 = testParsedDocument("3", "test", null, testDocumentWithTextField(), B_3, null);
            engine.index(indexForDoc(doc3));
            engine.refresh("test");

            segments = engine.segments(false);
            assertThat(segments.size(), equalTo(2));
            assertThat(engine.segmentsStats(false).getCount(), equalTo(2L));
            assertThat(engine.segmentsStats(false).getTermsMemoryInBytes(), greaterThan(stats.getTermsMemoryInBytes()));
            assertThat(engine.segmentsStats(false).getStoredFieldsMemoryInBytes(), greaterThan(stats.getStoredFieldsMemoryInBytes()));
            assertThat(engine.segmentsStats(false).getTermVectorsMemoryInBytes(), equalTo(0L));
            assertThat(engine.segmentsStats(false).getNormsMemoryInBytes(), greaterThan(stats.getNormsMemoryInBytes()));
            assertThat(engine.segmentsStats(false).getDocValuesMemoryInBytes(), greaterThan(stats.getDocValuesMemoryInBytes()));
            assertThat(segments.get(0).getGeneration() < segments.get(1).getGeneration(), equalTo(true));
            assertThat(segments.get(0).isCommitted(), equalTo(true));
            assertThat(segments.get(0).isSearch(), equalTo(true));
            assertThat(segments.get(0).getNumDocs(), equalTo(2));
            assertThat(segments.get(0).getDeletedDocs(), equalTo(0));
            assertThat(segments.get(0).isCompound(), equalTo(true));


            assertThat(segments.get(1).isCommitted(), equalTo(false));
            assertThat(segments.get(1).isSearch(), equalTo(true));
            assertThat(segments.get(1).getNumDocs(), equalTo(1));
            assertThat(segments.get(1).getDeletedDocs(), equalTo(0));
            assertThat(segments.get(1).isCompound(), equalTo(true));


            engine.delete(new Engine.Delete("test", "1", newUid(doc)));
            engine.refresh("test");

            segments = engine.segments(false);
            assertThat(segments.size(), equalTo(2));
            assertThat(engine.segmentsStats(false).getCount(), equalTo(2L));
            assertThat(segments.get(0).getGeneration() < segments.get(1).getGeneration(), equalTo(true));
            assertThat(segments.get(0).isCommitted(), equalTo(true));
            assertThat(segments.get(0).isSearch(), equalTo(true));
            assertThat(segments.get(0).getNumDocs(), equalTo(1));
            assertThat(segments.get(0).getDeletedDocs(), equalTo(1));
            assertThat(segments.get(0).isCompound(), equalTo(true));

            assertThat(segments.get(1).isCommitted(), equalTo(false));
            assertThat(segments.get(1).isSearch(), equalTo(true));
            assertThat(segments.get(1).getNumDocs(), equalTo(1));
            assertThat(segments.get(1).getDeletedDocs(), equalTo(0));
            assertThat(segments.get(1).isCompound(), equalTo(true));

            engine.onSettingsChanged();
            ParsedDocument doc4 = testParsedDocument("4", "test", null, testDocumentWithTextField(), B_3, null);
            engine.index(indexForDoc(doc4));
            engine.refresh("test");

            segments = engine.segments(false);
            assertThat(segments.size(), equalTo(3));
            assertThat(engine.segmentsStats(false).getCount(), equalTo(3L));
            assertThat(segments.get(0).getGeneration() < segments.get(1).getGeneration(), equalTo(true));
            assertThat(segments.get(0).isCommitted(), equalTo(true));
            assertThat(segments.get(0).isSearch(), equalTo(true));
            assertThat(segments.get(0).getNumDocs(), equalTo(1));
            assertThat(segments.get(0).getDeletedDocs(), equalTo(1));
            assertThat(segments.get(0).isCompound(), equalTo(true));

            assertThat(segments.get(1).isCommitted(), equalTo(false));
            assertThat(segments.get(1).isSearch(), equalTo(true));
            assertThat(segments.get(1).getNumDocs(), equalTo(1));
            assertThat(segments.get(1).getDeletedDocs(), equalTo(0));
            assertThat(segments.get(1).isCompound(), equalTo(true));

            assertThat(segments.get(2).isCommitted(), equalTo(false));
            assertThat(segments.get(2).isSearch(), equalTo(true));
            assertThat(segments.get(2).getNumDocs(), equalTo(1));
            assertThat(segments.get(2).getDeletedDocs(), equalTo(0));
            assertThat(segments.get(2).isCompound(), equalTo(true));
        }
    }

    public void testVerboseSegments() throws Exception {
        try (Store store = createStore();
             Engine engine = createEngine(defaultSettings, store, createTempDir(), NoMergePolicy.INSTANCE)) {
            List<Segment> segments = engine.segments(true);
            assertThat(segments.isEmpty(), equalTo(true));

            ParsedDocument doc = testParsedDocument("1", "test", null, testDocumentWithTextField(), B_1, null);
            engine.index(indexForDoc(doc));
            engine.refresh("test");

            segments = engine.segments(true);
            assertThat(segments.size(), equalTo(1));
            assertThat(segments.get(0).ramTree, notNullValue());

            ParsedDocument doc2 = testParsedDocument("2", "test", null, testDocumentWithTextField(), B_2, null);
            engine.index(indexForDoc(doc2));
            engine.refresh("test");
            ParsedDocument doc3 = testParsedDocument("3", "test", null, testDocumentWithTextField(), B_3, null);
            engine.index(indexForDoc(doc3));
            engine.refresh("test");

            segments = engine.segments(true);
            assertThat(segments.size(), equalTo(3));
            assertThat(segments.get(0).ramTree, notNullValue());
            assertThat(segments.get(1).ramTree, notNullValue());
            assertThat(segments.get(2).ramTree, notNullValue());
        }
    }

    public void testSegmentsWithMergeFlag() throws Exception {
        try (Store store = createStore();
            Engine engine = createEngine(defaultSettings, store, createTempDir(), new TieredMergePolicy())) {
            ParsedDocument doc = testParsedDocument("1", "test", null, testDocument(), B_1, null);
            Engine.Index index = indexForDoc(doc);
            engine.index(index);
            engine.flush();
            assertThat(engine.segments(false).size(), equalTo(1));
            index = indexForDoc(testParsedDocument("2", "test", null, testDocument(), B_1, null));
            engine.index(index);
            engine.flush();
            List<Segment> segments = engine.segments(false);
            assertThat(segments.size(), equalTo(2));
            for (Segment segment : segments) {
                assertThat(segment.getMergeId(), nullValue());
            }
            index = indexForDoc(testParsedDocument("3", "test", null, testDocument(), B_1, null));
            engine.index(index);
            engine.flush();
            segments = engine.segments(false);
            assertThat(segments.size(), equalTo(3));
            for (Segment segment : segments) {
                assertThat(segment.getMergeId(), nullValue());
            }

            index = indexForDoc(doc);
            engine.index(index);
            engine.flush();
            final long gen1 = store.readLastCommittedSegmentsInfo().getGeneration();
            // now, optimize and wait for merges, see that we have no merge flag
            engine.forceMerge(true);

            for (Segment segment : engine.segments(false)) {
                assertThat(segment.getMergeId(), nullValue());
            }
            // we could have multiple underlying merges, so the generation may increase more than once
            assertTrue(store.readLastCommittedSegmentsInfo().getGeneration() > gen1);

            final boolean flush = randomBoolean();
            final long gen2 = store.readLastCommittedSegmentsInfo().getGeneration();
            engine.forceMerge(flush);
            for (Segment segment : engine.segments(false)) {
                assertThat(segment.getMergeId(), nullValue());
            }

            if (flush) {
                // we should have had just 1 merge, so last generation should be exact
                assertEquals(gen2, store.readLastCommittedSegmentsInfo().getLastGeneration());
            }
        }
    }

    public void testSegmentsStatsIncludingFileSizes() throws Exception {
        try (Store store = createStore();
            Engine engine = createEngine(defaultSettings, store, createTempDir(), NoMergePolicy.INSTANCE)) {
            assertThat(engine.segmentsStats(true).getFileSizes().size(), equalTo(0));

            ParsedDocument doc = testParsedDocument("1", "test", null, testDocumentWithTextField(), B_1, null);
            engine.index(indexForDoc(doc));
            engine.refresh("test");

            SegmentsStats stats = engine.segmentsStats(true);
            assertThat(stats.getFileSizes().size(), greaterThan(0));
            assertThat(() -> stats.getFileSizes().valuesIt(), everyItem(greaterThan(0L)));

            ObjectObjectCursor<String, Long> firstEntry = stats.getFileSizes().iterator().next();

            ParsedDocument doc2 = testParsedDocument("2", "test", null, testDocumentWithTextField(), B_2, null);
            engine.index(indexForDoc(doc2));
            engine.refresh("test");

            assertThat(engine.segmentsStats(true).getFileSizes().get(firstEntry.key), greaterThan(firstEntry.value));
        }
    }

    public void testCommitStats() throws IOException {
        InternalEngine engine = null;
        try {
            this.engine.close();

            final AtomicLong maxSeqNo = new AtomicLong(SequenceNumbersService.NO_OPS_PERFORMED);
            final AtomicLong localCheckpoint = new AtomicLong(SequenceNumbersService.NO_OPS_PERFORMED);
            final AtomicLong globalCheckpoint = new AtomicLong(SequenceNumbersService.UNASSIGNED_SEQ_NO);

            engine = new InternalEngine(copy(this.engine.config(), this.engine.config().getOpenMode())) {
                @Override
                public SequenceNumbersService seqNoService() {
                    return new SequenceNumbersService(
                        this.config().getShardId(),
                        this.config().getIndexSettings(),
                        maxSeqNo.get(),
                        localCheckpoint.get(),
                        globalCheckpoint.get());
                }
            };
            CommitStats stats1 = engine.commitStats();
            assertThat(stats1.getGeneration(), greaterThan(0L));
            assertThat(stats1.getId(), notNullValue());
            assertThat(stats1.getUserData(), hasKey(Translog.TRANSLOG_GENERATION_KEY));
            assertThat(stats1.getUserData(), hasKey(InternalEngine.LOCAL_CHECKPOINT_KEY));
            assertThat(
                Long.parseLong(stats1.getUserData().get(InternalEngine.LOCAL_CHECKPOINT_KEY)),
                equalTo(SequenceNumbersService.NO_OPS_PERFORMED));

            assertThat(stats1.getUserData(), hasKey(InternalEngine.MAX_SEQ_NO));
            assertThat(
                Long.parseLong(stats1.getUserData().get(InternalEngine.MAX_SEQ_NO)),
                equalTo(SequenceNumbersService.NO_OPS_PERFORMED));

            maxSeqNo.set(rarely() ? SequenceNumbersService.NO_OPS_PERFORMED : randomIntBetween(0, 1024));
            localCheckpoint.set(
                rarely() || maxSeqNo.get() == SequenceNumbersService.NO_OPS_PERFORMED ?
                    SequenceNumbersService.NO_OPS_PERFORMED : randomIntBetween(0, 1024));
            globalCheckpoint.set(rarely() || localCheckpoint.get() == SequenceNumbersService.NO_OPS_PERFORMED ?
                SequenceNumbersService.UNASSIGNED_SEQ_NO : randomIntBetween(0, (int) localCheckpoint.get()));

            engine.flush(true, true);

            CommitStats stats2 = engine.commitStats();
            assertThat(stats2.getGeneration(), greaterThan(stats1.getGeneration()));
            assertThat(stats2.getId(), notNullValue());
            assertThat(stats2.getId(), not(equalTo(stats1.getId())));
            assertThat(stats2.getUserData(), hasKey(Translog.TRANSLOG_GENERATION_KEY));
            assertThat(stats2.getUserData(), hasKey(Translog.TRANSLOG_UUID_KEY));
            assertThat(
                stats2.getUserData().get(Translog.TRANSLOG_GENERATION_KEY),
                not(equalTo(stats1.getUserData().get(Translog.TRANSLOG_GENERATION_KEY))));
            assertThat(stats2.getUserData().get(Translog.TRANSLOG_UUID_KEY), equalTo(stats1.getUserData().get(Translog.TRANSLOG_UUID_KEY)));
            assertThat(Long.parseLong(stats2.getUserData().get(InternalEngine.LOCAL_CHECKPOINT_KEY)), equalTo(localCheckpoint.get()));
            assertThat(stats2.getUserData(), hasKey(InternalEngine.MAX_SEQ_NO));
            assertThat(Long.parseLong(stats2.getUserData().get(InternalEngine.MAX_SEQ_NO)), equalTo(maxSeqNo.get()));
        } finally {
            IOUtils.close(engine);
        }
    }

    public void testIndexSearcherWrapper() throws Exception {
        final AtomicInteger counter = new AtomicInteger();
        IndexSearcherWrapper wrapper = new IndexSearcherWrapper() {

            @Override
            public DirectoryReader wrap(DirectoryReader reader) {
                counter.incrementAndGet();
                return reader;
            }

            @Override
            public IndexSearcher wrap(IndexSearcher searcher) throws EngineException {
                counter.incrementAndGet();
                return searcher;
            }
        };
        Store store = createStore();
        Path translog = createTempDir("translog-test");
        InternalEngine engine = createEngine(store, translog);
        engine.close();

        engine = new InternalEngine(copy(engine.config(), EngineConfig.OpenMode.OPEN_INDEX_AND_TRANSLOG));
        assertTrue(engine.isRecovering());
        engine.recoverFromTranslog();
        Engine.Searcher searcher = wrapper.wrap(engine.acquireSearcher("test"));
        assertThat(counter.get(), equalTo(2));
        searcher.close();
        IOUtils.close(store, engine);
    }

    public void testFlushIsDisabledDuringTranslogRecovery() throws IOException {
        assertFalse(engine.isRecovering());
        ParsedDocument doc = testParsedDocument("1", "test", null, testDocumentWithTextField(), B_1, null);
        engine.index(indexForDoc(doc));
        engine.close();

        engine = new InternalEngine(copy(engine.config(), EngineConfig.OpenMode.OPEN_INDEX_AND_TRANSLOG));
        expectThrows(IllegalStateException.class, () -> engine.flush(true, true));
        assertTrue(engine.isRecovering());
        engine.recoverFromTranslog();
        assertFalse(engine.isRecovering());
        doc = testParsedDocument("2", "test", null, testDocumentWithTextField(), B_1, null);
        engine.index(indexForDoc(doc));
        engine.flush();
    }

    public void testTranslogMultipleOperationsSameDocument() throws IOException {
        final int ops = randomIntBetween(1, 32);
        Engine initialEngine;
        final List<Engine.Operation> operations = new ArrayList<>();
        try {
            initialEngine = engine;
            for (int i = 0; i < ops; i++) {
                final ParsedDocument doc = testParsedDocument("1", "test", null, testDocumentWithTextField(), SOURCE, null);
                if (randomBoolean()) {
                    final Engine.Index operation = new Engine.Index(newUid(doc), doc, SequenceNumbersService.UNASSIGNED_SEQ_NO, 0, i, VersionType.EXTERNAL, Engine.Operation.Origin.PRIMARY, System.nanoTime(), -1, false);
                    operations.add(operation);
                    initialEngine.index(operation);
                } else {
                    final Engine.Delete operation = new Engine.Delete("test", "1", newUid(doc), SequenceNumbersService.UNASSIGNED_SEQ_NO, 0, i, VersionType.EXTERNAL, Engine.Operation.Origin.PRIMARY, System.nanoTime());
                    operations.add(operation);
                    initialEngine.delete(operation);
                }
            }
        } finally {
            IOUtils.close(engine);
        }

        Engine recoveringEngine = null;
        try {
            recoveringEngine = new InternalEngine(copy(engine.config(), EngineConfig.OpenMode.OPEN_INDEX_AND_TRANSLOG));
            recoveringEngine.recoverFromTranslog();
            try (Engine.Searcher searcher = recoveringEngine.acquireSearcher("test")) {
                final TotalHitCountCollector collector = new TotalHitCountCollector();
                searcher.searcher().search(new MatchAllDocsQuery(), collector);
                assertThat(collector.getTotalHits(), equalTo(operations.get(operations.size() - 1) instanceof Engine.Delete ? 0 : 1));
            }
        } finally {
            IOUtils.close(recoveringEngine);
        }
    }

    public void testTranslogRecoveryDoesNotReplayIntoTranslog() throws IOException {
        final int docs = randomIntBetween(1, 32);
        Engine initialEngine = null;
        try {
            initialEngine = engine;
            for (int i = 0; i < docs; i++) {
                final String id = Integer.toString(i);
                final ParsedDocument doc = testParsedDocument(id, "test", null, testDocumentWithTextField(), SOURCE, null);
                initialEngine.index(indexForDoc(doc));
            }
        } finally {
            IOUtils.close(initialEngine);
        }

        Engine recoveringEngine = null;
        try {
            final AtomicBoolean flushed = new AtomicBoolean();
            recoveringEngine = new InternalEngine(copy(initialEngine.config(), EngineConfig.OpenMode.OPEN_INDEX_AND_TRANSLOG)) {
                @Override
                public CommitId flush(boolean force, boolean waitIfOngoing) throws EngineException {
                    assertThat(getTranslog().totalOperations(), equalTo(docs));
                    final CommitId commitId = super.flush(force, waitIfOngoing);
                    flushed.set(true);
                    return commitId;
                }
            };

            assertThat(recoveringEngine.getTranslog().totalOperations(), equalTo(docs));
            recoveringEngine.recoverFromTranslog();
            assertTrue(flushed.get());
        } finally {
            IOUtils.close(recoveringEngine);
        }
    }

    public void testConcurrentGetAndFlush() throws Exception {
        ParsedDocument doc = testParsedDocument("1", "test", null, testDocumentWithTextField(), B_1, null);
        engine.index(indexForDoc(doc));

        final AtomicReference<Engine.GetResult> latestGetResult = new AtomicReference<>();
        latestGetResult.set(engine.get(new Engine.Get(true, newUid(doc))));
        final AtomicBoolean flushFinished = new AtomicBoolean(false);
        final CyclicBarrier barrier = new CyclicBarrier(2);
        Thread getThread = new Thread(() -> {
            try {
                barrier.await();
            } catch (InterruptedException | BrokenBarrierException e) {
                throw new RuntimeException(e);
            }
            while (flushFinished.get() == false) {
                Engine.GetResult previousGetResult = latestGetResult.get();
                if (previousGetResult != null) {
                    previousGetResult.release();
                }
                latestGetResult.set(engine.get(new Engine.Get(true, newUid(doc))));
                if (latestGetResult.get().exists() == false) {
                    break;
                }
            }
        });
        getThread.start();
        barrier.await();
        engine.flush();
        flushFinished.set(true);
        getThread.join();
        assertTrue(latestGetResult.get().exists());
        latestGetResult.get().release();
    }

    public void testSimpleOperations() throws Exception {
        Engine.Searcher searchResult = engine.acquireSearcher("test");
        MatcherAssert.assertThat(searchResult, EngineSearcherTotalHitsMatcher.engineSearcherTotalHits(0));
        searchResult.close();

        // create a document
        Document document = testDocumentWithTextField();
        document.add(new Field(SourceFieldMapper.NAME, BytesReference.toBytes(B_1), SourceFieldMapper.Defaults.FIELD_TYPE));
        ParsedDocument doc = testParsedDocument("1", "test", null, document, B_1, null);
        engine.index(indexForDoc(doc));

        // its not there...
        searchResult = engine.acquireSearcher("test");
        MatcherAssert.assertThat(searchResult, EngineSearcherTotalHitsMatcher.engineSearcherTotalHits(0));
        MatcherAssert.assertThat(searchResult, EngineSearcherTotalHitsMatcher.engineSearcherTotalHits(new TermQuery(new Term("value", "test")), 0));
        searchResult.close();

        // but, not there non realtime
        Engine.GetResult getResult = engine.get(new Engine.Get(false, newUid(doc)));
        assertThat(getResult.exists(), equalTo(false));
        getResult.release();

        // but, we can still get it (in realtime)
        getResult = engine.get(new Engine.Get(true, newUid(doc)));
        assertThat(getResult.exists(), equalTo(true));
        assertThat(getResult.docIdAndVersion(), notNullValue());
        getResult.release();

        // refresh and it should be there
        engine.refresh("test");

        // now its there...
        searchResult = engine.acquireSearcher("test");
        MatcherAssert.assertThat(searchResult, EngineSearcherTotalHitsMatcher.engineSearcherTotalHits(1));
        MatcherAssert.assertThat(searchResult, EngineSearcherTotalHitsMatcher.engineSearcherTotalHits(new TermQuery(new Term("value", "test")), 1));
        searchResult.close();

        // also in non realtime
        getResult = engine.get(new Engine.Get(false, newUid(doc)));
        assertThat(getResult.exists(), equalTo(true));
        assertThat(getResult.docIdAndVersion(), notNullValue());
        getResult.release();

        // now do an update
        document = testDocument();
        document.add(new TextField("value", "test1", Field.Store.YES));
        document.add(new Field(SourceFieldMapper.NAME, BytesReference.toBytes(B_2), SourceFieldMapper.Defaults.FIELD_TYPE));
        doc = testParsedDocument("1", "test", null, document, B_2, null);
        engine.index(indexForDoc(doc));

        // its not updated yet...
        searchResult = engine.acquireSearcher("test");
        MatcherAssert.assertThat(searchResult, EngineSearcherTotalHitsMatcher.engineSearcherTotalHits(1));
        MatcherAssert.assertThat(searchResult, EngineSearcherTotalHitsMatcher.engineSearcherTotalHits(new TermQuery(new Term("value", "test")), 1));
        MatcherAssert.assertThat(searchResult, EngineSearcherTotalHitsMatcher.engineSearcherTotalHits(new TermQuery(new Term("value", "test1")), 0));
        searchResult.close();

        // but, we can still get it (in realtime)
        getResult = engine.get(new Engine.Get(true, newUid(doc)));
        assertThat(getResult.exists(), equalTo(true));
        assertThat(getResult.docIdAndVersion(), notNullValue());
        getResult.release();

        // refresh and it should be updated
        engine.refresh("test");

        searchResult = engine.acquireSearcher("test");
        MatcherAssert.assertThat(searchResult, EngineSearcherTotalHitsMatcher.engineSearcherTotalHits(1));
        MatcherAssert.assertThat(searchResult, EngineSearcherTotalHitsMatcher.engineSearcherTotalHits(new TermQuery(new Term("value", "test")), 0));
        MatcherAssert.assertThat(searchResult, EngineSearcherTotalHitsMatcher.engineSearcherTotalHits(new TermQuery(new Term("value", "test1")), 1));
        searchResult.close();

        // now delete
        engine.delete(new Engine.Delete("test", "1", newUid(doc)));

        // its not deleted yet
        searchResult = engine.acquireSearcher("test");
        MatcherAssert.assertThat(searchResult, EngineSearcherTotalHitsMatcher.engineSearcherTotalHits(1));
        MatcherAssert.assertThat(searchResult, EngineSearcherTotalHitsMatcher.engineSearcherTotalHits(new TermQuery(new Term("value", "test")), 0));
        MatcherAssert.assertThat(searchResult, EngineSearcherTotalHitsMatcher.engineSearcherTotalHits(new TermQuery(new Term("value", "test1")), 1));
        searchResult.close();

        // but, get should not see it (in realtime)
        getResult = engine.get(new Engine.Get(true, newUid(doc)));
        assertThat(getResult.exists(), equalTo(false));
        getResult.release();

        // refresh and it should be deleted
        engine.refresh("test");

        searchResult = engine.acquireSearcher("test");
        MatcherAssert.assertThat(searchResult, EngineSearcherTotalHitsMatcher.engineSearcherTotalHits(0));
        MatcherAssert.assertThat(searchResult, EngineSearcherTotalHitsMatcher.engineSearcherTotalHits(new TermQuery(new Term("value", "test")), 0));
        MatcherAssert.assertThat(searchResult, EngineSearcherTotalHitsMatcher.engineSearcherTotalHits(new TermQuery(new Term("value", "test1")), 0));
        searchResult.close();

        // add it back
        document = testDocumentWithTextField();
        document.add(new Field(SourceFieldMapper.NAME, BytesReference.toBytes(B_1), SourceFieldMapper.Defaults.FIELD_TYPE));
        doc = testParsedDocument("1", "test", null, document, B_1, null);
        engine.index(new Engine.Index(newUid(doc), doc, Versions.MATCH_DELETED));

        // its not there...
        searchResult = engine.acquireSearcher("test");
        MatcherAssert.assertThat(searchResult, EngineSearcherTotalHitsMatcher.engineSearcherTotalHits(0));
        MatcherAssert.assertThat(searchResult, EngineSearcherTotalHitsMatcher.engineSearcherTotalHits(new TermQuery(new Term("value", "test")), 0));
        MatcherAssert.assertThat(searchResult, EngineSearcherTotalHitsMatcher.engineSearcherTotalHits(new TermQuery(new Term("value", "test1")), 0));
        searchResult.close();

        // refresh and it should be there
        engine.refresh("test");

        // now its there...
        searchResult = engine.acquireSearcher("test");
        MatcherAssert.assertThat(searchResult, EngineSearcherTotalHitsMatcher.engineSearcherTotalHits(1));
        MatcherAssert.assertThat(searchResult, EngineSearcherTotalHitsMatcher.engineSearcherTotalHits(new TermQuery(new Term("value", "test")), 1));
        MatcherAssert.assertThat(searchResult, EngineSearcherTotalHitsMatcher.engineSearcherTotalHits(new TermQuery(new Term("value", "test1")), 0));
        searchResult.close();

        // now flush
        engine.flush();

        // and, verify get (in real time)
        getResult = engine.get(new Engine.Get(true, newUid(doc)));
        assertThat(getResult.exists(), equalTo(true));
        assertThat(getResult.docIdAndVersion(), notNullValue());
        getResult.release();

        // make sure we can still work with the engine
        // now do an update
        document = testDocument();
        document.add(new TextField("value", "test1", Field.Store.YES));
        doc = testParsedDocument("1", "test", null, document, B_1, null);
        engine.index(indexForDoc(doc));

        // its not updated yet...
        searchResult = engine.acquireSearcher("test");
        MatcherAssert.assertThat(searchResult, EngineSearcherTotalHitsMatcher.engineSearcherTotalHits(1));
        MatcherAssert.assertThat(searchResult, EngineSearcherTotalHitsMatcher.engineSearcherTotalHits(new TermQuery(new Term("value", "test")), 1));
        MatcherAssert.assertThat(searchResult, EngineSearcherTotalHitsMatcher.engineSearcherTotalHits(new TermQuery(new Term("value", "test1")), 0));
        searchResult.close();

        // refresh and it should be updated
        engine.refresh("test");

        searchResult = engine.acquireSearcher("test");
        MatcherAssert.assertThat(searchResult, EngineSearcherTotalHitsMatcher.engineSearcherTotalHits(1));
        MatcherAssert.assertThat(searchResult, EngineSearcherTotalHitsMatcher.engineSearcherTotalHits(new TermQuery(new Term("value", "test")), 0));
        MatcherAssert.assertThat(searchResult, EngineSearcherTotalHitsMatcher.engineSearcherTotalHits(new TermQuery(new Term("value", "test1")), 1));
        searchResult.close();
    }

    public void testSearchResultRelease() throws Exception {
        Engine.Searcher searchResult = engine.acquireSearcher("test");
        MatcherAssert.assertThat(searchResult, EngineSearcherTotalHitsMatcher.engineSearcherTotalHits(0));
        searchResult.close();

        // create a document
        ParsedDocument doc = testParsedDocument("1", "test", null, testDocumentWithTextField(), B_1, null);
        engine.index(indexForDoc(doc));

        // its not there...
        searchResult = engine.acquireSearcher("test");
        MatcherAssert.assertThat(searchResult, EngineSearcherTotalHitsMatcher.engineSearcherTotalHits(0));
        MatcherAssert.assertThat(searchResult, EngineSearcherTotalHitsMatcher.engineSearcherTotalHits(new TermQuery(new Term("value", "test")), 0));
        searchResult.close();

        // refresh and it should be there
        engine.refresh("test");

        // now its there...
        searchResult = engine.acquireSearcher("test");
        MatcherAssert.assertThat(searchResult, EngineSearcherTotalHitsMatcher.engineSearcherTotalHits(1));
        MatcherAssert.assertThat(searchResult, EngineSearcherTotalHitsMatcher.engineSearcherTotalHits(new TermQuery(new Term("value", "test")), 1));
        // don't release the search result yet...

        // delete, refresh and do a new search, it should not be there
        engine.delete(new Engine.Delete("test", "1", newUid(doc)));
        engine.refresh("test");
        Engine.Searcher updateSearchResult = engine.acquireSearcher("test");
        MatcherAssert.assertThat(updateSearchResult, EngineSearcherTotalHitsMatcher.engineSearcherTotalHits(0));
        updateSearchResult.close();

        // the non release search result should not see the deleted yet...
        MatcherAssert.assertThat(searchResult, EngineSearcherTotalHitsMatcher.engineSearcherTotalHits(1));
        MatcherAssert.assertThat(searchResult, EngineSearcherTotalHitsMatcher.engineSearcherTotalHits(new TermQuery(new Term("value", "test")), 1));
        searchResult.close();
    }

    public void testSyncedFlush() throws IOException {
        try (Store store = createStore();
            Engine engine = new InternalEngine(config(defaultSettings, store, createTempDir(),
                     new LogByteSizeMergePolicy(), IndexRequest.UNSET_AUTO_GENERATED_TIMESTAMP, null))) {
            final String syncId = randomUnicodeOfCodepointLengthBetween(10, 20);
            ParsedDocument doc = testParsedDocument("1", "test", null, testDocumentWithTextField(), B_1, null);
            engine.index(indexForDoc(doc));
            Engine.CommitId commitID = engine.flush();
            assertThat(commitID, equalTo(new Engine.CommitId(store.readLastCommittedSegmentsInfo().getId())));
            byte[] wrongBytes = Base64.getDecoder().decode(commitID.toString());
            wrongBytes[0] = (byte) ~wrongBytes[0];
            Engine.CommitId wrongId = new Engine.CommitId(wrongBytes);
            assertEquals("should fail to sync flush with wrong id (but no docs)", engine.syncFlush(syncId + "1", wrongId),
                    Engine.SyncedFlushResult.COMMIT_MISMATCH);
            engine.index(indexForDoc(doc));
            assertEquals("should fail to sync flush with right id but pending doc", engine.syncFlush(syncId + "2", commitID),
                    Engine.SyncedFlushResult.PENDING_OPERATIONS);
            commitID = engine.flush();
            assertEquals("should succeed to flush commit with right id and no pending doc", engine.syncFlush(syncId, commitID),
                    Engine.SyncedFlushResult.SUCCESS);
            assertEquals(store.readLastCommittedSegmentsInfo().getUserData().get(Engine.SYNC_COMMIT_ID), syncId);
            assertEquals(engine.getLastCommittedSegmentInfos().getUserData().get(Engine.SYNC_COMMIT_ID), syncId);
        }
    }

    public void testRenewSyncFlush() throws Exception {
        final int iters = randomIntBetween(2, 5); // run this a couple of times to get some coverage
        for (int i = 0; i < iters; i++) {
            try (Store store = createStore();
                 InternalEngine engine = new InternalEngine(config(defaultSettings, store, createTempDir(),
                         new LogDocMergePolicy(), IndexRequest.UNSET_AUTO_GENERATED_TIMESTAMP, null))) {
                final String syncId = randomUnicodeOfCodepointLengthBetween(10, 20);
                Engine.Index doc1 = indexForDoc(testParsedDocument("1", "test", null, testDocumentWithTextField(), B_1, null));
                engine.index(doc1);
                assertEquals(engine.getLastWriteNanos(), doc1.startTime());
                engine.flush();
                Engine.Index doc2 = indexForDoc(testParsedDocument("2", "test", null, testDocumentWithTextField(), B_1, null));
                engine.index(doc2);
                assertEquals(engine.getLastWriteNanos(), doc2.startTime());
                engine.flush();
                final boolean forceMergeFlushes = randomBoolean();
                final ParsedDocument parsedDoc3 = testParsedDocument("3", "test", null, testDocumentWithTextField(), B_1, null);
                if (forceMergeFlushes) {
                    engine.index(new Engine.Index(newUid(parsedDoc3), parsedDoc3, SequenceNumbersService.UNASSIGNED_SEQ_NO, 0, Versions.MATCH_ANY, VersionType.INTERNAL, Engine.Operation.Origin.PRIMARY, System.nanoTime() - engine.engineConfig.getFlushMergesAfter().nanos(), -1, false));
                } else {
                    engine.index(indexForDoc(parsedDoc3));
                }
                Engine.CommitId commitID = engine.flush();
                assertEquals("should succeed to flush commit with right id and no pending doc", engine.syncFlush(syncId, commitID),
                        Engine.SyncedFlushResult.SUCCESS);
                assertEquals(3, engine.segments(false).size());

                engine.forceMerge(forceMergeFlushes, 1, false, false, false);
                if (forceMergeFlushes == false) {
                    engine.refresh("make all segments visible");
                    assertEquals(4, engine.segments(false).size());
                    assertEquals(store.readLastCommittedSegmentsInfo().getUserData().get(Engine.SYNC_COMMIT_ID), syncId);
                    assertEquals(engine.getLastCommittedSegmentInfos().getUserData().get(Engine.SYNC_COMMIT_ID), syncId);
                    assertTrue(engine.tryRenewSyncCommit());
                    assertEquals(1, engine.segments(false).size());
                } else {
                    assertBusy(() -> assertEquals(1, engine.segments(false).size()));
                }
                assertEquals(store.readLastCommittedSegmentsInfo().getUserData().get(Engine.SYNC_COMMIT_ID), syncId);
                assertEquals(engine.getLastCommittedSegmentInfos().getUserData().get(Engine.SYNC_COMMIT_ID), syncId);

                if (randomBoolean()) {
                    Engine.Index doc4 = indexForDoc(testParsedDocument("4", "test", null, testDocumentWithTextField(), B_1, null));
                    engine.index(doc4);
                    assertEquals(engine.getLastWriteNanos(), doc4.startTime());
                } else {
                    Engine.Delete delete = new Engine.Delete(doc1.type(), doc1.id(), doc1.uid());
                    engine.delete(delete);
                    assertEquals(engine.getLastWriteNanos(), delete.startTime());
                }
                assertFalse(engine.tryRenewSyncCommit());
                engine.flush(false, true); // we might hit a concurrent flush from a finishing merge here - just wait if ongoing...
                assertNull(store.readLastCommittedSegmentsInfo().getUserData().get(Engine.SYNC_COMMIT_ID));
                assertNull(engine.getLastCommittedSegmentInfos().getUserData().get(Engine.SYNC_COMMIT_ID));
            }
        }
    }

    public void testSyncedFlushSurvivesEngineRestart() throws IOException {
        final String syncId = randomUnicodeOfCodepointLengthBetween(10, 20);
        ParsedDocument doc = testParsedDocument("1", "test", null, testDocumentWithTextField(), B_1, null);
        engine.index(indexForDoc(doc));
        final Engine.CommitId commitID = engine.flush();
        assertEquals("should succeed to flush commit with right id and no pending doc", engine.syncFlush(syncId, commitID),
                Engine.SyncedFlushResult.SUCCESS);
        assertEquals(store.readLastCommittedSegmentsInfo().getUserData().get(Engine.SYNC_COMMIT_ID), syncId);
        assertEquals(engine.getLastCommittedSegmentInfos().getUserData().get(Engine.SYNC_COMMIT_ID), syncId);
        EngineConfig config = engine.config();
        if (randomBoolean()) {
            engine.close();
        } else {
            engine.flushAndClose();
        }
        engine = new InternalEngine(copy(config, randomFrom(EngineConfig.OpenMode.OPEN_INDEX_AND_TRANSLOG, EngineConfig.OpenMode.OPEN_INDEX_CREATE_TRANSLOG)));

        if (engine.config().getOpenMode() == EngineConfig.OpenMode.OPEN_INDEX_AND_TRANSLOG && randomBoolean()) {
            engine.recoverFromTranslog();
        }
        assertEquals(engine.config().getOpenMode().toString(), engine.getLastCommittedSegmentInfos().getUserData().get(Engine.SYNC_COMMIT_ID), syncId);
    }

    public void testSyncedFlushVanishesOnReplay() throws IOException {
        final String syncId = randomUnicodeOfCodepointLengthBetween(10, 20);
        ParsedDocument doc = testParsedDocument("1", "test", null, testDocumentWithTextField(), B_1, null);
        engine.index(indexForDoc(doc));
        final Engine.CommitId commitID = engine.flush();
        assertEquals("should succeed to flush commit with right id and no pending doc", engine.syncFlush(syncId, commitID),
                Engine.SyncedFlushResult.SUCCESS);
        assertEquals(store.readLastCommittedSegmentsInfo().getUserData().get(Engine.SYNC_COMMIT_ID), syncId);
        assertEquals(engine.getLastCommittedSegmentInfos().getUserData().get(Engine.SYNC_COMMIT_ID), syncId);
        doc = testParsedDocument("2", "test", null, testDocumentWithTextField(), new BytesArray("{}"), null);
        engine.index(indexForDoc(doc));
        EngineConfig config = engine.config();
        engine.close();
        engine = new InternalEngine(copy(config, EngineConfig.OpenMode.OPEN_INDEX_AND_TRANSLOG));
        engine.recoverFromTranslog();
        assertNull("Sync ID must be gone since we have a document to replay", engine.getLastCommittedSegmentInfos().getUserData().get(Engine.SYNC_COMMIT_ID));
    }

    public void testVersioningNewCreate() {
        ParsedDocument doc = testParsedDocument("1", "test", null, testDocument(), B_1, null);
        Engine.Index create = new Engine.Index(newUid(doc), doc, Versions.MATCH_DELETED);
        Engine.IndexResult indexResult = engine.index(create);
        assertThat(indexResult.getVersion(), equalTo(1L));

        create = new Engine.Index(newUid(doc), doc, indexResult.getSeqNo(), create.primaryTerm(), indexResult.getVersion(), create.versionType().versionTypeForReplicationAndRecovery(), REPLICA, 0, -1, false);
        indexResult = replicaEngine.index(create);
        assertThat(indexResult.getVersion(), equalTo(1L));
    }

    public void testVersioningNewIndex() {
        ParsedDocument doc = testParsedDocument("1", "test", null, testDocument(), B_1, null);
        Engine.Index index = indexForDoc(doc);
        Engine.IndexResult indexResult = engine.index(index);
        assertThat(indexResult.getVersion(), equalTo(1L));

        index = new Engine.Index(newUid(doc), doc, indexResult.getSeqNo(), index.primaryTerm(), indexResult.getVersion(), index.versionType().versionTypeForReplicationAndRecovery(), REPLICA, 0, -1, false);
        indexResult = replicaEngine.index(index);
        assertThat(indexResult.getVersion(), equalTo(1L));
    }

    public void testExternalVersioningNewIndex() {
        ParsedDocument doc = testParsedDocument("1", "test", null, testDocument(), B_1, null);
        Engine.Index index = new Engine.Index(newUid(doc), doc, SequenceNumbersService.UNASSIGNED_SEQ_NO, 0, 12, VersionType.EXTERNAL, PRIMARY, 0, -1, false);
        Engine.IndexResult indexResult = engine.index(index);
        assertThat(indexResult.getVersion(), equalTo(12L));

        index = new Engine.Index(newUid(doc), doc, indexResult.getSeqNo(), index.primaryTerm(), indexResult.getVersion(), index.versionType().versionTypeForReplicationAndRecovery(), REPLICA, 0, -1, false);
        indexResult = replicaEngine.index(index);
        assertThat(indexResult.getVersion(), equalTo(12L));
    }

    public void testVersioningIndexConflict() {
        ParsedDocument doc = testParsedDocument("1", "test", null, testDocument(), B_1, null);
        Engine.Index index = indexForDoc(doc);
        Engine.IndexResult indexResult = engine.index(index);
        assertThat(indexResult.getVersion(), equalTo(1L));

        index = indexForDoc(doc);
        indexResult = engine.index(index);
        assertThat(indexResult.getVersion(), equalTo(2L));

        index = new Engine.Index(newUid(doc), doc, SequenceNumbersService.UNASSIGNED_SEQ_NO, 0, 1L, VersionType.INTERNAL, Engine.Operation.Origin.PRIMARY, 0, -1, false);
        indexResult = engine.index(index);
        assertTrue(indexResult.hasFailure());
        assertThat(indexResult.getFailure(), instanceOf(VersionConflictEngineException.class));

        // future versions should not work as well
        index = new Engine.Index(newUid(doc), doc, SequenceNumbersService.UNASSIGNED_SEQ_NO, 0, 3L, VersionType.INTERNAL, PRIMARY, 0, -1, false);
        indexResult = engine.index(index);
        assertTrue(indexResult.hasFailure());
        assertThat(indexResult.getFailure(), instanceOf(VersionConflictEngineException.class));
    }

    public void testExternalVersioningIndexConflict() {
        ParsedDocument doc = testParsedDocument("1", "test", null, testDocument(), B_1, null);
        Engine.Index index = new Engine.Index(newUid(doc), doc, SequenceNumbersService.UNASSIGNED_SEQ_NO, 0, 12, VersionType.EXTERNAL, PRIMARY, 0, -1, false);
        Engine.IndexResult indexResult = engine.index(index);
        assertThat(indexResult.getVersion(), equalTo(12L));

        index = new Engine.Index(newUid(doc), doc, SequenceNumbersService.UNASSIGNED_SEQ_NO, 0, 14, VersionType.EXTERNAL, PRIMARY, 0, -1, false);
        indexResult = engine.index(index);
        assertThat(indexResult.getVersion(), equalTo(14L));

        index = new Engine.Index(newUid(doc), doc, SequenceNumbersService.UNASSIGNED_SEQ_NO, 0, 13, VersionType.EXTERNAL, PRIMARY, 0, -1, false);
        indexResult = engine.index(index);
        assertTrue(indexResult.hasFailure());
        assertThat(indexResult.getFailure(), instanceOf(VersionConflictEngineException.class));
    }

    public void testForceVersioningNotAllowedExceptForOlderIndices() throws Exception {
        ParsedDocument doc = testParsedDocument("1", "test", null, testDocument(), B_1, null);
        Engine.Index index = new Engine.Index(newUid(doc), doc, SequenceNumbersService.UNASSIGNED_SEQ_NO, 0, 42, VersionType.FORCE, PRIMARY, 0, -1, false);

        Engine.IndexResult indexResult = engine.index(index);
        assertTrue(indexResult.hasFailure());
        assertThat(indexResult.getFailure(), instanceOf(IllegalArgumentException.class));
        assertThat(indexResult.getFailure().getMessage(), containsString("version type [FORCE] may not be used for indices created after 6.0"));

        IndexSettings oldIndexSettings = IndexSettingsModule.newIndexSettings("test", Settings.builder()
                .put(IndexMetaData.SETTING_VERSION_CREATED, Version.V_5_0_0_beta1)
                .build());
        try (Store store = createStore();
                Engine engine = createEngine(oldIndexSettings, store, createTempDir(), NoMergePolicy.INSTANCE)) {
            index = new Engine.Index(newUid(doc), doc, SequenceNumbersService.UNASSIGNED_SEQ_NO, 0, 84, VersionType.FORCE, PRIMARY, 0, -1, false);
            Engine.IndexResult result = engine.index(index);
            assertTrue(result.hasFailure());
            assertThat(result.getFailure(), instanceOf(IllegalArgumentException.class));
            assertThat(result.getFailure().getMessage(), containsString("version type [FORCE] may not be used for non-translog operations"));

            index = new Engine.Index(newUid(doc), doc, SequenceNumbersService.UNASSIGNED_SEQ_NO, 0, 84, VersionType.FORCE,
                    Engine.Operation.Origin.LOCAL_TRANSLOG_RECOVERY, 0, -1, false);
            result = engine.index(index);
            assertThat(result.getVersion(), equalTo(84L));
        }
    }

    public void testVersioningIndexConflictWithFlush() {
        ParsedDocument doc = testParsedDocument("1", "test", null, testDocument(), B_1, null);
        Engine.Index index = indexForDoc(doc);
        Engine.IndexResult indexResult = engine.index(index);
        assertThat(indexResult.getVersion(), equalTo(1L));

        index = indexForDoc(doc);
        indexResult = engine.index(index);
        assertThat(indexResult.getVersion(), equalTo(2L));

        engine.flush();

        index = new Engine.Index(newUid(doc), doc, SequenceNumbersService.UNASSIGNED_SEQ_NO, 0, 1L, VersionType.INTERNAL, PRIMARY, 0, -1, false);
        indexResult = engine.index(index);
        assertTrue(indexResult.hasFailure());
        assertThat(indexResult.getFailure(), instanceOf(VersionConflictEngineException.class));

        // future versions should not work as well
        index = new Engine.Index(newUid(doc), doc, SequenceNumbersService.UNASSIGNED_SEQ_NO, 0, 3L, VersionType.INTERNAL, PRIMARY, 0, -1, false);
        indexResult = engine.index(index);
        assertTrue(indexResult.hasFailure());
        assertThat(indexResult.getFailure(), instanceOf(VersionConflictEngineException.class));
    }

    public void testExternalVersioningIndexConflictWithFlush() {
        ParsedDocument doc = testParsedDocument("1", "test", null, testDocument(), B_1, null);
        Engine.Index index = new Engine.Index(newUid(doc), doc, SequenceNumbersService.UNASSIGNED_SEQ_NO, 0, 12, VersionType.EXTERNAL, PRIMARY, 0, -1, false);
        Engine.IndexResult indexResult = engine.index(index);
        assertThat(indexResult.getVersion(), equalTo(12L));

        index = new Engine.Index(newUid(doc), doc, SequenceNumbersService.UNASSIGNED_SEQ_NO, 0, 14, VersionType.EXTERNAL, PRIMARY, 0, -1, false);
        indexResult = engine.index(index);
        assertThat(indexResult.getVersion(), equalTo(14L));

        engine.flush();

        index = new Engine.Index(newUid(doc), doc, SequenceNumbersService.UNASSIGNED_SEQ_NO, 0, 13, VersionType.EXTERNAL, PRIMARY, 0, -1, false);
        indexResult = engine.index(index);
        assertTrue(indexResult.hasFailure());
        assertThat(indexResult.getFailure(), instanceOf(VersionConflictEngineException.class));
    }

    public void testForceMerge() throws IOException {
        try (Store store = createStore();
            Engine engine = new InternalEngine(config(defaultSettings, store, createTempDir(),
                     new LogByteSizeMergePolicy(), IndexRequest.UNSET_AUTO_GENERATED_TIMESTAMP, null))) { // use log MP here we test some behavior in ESMP
            int numDocs = randomIntBetween(10, 100);
            for (int i = 0; i < numDocs; i++) {
                ParsedDocument doc = testParsedDocument(Integer.toString(i), "test", null, testDocument(), B_1, null);
                Engine.Index index = indexForDoc(doc);
                engine.index(index);
                engine.refresh("test");
            }
            try (Engine.Searcher test = engine.acquireSearcher("test")) {
                assertEquals(numDocs, test.reader().numDocs());
            }
            engine.forceMerge(true, 1, false, false, false);
            assertEquals(engine.segments(true).size(), 1);

            ParsedDocument doc = testParsedDocument(Integer.toString(0), "test", null, testDocument(), B_1, null);
            Engine.Index index = indexForDoc(doc);
            engine.delete(new Engine.Delete(index.type(), index.id(), index.uid()));
            engine.forceMerge(true, 10, true, false, false); //expunge deletes

            assertEquals(engine.segments(true).size(), 1);
            try (Engine.Searcher test = engine.acquireSearcher("test")) {
                assertEquals(numDocs - 1, test.reader().numDocs());
                assertEquals(engine.config().getMergePolicy().toString(), numDocs - 1, test.reader().maxDoc());
            }

            doc = testParsedDocument(Integer.toString(1), "test", null, testDocument(), B_1, null);
            index = indexForDoc(doc);
            engine.delete(new Engine.Delete(index.type(), index.id(), index.uid()));
            engine.forceMerge(true, 10, false, false, false); //expunge deletes

            assertEquals(engine.segments(true).size(), 1);
            try (Engine.Searcher test = engine.acquireSearcher("test")) {
                assertEquals(numDocs - 2, test.reader().numDocs());
                assertEquals(numDocs - 1, test.reader().maxDoc());
            }
        }
    }

    public void testForceMergeAndClose() throws IOException, InterruptedException {
        int numIters = randomIntBetween(2, 10);
        for (int j = 0; j < numIters; j++) {
            try (Store store = createStore()) {
                final InternalEngine engine = createEngine(store, createTempDir());
                final CountDownLatch startGun = new CountDownLatch(1);
                final CountDownLatch indexed = new CountDownLatch(1);

                Thread thread = new Thread() {
                    @Override
                    public void run() {
                        try {
                            try {
                                startGun.await();
                            } catch (InterruptedException e) {
                                throw new RuntimeException(e);
                            }
                            int i = 0;
                            while (true) {
                                int numDocs = randomIntBetween(1, 20);
                                for (int j = 0; j < numDocs; j++) {
                                    i++;
                                    ParsedDocument doc = testParsedDocument(Integer.toString(i), "test", null, testDocument(), B_1, null);
                                    Engine.Index index = indexForDoc(doc);
                                    engine.index(index);
                                }
                                engine.refresh("test");
                                indexed.countDown();
                                try {
                                    engine.forceMerge(randomBoolean(), 1, false, randomBoolean(), randomBoolean());
                                } catch (IOException e) {
                                    return;
                                }
                            }
                        } catch (AlreadyClosedException ex) {
                            // fine
                        }
                    }
                };

                thread.start();
                startGun.countDown();
                int someIters = randomIntBetween(1, 10);
                for (int i = 0; i < someIters; i++) {
                    engine.forceMerge(randomBoolean(), 1, false, randomBoolean(), randomBoolean());
                }
                indexed.await();
                IOUtils.close(engine);
                thread.join();
            }
        }

    }

    public void testVersioningDeleteConflict() {
        ParsedDocument doc = testParsedDocument("1", "test", null, testDocument(), B_1, null);
        Engine.Index index = indexForDoc(doc);
        Engine.IndexResult indexResult = engine.index(index);
        assertThat(indexResult.getVersion(), equalTo(1L));

        index = indexForDoc(doc);
        indexResult = engine.index(index);
        assertThat(indexResult.getVersion(), equalTo(2L));

        Engine.Delete delete = new Engine.Delete("test", "1", newUid(doc), SequenceNumbersService.UNASSIGNED_SEQ_NO, 0, 1L, VersionType.INTERNAL, PRIMARY, 0);
        Engine.DeleteResult result = engine.delete(delete);
        assertTrue(result.hasFailure());
        assertThat(result.getFailure(), instanceOf(VersionConflictEngineException.class));

        // future versions should not work as well
        delete = new Engine.Delete("test", "1", newUid(doc), SequenceNumbersService.UNASSIGNED_SEQ_NO, 0, 3L, VersionType.INTERNAL, PRIMARY, 0);
        result = engine.delete(delete);
        assertTrue(result.hasFailure());
        assertThat(result.getFailure(), instanceOf(VersionConflictEngineException.class));

        // now actually delete
        delete = new Engine.Delete("test", "1", newUid(doc), SequenceNumbersService.UNASSIGNED_SEQ_NO, 0, 2L, VersionType.INTERNAL, PRIMARY, 0);
        result = engine.delete(delete);
        assertThat(result.getVersion(), equalTo(3L));

        // now check if we can index to a delete doc with version
        index = new Engine.Index(newUid(doc), doc, SequenceNumbersService.UNASSIGNED_SEQ_NO, 0, 2L, VersionType.INTERNAL, PRIMARY, 0, -1, false);
        indexResult = engine.index(index);
        assertTrue(indexResult.hasFailure());
        assertThat(indexResult.getFailure(), instanceOf(VersionConflictEngineException.class));
    }

    public void testVersioningDeleteConflictWithFlush() {
        ParsedDocument doc = testParsedDocument("1", "test", null, testDocument(), B_1, null);
        Engine.Index index = indexForDoc(doc);
        Engine.IndexResult indexResult = engine.index(index);
        assertThat(indexResult.getVersion(), equalTo(1L));

        index = indexForDoc(doc);
        indexResult = engine.index(index);
        assertThat(indexResult.getVersion(), equalTo(2L));

        engine.flush();

        Engine.Delete delete = new Engine.Delete("test", "1", newUid(doc), SequenceNumbersService.UNASSIGNED_SEQ_NO, 0, 1L, VersionType.INTERNAL, PRIMARY, 0);
        Engine.DeleteResult deleteResult = engine.delete(delete);
        assertTrue(deleteResult.hasFailure());
        assertThat(deleteResult.getFailure(), instanceOf(VersionConflictEngineException.class));

        // future versions should not work as well
        delete = new Engine.Delete("test", "1", newUid(doc), SequenceNumbersService.UNASSIGNED_SEQ_NO, 0, 3L, VersionType.INTERNAL, PRIMARY, 0);
        deleteResult = engine.delete(delete);
        assertTrue(deleteResult.hasFailure());
        assertThat(deleteResult.getFailure(), instanceOf(VersionConflictEngineException.class));

        engine.flush();

        // now actually delete
        delete = new Engine.Delete("test", "1", newUid(doc), SequenceNumbersService.UNASSIGNED_SEQ_NO, 0, 2L, VersionType.INTERNAL, PRIMARY, 0);
        deleteResult = engine.delete(delete);
        assertThat(deleteResult.getVersion(), equalTo(3L));

        engine.flush();

        // now check if we can index to a delete doc with version
        index = new Engine.Index(newUid(doc), doc, SequenceNumbersService.UNASSIGNED_SEQ_NO, 0, 2L, VersionType.INTERNAL, PRIMARY, 0, -1, false);
        indexResult = engine.index(index);
        assertTrue(indexResult.hasFailure());
        assertThat(indexResult.getFailure(), instanceOf(VersionConflictEngineException.class));
    }

    public void testVersioningCreateExistsException() {
        ParsedDocument doc = testParsedDocument("1", "test", null, testDocument(), B_1, null);
        Engine.Index create = new Engine.Index(newUid(doc), doc, SequenceNumbersService.UNASSIGNED_SEQ_NO, 0, Versions.MATCH_DELETED, VersionType.INTERNAL, PRIMARY, 0, -1, false);
        Engine.IndexResult indexResult = engine.index(create);
        assertThat(indexResult.getVersion(), equalTo(1L));

        create = new Engine.Index(newUid(doc), doc, SequenceNumbersService.UNASSIGNED_SEQ_NO, 0, Versions.MATCH_DELETED, VersionType.INTERNAL, PRIMARY, 0, -1, false);
        indexResult = engine.index(create);
        assertTrue(indexResult.hasFailure());
        assertThat(indexResult.getFailure(), instanceOf(VersionConflictEngineException.class));
    }

    public void testVersioningCreateExistsExceptionWithFlush() {
        ParsedDocument doc = testParsedDocument("1", "test", null, testDocument(), B_1, null);
        Engine.Index create = new Engine.Index(newUid(doc), doc, SequenceNumbersService.UNASSIGNED_SEQ_NO, 0, Versions.MATCH_DELETED, VersionType.INTERNAL, PRIMARY, 0, -1, false);
        Engine.IndexResult indexResult = engine.index(create);
        assertThat(indexResult.getVersion(), equalTo(1L));

        engine.flush();

        create = new Engine.Index(newUid(doc), doc, SequenceNumbersService.UNASSIGNED_SEQ_NO, 0, Versions.MATCH_DELETED, VersionType.INTERNAL, PRIMARY, 0, -1, false);
        indexResult = engine.index(create);
        assertTrue(indexResult.hasFailure());
        assertThat(indexResult.getFailure(), instanceOf(VersionConflictEngineException.class));
    }

    public void testVersioningReplicaConflict1() {
<<<<<<< HEAD
        ParsedDocument doc = testParsedDocument("1", "test", null, testDocument(), B_1, null);
        Engine.Index index = indexForDoc(doc);
        Engine.IndexResult indexResult = engine.index(index);
        assertThat(indexResult.getVersion(), equalTo(1L));

        index = indexForDoc(doc);
        indexResult = engine.index(index);
        assertThat(indexResult.getVersion(), equalTo(2L));

        // apply the second index to the replica, should work fine
        index = new Engine.Index(newUid(doc), doc, indexResult.getSeqNo(), index.primaryTerm(), indexResult.getVersion(), VersionType.INTERNAL.versionTypeForReplicationAndRecovery(), REPLICA,  0, -1, false);
        indexResult = replicaEngine.index(index);
        assertThat(indexResult.getVersion(), equalTo(2L));

        long seqNo = indexResult.getSeqNo();
        long primaryTerm = index.primaryTerm();
        // now, the old one should not work
        index = new Engine.Index(newUid(doc), doc, seqNo, primaryTerm, 1L, VersionType.INTERNAL.versionTypeForReplicationAndRecovery(), REPLICA, 0, -1, false);
        indexResult = replicaEngine.index(index);
        assertTrue(indexResult.hasFailure());
        assertThat(indexResult.getFailure(), instanceOf(VersionConflictEngineException.class));

        // second version on replica should fail as well
        index = new Engine.Index(newUid(doc), doc, seqNo, primaryTerm, 2L
                , VersionType.INTERNAL.versionTypeForReplicationAndRecovery(), REPLICA, 0, -1, false);
        indexResult = replicaEngine.index(index);
        assertThat(indexResult.getVersion(), equalTo(2L));
        assertThat(indexResult.getFailure(), instanceOf(VersionConflictEngineException.class));
    }

    public void testVersioningReplicaConflict2() {
        ParsedDocument doc = testParsedDocument("1", "test", null, testDocument(), B_1, null);
        Engine.Index index = indexForDoc(doc);
        Engine.IndexResult indexResult = engine.index(index);
        assertThat(indexResult.getVersion(), equalTo(1L));

        // apply the first index to the replica, should work fine
        index = new Engine.Index(newUid(doc), doc, indexResult.getSeqNo(), index.primaryTerm(), 1L,
                VersionType.INTERNAL.versionTypeForReplicationAndRecovery(), REPLICA, 0, -1, false);
        indexResult = replicaEngine.index(index);
        assertThat(indexResult.getVersion(), equalTo(1L));

        // index it again
        index = indexForDoc(doc);
        indexResult = engine.index(index);
        assertThat(indexResult.getVersion(), equalTo(2L));

        // now delete it
        Engine.Delete delete = new Engine.Delete("test", "1", newUid(doc));
        Engine.DeleteResult deleteResult = engine.delete(delete);
        assertThat(deleteResult.getVersion(), equalTo(3L));

        // apply the delete on the replica (skipping the second index)
        delete = new Engine.Delete("test", "1", newUid(doc), deleteResult.getSeqNo(), delete.primaryTerm(), 3L
                , VersionType.INTERNAL.versionTypeForReplicationAndRecovery(), REPLICA, 0);
        deleteResult = replicaEngine.delete(delete);
        assertThat(deleteResult.getVersion(), equalTo(3L));

        // second time delete with same version should fail
        delete = new Engine.Delete("test", "1", newUid(doc), deleteResult.getSeqNo(), delete.primaryTerm(), 3L
                , VersionType.INTERNAL.versionTypeForReplicationAndRecovery(), REPLICA, 0);
        deleteResult = replicaEngine.delete(delete);
        assertTrue(deleteResult.hasFailure());
        assertThat(deleteResult.getFailure(), instanceOf(VersionConflictEngineException.class));

        // now do the second index on the replica, it should fail
        index = new Engine.Index(newUid(doc), doc, deleteResult.getSeqNo(), delete.primaryTerm(), 2L, VersionType.INTERNAL.versionTypeForReplicationAndRecovery(), REPLICA, 0, -1, false);
        indexResult = replicaEngine.index(index);
        assertTrue(indexResult.hasFailure());
        assertThat(indexResult.getFailure(), instanceOf(VersionConflictEngineException.class));
=======
        final ParsedDocument doc = testParsedDocument("1", "1", "test", null, testDocument(), B_1, null);
        final Engine.Index v1Index = new Engine.Index(newUid("1"), doc);
        final Engine.IndexResult v1Result = engine.index(v1Index);
        assertThat(v1Result.getVersion(), equalTo(1L));

        final Engine.Index v2Index = new Engine.Index(newUid("1"), doc);
        final Engine.IndexResult v2Result = engine.index(v2Index);
        assertThat(v2Result.getVersion(), equalTo(2L));

        // apply the second index to the replica, should work fine
        final Engine.Index replicaV2Index = new Engine.Index(
            newUid("1"),
            doc,
            v2Result.getSeqNo(),
            v2Index.primaryTerm(),
            v2Result.getVersion(),
            VersionType.INTERNAL.versionTypeForReplicationAndRecovery(),
            REPLICA,
            0,
            -1,
            false);
        final Engine.IndexResult replicaV2Result = replicaEngine.index(replicaV2Index);
        assertThat(replicaV2Result.getVersion(), equalTo(2L));

        // now, the old one should produce an indexing result
        final Engine.Index replicaV1Index = new Engine.Index(
            newUid("1"),
            doc,
            v1Result.getSeqNo(),
            v1Index.primaryTerm(),
            v1Result.getVersion(),
            VersionType.INTERNAL.versionTypeForReplicationAndRecovery(),
            REPLICA,
            0,
            -1,
            false);
        final Engine.IndexResult replicaV1Result = replicaEngine.index(replicaV1Index);
        assertFalse(replicaV1Result.hasFailure());
        assertFalse(replicaV1Result.isCreated());
        assertThat(replicaV1Result.getVersion(), equalTo(2L));

        // second version on replica should fail as well
        final Engine.IndexResult replicaV2ReplayResult = replicaEngine.index(replicaV2Index);
        assertFalse(replicaV2Result.hasFailure());
        assertFalse(replicaV1Result.isCreated());
        assertThat(replicaV2ReplayResult.getVersion(), equalTo(2L));
    }

    public void testVersioningReplicaConflict2() {
        final ParsedDocument doc = testParsedDocument("1", "1", "test", null, testDocument(), B_1, null);
        final Engine.Index v1Index = new Engine.Index(newUid("1"), doc);
        final Engine.IndexResult v1Result = engine.index(v1Index);
        assertThat(v1Result.getVersion(), equalTo(1L));

        // apply the first index to the replica, should work fine
        final Engine.Index replicaV1Index = new Engine.Index(
            newUid("1"),
            doc,
            v1Result.getSeqNo(),
            v1Index.primaryTerm(),
            v1Result.getVersion(),
            VersionType.INTERNAL.versionTypeForReplicationAndRecovery(),
            REPLICA,
            0,
            -1,
            false);
        Engine.IndexResult replicaV1Result = replicaEngine.index(replicaV1Index);
        assertThat(replicaV1Result.getVersion(), equalTo(1L));

        // index it again
        final Engine.Index v2Index = new Engine.Index(newUid("1"), doc);
        final Engine.IndexResult v2Result = engine.index(v2Index);
        assertThat(v2Result.getVersion(), equalTo(2L));

        // now delete it
        final Engine.Delete delete = new Engine.Delete("test", "1", newUid("1"));
        final Engine.DeleteResult deleteResult = engine.delete(delete);
        assertThat(deleteResult.getVersion(), equalTo(3L));

        // apply the delete on the replica (skipping the second index)
        final Engine.Delete replicaDelete = new Engine.Delete(
            "test",
            "1",
            newUid("1"),
            deleteResult.getSeqNo(),
            delete.primaryTerm(),
            deleteResult.getVersion(),
            VersionType.INTERNAL.versionTypeForReplicationAndRecovery(),
            REPLICA,
            0);
        final Engine.DeleteResult replicaDeleteResult = replicaEngine.delete(replicaDelete);
        assertThat(replicaDeleteResult.getVersion(), equalTo(3L));

        // second time delete with same version should just produce the same version
        final Engine.DeleteResult deleteReplayResult = replicaEngine.delete(replicaDelete);
        assertFalse(deleteReplayResult.hasFailure());
        assertTrue(deleteReplayResult.isFound());
        assertThat(deleteReplayResult.getVersion(), equalTo(3L));

        // now do the second index on the replica, it should result in the current version
        final Engine.Index replicaV2Index = new Engine.Index(
            newUid("1"),
            doc,
            v2Result.getSeqNo(),
            v2Index.primaryTerm(),
            v2Result.getVersion(),
            VersionType.INTERNAL.versionTypeForReplicationAndRecovery(),
            REPLICA,
            0,
            -1,
            false);
        final Engine.IndexResult replicaV2Result = replicaEngine.index(replicaV2Index);
        assertFalse(replicaV2Result.hasFailure());
        assertFalse(replicaV2Result.isCreated());
        assertThat(replicaV2Result.getVersion(), equalTo(3L));
>>>>>>> eea4db55
    }

    public void testBasicCreatedFlag() {
        ParsedDocument doc = testParsedDocument("1", "test", null, testDocument(), B_1, null);
        Engine.Index index = indexForDoc(doc);
        Engine.IndexResult indexResult = engine.index(index);
        assertTrue(indexResult.isCreated());

        index = indexForDoc(doc);
        indexResult = engine.index(index);
        assertFalse(indexResult.isCreated());

        engine.delete(new Engine.Delete(null, "1", newUid(doc)));

        index = indexForDoc(doc);
        indexResult = engine.index(index);
        assertTrue(indexResult.isCreated());
    }

    public void testCreatedFlagAfterFlush() {
        ParsedDocument doc = testParsedDocument("1", "test", null, testDocument(), B_1, null);
        Engine.Index index = indexForDoc(doc);
        Engine.IndexResult indexResult = engine.index(index);
        assertTrue(indexResult.isCreated());

        engine.delete(new Engine.Delete(null, "1", newUid(doc)));

        engine.flush();

        index = indexForDoc(doc);
        indexResult = engine.index(index);
        assertTrue(indexResult.isCreated());
    }

    private static class MockAppender extends AbstractAppender {
        public boolean sawIndexWriterMessage;

        public boolean sawIndexWriterIFDMessage;

        public MockAppender(final String name) throws IllegalAccessException {
            super(name, RegexFilter.createFilter(".*(\n.*)*", new String[0], false, null, null), null);
        }

        @Override
        public void append(LogEvent event) {
            final String formattedMessage = event.getMessage().getFormattedMessage();
            if (event.getLevel() == Level.TRACE && event.getMarker().getName().contains("[index][1] ")) {
                if (event.getLoggerName().endsWith(".IW") &&
                    formattedMessage.contains("IW: apply all deletes during flush")) {
                    sawIndexWriterMessage = true;
                }
                if (event.getLoggerName().endsWith(".IFD")) {
                    sawIndexWriterIFDMessage = true;
                }
            }
        }
    }

    // #5891: make sure IndexWriter's infoStream output is
    // sent to lucene.iw with log level TRACE:

    public void testIndexWriterInfoStream() throws IllegalAccessException {
        assumeFalse("who tests the tester?", VERBOSE);
        MockAppender mockAppender = new MockAppender("testIndexWriterInfoStream");
        mockAppender.start();

        Logger rootLogger = LogManager.getRootLogger();
        Level savedLevel = rootLogger.getLevel();
        Loggers.addAppender(rootLogger, mockAppender);
        Loggers.setLevel(rootLogger, Level.DEBUG);
        rootLogger = LogManager.getRootLogger();

        try {
            // First, with DEBUG, which should NOT log IndexWriter output:
            ParsedDocument doc = testParsedDocument("1", "test", null, testDocumentWithTextField(), B_1, null);
            engine.index(indexForDoc(doc));
            engine.flush();
            assertFalse(mockAppender.sawIndexWriterMessage);

            // Again, with TRACE, which should log IndexWriter output:
            Loggers.setLevel(rootLogger, Level.TRACE);
            engine.index(indexForDoc(doc));
            engine.flush();
            assertTrue(mockAppender.sawIndexWriterMessage);

        } finally {
            Loggers.removeAppender(rootLogger, mockAppender);
            mockAppender.stop();
            Loggers.setLevel(rootLogger, savedLevel);
        }
    }

    public void testSeqNoAndCheckpoints() throws IOException {
        final int opCount = randomIntBetween(1, 256);
        long primarySeqNo = SequenceNumbersService.NO_OPS_PERFORMED;
        final String[] ids = new String[]{"1", "2", "3"};
        final Set<String> indexedIds = new HashSet<>();
        long localCheckpoint = SequenceNumbersService.NO_OPS_PERFORMED;
        long replicaLocalCheckpoint = SequenceNumbersService.NO_OPS_PERFORMED;
        long globalCheckpoint = SequenceNumbersService.UNASSIGNED_SEQ_NO;
        long maxSeqNo = SequenceNumbersService.NO_OPS_PERFORMED;
        InternalEngine initialEngine = null;

        try {
            initialEngine = engine;
            initialEngine
                .seqNoService()
                .updateAllocationIdsFromMaster(new HashSet<>(Arrays.asList("primary", "replica")), Collections.emptySet());
            for (int op = 0; op < opCount; op++) {
                final String id;
                // mostly index, sometimes delete
                if (rarely() && indexedIds.isEmpty() == false) {
                    // we have some docs indexed, so delete one of them
                    id = randomFrom(indexedIds);
                    final Engine.Delete delete = new Engine.Delete(
                        "test", id, newUid("test#" + id), SequenceNumbersService.UNASSIGNED_SEQ_NO, 0,
                        rarely() ? 100 : Versions.MATCH_ANY, VersionType.INTERNAL, PRIMARY, 0);
                    final Engine.DeleteResult result = initialEngine.delete(delete);
                    if (!result.hasFailure()) {
                        assertThat(result.getSeqNo(), equalTo(primarySeqNo + 1));
                        assertThat(initialEngine.seqNoService().getMaxSeqNo(), equalTo(primarySeqNo + 1));
                        indexedIds.remove(id);
                        primarySeqNo++;
                    } else {
                        assertThat(result.getSeqNo(), equalTo(SequenceNumbersService.UNASSIGNED_SEQ_NO));
                        assertThat(initialEngine.seqNoService().getMaxSeqNo(), equalTo(primarySeqNo));
                    }
                } else {
                    // index a document
                    id = randomFrom(ids);
                    ParsedDocument doc = testParsedDocument(id, "test", null, testDocumentWithTextField(), SOURCE, null);
                    final Engine.Index index = new Engine.Index(newUid(doc), doc,
                        SequenceNumbersService.UNASSIGNED_SEQ_NO, 0,
                        rarely() ? 100 : Versions.MATCH_ANY, VersionType.INTERNAL,
                        PRIMARY, 0, -1, false);
                    final Engine.IndexResult result = initialEngine.index(index);
                    if (!result.hasFailure()) {
                        assertThat(result.getSeqNo(), equalTo(primarySeqNo + 1));
                        assertThat(initialEngine.seqNoService().getMaxSeqNo(), equalTo(primarySeqNo + 1));
                        indexedIds.add(id);
                        primarySeqNo++;
                    } else {
                        assertThat(result.getSeqNo(), equalTo(SequenceNumbersService.UNASSIGNED_SEQ_NO));
                        assertThat(initialEngine.seqNoService().getMaxSeqNo(), equalTo(primarySeqNo));
                    }
                }

                if (randomInt(10) < 3) {
                    // only update rarely as we do it every doc
                    replicaLocalCheckpoint = randomIntBetween(Math.toIntExact(replicaLocalCheckpoint), Math.toIntExact(primarySeqNo));
                }
                initialEngine.seqNoService().updateLocalCheckpointForShard("primary", initialEngine.seqNoService().getLocalCheckpoint());
                initialEngine.seqNoService().updateLocalCheckpointForShard("replica", replicaLocalCheckpoint);

                if (rarely()) {
                    localCheckpoint = primarySeqNo;
                    maxSeqNo = primarySeqNo;
                    initialEngine.seqNoService().updateGlobalCheckpointOnPrimary();
                    initialEngine.flush(true, true);
                }
            }

            logger.info("localcheckpoint {}, global {}", replicaLocalCheckpoint, primarySeqNo);
            initialEngine.seqNoService().updateGlobalCheckpointOnPrimary();
            globalCheckpoint = initialEngine.seqNoService().getGlobalCheckpoint();

            assertEquals(primarySeqNo, initialEngine.seqNoService().getMaxSeqNo());
            assertThat(initialEngine.seqNoService().stats().getMaxSeqNo(), equalTo(primarySeqNo));
            assertThat(initialEngine.seqNoService().stats().getLocalCheckpoint(), equalTo(primarySeqNo));
            assertThat(initialEngine.seqNoService().stats().getGlobalCheckpoint(), equalTo(replicaLocalCheckpoint));

            assertThat(
                Long.parseLong(initialEngine.commitStats().getUserData().get(InternalEngine.LOCAL_CHECKPOINT_KEY)),
                equalTo(localCheckpoint));
            initialEngine.getTranslog().sync(); // to guarantee the global checkpoint is written to the translog checkpoint
            assertThat(
                initialEngine.getTranslog().getLastSyncedGlobalCheckpoint(),
                equalTo(globalCheckpoint));
            assertThat(
                Long.parseLong(initialEngine.commitStats().getUserData().get(InternalEngine.MAX_SEQ_NO)),
                equalTo(maxSeqNo));

        } finally {
            IOUtils.close(initialEngine);
        }

        InternalEngine recoveringEngine = null;
        try {
            recoveringEngine = new InternalEngine(copy(initialEngine.config(), EngineConfig.OpenMode.OPEN_INDEX_AND_TRANSLOG));
            recoveringEngine.recoverFromTranslog();

            assertEquals(primarySeqNo, recoveringEngine.seqNoService().getMaxSeqNo());
            assertThat(
                Long.parseLong(recoveringEngine.commitStats().getUserData().get(InternalEngine.LOCAL_CHECKPOINT_KEY)),
                equalTo(primarySeqNo));
            assertThat(
                recoveringEngine.getTranslog().getLastSyncedGlobalCheckpoint(),
                equalTo(globalCheckpoint));
            assertThat(
                Long.parseLong(recoveringEngine.commitStats().getUserData().get(InternalEngine.MAX_SEQ_NO)),
                // after recovering from translog, all docs have been flushed to Lucene segments, so here we will assert
                // that the committed max seq no is equivalent to what the current primary seq no is, as all data
                // we have assigned sequence numbers to should be in the commit
                equalTo(primarySeqNo));
            assertThat(recoveringEngine.seqNoService().stats().getLocalCheckpoint(), equalTo(primarySeqNo));
            assertThat(recoveringEngine.seqNoService().stats().getMaxSeqNo(), equalTo(primarySeqNo));
            assertThat(recoveringEngine.seqNoService().generateSeqNo(), equalTo(primarySeqNo + 1));
        } finally {
            IOUtils.close(recoveringEngine);
        }
    }

    // this test writes documents to the engine while concurrently flushing/commit
    // and ensuring that the commit points contain the correct sequence number data
    public void testConcurrentWritesAndCommits() throws Exception {
        try (final Store store = createStore();
             final InternalEngine engine = new InternalEngine(config(defaultSettings, store, createTempDir(), newMergePolicy(),
                                                                     new SnapshotDeletionPolicy(NoDeletionPolicy.INSTANCE),
                                                                     IndexRequest.UNSET_AUTO_GENERATED_TIMESTAMP, null))) {

            final int numIndexingThreads = scaledRandomIntBetween(3, 6);
            final int numDocsPerThread = randomIntBetween(500, 1000);
            final CyclicBarrier barrier = new CyclicBarrier(numIndexingThreads + 1);
            final List<Thread> indexingThreads = new ArrayList<>();
            // create N indexing threads to index documents simultaneously
            for (int threadNum = 0; threadNum < numIndexingThreads; threadNum++) {
                final int threadIdx = threadNum;
                Thread indexingThread = new Thread(() -> {
                    try {
                        barrier.await(); // wait for all threads to start at the same time
                        // index random number of docs
                        for (int i = 0; i < numDocsPerThread; i++) {
                            final String id = "thread" + threadIdx + "#" + i;
                            ParsedDocument doc = testParsedDocument(id, "test", null, testDocument(), B_1, null);
                            engine.index(indexForDoc(doc));
                        }
                    } catch (Exception e) {
                        throw new RuntimeException(e);
                    }
                });
                indexingThreads.add(indexingThread);
            }

            // start the indexing threads
            for (Thread thread : indexingThreads) {
                thread.start();
            }
            barrier.await(); // wait for indexing threads to all be ready to start

            // create random commit points
            boolean doneIndexing;
            do {
                doneIndexing = indexingThreads.stream().filter(Thread::isAlive).count() == 0;
                //engine.flush(); // flush and commit
            } while (doneIndexing == false);

            // now, verify all the commits have the correct docs according to the user commit data
            long prevLocalCheckpoint = SequenceNumbersService.NO_OPS_PERFORMED;
            long prevMaxSeqNo = SequenceNumbersService.NO_OPS_PERFORMED;
            for (IndexCommit commit : DirectoryReader.listCommits(store.directory())) {
                Map<String, String> userData = commit.getUserData();
                long localCheckpoint = userData.containsKey(InternalEngine.LOCAL_CHECKPOINT_KEY) ?
                                           Long.parseLong(userData.get(InternalEngine.LOCAL_CHECKPOINT_KEY)) :
                                           SequenceNumbersService.NO_OPS_PERFORMED;
                long maxSeqNo = userData.containsKey(InternalEngine.MAX_SEQ_NO) ?
                                    Long.parseLong(userData.get(InternalEngine.MAX_SEQ_NO)) :
                                    SequenceNumbersService.UNASSIGNED_SEQ_NO;
                // local checkpoint and max seq no shouldn't go backwards
                assertThat(localCheckpoint, greaterThanOrEqualTo(prevLocalCheckpoint));
                assertThat(maxSeqNo, greaterThanOrEqualTo(prevMaxSeqNo));
                try (IndexReader reader = DirectoryReader.open(commit)) {
                    FieldStats stats = SeqNoFieldMapper.SeqNoDefaults.FIELD_TYPE.stats(reader);
                    final long highestSeqNo;
                    if (stats != null) {
                        highestSeqNo = (long) stats.getMaxValue();
                    } else {
                        highestSeqNo = SequenceNumbersService.NO_OPS_PERFORMED;
                    }
                    // make sure localCheckpoint <= highest seq no found <= maxSeqNo
                    assertThat(highestSeqNo, greaterThanOrEqualTo(localCheckpoint));
                    assertThat(highestSeqNo, lessThanOrEqualTo(maxSeqNo));
                    // make sure all sequence numbers up to and including the local checkpoint are in the index
                    FixedBitSet seqNosBitSet = getSeqNosSet(reader, highestSeqNo);
                    for (int i = 0; i <= localCheckpoint; i++) {
                        assertTrue("local checkpoint [" + localCheckpoint + "], _seq_no [" + i + "] should be indexed",
                                   seqNosBitSet.get(i));
                    }
                }
                prevLocalCheckpoint = localCheckpoint;
                prevMaxSeqNo = maxSeqNo;
            }
        }
    }

    private static FixedBitSet getSeqNosSet(final IndexReader reader, final long highestSeqNo) throws IOException {
        // _seq_no are stored as doc values for the time being, so this is how we get them
        // (as opposed to using an IndexSearcher or IndexReader)
        final FixedBitSet bitSet = new FixedBitSet((int) highestSeqNo + 1);
        final List<LeafReaderContext> leaves = reader.leaves();
        if (leaves.isEmpty()) {
            return bitSet;
        }

        for (int i = 0; i < leaves.size(); i++) {
            final LeafReader leaf = leaves.get(i).reader();
            final NumericDocValues values = leaf.getNumericDocValues(SeqNoFieldMapper.NAME);
            if (values == null) {
                continue;
            }
            final Bits bits = leaf.getLiveDocs();
            for (int docID = 0; docID < leaf.maxDoc(); docID++) {
                if (bits == null || bits.get(docID)) {
                    final long seqNo = values.get(docID);
                    assertFalse("should not have more than one document with the same seq_no[" + seqNo + "]", bitSet.get((int) seqNo));
                    bitSet.set((int) seqNo);
                }
            }
        }
        return bitSet;
    }

    // #8603: make sure we can separately log IFD's messages
    public void testIndexWriterIFDInfoStream() throws IllegalAccessException {
        assumeFalse("who tests the tester?", VERBOSE);
        MockAppender mockAppender = new MockAppender("testIndexWriterIFDInfoStream");
        mockAppender.start();

        final Logger iwIFDLogger = Loggers.getLogger("org.elasticsearch.index.engine.Engine.IFD");

        Loggers.addAppender(iwIFDLogger, mockAppender);
        Loggers.setLevel(iwIFDLogger, Level.DEBUG);

        try {
            // First, with DEBUG, which should NOT log IndexWriter output:
            ParsedDocument doc = testParsedDocument("1", "test", null, testDocumentWithTextField(), B_1, null);
            engine.index(indexForDoc(doc));
            engine.flush();
            assertFalse(mockAppender.sawIndexWriterMessage);
            assertFalse(mockAppender.sawIndexWriterIFDMessage);

            // Again, with TRACE, which should only log IndexWriter IFD output:
            Loggers.setLevel(iwIFDLogger, Level.TRACE);
            engine.index(indexForDoc(doc));
            engine.flush();
            assertFalse(mockAppender.sawIndexWriterMessage);
            assertTrue(mockAppender.sawIndexWriterIFDMessage);

        } finally {
            Loggers.removeAppender(iwIFDLogger, mockAppender);
            mockAppender.stop();
            Loggers.setLevel(iwIFDLogger, (Level) null);
        }
    }

    public void testEnableGcDeletes() throws Exception {
        try (Store store = createStore();
            Engine engine = new InternalEngine(config(defaultSettings, store, createTempDir(), newMergePolicy(), IndexRequest.UNSET_AUTO_GENERATED_TIMESTAMP, null))) {
            engine.config().setEnableGcDeletes(false);

            // Add document
            Document document = testDocument();
            document.add(new TextField("value", "test1", Field.Store.YES));

            ParsedDocument doc = testParsedDocument("1", "test", null, document, B_2, null);
            engine.index(new Engine.Index(newUid(doc), doc, SequenceNumbersService.UNASSIGNED_SEQ_NO, 0, 1, VersionType.EXTERNAL, Engine.Operation.Origin.PRIMARY, System.nanoTime(), -1, false));

            // Delete document we just added:
            engine.delete(new Engine.Delete("test", "1", newUid(doc), SequenceNumbersService.UNASSIGNED_SEQ_NO, 0, 10, VersionType.EXTERNAL, Engine.Operation.Origin.PRIMARY, System.nanoTime()));

            // Get should not find the document
            Engine.GetResult getResult = engine.get(new Engine.Get(true, newUid(doc)));
            assertThat(getResult.exists(), equalTo(false));

            // Give the gc pruning logic a chance to kick in
            Thread.sleep(1000);

            if (randomBoolean()) {
                engine.refresh("test");
            }

            // Delete non-existent document
            engine.delete(new Engine.Delete("test", "2", newUid("2"), SequenceNumbersService.UNASSIGNED_SEQ_NO, 0, 10, VersionType.EXTERNAL, Engine.Operation.Origin.PRIMARY, System.nanoTime()));

            // Get should not find the document (we never indexed uid=2):
            getResult = engine.get(new Engine.Get(true, newUid("2")));
            assertThat(getResult.exists(), equalTo(false));

            // Try to index uid=1 with a too-old version, should fail:
            Engine.Index index = new Engine.Index(newUid(doc), doc, SequenceNumbersService.UNASSIGNED_SEQ_NO, 0, 2, VersionType.EXTERNAL, Engine.Operation.Origin.PRIMARY, System.nanoTime(), -1, false);
            Engine.IndexResult indexResult = engine.index(index);
            assertTrue(indexResult.hasFailure());
            assertThat(indexResult.getFailure(), instanceOf(VersionConflictEngineException.class));

            // Get should still not find the document
            getResult = engine.get(new Engine.Get(true, newUid(doc)));
            assertThat(getResult.exists(), equalTo(false));

            // Try to index uid=2 with a too-old version, should fail:
            Engine.Index index1 = new Engine.Index(newUid(doc), doc, SequenceNumbersService.UNASSIGNED_SEQ_NO, 0, 2, VersionType.EXTERNAL, Engine.Operation.Origin.PRIMARY, System.nanoTime(), -1, false);
            indexResult = engine.index(index1);
            assertTrue(indexResult.hasFailure());
            assertThat(indexResult.getFailure(), instanceOf(VersionConflictEngineException.class));

            // Get should not find the document
            getResult = engine.get(new Engine.Get(true, newUid(doc)));
            assertThat(getResult.exists(), equalTo(false));
        }
    }

    protected Term newUid(String id) {
        return new Term("_uid", id);
    }

    protected Term newUid(ParsedDocument doc) {
        return new Term("_uid", doc.uid());
    }

    private Engine.Index indexForDoc(ParsedDocument doc) {
        return new Engine.Index(newUid(doc), doc);
    }

    public void testExtractShardId() {
        try (Engine.Searcher test = this.engine.acquireSearcher("test")) {
            ShardId shardId = ShardUtils.extractShardId(test.getDirectoryReader());
            assertNotNull(shardId);
            assertEquals(shardId, engine.config().getShardId());
        }
    }

    /**
     * Random test that throws random exception and ensures all references are
     * counted down / released and resources are closed.
     */
    public void testFailStart() throws IOException {
        // this test fails if any reader, searcher or directory is not closed - MDW FTW
        final int iters = scaledRandomIntBetween(10, 100);
        for (int i = 0; i < iters; i++) {
            MockDirectoryWrapper wrapper = newMockDirectory();
            wrapper.setFailOnOpenInput(randomBoolean());
            wrapper.setAllowRandomFileNotFoundException(randomBoolean());
            wrapper.setRandomIOExceptionRate(randomDouble());
            wrapper.setRandomIOExceptionRateOnOpen(randomDouble());
            final Path translogPath = createTempDir("testFailStart");
            try (Store store = createStore(wrapper)) {
                int refCount = store.refCount();
                assertTrue("refCount: " + store.refCount(), store.refCount() > 0);
                InternalEngine holder;
                try {
                    holder = createEngine(store, translogPath);
                } catch (EngineCreationFailureException ex) {
                    assertEquals(store.refCount(), refCount);
                    continue;
                }
                assertEquals(store.refCount(), refCount + 1);
                final int numStarts = scaledRandomIntBetween(1, 5);
                for (int j = 0; j < numStarts; j++) {
                    try {
                        assertEquals(store.refCount(), refCount + 1);
                        holder.close();
                        holder = createEngine(store, translogPath);
                        assertEquals(store.refCount(), refCount + 1);
                    } catch (EngineCreationFailureException ex) {
                        // all is fine
                        assertEquals(store.refCount(), refCount);
                        break;
                    }
                }
                holder.close();
                assertEquals(store.refCount(), refCount);
            }
        }
    }

    public void testSettings() {
        CodecService codecService = new CodecService(null, logger);
        LiveIndexWriterConfig currentIndexWriterConfig = engine.getCurrentIndexWriterConfig();

        assertEquals(engine.config().getCodec().getName(), codecService.codec(codecName).getName());
        assertEquals(currentIndexWriterConfig.getCodec().getName(), codecService.codec(codecName).getName());
    }

    public void testMissingTranslog() throws IOException {
        // test that we can force start the engine , even if the translog is missing.
        engine.close();
        // fake a new translog, causing the engine to point to a missing one.
        Translog translog = createTranslog();
        long id = translog.currentFileGeneration();
        translog.close();
        IOUtils.rm(translog.location().resolve(Translog.getFilename(id)));
        try {
            engine = createEngine(store, primaryTranslogDir);
            fail("engine shouldn't start without a valid translog id");
        } catch (EngineCreationFailureException ex) {
            // expected
        }
        // now it should be OK.
        EngineConfig config = copy(config(defaultSettings, store, primaryTranslogDir, newMergePolicy(), IndexRequest.UNSET_AUTO_GENERATED_TIMESTAMP, null), EngineConfig.OpenMode.OPEN_INDEX_CREATE_TRANSLOG);
        engine = new InternalEngine(config);
    }

    public void testTranslogReplayWithFailure() throws IOException {
        final int numDocs = randomIntBetween(1, 10);
        for (int i = 0; i < numDocs; i++) {
            ParsedDocument doc = testParsedDocument(Integer.toString(i), "test", null, testDocument(), new BytesArray("{}"), null);
            Engine.Index firstIndexRequest = new Engine.Index(newUid(doc), doc, SequenceNumbersService.UNASSIGNED_SEQ_NO, 0, Versions.MATCH_DELETED, VersionType.INTERNAL, PRIMARY, System.nanoTime(), -1, false);
            Engine.IndexResult indexResult = engine.index(firstIndexRequest);
            assertThat(indexResult.getVersion(), equalTo(1L));
        }
        engine.refresh("test");
        try (Engine.Searcher searcher = engine.acquireSearcher("test")) {
            TopDocs topDocs = searcher.searcher().search(new MatchAllDocsQuery(), randomIntBetween(numDocs, numDocs + 10));
            assertThat(topDocs.totalHits, equalTo(numDocs));
        }
        engine.close();
        final MockDirectoryWrapper directory = DirectoryUtils.getLeaf(store.directory(), MockDirectoryWrapper.class);
        if (directory != null) {
            // since we rollback the IW we are writing the same segment files again after starting IW but MDW prevents
            // this so we have to disable the check explicitly
            boolean started = false;
            final int numIters = randomIntBetween(10, 20);
            for (int i = 0; i < numIters; i++) {
                directory.setRandomIOExceptionRateOnOpen(randomDouble());
                directory.setRandomIOExceptionRate(randomDouble());
                directory.setFailOnOpenInput(randomBoolean());
                directory.setAllowRandomFileNotFoundException(randomBoolean());
                try {
                    engine = createEngine(store, primaryTranslogDir);
                    started = true;
                    break;
                } catch (EngineException | IOException e) {
                }
            }

            directory.setRandomIOExceptionRateOnOpen(0.0);
            directory.setRandomIOExceptionRate(0.0);
            directory.setFailOnOpenInput(false);
            directory.setAllowRandomFileNotFoundException(false);
            if (started == false) {
                engine = createEngine(store, primaryTranslogDir);
            }
        } else {
            // no mock directory, no fun.
            engine = createEngine(store, primaryTranslogDir);
        }
        try (Engine.Searcher searcher = engine.acquireSearcher("test")) {
            TopDocs topDocs = searcher.searcher().search(new MatchAllDocsQuery(), randomIntBetween(numDocs, numDocs + 10));
            assertThat(topDocs.totalHits, equalTo(numDocs));
        }
    }

    public void testSkipTranslogReplay() throws IOException {
        final int numDocs = randomIntBetween(1, 10);
        for (int i = 0; i < numDocs; i++) {
            ParsedDocument doc = testParsedDocument(Integer.toString(i), "test", null, testDocument(), new BytesArray("{}"), null);
            Engine.Index firstIndexRequest = new Engine.Index(newUid(doc), doc, SequenceNumbersService.UNASSIGNED_SEQ_NO, 0, Versions.MATCH_DELETED, VersionType.INTERNAL, PRIMARY, System.nanoTime(), -1, false);
            Engine.IndexResult indexResult = engine.index(firstIndexRequest);
            assertThat(indexResult.getVersion(), equalTo(1L));
        }
        engine.refresh("test");
        try (Engine.Searcher searcher = engine.acquireSearcher("test")) {
            TopDocs topDocs = searcher.searcher().search(new MatchAllDocsQuery(), randomIntBetween(numDocs, numDocs + 10));
            assertThat(topDocs.totalHits, equalTo(numDocs));
        }
        engine.close();
        engine = new InternalEngine(engine.config());

        try (Engine.Searcher searcher = engine.acquireSearcher("test")) {
            TopDocs topDocs = searcher.searcher().search(new MatchAllDocsQuery(), randomIntBetween(numDocs, numDocs + 10));
            assertThat(topDocs.totalHits, equalTo(0));
        }

    }

    private Mapping dynamicUpdate() {
        BuilderContext context = new BuilderContext(
            Settings.builder().put(IndexMetaData.SETTING_VERSION_CREATED, Version.CURRENT).build(), new ContentPath());
        final RootObjectMapper root = new RootObjectMapper.Builder("some_type").build(context);
        return new Mapping(Version.CURRENT, root, new MetadataFieldMapper[0], emptyMap());
    }

    public void testUpgradeOldIndex() throws IOException {
        List<Path> indexes = new ArrayList<>();
        try (DirectoryStream<Path> stream = Files.newDirectoryStream(getBwcIndicesPath(), "index-*.zip")) {
            for (Path path : stream) {
                indexes.add(path);
            }
        }
        Collections.shuffle(indexes, random());
        for (Path indexFile : indexes.subList(0, scaledRandomIntBetween(1, indexes.size() / 2))) {
            final String indexName = indexFile.getFileName().toString().replace(".zip", "").toLowerCase(Locale.ROOT);
            Path unzipDir = createTempDir();
            Path unzipDataDir = unzipDir.resolve("data");
            // decompress the index
            try (InputStream stream = Files.newInputStream(indexFile)) {
                TestUtil.unzip(stream, unzipDir);
            }
            // check it is unique
            assertTrue(Files.exists(unzipDataDir));
            Path[] list = filterExtraFSFiles(FileSystemUtils.files(unzipDataDir));

            if (list.length != 1) {
                throw new IllegalStateException("Backwards index must contain exactly one cluster but was " + list.length
                    + " " + Arrays.toString(list));
            }

            // the bwc scripts packs the indices under this path
            Path src = OldIndexUtils.getIndexDir(logger, indexName, indexFile.toString(), list[0]);
            Path translog = src.resolve("0").resolve("translog");
            assertTrue("[" + indexFile + "] missing translog dir: " + translog.toString(), Files.exists(translog));
            Path[] tlogFiles = filterExtraFSFiles(FileSystemUtils.files(translog));
            assertEquals(Arrays.toString(tlogFiles), tlogFiles.length, 2); // ckp & tlog
            Path tlogFile = tlogFiles[0].getFileName().toString().endsWith("tlog") ? tlogFiles[0] : tlogFiles[1];
            final long size = Files.size(tlogFile);
            logger.debug("upgrading index {} file: {} size: {}", indexName, tlogFiles[0].getFileName(), size);
            Directory directory = newFSDirectory(src.resolve("0").resolve("index"));
            final IndexMetaData indexMetaData = IndexMetaData.FORMAT.loadLatestState(logger, xContentRegistry(), src);
            final IndexSettings indexSettings = IndexSettingsModule.newIndexSettings(indexMetaData);
            final Store store = createStore(indexSettings, directory);
            final int iters = randomIntBetween(0, 2);
            int numDocs = -1;
            for (int i = 0; i < iters; i++) { // make sure we can restart on an upgraded index
                try (InternalEngine engine = createEngine(indexSettings, store, translog, newMergePolicy())) {
                    try (Searcher searcher = engine.acquireSearcher("test")) {
                        if (i > 0) {
                            assertEquals(numDocs, searcher.reader().numDocs());
                        }
                        TopDocs search = searcher.searcher().search(new MatchAllDocsQuery(), 1);
                        numDocs = searcher.reader().numDocs();
                        assertTrue(search.totalHits > 1);
                    }
                    CommitStats commitStats = engine.commitStats();
                    Map<String, String> userData = commitStats.getUserData();
                    assertTrue("user data doesn't contain uuid", userData.containsKey(Translog.TRANSLOG_UUID_KEY));
                    assertTrue("user data doesn't contain generation key", userData.containsKey(Translog.TRANSLOG_GENERATION_KEY));
                    assertFalse("user data contains legacy marker", userData.containsKey("translog_id"));
                }
            }

            try (InternalEngine engine = createEngine(indexSettings, store, translog, newMergePolicy())) {
                if (numDocs == -1) {
                    try (Searcher searcher = engine.acquireSearcher("test")) {
                        numDocs = searcher.reader().numDocs();
                    }
                }
                final int numExtraDocs = randomIntBetween(1, 10);
                for (int i = 0; i < numExtraDocs; i++) {
                    ParsedDocument doc = testParsedDocument("extra" + Integer.toString(i), "test", null, testDocument(), new BytesArray("{}"), null);
                    Engine.Index firstIndexRequest = new Engine.Index(newUid(doc), doc, SequenceNumbersService.UNASSIGNED_SEQ_NO, 0, Versions.MATCH_DELETED, VersionType.INTERNAL, PRIMARY, System.nanoTime(), -1, false);
                    Engine.IndexResult indexResult = engine.index(firstIndexRequest);
                    assertThat(indexResult.getVersion(), equalTo(1L));
                }
                engine.refresh("test");
                try (Engine.Searcher searcher = engine.acquireSearcher("test")) {
                    TopDocs topDocs = searcher.searcher().search(new MatchAllDocsQuery(), randomIntBetween(numDocs, numDocs + numExtraDocs));
                    assertThat(topDocs.totalHits, equalTo(numDocs + numExtraDocs));
                }
            }
            IOUtils.close(store, directory);
        }
    }

    private Path[] filterExtraFSFiles(Path[] files) {
        List<Path> paths = new ArrayList<>();
        for (Path p : files) {
            if (p.getFileName().toString().startsWith("extra")) {
                continue;
            }
            paths.add(p);
        }
        return paths.toArray(new Path[0]);
    }

    public void testTranslogReplay() throws IOException {
        final int numDocs = randomIntBetween(1, 10);
        for (int i = 0; i < numDocs; i++) {
            ParsedDocument doc = testParsedDocument(Integer.toString(i), "test", null, testDocument(), new BytesArray("{}"), null);
            Engine.Index firstIndexRequest = new Engine.Index(newUid(doc), doc, SequenceNumbersService.UNASSIGNED_SEQ_NO, 0, Versions.MATCH_DELETED, VersionType.INTERNAL, PRIMARY, System.nanoTime(), -1, false);
            Engine.IndexResult indexResult = engine.index(firstIndexRequest);
            assertThat(indexResult.getVersion(), equalTo(1L));
        }
        engine.refresh("test");
        try (Engine.Searcher searcher = engine.acquireSearcher("test")) {
            TopDocs topDocs = searcher.searcher().search(new MatchAllDocsQuery(), randomIntBetween(numDocs, numDocs + 10));
            assertThat(topDocs.totalHits, equalTo(numDocs));
        }

        TranslogHandler parser = (TranslogHandler) engine.config().getTranslogRecoveryPerformer();
        parser.mappingUpdate = dynamicUpdate();

        engine.close();
        engine = new InternalEngine(copy(engine.config(), EngineConfig.OpenMode.OPEN_INDEX_AND_TRANSLOG)); // we need to reuse the engine config unless the parser.mappingModified won't work
        engine.recoverFromTranslog();

        try (Engine.Searcher searcher = engine.acquireSearcher("test")) {
            TopDocs topDocs = searcher.searcher().search(new MatchAllDocsQuery(), randomIntBetween(numDocs, numDocs + 10));
            assertThat(topDocs.totalHits, equalTo(numDocs));
        }
        parser = (TranslogHandler) engine.config().getTranslogRecoveryPerformer();
        assertEquals(numDocs, parser.recoveredOps.get());
        if (parser.mappingUpdate != null) {
            assertEquals(1, parser.getRecoveredTypes().size());
            assertTrue(parser.getRecoveredTypes().containsKey("test"));
        } else {
            assertEquals(0, parser.getRecoveredTypes().size());
        }

        engine.close();
        engine = createEngine(store, primaryTranslogDir);
        try (Engine.Searcher searcher = engine.acquireSearcher("test")) {
            TopDocs topDocs = searcher.searcher().search(new MatchAllDocsQuery(), randomIntBetween(numDocs, numDocs + 10));
            assertThat(topDocs.totalHits, equalTo(numDocs));
        }
        parser = (TranslogHandler) engine.config().getTranslogRecoveryPerformer();
        assertEquals(0, parser.recoveredOps.get());

        final boolean flush = randomBoolean();
        int randomId = randomIntBetween(numDocs + 1, numDocs + 10);
        ParsedDocument doc = testParsedDocument(Integer.toString(randomId), "test", null, testDocument(), new BytesArray("{}"), null);
        Engine.Index firstIndexRequest = new Engine.Index(newUid(doc), doc, SequenceNumbersService.UNASSIGNED_SEQ_NO, 0, 1, VersionType.EXTERNAL, PRIMARY, System.nanoTime(), -1, false);
        Engine.IndexResult indexResult = engine.index(firstIndexRequest);
        assertThat(indexResult.getVersion(), equalTo(1L));
        if (flush) {
            engine.flush();
        }

        doc = testParsedDocument(Integer.toString(randomId), "test", null, testDocument(), new BytesArray("{}"), null);
        Engine.Index idxRequest = new Engine.Index(newUid(doc), doc, SequenceNumbersService.UNASSIGNED_SEQ_NO, 0, 2, VersionType.EXTERNAL, PRIMARY, System.nanoTime(), -1, false);
        Engine.IndexResult result = engine.index(idxRequest);
        engine.refresh("test");
        assertThat(result.getVersion(), equalTo(2L));
        try (Engine.Searcher searcher = engine.acquireSearcher("test")) {
            TopDocs topDocs = searcher.searcher().search(new MatchAllDocsQuery(), numDocs + 1);
            assertThat(topDocs.totalHits, equalTo(numDocs + 1));
        }

        engine.close();
        engine = createEngine(store, primaryTranslogDir);
        try (Engine.Searcher searcher = engine.acquireSearcher("test")) {
            TopDocs topDocs = searcher.searcher().search(new MatchAllDocsQuery(), numDocs + 1);
            assertThat(topDocs.totalHits, equalTo(numDocs + 1));
        }
        parser = (TranslogHandler) engine.config().getTranslogRecoveryPerformer();
        assertEquals(flush ? 1 : 2, parser.recoveredOps.get());
        engine.delete(new Engine.Delete("test", Integer.toString(randomId), newUid(doc)));
        if (randomBoolean()) {
            engine.refresh("test");
        } else {
            engine.close();
            engine = createEngine(store, primaryTranslogDir);
        }
        try (Engine.Searcher searcher = engine.acquireSearcher("test")) {
            TopDocs topDocs = searcher.searcher().search(new MatchAllDocsQuery(), numDocs);
            assertThat(topDocs.totalHits, equalTo(numDocs));
        }
    }

    public static class TranslogHandler extends TranslogRecoveryPerformer {

        private final MapperService mapperService;
        public Mapping mappingUpdate = null;

        public final AtomicInteger recoveredOps = new AtomicInteger(0);

        public TranslogHandler(NamedXContentRegistry xContentRegistry, String indexName, Logger logger) {
            super(new ShardId("test", "_na_", 0), null, logger);
            Settings settings = Settings.builder().put(IndexMetaData.SETTING_VERSION_CREATED, Version.CURRENT).build();
            Index index = new Index(indexName, "_na_");
            IndexSettings indexSettings = IndexSettingsModule.newIndexSettings(index, settings);
            NamedAnalyzer defaultAnalyzer = new NamedAnalyzer("default", AnalyzerScope.INDEX, new StandardAnalyzer());
            IndexAnalyzers indexAnalyzers = new IndexAnalyzers(indexSettings, defaultAnalyzer, defaultAnalyzer, defaultAnalyzer, Collections.emptyMap(), Collections.emptyMap());
            SimilarityService similarityService = new SimilarityService(indexSettings, Collections.emptyMap());
            MapperRegistry mapperRegistry = new IndicesModule(Collections.emptyList()).getMapperRegistry();
            mapperService = new MapperService(indexSettings, indexAnalyzers, xContentRegistry, similarityService, mapperRegistry,
                    () -> null);
        }

        @Override
        protected DocumentMapperForType docMapper(String type) {
            RootObjectMapper.Builder rootBuilder = new RootObjectMapper.Builder(type);
            DocumentMapper.Builder b = new DocumentMapper.Builder(rootBuilder, mapperService);
            return new DocumentMapperForType(b.build(mapperService), mappingUpdate);
        }

        @Override
        protected void operationProcessed() {
            recoveredOps.incrementAndGet();
        }
    }

    public void testRecoverFromForeignTranslog() throws IOException {
        final int numDocs = randomIntBetween(1, 10);
        for (int i = 0; i < numDocs; i++) {
            ParsedDocument doc = testParsedDocument(Integer.toString(i), "test", null, testDocument(), new BytesArray("{}"), null);
            Engine.Index firstIndexRequest = new Engine.Index(newUid(doc), doc, SequenceNumbersService.UNASSIGNED_SEQ_NO, 0, Versions.MATCH_DELETED, VersionType.INTERNAL, PRIMARY, System.nanoTime(), -1, false);
            Engine.IndexResult index = engine.index(firstIndexRequest);
            assertThat(index.getVersion(), equalTo(1L));
        }
        engine.refresh("test");
        try (Engine.Searcher searcher = engine.acquireSearcher("test")) {
            TopDocs topDocs = searcher.searcher().search(new MatchAllDocsQuery(), randomIntBetween(numDocs, numDocs + 10));
            assertThat(topDocs.totalHits, equalTo(numDocs));
        }
        Translog.TranslogGeneration generation = engine.getTranslog().getGeneration();
        engine.close();

        Translog translog = new Translog(
            new TranslogConfig(shardId, createTempDir(), INDEX_SETTINGS, BigArrays.NON_RECYCLING_INSTANCE),
            null,
            () -> SequenceNumbersService.UNASSIGNED_SEQ_NO);
        translog.add(new Translog.Index("test", "SomeBogusId", "{}".getBytes(Charset.forName("UTF-8"))));
        assertEquals(generation.translogFileGeneration, translog.currentFileGeneration());
        translog.close();

        EngineConfig config = engine.config();
        /* create a TranslogConfig that has been created with a different UUID */
        TranslogConfig translogConfig = new TranslogConfig(shardId, translog.location(), config.getIndexSettings(), BigArrays.NON_RECYCLING_INSTANCE);

        EngineConfig brokenConfig = new EngineConfig(EngineConfig.OpenMode.OPEN_INDEX_AND_TRANSLOG, shardId, threadPool,
                config.getIndexSettings(), null, store, createSnapshotDeletionPolicy(), newMergePolicy(), config.getAnalyzer(),
                config.getSimilarity(), new CodecService(null, logger), config.getEventListener(), config.getTranslogRecoveryPerformer(),
                IndexSearcher.getDefaultQueryCache(), IndexSearcher.getDefaultQueryCachingPolicy(), translogConfig,
                TimeValue.timeValueMinutes(5), config.getRefreshListeners(), IndexRequest.UNSET_AUTO_GENERATED_TIMESTAMP);

        try {
            InternalEngine internalEngine = new InternalEngine(brokenConfig);
            fail("translog belongs to a different engine");
        } catch (EngineCreationFailureException ex) {
        }

        engine = createEngine(store, primaryTranslogDir); // and recover again!
        try (Engine.Searcher searcher = engine.acquireSearcher("test")) {
            TopDocs topDocs = searcher.searcher().search(new MatchAllDocsQuery(), randomIntBetween(numDocs, numDocs + 10));
            assertThat(topDocs.totalHits, equalTo(numDocs));
        }
    }

    public void testShardNotAvailableExceptionWhenEngineClosedConcurrently() throws IOException, InterruptedException {
        AtomicReference<Exception> exception = new AtomicReference<>();
        String operation = randomFrom("optimize", "refresh", "flush");
        Thread mergeThread = new Thread() {
            @Override
            public void run() {
                boolean stop = false;
                logger.info("try with {}", operation);
                while (stop == false) {
                    try {
                        switch (operation) {
                            case "optimize": {
                                engine.forceMerge(true, 1, false, false, false);
                                break;
                            }
                            case "refresh": {
                                engine.refresh("test refresh");
                                break;
                            }
                            case "flush": {
                                engine.flush(true, false);
                                break;
                            }
                        }
                    } catch (Exception e) {
                        exception.set(e);
                        stop = true;
                    }
                }
            }
        };
        mergeThread.start();
        engine.close();
        mergeThread.join();
        logger.info("exception caught: ", exception.get());
        assertTrue("expected an Exception that signals shard is not available", TransportActions.isShardNotAvailableException(exception.get()));
    }

    public void testCurrentTranslogIDisCommitted() throws IOException {
        try (Store store = createStore()) {
            EngineConfig config = config(defaultSettings, store, createTempDir(), newMergePolicy(), IndexRequest.UNSET_AUTO_GENERATED_TIMESTAMP, null);

            // create
            {
                ParsedDocument doc = testParsedDocument(Integer.toString(0), "test", null, testDocument(), new BytesArray("{}"), null);
                Engine.Index firstIndexRequest = new Engine.Index(newUid(doc), doc, SequenceNumbersService.UNASSIGNED_SEQ_NO, 0, Versions.MATCH_DELETED, VersionType.INTERNAL, PRIMARY, System.nanoTime(), -1, false);

                try (InternalEngine engine = new InternalEngine(copy(config, EngineConfig.OpenMode.CREATE_INDEX_AND_TRANSLOG))){
                    assertFalse(engine.isRecovering());
                    engine.index(firstIndexRequest);

                    expectThrows(IllegalStateException.class, () -> engine.recoverFromTranslog());
                    Map<String, String> userData = engine.getLastCommittedSegmentInfos().getUserData();
                    assertEquals("1", userData.get(Translog.TRANSLOG_GENERATION_KEY));
                    assertEquals(engine.getTranslog().getTranslogUUID(), userData.get(Translog.TRANSLOG_UUID_KEY));
                }
            }
            // open and recover tlog
            {
                for (int i = 0; i < 2; i++) {
                    try (InternalEngine engine = new InternalEngine(copy(config, EngineConfig.OpenMode.OPEN_INDEX_AND_TRANSLOG))) {
                        assertTrue(engine.isRecovering());
                        Map<String, String> userData = engine.getLastCommittedSegmentInfos().getUserData();
                        if (i == 0) {
                            assertEquals("1", userData.get(Translog.TRANSLOG_GENERATION_KEY));
                        } else {
                            assertEquals("3", userData.get(Translog.TRANSLOG_GENERATION_KEY));
                        }
                        assertEquals(engine.getTranslog().getTranslogUUID(), userData.get(Translog.TRANSLOG_UUID_KEY));
                        engine.recoverFromTranslog();
                        userData = engine.getLastCommittedSegmentInfos().getUserData();
                        assertEquals("3", userData.get(Translog.TRANSLOG_GENERATION_KEY));
                        assertEquals(engine.getTranslog().getTranslogUUID(), userData.get(Translog.TRANSLOG_UUID_KEY));
                    }
                }
            }
            // open index with new tlog
            {
                try (InternalEngine engine = new InternalEngine(copy(config, EngineConfig.OpenMode.OPEN_INDEX_CREATE_TRANSLOG))) {
                    Map<String, String> userData = engine.getLastCommittedSegmentInfos().getUserData();
                    assertEquals("1", userData.get(Translog.TRANSLOG_GENERATION_KEY));
                    assertEquals(engine.getTranslog().getTranslogUUID(), userData.get(Translog.TRANSLOG_UUID_KEY));
                    expectThrows(IllegalStateException.class, () -> engine.recoverFromTranslog());
                }
            }

            // open and recover tlog with empty tlog
            {
                for (int i = 0; i < 2; i++) {
                    try (InternalEngine engine = new InternalEngine(copy(config, EngineConfig.OpenMode.OPEN_INDEX_AND_TRANSLOG))) {
                        Map<String, String> userData = engine.getLastCommittedSegmentInfos().getUserData();
                        assertEquals("1", userData.get(Translog.TRANSLOG_GENERATION_KEY));
                        assertEquals(engine.getTranslog().getTranslogUUID(), userData.get(Translog.TRANSLOG_UUID_KEY));
                        engine.recoverFromTranslog();
                        userData = engine.getLastCommittedSegmentInfos().getUserData();
                        assertEquals("no changes - nothing to commit", "1", userData.get(Translog.TRANSLOG_GENERATION_KEY));
                        assertEquals(engine.getTranslog().getTranslogUUID(), userData.get(Translog.TRANSLOG_UUID_KEY));
                    }
                }
            }
        }
    }

    public void testCheckDocumentFailure() throws Exception {
        ParsedDocument doc = testParsedDocument("1", "test", null, testDocumentWithTextField(), B_1, null);
        Exception documentFailure = engine.checkIfDocumentFailureOrThrow(indexForDoc(doc), new IOException("simulated document failure"));
        assertThat(documentFailure, instanceOf(IOException.class));
        try {
            engine.checkIfDocumentFailureOrThrow(indexForDoc(doc), new CorruptIndexException("simulated environment failure", ""));
            fail("expected exception to be thrown");
        } catch (Exception envirnomentException) {
            assertThat(envirnomentException.getMessage(), containsString("simulated environment failure"));
        }
    }

    private static class ThrowingIndexWriter extends IndexWriter {
        private AtomicReference<Exception> failureToThrow = new AtomicReference<>();

        public ThrowingIndexWriter(Directory d, IndexWriterConfig conf) throws IOException {
            super(d, conf);
        }

        @Override
        public long addDocument(Iterable<? extends IndexableField> doc) throws IOException {
            maybeThrowFailure();
            return super.addDocument(doc);
        }

        private void maybeThrowFailure() throws IOException {
            Exception failure = failureToThrow.get();
            if (failure instanceof RuntimeException) {
                throw (RuntimeException)failure;
            } else if (failure instanceof IOException) {
                throw (IOException)failure;
            } else {
                assert failure == null : "unsupported failure class: " + failure.getClass().getCanonicalName();
            }
        }

        @Override
        public long deleteDocuments(Term... terms) throws IOException {
            maybeThrowFailure();
            return super.deleteDocuments(terms);
        }

        public void setThrowFailure(IOException documentFailure) {
            Objects.requireNonNull(documentFailure);
            failureToThrow.set(documentFailure);
        }

        public void setThrowFailure(RuntimeException runtimeFailure) {
            Objects.requireNonNull(runtimeFailure);
            failureToThrow.set(runtimeFailure);
        }

        public void clearFailure() {
            failureToThrow.set(null);
        }
    }

    public void testHandleDocumentFailure() throws Exception {
        try (Store store = createStore()) {
            final ParsedDocument doc1 = testParsedDocument("1", "test", null, testDocumentWithTextField(), B_1, null);
            final ParsedDocument doc2 = testParsedDocument("2", "test", null, testDocumentWithTextField(), B_1, null);
            final ParsedDocument doc3 = testParsedDocument("3", "test", null, testDocumentWithTextField(), B_1, null);
            ThrowingIndexWriter throwingIndexWriter = new ThrowingIndexWriter(store.directory(), new IndexWriterConfig());
            try (Engine engine = createEngine(defaultSettings, store, createTempDir(), NoMergePolicy.INSTANCE, () -> throwingIndexWriter)) {
                // test document failure while indexing
                if (randomBoolean()) {
                    throwingIndexWriter.setThrowFailure(new IOException("simulated"));
                } else {
                    throwingIndexWriter.setThrowFailure(new IllegalArgumentException("simulated max token length"));
                }
                Engine.IndexResult indexResult = engine.index(indexForDoc(doc1));
                assertNotNull(indexResult.getFailure());

                throwingIndexWriter.clearFailure();
                indexResult = engine.index(indexForDoc(doc1));
                assertNull(indexResult.getFailure());
                engine.index(indexForDoc(doc2));

                // test document failure while deleting
                if (randomBoolean()) {
                    throwingIndexWriter.setThrowFailure(new IOException("simulated"));
                } else {
                    throwingIndexWriter.setThrowFailure(new IllegalArgumentException("simulated max token length"));
                }
                Engine.DeleteResult deleteResult = engine.delete(new Engine.Delete("test", "1", newUid(doc1)));
                assertNotNull(deleteResult.getFailure());

                // test non document level failure is thrown
                if (randomBoolean()) {
                    // simulate close by corruption
                    throwingIndexWriter.setThrowFailure(new CorruptIndexException("simulated", "hello"));
                    try {
                        if (randomBoolean()) {
                            engine.index(indexForDoc(doc3));
                        } else {
                            engine.delete(new Engine.Delete("test", "2", newUid(doc2)));
                        }
                        fail("corruption should throw exceptions");
                    } catch (Exception e) {
                        assertThat(e, instanceOf(CorruptIndexException.class));
                    }
                } else {
                    // normal close
                    engine.close();
                }
                // now the engine is closed check we respond correctly
                try {
                    if (randomBoolean()) {
                        engine.index(indexForDoc(doc1));
                    } else {
                        engine.delete(new Engine.Delete("test", "", newUid(doc1)));
                    }
                    fail("engine should be closed");
                } catch (Exception e) {
                    assertThat(e, instanceOf(AlreadyClosedException.class));
                }
            }
        }
    }

    public void testDoubleDelivery() throws IOException {
        final ParsedDocument doc = testParsedDocument("1", "test", null, testDocumentWithTextField(), new BytesArray("{}".getBytes(Charset.defaultCharset())), null);
        Engine.Index operation = randomAppendOnly(doc, false, 1);
        Engine.Index retry = randomAppendOnly(doc, true, 1);
        if (randomBoolean()) {
            Engine.IndexResult indexResult = engine.index(operation);
            assertFalse(engine.indexWriterHasDeletions());
            assertEquals(0, engine.getNumVersionLookups());
            assertNotNull(indexResult.getTranslogLocation());
            Engine.IndexResult retryResult = engine.index(retry);
            assertTrue(engine.indexWriterHasDeletions());
            assertEquals(0, engine.getNumVersionLookups());
            assertNotNull(retryResult.getTranslogLocation());
            assertTrue(retryResult.getTranslogLocation().compareTo(indexResult.getTranslogLocation()) > 0);
        } else {
            Engine.IndexResult retryResult = engine.index(retry);
            assertTrue(engine.indexWriterHasDeletions());
            assertEquals(0, engine.getNumVersionLookups());
            assertNotNull(retryResult.getTranslogLocation());
            Engine.IndexResult indexResult = engine.index(operation);
            assertTrue(engine.indexWriterHasDeletions());
            assertEquals(0, engine.getNumVersionLookups());
            assertNotNull(retryResult.getTranslogLocation());
            assertTrue(retryResult.getTranslogLocation().compareTo(indexResult.getTranslogLocation()) < 0);
        }

        engine.refresh("test");
        try (Engine.Searcher searcher = engine.acquireSearcher("test")) {
            TopDocs topDocs = searcher.searcher().search(new MatchAllDocsQuery(), 10);
            assertEquals(1, topDocs.totalHits);
        }
        operation = randomAppendOnly(doc, false, 1);
        retry = randomAppendOnly(doc, true, 1);
        if (randomBoolean()) {
            Engine.IndexResult indexResult = engine.index(operation);
            assertNotNull(indexResult.getTranslogLocation());
            Engine.IndexResult retryResult = engine.index(retry);
            assertNotNull(retryResult.getTranslogLocation());
            assertTrue(retryResult.getTranslogLocation().compareTo(indexResult.getTranslogLocation()) > 0);
        } else {
            Engine.IndexResult retryResult = engine.index(retry);
            assertNotNull(retryResult.getTranslogLocation());
            Engine.IndexResult indexResult = engine.index(operation);
            assertNotNull(retryResult.getTranslogLocation());
            assertTrue(retryResult.getTranslogLocation().compareTo(indexResult.getTranslogLocation()) < 0);
        }

        engine.refresh("test");
        try (Engine.Searcher searcher = engine.acquireSearcher("test")) {
            TopDocs topDocs = searcher.searcher().search(new MatchAllDocsQuery(), 10);
            assertEquals(1, topDocs.totalHits);
        }
    }


    public void testRetryWithAutogeneratedIdWorksAndNoDuplicateDocs() throws IOException {

        final ParsedDocument doc = testParsedDocument("1", "test", null, testDocumentWithTextField(), new BytesArray("{}".getBytes(Charset.defaultCharset())), null);
        boolean isRetry = false;
        long autoGeneratedIdTimestamp = 0;

        Engine.Index index = new Engine.Index(newUid(doc), doc, SequenceNumbersService.UNASSIGNED_SEQ_NO, 0, Versions.MATCH_ANY, VersionType.INTERNAL, PRIMARY, System.nanoTime(), autoGeneratedIdTimestamp, isRetry);
        Engine.IndexResult indexResult = engine.index(index);
        assertThat(indexResult.getVersion(), equalTo(1L));

        index = new Engine.Index(newUid(doc), doc, indexResult.getSeqNo(), index.primaryTerm(), indexResult.getVersion(), index.versionType().versionTypeForReplicationAndRecovery(), REPLICA, System.nanoTime(), autoGeneratedIdTimestamp, isRetry);
        indexResult = replicaEngine.index(index);
        assertThat(indexResult.getVersion(), equalTo(1L));

        isRetry = true;
        index = new Engine.Index(newUid(doc), doc, SequenceNumbersService.UNASSIGNED_SEQ_NO, 0, Versions.MATCH_ANY, VersionType.INTERNAL, PRIMARY, System.nanoTime(), autoGeneratedIdTimestamp, isRetry);
        indexResult = engine.index(index);
        assertThat(indexResult.getVersion(), equalTo(1L));
        engine.refresh("test");
        try (Engine.Searcher searcher = engine.acquireSearcher("test")) {
            TopDocs topDocs = searcher.searcher().search(new MatchAllDocsQuery(), 10);
            assertEquals(1, topDocs.totalHits);
        }

        index = new Engine.Index(newUid(doc), doc, indexResult.getSeqNo(), index.primaryTerm(), indexResult.getVersion(), index.versionType().versionTypeForReplicationAndRecovery(), REPLICA, System.nanoTime(), autoGeneratedIdTimestamp, isRetry);
        indexResult = replicaEngine.index(index);
        assertThat(indexResult.hasFailure(), equalTo(false));
        replicaEngine.refresh("test");
        try (Engine.Searcher searcher = replicaEngine.acquireSearcher("test")) {
            TopDocs topDocs = searcher.searcher().search(new MatchAllDocsQuery(), 10);
            assertEquals(1, topDocs.totalHits);
        }
    }

    public void testRetryWithAutogeneratedIdsAndWrongOrderWorksAndNoDuplicateDocs() throws IOException {

        final ParsedDocument doc = testParsedDocument("1", "test", null, testDocumentWithTextField(), new BytesArray("{}".getBytes(Charset.defaultCharset())), null);
        boolean isRetry = true;
        long autoGeneratedIdTimestamp = 0;

        Engine.Index firstIndexRequest = new Engine.Index(newUid(doc), doc, SequenceNumbersService.UNASSIGNED_SEQ_NO, 0, Versions.MATCH_ANY, VersionType.INTERNAL, PRIMARY, System.nanoTime(), autoGeneratedIdTimestamp, isRetry);
        Engine.IndexResult result = engine.index(firstIndexRequest);
        assertThat(result.getVersion(), equalTo(1L));

        Engine.Index firstIndexRequestReplica = new Engine.Index(newUid(doc), doc, result.getSeqNo(), firstIndexRequest.primaryTerm(), result.getVersion(), firstIndexRequest.versionType().versionTypeForReplicationAndRecovery(), REPLICA, System.nanoTime(), autoGeneratedIdTimestamp, isRetry);
        Engine.IndexResult indexReplicaResult = replicaEngine.index(firstIndexRequestReplica);
        assertThat(indexReplicaResult.getVersion(), equalTo(1L));

        isRetry = false;
        Engine.Index secondIndexRequest = new Engine.Index(newUid(doc), doc, SequenceNumbersService.UNASSIGNED_SEQ_NO, 0, Versions.MATCH_ANY, VersionType.INTERNAL, PRIMARY, System.nanoTime(), autoGeneratedIdTimestamp, isRetry);
        Engine.IndexResult indexResult = engine.index(secondIndexRequest);
        assertTrue(indexResult.isCreated());
        engine.refresh("test");
        try (Engine.Searcher searcher = engine.acquireSearcher("test")) {
            TopDocs topDocs = searcher.searcher().search(new MatchAllDocsQuery(), 10);
            assertEquals(1, topDocs.totalHits);
        }

        Engine.Index secondIndexRequestReplica = new Engine.Index(newUid(doc), doc, result.getSeqNo(), secondIndexRequest.primaryTerm(), result.getVersion(), firstIndexRequest.versionType().versionTypeForReplicationAndRecovery(), REPLICA, System.nanoTime(), autoGeneratedIdTimestamp, isRetry);
        replicaEngine.index(secondIndexRequestReplica);
        replicaEngine.refresh("test");
        try (Engine.Searcher searcher = replicaEngine.acquireSearcher("test")) {
            TopDocs topDocs = searcher.searcher().search(new MatchAllDocsQuery(), 10);
            assertEquals(1, topDocs.totalHits);
        }
    }

    public Engine.Index randomAppendOnly(ParsedDocument doc, boolean retry, final long autoGeneratedIdTimestamp) {
        if (randomBoolean()) {
            return new Engine.Index(newUid(doc), doc, SequenceNumbersService.UNASSIGNED_SEQ_NO, 0, Versions.MATCH_ANY,
                VersionType.INTERNAL, Engine.Operation.Origin.PRIMARY, System.nanoTime(), autoGeneratedIdTimestamp, retry);
        }
        return new Engine.Index(newUid(doc), doc, 0, 0, 1, VersionType.EXTERNAL,
            Engine.Operation.Origin.REPLICA, System.nanoTime(), autoGeneratedIdTimestamp, retry);
    }

    public void testRetryConcurrently() throws InterruptedException, IOException {
        Thread[] thread = new Thread[randomIntBetween(3, 5)];
        int numDocs = randomIntBetween(1000, 10000);
        List<Engine.Index> docs = new ArrayList<>();
        for (int i = 0; i < numDocs; i++) {
            final ParsedDocument doc = testParsedDocument(Integer.toString(i), "test", null, testDocumentWithTextField(), new BytesArray("{}".getBytes(Charset.defaultCharset())), null);
            Engine.Index originalIndex = randomAppendOnly(doc, false, i);
            Engine.Index retryIndex = randomAppendOnly(doc, true, i);
            docs.add(originalIndex);
            docs.add(retryIndex);
        }
        Collections.shuffle(docs, random());
        CountDownLatch startGun = new CountDownLatch(thread.length);
        AtomicInteger offset = new AtomicInteger(-1);
        for (int i = 0; i < thread.length; i++) {
            thread[i] = new Thread(() -> {
                startGun.countDown();
                try {
                    startGun.await();
                } catch (InterruptedException e) {
                    throw new AssertionError(e);
                }
                int docOffset;
                while ((docOffset = offset.incrementAndGet()) < docs.size()) {
                    engine.index(docs.get(docOffset));
                }
            });
            thread[i].start();
        }
        for (int i = 0; i < thread.length; i++) {
            thread[i].join();
        }
        assertEquals(0, engine.getNumVersionLookups());
        assertEquals(0, engine.getNumIndexVersionsLookups());
        engine.refresh("test");
        try (Engine.Searcher searcher = engine.acquireSearcher("test")) {
            TopDocs topDocs = searcher.searcher().search(new MatchAllDocsQuery(), 10);
            assertEquals(numDocs, topDocs.totalHits);
        }
        assertTrue(engine.indexWriterHasDeletions());
    }

    public void testEngineMaxTimestampIsInitialized() throws IOException {
        try (Store store = createStore();
             Engine engine = new InternalEngine(config(defaultSettings, store, createTempDir(), NoMergePolicy.INSTANCE,
                 IndexRequest.UNSET_AUTO_GENERATED_TIMESTAMP, null))) {
            assertEquals(IndexRequest.UNSET_AUTO_GENERATED_TIMESTAMP, engine.segmentsStats(false).getMaxUnsafeAutoIdTimestamp());

        }

        long maxTimestamp = Math.abs(randomLong());
        try (Store store = createStore();
             Engine engine = new InternalEngine(config(defaultSettings, store, createTempDir(), NoMergePolicy.INSTANCE,
                 maxTimestamp, null))) {
            assertEquals(maxTimestamp, engine.segmentsStats(false).getMaxUnsafeAutoIdTimestamp());
        }
    }

    public void testAppendConcurrently() throws InterruptedException, IOException {
        Thread[] thread = new Thread[randomIntBetween(3, 5)];
        int numDocs = randomIntBetween(1000, 10000);
        assertEquals(0, engine.getNumVersionLookups());
        assertEquals(0, engine.getNumIndexVersionsLookups());
        List<Engine.Index> docs = new ArrayList<>();
        for (int i = 0; i < numDocs; i++) {
            final ParsedDocument doc = testParsedDocument(Integer.toString(i), "test", null, testDocumentWithTextField(), new BytesArray("{}".getBytes(Charset.defaultCharset())), null);
            Engine.Index index = randomAppendOnly(doc, false, i);
            docs.add(index);
        }
        Collections.shuffle(docs, random());
        CountDownLatch startGun = new CountDownLatch(thread.length);
        AtomicInteger offset = new AtomicInteger(-1);
        for (int i = 0; i < thread.length; i++) {
            thread[i] = new Thread() {
                @Override
                public void run() {
                    startGun.countDown();
                    try {
                        startGun.await();
                    } catch (InterruptedException e) {
                        throw new AssertionError(e);
                    }
                    int docOffset;
                    while ((docOffset = offset.incrementAndGet()) < docs.size()) {
                        engine.index(docs.get(docOffset));
                    }
                }
            };
            thread[i].start();
        }
        for (int i = 0; i < thread.length; i++) {
            thread[i].join();
        }

        engine.refresh("test");
        try (Engine.Searcher searcher = engine.acquireSearcher("test")) {
            TopDocs topDocs = searcher.searcher().search(new MatchAllDocsQuery(), 10);
            assertEquals(docs.size(), topDocs.totalHits);
        }
        assertEquals(0, engine.getNumVersionLookups());
        assertEquals(0, engine.getNumIndexVersionsLookups());
        assertFalse(engine.indexWriterHasDeletions());

    }

    public static long getNumVersionLookups(InternalEngine engine) { // for other tests to access this
        return engine.getNumVersionLookups();
    }

    public static long getNumIndexVersionsLookups(InternalEngine engine) { // for other tests to access this
        return engine.getNumIndexVersionsLookups();
    }

    public void testFailEngineOnRandomIO() throws IOException, InterruptedException {
        MockDirectoryWrapper wrapper = newMockDirectory();
        final Path translogPath = createTempDir("testFailEngineOnRandomIO");
        try (Store store = createStore(wrapper)) {
            CyclicBarrier join = new CyclicBarrier(2);
            CountDownLatch start = new CountDownLatch(1);
            AtomicInteger controller = new AtomicInteger(0);
            EngineConfig config = config(defaultSettings, store, translogPath, newMergePolicy(),
                IndexRequest.UNSET_AUTO_GENERATED_TIMESTAMP, new ReferenceManager.RefreshListener() {
                    @Override
                    public void beforeRefresh() throws IOException {
                    }

                    @Override
                    public void afterRefresh(boolean didRefresh) throws IOException {
                        int i = controller.incrementAndGet();
                        if (i == 1) {
                            throw new MockDirectoryWrapper.FakeIOException();
                        } else if (i == 2) {
                            try {
                                start.await();
                            } catch (InterruptedException e) {
                                throw new AssertionError(e);
                            }
                            throw new ElasticsearchException("something completely different");
                        }
                    }
                });
            InternalEngine internalEngine = new InternalEngine(config);
            int docId = 0;
            final ParsedDocument doc = testParsedDocument(Integer.toString(docId), "test", null,
                testDocumentWithTextField(), new BytesArray("{}".getBytes(Charset.defaultCharset())), null);

            Engine.Index index = randomBoolean() ? indexForDoc(doc) : randomAppendOnly(doc, false, docId);
            internalEngine.index(index);
            Runnable r = () ->  {
                try {
                    join.await();
                } catch (Exception e) {
                    throw new AssertionError(e);
                }
                try {
                    internalEngine.refresh("test");
                    fail();
                } catch (AlreadyClosedException ex) {
                    if (ex.getCause() != null) {
                        assertTrue(ex.toString(), ex.getCause() instanceof MockDirectoryWrapper.FakeIOException);
                    }
                } catch (RefreshFailedEngineException ex) {
                    // fine
                } finally {
                    start.countDown();
                }

            };
            Thread t = new Thread(r);
            Thread t1 = new Thread(r);
            t.start();
            t1.start();
            t.join();
            t1.join();
            assertTrue(internalEngine.isClosed.get());
            assertTrue(internalEngine.failedEngine.get() instanceof MockDirectoryWrapper.FakeIOException);
        }
    }

    public void testSequenceIDs() throws Exception {
        Tuple<Long, Long> seqID = getSequenceID(engine, new Engine.Get(false, newUid("1")));
        // Non-existent doc returns no seqnum and no primary term
        assertThat(seqID.v1(), equalTo(SequenceNumbersService.UNASSIGNED_SEQ_NO));
        assertThat(seqID.v2(), equalTo(0L));

        // create a document
        Document document = testDocumentWithTextField();
        document.add(new Field(SourceFieldMapper.NAME, BytesReference.toBytes(B_1), SourceFieldMapper.Defaults.FIELD_TYPE));
        ParsedDocument doc = testParsedDocument("1", "test", null, document, B_1, null);
        engine.index(indexForDoc(doc));
        engine.refresh("test");

        seqID = getSequenceID(engine, new Engine.Get(false, newUid(doc)));
        logger.info("--> got seqID: {}", seqID);
        assertThat(seqID.v1(), equalTo(0L));
        assertThat(seqID.v2(), equalTo(0L));

        // Index the same document again
        document = testDocumentWithTextField();
        document.add(new Field(SourceFieldMapper.NAME, BytesReference.toBytes(B_1), SourceFieldMapper.Defaults.FIELD_TYPE));
        doc = testParsedDocument("1", "test", null, document, B_1, null);
        engine.index(indexForDoc(doc));
        engine.refresh("test");

        seqID = getSequenceID(engine, new Engine.Get(false, newUid(doc)));
        logger.info("--> got seqID: {}", seqID);
        assertThat(seqID.v1(), equalTo(1L));
        assertThat(seqID.v2(), equalTo(0L));

        // Index the same document for the third time, this time changing the primary term
        document = testDocumentWithTextField();
        document.add(new Field(SourceFieldMapper.NAME, BytesReference.toBytes(B_1), SourceFieldMapper.Defaults.FIELD_TYPE));
        doc = testParsedDocument("1", "test", null, document, B_1, null);
        engine.index(new Engine.Index(newUid(doc), doc, SequenceNumbersService.UNASSIGNED_SEQ_NO, 1,
                        Versions.MATCH_ANY, VersionType.INTERNAL, Engine.Operation.Origin.PRIMARY,
                        System.nanoTime(), -1, false));
        engine.refresh("test");

        seqID = getSequenceID(engine, new Engine.Get(false, newUid(doc)));
        logger.info("--> got seqID: {}", seqID);
        assertThat(seqID.v1(), equalTo(2L));
        assertThat(seqID.v2(), equalTo(1L));

        // we can query by the _seq_no
        Engine.Searcher searchResult = engine.acquireSearcher("test");
        MatcherAssert.assertThat(searchResult, EngineSearcherTotalHitsMatcher.engineSearcherTotalHits(1));
        MatcherAssert.assertThat(searchResult, EngineSearcherTotalHitsMatcher.engineSearcherTotalHits(LongPoint.newExactQuery("_seq_no", 2), 1));
        searchResult.close();
    }

    public void testSequenceNumberAdvancesToMaxSeqOnEngineOpenOnPrimary() throws BrokenBarrierException, InterruptedException, IOException {
        engine.close();
        final int docs = randomIntBetween(1, 32);
        InternalEngine initialEngine = null;
        try {
            final CountDownLatch latch = new CountDownLatch(1);
            final CyclicBarrier barrier = new CyclicBarrier(2);
            final AtomicBoolean skip = new AtomicBoolean();
            final AtomicLong expectedLocalCheckpoint = new AtomicLong(SequenceNumbersService.NO_OPS_PERFORMED);
            final List<Thread> threads = new ArrayList<>();
            final SequenceNumbersService seqNoService =
                new SequenceNumbersService(
                    shardId,
                    defaultSettings,
                    SequenceNumbersService.NO_OPS_PERFORMED,
                    SequenceNumbersService.NO_OPS_PERFORMED,
                    SequenceNumbersService.UNASSIGNED_SEQ_NO) {
                    @Override
                    public long generateSeqNo() {
                        final long seqNo = super.generateSeqNo();
                        if (skip.get()) {
                            try {
                                barrier.await();
                                latch.await();
                            } catch (BrokenBarrierException | InterruptedException e) {
                                throw new RuntimeException(e);
                            }
                        } else {
                            if (expectedLocalCheckpoint.get() + 1 == seqNo) {
                                expectedLocalCheckpoint.set(seqNo);
                            }
                        }
                        return seqNo;
                    }
                };
            initialEngine = createEngine(defaultSettings, store, primaryTranslogDir, newMergePolicy(), null, () -> seqNoService);
            final InternalEngine finalInitialEngine = initialEngine;
            for (int i = 0; i < docs; i++) {
                final String id = Integer.toString(i);
                final ParsedDocument doc = testParsedDocument(id, "test", null, testDocumentWithTextField(), SOURCE, null);

                skip.set(randomBoolean());
                final Thread thread = new Thread(() -> finalInitialEngine.index(indexForDoc(doc)));
                thread.start();
                if (skip.get()) {
                    threads.add(thread);
                    barrier.await();
                } else {
                    thread.join();
                }
            }

            assertThat(initialEngine.seqNoService().getLocalCheckpoint(), equalTo(expectedLocalCheckpoint.get()));
            assertThat(initialEngine.seqNoService().getMaxSeqNo(), equalTo((long) (docs - 1)));
            initialEngine.flush(true, true);

            latch.countDown();
            for (final Thread thread : threads) {
                thread.join();
            }
        } finally {
            IOUtils.close(initialEngine);
        }

        try (final Engine recoveringEngine =
                 new InternalEngine(copy(initialEngine.config(), EngineConfig.OpenMode.OPEN_INDEX_AND_TRANSLOG))) {
            assertThat(recoveringEngine.seqNoService().getLocalCheckpoint(), greaterThanOrEqualTo((long) (docs - 1)));
        }
    }

    public void testSequenceNumberAdvancesToMaxSeqNoOnEngineOpenOnReplica() throws IOException {
        final long v = Versions.MATCH_ANY;
        final VersionType t = VersionType.INTERNAL;
        final long ts = IndexRequest.UNSET_AUTO_GENERATED_TIMESTAMP;
        final int docs = randomIntBetween(1, 32);
        InternalEngine initialEngine = null;
        try {
            initialEngine = engine;
            for (int i = 0; i < docs; i++) {
                final String id = Integer.toString(i);
                final ParsedDocument doc = testParsedDocument(id, "test", null, testDocumentWithTextField(), SOURCE, null);
                final Term uid = newUid(doc);
                // create a gap at sequence number 3 * i + 1
                initialEngine.index(new Engine.Index(uid, doc, 3 * i, 1, v, t, REPLICA, System.nanoTime(), ts, false));
                initialEngine.delete(new Engine.Delete("type", id, uid, 3 * i + 2, 1, v, t, REPLICA, System.nanoTime()));
            }

            // bake the commit with the local checkpoint stuck at 0 and gaps all along the way up to the max sequence number
            assertThat(initialEngine.seqNoService().getLocalCheckpoint(), equalTo((long) 0));
            assertThat(initialEngine.seqNoService().getMaxSeqNo(), equalTo((long) (3 * (docs - 1) + 2)));
            initialEngine.flush(true, true);

            for (int i = 0; i < docs; i++) {
                final String id = Integer.toString(i);
                final ParsedDocument doc = testParsedDocument(id, "test", null, testDocumentWithTextField(), SOURCE, null);
                final Term uid = newUid(doc);
                initialEngine.index(new Engine.Index(uid, doc, 3 * i + 1, 1, v, t, REPLICA, System.nanoTime(), ts, false));
            }
        } finally {
            IOUtils.close(initialEngine);
        }

        try (final Engine recoveringEngine =
                 new InternalEngine(copy(initialEngine.config(), EngineConfig.OpenMode.OPEN_INDEX_AND_TRANSLOG))) {
            assertThat(recoveringEngine.seqNoService().getLocalCheckpoint(), greaterThanOrEqualTo((long) (3 * (docs - 1) + 2 - 1)));
        }
    }

    public void testOutOfOrderSequenceNumbersWithVersionConflict() throws IOException {
        final List<Engine.Operation> operations = new ArrayList<>();

        final int numberOfOperations = randomIntBetween(16, 32);
        final Document document = testDocumentWithTextField();
        final AtomicLong sequenceNumber = new AtomicLong();
        final Engine.Operation.Origin origin = randomFrom(LOCAL_TRANSLOG_RECOVERY, PEER_RECOVERY, PRIMARY, REPLICA);
        final LongSupplier sequenceNumberSupplier =
            origin == PRIMARY ? () -> SequenceNumbersService.UNASSIGNED_SEQ_NO : sequenceNumber::getAndIncrement;
        document.add(new Field(SourceFieldMapper.NAME, BytesReference.toBytes(B_1), SourceFieldMapper.Defaults.FIELD_TYPE));
        final ParsedDocument doc = testParsedDocument("1", "test", null, document, B_1, null);
        final Term uid = newUid(doc);
        for (int i = 0; i < numberOfOperations; i++) {
            if (randomBoolean()) {
                final Engine.Index index = new Engine.Index(
                    uid,
                    doc,
                    sequenceNumberSupplier.getAsLong(),
                    1,
                    i,
                    VersionType.EXTERNAL,
                    origin,
                    System.nanoTime(),
                    IndexRequest.UNSET_AUTO_GENERATED_TIMESTAMP,
                    false);
                operations.add(index);
            } else {
                final Engine.Delete delete = new Engine.Delete(
                    "test",
                    "1",
                    uid,
                    sequenceNumberSupplier.getAsLong(),
                    1,
                    i,
                    VersionType.EXTERNAL,
                    origin,
                    System.nanoTime());
                operations.add(delete);
            }
        }

        final boolean exists = operations.get(operations.size() - 1) instanceof Engine.Index;
        Randomness.shuffle(operations);

        for (final Engine.Operation operation : operations) {
            if (operation instanceof Engine.Index) {
                engine.index((Engine.Index) operation);
            } else {
                engine.delete((Engine.Delete) operation);
            }
        }

        final long expectedLocalCheckpoint;
        if (origin == PRIMARY) {
            // we can only advance as far as the number of operations that did not conflict
            int count = 0;

            // each time the version increments as we walk the list, that counts as a successful operation
            long version = -1;
            for (int i = 0; i < numberOfOperations; i++) {
                if (operations.get(i).version() >= version) {
                    count++;
                    version = operations.get(i).version();
                }
            }

            // sequence numbers start at zero, so the expected local checkpoint is the number of successful operations minus one
            expectedLocalCheckpoint = count - 1;
        } else {
            expectedLocalCheckpoint = numberOfOperations - 1;
        }

        assertThat(engine.seqNoService().getLocalCheckpoint(), equalTo(expectedLocalCheckpoint));
        try (final Engine.GetResult result = engine.get(new Engine.Get(true, uid))) {
            assertThat(result.exists(), equalTo(exists));
        }
    }

    /*
     * This test tests that a no-op does not generate a new sequence number, that no-ops can advance the local checkpoint, and that no-ops
     * are correctly added to the translog.
     */
    public void testNoOps() throws IOException {
        engine.close();
        InternalEngine noOpEngine = null;
        final int maxSeqNo = randomIntBetween(0, 128);
        final int localCheckpoint = randomIntBetween(0, maxSeqNo);
        final int globalCheckpoint = randomIntBetween(0, localCheckpoint);
        try {
            final SequenceNumbersService seqNoService =
                new SequenceNumbersService(shardId, defaultSettings, maxSeqNo, localCheckpoint, globalCheckpoint) {
                    @Override
                    public long generateSeqNo() {
                        throw new UnsupportedOperationException();
                    }
                };
            noOpEngine = createEngine(defaultSettings, store, primaryTranslogDir, newMergePolicy(), null, () -> seqNoService);
            final long primaryTerm = randomNonNegativeLong();
            final String reason = randomAsciiOfLength(16);
            noOpEngine.noOp(
                new Engine.NoOp(
                    null,
                    maxSeqNo + 1,
                    primaryTerm,
                    0,
                    VersionType.INTERNAL,
                    randomFrom(PRIMARY, REPLICA, PEER_RECOVERY, LOCAL_TRANSLOG_RECOVERY),
                    System.nanoTime(),
                    reason));
            assertThat(noOpEngine.seqNoService().getLocalCheckpoint(), equalTo((long) (maxSeqNo + 1)));
            assertThat(noOpEngine.getTranslog().totalOperations(), equalTo(1));
            final Translog.Operation op = noOpEngine.getTranslog().newSnapshot().next();
            assertThat(op, instanceOf(Translog.NoOp.class));
            final Translog.NoOp noOp = (Translog.NoOp) op;
            assertThat(noOp.seqNo(), equalTo((long) (maxSeqNo + 1)));
            assertThat(noOp.primaryTerm(), equalTo(primaryTerm));
            assertThat(noOp.reason(), equalTo(reason));
        } finally {
            IOUtils.close(noOpEngine);
        }
    }

    /**
     * Return a tuple representing the sequence ID for the given {@code Get}
     * operation. The first value in the tuple is the sequence number, the
     * second is the primary term.
     */
    private Tuple<Long, Long> getSequenceID(Engine engine, Engine.Get get) throws EngineException {
        final Searcher searcher = engine.acquireSearcher("get");
        try {
            long seqNum = Versions.loadSeqNo(searcher.reader(), get.uid());
            long primaryTerm = Versions.loadPrimaryTerm(searcher.reader(), get.uid());
            return new Tuple(seqNum, primaryTerm);
        } catch (Exception e) {
            Releasables.closeWhileHandlingException(searcher);
            throw new EngineException(shardId, "unable to retrieve sequence id", e);
        } finally {
            searcher.close();
        }
    }

}<|MERGE_RESOLUTION|>--- conflicted
+++ resolved
@@ -1478,90 +1478,18 @@
     }
 
     public void testVersioningReplicaConflict1() {
-<<<<<<< HEAD
-        ParsedDocument doc = testParsedDocument("1", "test", null, testDocument(), B_1, null);
-        Engine.Index index = indexForDoc(doc);
-        Engine.IndexResult indexResult = engine.index(index);
-        assertThat(indexResult.getVersion(), equalTo(1L));
-
-        index = indexForDoc(doc);
-        indexResult = engine.index(index);
-        assertThat(indexResult.getVersion(), equalTo(2L));
-
-        // apply the second index to the replica, should work fine
-        index = new Engine.Index(newUid(doc), doc, indexResult.getSeqNo(), index.primaryTerm(), indexResult.getVersion(), VersionType.INTERNAL.versionTypeForReplicationAndRecovery(), REPLICA,  0, -1, false);
-        indexResult = replicaEngine.index(index);
-        assertThat(indexResult.getVersion(), equalTo(2L));
-
-        long seqNo = indexResult.getSeqNo();
-        long primaryTerm = index.primaryTerm();
-        // now, the old one should not work
-        index = new Engine.Index(newUid(doc), doc, seqNo, primaryTerm, 1L, VersionType.INTERNAL.versionTypeForReplicationAndRecovery(), REPLICA, 0, -1, false);
-        indexResult = replicaEngine.index(index);
-        assertTrue(indexResult.hasFailure());
-        assertThat(indexResult.getFailure(), instanceOf(VersionConflictEngineException.class));
-
-        // second version on replica should fail as well
-        index = new Engine.Index(newUid(doc), doc, seqNo, primaryTerm, 2L
-                , VersionType.INTERNAL.versionTypeForReplicationAndRecovery(), REPLICA, 0, -1, false);
-        indexResult = replicaEngine.index(index);
-        assertThat(indexResult.getVersion(), equalTo(2L));
-        assertThat(indexResult.getFailure(), instanceOf(VersionConflictEngineException.class));
-    }
-
-    public void testVersioningReplicaConflict2() {
-        ParsedDocument doc = testParsedDocument("1", "test", null, testDocument(), B_1, null);
-        Engine.Index index = indexForDoc(doc);
-        Engine.IndexResult indexResult = engine.index(index);
-        assertThat(indexResult.getVersion(), equalTo(1L));
-
-        // apply the first index to the replica, should work fine
-        index = new Engine.Index(newUid(doc), doc, indexResult.getSeqNo(), index.primaryTerm(), 1L,
-                VersionType.INTERNAL.versionTypeForReplicationAndRecovery(), REPLICA, 0, -1, false);
-        indexResult = replicaEngine.index(index);
-        assertThat(indexResult.getVersion(), equalTo(1L));
-
-        // index it again
-        index = indexForDoc(doc);
-        indexResult = engine.index(index);
-        assertThat(indexResult.getVersion(), equalTo(2L));
-
-        // now delete it
-        Engine.Delete delete = new Engine.Delete("test", "1", newUid(doc));
-        Engine.DeleteResult deleteResult = engine.delete(delete);
-        assertThat(deleteResult.getVersion(), equalTo(3L));
-
-        // apply the delete on the replica (skipping the second index)
-        delete = new Engine.Delete("test", "1", newUid(doc), deleteResult.getSeqNo(), delete.primaryTerm(), 3L
-                , VersionType.INTERNAL.versionTypeForReplicationAndRecovery(), REPLICA, 0);
-        deleteResult = replicaEngine.delete(delete);
-        assertThat(deleteResult.getVersion(), equalTo(3L));
-
-        // second time delete with same version should fail
-        delete = new Engine.Delete("test", "1", newUid(doc), deleteResult.getSeqNo(), delete.primaryTerm(), 3L
-                , VersionType.INTERNAL.versionTypeForReplicationAndRecovery(), REPLICA, 0);
-        deleteResult = replicaEngine.delete(delete);
-        assertTrue(deleteResult.hasFailure());
-        assertThat(deleteResult.getFailure(), instanceOf(VersionConflictEngineException.class));
-
-        // now do the second index on the replica, it should fail
-        index = new Engine.Index(newUid(doc), doc, deleteResult.getSeqNo(), delete.primaryTerm(), 2L, VersionType.INTERNAL.versionTypeForReplicationAndRecovery(), REPLICA, 0, -1, false);
-        indexResult = replicaEngine.index(index);
-        assertTrue(indexResult.hasFailure());
-        assertThat(indexResult.getFailure(), instanceOf(VersionConflictEngineException.class));
-=======
-        final ParsedDocument doc = testParsedDocument("1", "1", "test", null, testDocument(), B_1, null);
-        final Engine.Index v1Index = new Engine.Index(newUid("1"), doc);
+        final ParsedDocument doc = testParsedDocument("1", "test", null, testDocument(), B_1, null);
+        final Engine.Index v1Index = indexForDoc(doc);
         final Engine.IndexResult v1Result = engine.index(v1Index);
         assertThat(v1Result.getVersion(), equalTo(1L));
 
-        final Engine.Index v2Index = new Engine.Index(newUid("1"), doc);
+        final Engine.Index v2Index = indexForDoc(doc);
         final Engine.IndexResult v2Result = engine.index(v2Index);
         assertThat(v2Result.getVersion(), equalTo(2L));
 
         // apply the second index to the replica, should work fine
         final Engine.Index replicaV2Index = new Engine.Index(
-            newUid("1"),
+            newUid(doc),
             doc,
             v2Result.getSeqNo(),
             v2Index.primaryTerm(),
@@ -1576,7 +1504,7 @@
 
         // now, the old one should produce an indexing result
         final Engine.Index replicaV1Index = new Engine.Index(
-            newUid("1"),
+            newUid(doc),
             doc,
             v1Result.getSeqNo(),
             v1Index.primaryTerm(),
@@ -1599,14 +1527,14 @@
     }
 
     public void testVersioningReplicaConflict2() {
-        final ParsedDocument doc = testParsedDocument("1", "1", "test", null, testDocument(), B_1, null);
-        final Engine.Index v1Index = new Engine.Index(newUid("1"), doc);
+        final ParsedDocument doc = testParsedDocument("1", "test", null, testDocument(), B_1, null);
+        final Engine.Index v1Index = indexForDoc(doc);
         final Engine.IndexResult v1Result = engine.index(v1Index);
         assertThat(v1Result.getVersion(), equalTo(1L));
 
         // apply the first index to the replica, should work fine
         final Engine.Index replicaV1Index = new Engine.Index(
-            newUid("1"),
+            newUid(doc),
             doc,
             v1Result.getSeqNo(),
             v1Index.primaryTerm(),
@@ -1620,12 +1548,12 @@
         assertThat(replicaV1Result.getVersion(), equalTo(1L));
 
         // index it again
-        final Engine.Index v2Index = new Engine.Index(newUid("1"), doc);
+        final Engine.Index v2Index = indexForDoc(doc);
         final Engine.IndexResult v2Result = engine.index(v2Index);
         assertThat(v2Result.getVersion(), equalTo(2L));
 
         // now delete it
-        final Engine.Delete delete = new Engine.Delete("test", "1", newUid("1"));
+        final Engine.Delete delete = new Engine.Delete("test", "1", newUid(doc));
         final Engine.DeleteResult deleteResult = engine.delete(delete);
         assertThat(deleteResult.getVersion(), equalTo(3L));
 
@@ -1633,7 +1561,7 @@
         final Engine.Delete replicaDelete = new Engine.Delete(
             "test",
             "1",
-            newUid("1"),
+            newUid(doc),
             deleteResult.getSeqNo(),
             delete.primaryTerm(),
             deleteResult.getVersion(),
@@ -1651,7 +1579,7 @@
 
         // now do the second index on the replica, it should result in the current version
         final Engine.Index replicaV2Index = new Engine.Index(
-            newUid("1"),
+            newUid(doc),
             doc,
             v2Result.getSeqNo(),
             v2Index.primaryTerm(),
@@ -1665,7 +1593,6 @@
         assertFalse(replicaV2Result.hasFailure());
         assertFalse(replicaV2Result.isCreated());
         assertThat(replicaV2Result.getVersion(), equalTo(3L));
->>>>>>> eea4db55
     }
 
     public void testBasicCreatedFlag() {
