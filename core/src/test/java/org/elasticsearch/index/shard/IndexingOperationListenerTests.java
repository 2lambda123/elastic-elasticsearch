/*
 * Licensed to Elasticsearch under one or more contributor
 * license agreements. See the NOTICE file distributed with
 * this work for additional information regarding copyright
 * ownership. Elasticsearch licenses this file to you under
 * the Apache License, Version 2.0 (the "License"); you may
 * not use this file except in compliance with the License.
 * You may obtain a copy of the License at
 *
 *    http://www.apache.org/licenses/LICENSE-2.0
 *
 * Unless required by applicable law or agreed to in writing,
 * software distributed under the License is distributed on an
 * "AS IS" BASIS, WITHOUT WARRANTIES OR CONDITIONS OF ANY
 * KIND, either express or implied.  See the License for the
 * specific language governing permissions and limitations
 * under the License.
 */
package org.elasticsearch.index.shard;

import org.apache.lucene.index.Term;
import org.elasticsearch.index.Index;
import org.elasticsearch.index.engine.Engine;
import org.elasticsearch.index.engine.InternalEngineTests;
import org.elasticsearch.index.mapper.ParsedDocument;
import org.elasticsearch.index.seqno.SequenceNumbersService;
import org.elasticsearch.test.ESTestCase;

import java.util.ArrayList;
import java.util.Arrays;
import java.util.Collections;
import java.util.List;
import java.util.concurrent.atomic.AtomicInteger;

import static org.hamcrest.Matchers.is;

public class IndexingOperationListenerTests extends ESTestCase{

    // this test also tests if calls are correct if one or more listeners throw exceptions
    public void testListenersAreExecuted() {
        AtomicInteger preIndex = new AtomicInteger();
        AtomicInteger postIndex = new AtomicInteger();
        AtomicInteger postIndexException = new AtomicInteger();
        AtomicInteger preDelete = new AtomicInteger();
        AtomicInteger postDelete = new AtomicInteger();
        AtomicInteger postDeleteException = new AtomicInteger();
        ShardId randomShardId = new ShardId(new Index(randomAsciiOfLength(10), randomAsciiOfLength(10)), randomIntBetween(1, 10));
        IndexingOperationListener listener = new IndexingOperationListener() {
            @Override
            public Engine.Index preIndex(ShardId shardId, Engine.Index operation) {
                assertThat(shardId, is(randomShardId));
                preIndex.incrementAndGet();
                return operation;
            }

            @Override
            public void postIndex(ShardId shardId, Engine.Index index, Engine.IndexResult result) {
                assertThat(shardId, is(randomShardId));
                if (result.hasFailure() == false) {
                    postIndex.incrementAndGet();
                } else {
                    postIndex(shardId, index, result.getFailure());
                }
            }

            @Override
            public void postIndex(ShardId shardId, Engine.Index index, Exception ex) {
                assertThat(shardId, is(randomShardId));
                postIndexException.incrementAndGet();
            }

            @Override
            public Engine.Delete preDelete(ShardId shardId, Engine.Delete delete) {
                assertThat(shardId, is(randomShardId));
                preDelete.incrementAndGet();
                return delete;
            }

            @Override
            public void postDelete(ShardId shardId, Engine.Delete delete, Engine.DeleteResult result) {
                assertThat(shardId, is(randomShardId));
                if (result.hasFailure() == false) {
                    postDelete.incrementAndGet();
                } else {
                    postDelete(shardId, delete, result.getFailure());
                }
            }

            @Override
            public void postDelete(ShardId shardId, Engine.Delete delete, Exception ex) {
                assertThat(shardId, is(randomShardId));
                postDeleteException.incrementAndGet();
            }
        };

        IndexingOperationListener throwingListener = new IndexingOperationListener() {
            @Override
            public Engine.Index preIndex(ShardId shardId, Engine.Index operation) {
                throw new RuntimeException();
            }

            @Override
            public void postIndex(ShardId shardId, Engine.Index index, Engine.IndexResult result) {
                throw new RuntimeException();
            }

            @Override
            public void postIndex(ShardId shardId, Engine.Index index, Exception ex) {
                throw new RuntimeException();
            }

            @Override
            public Engine.Delete preDelete(ShardId shardId, Engine.Delete delete) {
                throw new RuntimeException();
            }

            @Override
            public void postDelete(ShardId shardId, Engine.Delete delete, Engine.DeleteResult result) {
                throw new RuntimeException();
            }

            @Override
            public void postDelete(ShardId shardId, Engine.Delete delete, Exception ex) {
                throw new RuntimeException();
            }
        };
        final List<IndexingOperationListener> indexingOperationListeners = new ArrayList<>(Arrays.asList(listener, listener));
        if (randomBoolean()) {
            indexingOperationListeners.add(throwingListener);
            if (randomBoolean()) {
                indexingOperationListeners.add(throwingListener);
            }
        }
        Collections.shuffle(indexingOperationListeners, random());
<<<<<<< HEAD
        IndexingOperationListener.CompositeListener compositeListener = new IndexingOperationListener.CompositeListener(indexingOperationListeners, logger);
        ParsedDocument doc = InternalEngineTests.createParsedDoc("1", "test", null);
        Engine.Delete delete = new Engine.Delete("test", "1", new Term("_uid", doc.uid()));
        Engine.Index index = new Engine.Index(new Term("_uid", doc.uid()), doc);
        compositeListener.postDelete(delete, new Engine.DeleteResult(1, SequenceNumbersService.UNASSIGNED_SEQ_NO, true));
=======
        IndexingOperationListener.CompositeListener compositeListener =
                new IndexingOperationListener.CompositeListener(indexingOperationListeners, logger);
        Engine.Delete delete = new Engine.Delete("test", "1", new Term("_uid", "1"));
        Engine.Index index = new Engine.Index(new Term("_uid", "1"), null);
        compositeListener.postDelete(randomShardId, delete, new Engine.DeleteResult(1, SequenceNumbersService.UNASSIGNED_SEQ_NO, true));
>>>>>>> 5430f84b
        assertEquals(0, preIndex.get());
        assertEquals(0, postIndex.get());
        assertEquals(0, postIndexException.get());
        assertEquals(0, preDelete.get());
        assertEquals(2, postDelete.get());
        assertEquals(0, postDeleteException.get());

        compositeListener.postDelete(randomShardId, delete, new RuntimeException());
        assertEquals(0, preIndex.get());
        assertEquals(0, postIndex.get());
        assertEquals(0, postIndexException.get());
        assertEquals(0, preDelete.get());
        assertEquals(2, postDelete.get());
        assertEquals(2, postDeleteException.get());

        compositeListener.preDelete(randomShardId, delete);
        assertEquals(0, preIndex.get());
        assertEquals(0, postIndex.get());
        assertEquals(0, postIndexException.get());
        assertEquals(2, preDelete.get());
        assertEquals(2, postDelete.get());
        assertEquals(2, postDeleteException.get());

        compositeListener.postIndex(randomShardId, index, new Engine.IndexResult(0, SequenceNumbersService.UNASSIGNED_SEQ_NO, false));
        assertEquals(0, preIndex.get());
        assertEquals(2, postIndex.get());
        assertEquals(0, postIndexException.get());
        assertEquals(2, preDelete.get());
        assertEquals(2, postDelete.get());
        assertEquals(2, postDeleteException.get());

        compositeListener.postIndex(randomShardId, index, new RuntimeException());
        assertEquals(0, preIndex.get());
        assertEquals(2, postIndex.get());
        assertEquals(2, postIndexException.get());
        assertEquals(2, preDelete.get());
        assertEquals(2, postDelete.get());
        assertEquals(2, postDeleteException.get());

        compositeListener.preIndex(randomShardId, index);
        assertEquals(2, preIndex.get());
        assertEquals(2, postIndex.get());
        assertEquals(2, postIndexException.get());
        assertEquals(2, preDelete.get());
        assertEquals(2, postDelete.get());
        assertEquals(2, postDeleteException.get());
    }
}<|MERGE_RESOLUTION|>--- conflicted
+++ resolved
@@ -132,19 +132,11 @@
             }
         }
         Collections.shuffle(indexingOperationListeners, random());
-<<<<<<< HEAD
         IndexingOperationListener.CompositeListener compositeListener = new IndexingOperationListener.CompositeListener(indexingOperationListeners, logger);
         ParsedDocument doc = InternalEngineTests.createParsedDoc("1", "test", null);
         Engine.Delete delete = new Engine.Delete("test", "1", new Term("_uid", doc.uid()));
         Engine.Index index = new Engine.Index(new Term("_uid", doc.uid()), doc);
-        compositeListener.postDelete(delete, new Engine.DeleteResult(1, SequenceNumbersService.UNASSIGNED_SEQ_NO, true));
-=======
-        IndexingOperationListener.CompositeListener compositeListener =
-                new IndexingOperationListener.CompositeListener(indexingOperationListeners, logger);
-        Engine.Delete delete = new Engine.Delete("test", "1", new Term("_uid", "1"));
-        Engine.Index index = new Engine.Index(new Term("_uid", "1"), null);
         compositeListener.postDelete(randomShardId, delete, new Engine.DeleteResult(1, SequenceNumbersService.UNASSIGNED_SEQ_NO, true));
->>>>>>> 5430f84b
         assertEquals(0, preIndex.get());
         assertEquals(0, postIndex.get());
         assertEquals(0, postIndexException.get());
