/*
 * Licensed to Elasticsearch under one or more contributor
 * license agreements. See the NOTICE file distributed with
 * this work for additional information regarding copyright
 * ownership. Elasticsearch licenses this file to you under
 * the Apache License, Version 2.0 (the "License"); you may
 * not use this file except in compliance with the License.
 * You may obtain a copy of the License at
 *
 *    http://www.apache.org/licenses/LICENSE-2.0
 *
 * Unless required by applicable law or agreed to in writing,
 * software distributed under the License is distributed on an
 * "AS IS" BASIS, WITHOUT WARRANTIES OR CONDITIONS OF ANY
 * KIND, either express or implied.  See the License for the
 * specific language governing permissions and limitations
 * under the License.
 */

package org.elasticsearch.index.mapper;

import com.carrotsearch.randomizedtesting.generators.RandomPicks;

import org.apache.lucene.document.Document;
import org.apache.lucene.document.FloatPoint;
import org.apache.lucene.document.HalfFloatPoint;
import org.apache.lucene.document.IntPoint;
import org.apache.lucene.document.LongPoint;
import org.apache.lucene.document.SortedNumericDocValuesField;
import org.apache.lucene.index.DirectoryReader;
import org.apache.lucene.index.IndexOptions;
import org.apache.lucene.index.IndexWriter;
import org.apache.lucene.index.IndexWriterConfig;
import org.apache.lucene.search.IndexOrDocValuesQuery;
import org.apache.lucene.search.IndexSearcher;
import org.apache.lucene.search.MatchNoDocsQuery;
import org.apache.lucene.search.Query;
import org.apache.lucene.store.Directory;
import org.apache.lucene.util.BytesRef;
import org.apache.lucene.util.IOUtils;
import org.apache.lucene.util.TestUtil;
import org.elasticsearch.index.mapper.MappedFieldType.Relation;
import org.elasticsearch.index.mapper.NumberFieldMapper.NumberType;
import org.hamcrest.Matchers;
import org.junit.Before;

import java.io.IOException;
import java.math.BigDecimal;
<<<<<<< HEAD
import java.math.BigInteger;
import java.nio.charset.StandardCharsets;
import java.util.Arrays;
import java.util.HashMap;
import java.util.List;
import java.util.Map;
=======
import java.nio.charset.StandardCharsets;
import java.util.Arrays;
import java.util.List;
>>>>>>> 0e546032
import java.util.function.Supplier;

import static org.hamcrest.Matchers.containsString;

public class NumberFieldTypeTests extends FieldTypeTestCase {

    NumberType type;

    @Before
    public void pickType() {
        type = RandomPicks.randomFrom(random(), NumberFieldMapper.NumberType.values());
    }

    @Override
    protected MappedFieldType createDefaultFieldType() {
        return new NumberFieldMapper.NumberFieldType(type);
    }

    public void testIsFieldWithinQuery() throws IOException {
        MappedFieldType ft = createDefaultFieldType();
        // current impl ignores args and should always return INTERSECTS
        assertEquals(Relation.INTERSECTS, ft.isFieldWithinQuery(null, randomDouble(), randomDouble(),
                randomBoolean(), randomBoolean(), null, null, null));
    }

    public void testIntegerTermsQueryWithDecimalPart() {
        MappedFieldType ft = new NumberFieldMapper.NumberFieldType(NumberType.INTEGER);
        ft.setName("field");
        ft.setIndexOptions(IndexOptions.DOCS);
        assertEquals(IntPoint.newSetQuery("field", 1), ft.termsQuery(Arrays.asList(1, 2.1), null));
        assertEquals(IntPoint.newSetQuery("field", 1), ft.termsQuery(Arrays.asList(1.0, 2.1), null));
        assertTrue(ft.termsQuery(Arrays.asList(1.1, 2.1), null) instanceof MatchNoDocsQuery);
    }

    public void testLongTermsQueryWithDecimalPart() {
        MappedFieldType ft = new NumberFieldMapper.NumberFieldType(NumberType.LONG);
        ft.setName("field");
        ft.setIndexOptions(IndexOptions.DOCS);
        assertEquals(LongPoint.newSetQuery("field", 1), ft.termsQuery(Arrays.asList(1, 2.1), null));
        assertEquals(LongPoint.newSetQuery("field", 1), ft.termsQuery(Arrays.asList(1.0, 2.1), null));
        assertTrue(ft.termsQuery(Arrays.asList(1.1, 2.1), null) instanceof MatchNoDocsQuery);
    }

    public void testByteTermQueryWithDecimalPart() {
        MappedFieldType ft = new NumberFieldMapper.NumberFieldType(NumberType.BYTE);
        ft.setName("field");
        ft.setIndexOptions(IndexOptions.DOCS);
        assertTrue(ft.termQuery(42.1, null) instanceof MatchNoDocsQuery);
    }

    public void testShortTermQueryWithDecimalPart() {
        MappedFieldType ft = new NumberFieldMapper.NumberFieldType(NumberType.SHORT);
        ft.setName("field");
        ft.setIndexOptions(IndexOptions.DOCS);
        assertTrue(ft.termQuery(42.1, null) instanceof MatchNoDocsQuery);
    }

    public void testIntegerTermQueryWithDecimalPart() {
        MappedFieldType ft = new NumberFieldMapper.NumberFieldType(NumberType.INTEGER);
        ft.setName("field");
        ft.setIndexOptions(IndexOptions.DOCS);
        assertTrue(ft.termQuery(42.1, null) instanceof MatchNoDocsQuery);
    }

    public void testLongTermQueryWithDecimalPart() {
        MappedFieldType ft = new NumberFieldMapper.NumberFieldType(NumberFieldMapper.NumberType.LONG);
        ft.setName("field");
        ft.setIndexOptions(IndexOptions.DOCS);
        assertTrue(ft.termQuery(42.1, null) instanceof MatchNoDocsQuery);
    }

    public void testTermQuery() {
        MappedFieldType ft = new NumberFieldMapper.NumberFieldType(NumberFieldMapper.NumberType.LONG);
        ft.setName("field");
        ft.setIndexOptions(IndexOptions.DOCS);
        assertEquals(LongPoint.newExactQuery("field", 42), ft.termQuery("42", null));

        ft.setIndexOptions(IndexOptions.NONE);
        IllegalArgumentException e = expectThrows(IllegalArgumentException.class,
                () -> ft.termQuery("42", null));
        assertEquals("Cannot search on field [field] since it is not indexed.", e.getMessage());
    }

    public void testRangeQueryWithNegativeBounds() {
        MappedFieldType ftInt = new NumberFieldMapper.NumberFieldType(NumberType.INTEGER);
        ftInt.setName("field");
        ftInt.setIndexOptions(IndexOptions.DOCS);
        assertEquals(ftInt.rangeQuery(-3, -3, true, true, null), ftInt.rangeQuery(-3.5, -2.5, true, true, null));
        assertEquals(ftInt.rangeQuery(-3, -3, true, true, null), ftInt.rangeQuery(-3.5, -2.5, false, false, null));
        assertEquals(ftInt.rangeQuery(0, 0, true, true, null), ftInt.rangeQuery(-0.5, 0.5, true, true, null));
        assertEquals(ftInt.rangeQuery(0, 0, true, true, null), ftInt.rangeQuery(-0.5, 0.5, false, false, null));
        assertEquals(ftInt.rangeQuery(1, 2, true, true, null), ftInt.rangeQuery(0.5, 2.5, true, true, null));
        assertEquals(ftInt.rangeQuery(1, 2, true, true, null), ftInt.rangeQuery(0.5, 2.5, false, false, null));
        assertEquals(ftInt.rangeQuery(0, 2, true, true, null), ftInt.rangeQuery(-0.5, 2.5, true, true, null));
        assertEquals(ftInt.rangeQuery(0, 2, true, true, null), ftInt.rangeQuery(-0.5, 2.5, false, false, null));

        assertEquals(ftInt.rangeQuery(-2, 0, true, true, null), ftInt.rangeQuery(-2.5, 0.5, true, true, null));
        assertEquals(ftInt.rangeQuery(-2, 0, true, true, null), ftInt.rangeQuery(-2.5, 0.5, false, false, null));
        assertEquals(ftInt.rangeQuery(-2, -1, true, true, null), ftInt.rangeQuery(-2.5, -0.5, true, true, null));
        assertEquals(ftInt.rangeQuery(-2, -1, true, true, null), ftInt.rangeQuery(-2.5, -0.5, false, false, null));

        MappedFieldType ftLong = new NumberFieldMapper.NumberFieldType(NumberType.LONG);
        ftLong.setName("field");
        ftLong.setIndexOptions(IndexOptions.DOCS);
        assertEquals(ftLong.rangeQuery(-3, -3, true, true, null), ftLong.rangeQuery(-3.5, -2.5, true, true, null));
        assertEquals(ftLong.rangeQuery(-3, -3, true, true, null), ftLong.rangeQuery(-3.5, -2.5, false, false, null));
        assertEquals(ftLong.rangeQuery(0, 0, true, true, null), ftLong.rangeQuery(-0.5, 0.5, true, true, null));
        assertEquals(ftLong.rangeQuery(0, 0, true, true, null), ftLong.rangeQuery(-0.5, 0.5, false, false, null));
        assertEquals(ftLong.rangeQuery(1, 2, true, true, null), ftLong.rangeQuery(0.5, 2.5, true, true, null));
        assertEquals(ftLong.rangeQuery(1, 2, true, true, null), ftLong.rangeQuery(0.5, 2.5, false, false, null));
        assertEquals(ftLong.rangeQuery(0, 2, true, true, null), ftLong.rangeQuery(-0.5, 2.5, true, true, null));
        assertEquals(ftLong.rangeQuery(0, 2, true, true, null), ftLong.rangeQuery(-0.5, 2.5, false, false, null));

        assertEquals(ftLong.rangeQuery(-2, 0, true, true, null), ftLong.rangeQuery(-2.5, 0.5, true, true, null));
        assertEquals(ftLong.rangeQuery(-2, 0, true, true, null), ftLong.rangeQuery(-2.5, 0.5, false, false, null));
        assertEquals(ftLong.rangeQuery(-2, -1, true, true, null), ftLong.rangeQuery(-2.5, -0.5, true, true, null));
        assertEquals(ftLong.rangeQuery(-2, -1, true, true, null), ftLong.rangeQuery(-2.5, -0.5, false, false, null));
    }

    public void testByteRangeQueryWithDecimalParts() {
        MappedFieldType ft = new NumberFieldMapper.NumberFieldType(NumberType.BYTE);
        ft.setName("field");
        ft.setIndexOptions(IndexOptions.DOCS);
        assertEquals(ft.rangeQuery(2, 10, true, true, null), ft.rangeQuery(1.1, 10, true, true, null));
        assertEquals(ft.rangeQuery(2, 10, true, true, null), ft.rangeQuery(1.1, 10, false, true, null));
        assertEquals(ft.rangeQuery(1, 10, true, true, null), ft.rangeQuery(1, 10.1, true, true, null));
        assertEquals(ft.rangeQuery(1, 10, true, true, null), ft.rangeQuery(1, 10.1, true, false, null));
    }

    public void testShortRangeQueryWithDecimalParts() {
        MappedFieldType ft = new NumberFieldMapper.NumberFieldType(NumberType.SHORT);
        ft.setName("field");
        ft.setIndexOptions(IndexOptions.DOCS);
        assertEquals(ft.rangeQuery(2, 10, true, true, null), ft.rangeQuery(1.1, 10, true, true, null));
        assertEquals(ft.rangeQuery(2, 10, true, true, null), ft.rangeQuery(1.1, 10, false, true, null));
        assertEquals(ft.rangeQuery(1, 10, true, true, null), ft.rangeQuery(1, 10.1, true, true, null));
        assertEquals(ft.rangeQuery(1, 10, true, true, null), ft.rangeQuery(1, 10.1, true, false, null));
    }

    public void testIntegerRangeQueryWithDecimalParts() {
        MappedFieldType ft = new NumberFieldMapper.NumberFieldType(NumberType.INTEGER);
        ft.setName("field");
        ft.setIndexOptions(IndexOptions.DOCS);
        assertEquals(ft.rangeQuery(2, 10, true, true, null), ft.rangeQuery(1.1, 10, true, true, null));
        assertEquals(ft.rangeQuery(2, 10, true, true, null), ft.rangeQuery(1.1, 10, false, true, null));
        assertEquals(ft.rangeQuery(1, 10, true, true, null), ft.rangeQuery(1, 10.1, true, true, null));
        assertEquals(ft.rangeQuery(1, 10, true, true, null), ft.rangeQuery(1, 10.1, true, false, null));
    }

    public void testLongRangeQueryWithDecimalParts() {
        MappedFieldType ft = new NumberFieldMapper.NumberFieldType(NumberType.LONG);
        ft.setName("field");
        ft.setIndexOptions(IndexOptions.DOCS);
        assertEquals(ft.rangeQuery(2, 10, true, true, null), ft.rangeQuery(1.1, 10, true, true, null));
        assertEquals(ft.rangeQuery(2, 10, true, true, null), ft.rangeQuery(1.1, 10, false, true, null));
        assertEquals(ft.rangeQuery(1, 10, true, true, null), ft.rangeQuery(1, 10.1, true, true, null));
        assertEquals(ft.rangeQuery(1, 10, true, true, null), ft.rangeQuery(1, 10.1, true, false, null));
    }

    public void testRangeQuery() {
        MappedFieldType ft = new NumberFieldMapper.NumberFieldType(NumberFieldMapper.NumberType.LONG);
        ft.setName("field");
        ft.setIndexOptions(IndexOptions.DOCS);
        Query expected = new IndexOrDocValuesQuery(
                LongPoint.newRangeQuery("field", 1, 3),
                SortedNumericDocValuesField.newSlowRangeQuery("field", 1, 3));
        assertEquals(expected, ft.rangeQuery("1", "3", true, true, null));

        ft.setIndexOptions(IndexOptions.NONE);
        IllegalArgumentException e = expectThrows(IllegalArgumentException.class,
                () -> ft.rangeQuery("1", "3", true, true, null));
        assertEquals("Cannot search on field [field] since it is not indexed.", e.getMessage());
    }

    public void testConversions() {
        assertEquals((byte) 3, NumberType.BYTE.parse(3d, true));
        assertEquals((short) 3, NumberType.SHORT.parse(3d, true));
        assertEquals(3, NumberType.INTEGER.parse(3d, true));
        assertEquals(3L, NumberType.LONG.parse(3d, true));
        assertEquals(3f, NumberType.HALF_FLOAT.parse(3d, true));
        assertEquals(3f, NumberType.FLOAT.parse(3d, true));
        assertEquals(3d, NumberType.DOUBLE.parse(3d, true));

        assertEquals((byte) 3, NumberType.BYTE.parse(3.5, true));
        assertEquals((short) 3, NumberType.SHORT.parse(3.5, true));
        assertEquals(3, NumberType.INTEGER.parse(3.5, true));
        assertEquals(3L, NumberType.LONG.parse(3.5, true));

        assertEquals(3.5f, NumberType.FLOAT.parse(3.5, true));
        assertEquals(3.5d, NumberType.DOUBLE.parse(3.5, true));

        IllegalArgumentException e = expectThrows(IllegalArgumentException.class, () -> NumberType.BYTE.parse(128, true));
        assertEquals("Value [128] is out of range for a byte", e.getMessage());
        e = expectThrows(IllegalArgumentException.class, () -> NumberType.SHORT.parse(65536, true));
        assertEquals("Value [65536] is out of range for a short", e.getMessage());
        e = expectThrows(IllegalArgumentException.class, () -> NumberType.INTEGER.parse(2147483648L, true));
        assertEquals("Value [2147483648] is out of range for an integer", e.getMessage());
        e = expectThrows(IllegalArgumentException.class, () -> NumberType.LONG.parse(10000000000000000000d, true));
        assertEquals("Value [1.0E19] is out of range for a long", e.getMessage());
        assertEquals(1.1f, NumberType.HALF_FLOAT.parse(1.1, true));
        assertEquals(1.1f, NumberType.FLOAT.parse(1.1, true));
        assertEquals(1.1d, NumberType.DOUBLE.parse(1.1, true));
    }

    public void testCoercions() {
        assertEquals((byte) 5, NumberType.BYTE.parse((short) 5, true));
        assertEquals((byte) 5, NumberType.BYTE.parse("5", true));
        assertEquals((byte) 5, NumberType.BYTE.parse("5.0", true));
        assertEquals((byte) 5, NumberType.BYTE.parse("5.9", true));
        assertEquals((byte) 5, NumberType.BYTE.parse(new BytesRef("5.3".getBytes(StandardCharsets.UTF_8)), true));

        assertEquals((short) 5, NumberType.SHORT.parse((byte) 5, true));
        assertEquals((short) 5, NumberType.SHORT.parse("5", true));
        assertEquals((short) 5, NumberType.SHORT.parse("5.0", true));
        assertEquals((short) 5, NumberType.SHORT.parse("5.9", true));
        assertEquals((short) 5, NumberType.SHORT.parse(new BytesRef("5.3".getBytes(StandardCharsets.UTF_8)), true));

        assertEquals(5, NumberType.INTEGER.parse((byte) 5, true));
        assertEquals(5, NumberType.INTEGER.parse("5", true));
        assertEquals(5, NumberType.INTEGER.parse("5.0", true));
        assertEquals(5, NumberType.INTEGER.parse("5.9", true));
        assertEquals(5, NumberType.INTEGER.parse(new BytesRef("5.3".getBytes(StandardCharsets.UTF_8)), true));
        assertEquals(Integer.MAX_VALUE, NumberType.INTEGER.parse(Integer.MAX_VALUE, true));

        assertEquals((long) 5, NumberType.LONG.parse((byte) 5, true));
        assertEquals((long) 5, NumberType.LONG.parse("5", true));
        assertEquals((long) 5, NumberType.LONG.parse("5.0", true));
        assertEquals((long) 5, NumberType.LONG.parse("5.9", true));
        assertEquals((long) 5, NumberType.LONG.parse(new BytesRef("5.3".getBytes(StandardCharsets.UTF_8)), true));

        // these will lose precision if they get treated as a double
        assertEquals(-4115420654264075766L, NumberType.LONG.parse("-4115420654264075766", true));
        assertEquals(-4115420654264075766L, NumberType.LONG.parse(-4115420654264075766L, true));
    }

    public void testHalfFloatRange() throws IOException {
        // make sure the accuracy loss of half floats only occurs at index time
        // this test checks that searching half floats yields the same results as
        // searching floats that are rounded to the closest half float
        Directory dir = newDirectory();
        IndexWriter w = new IndexWriter(dir, new IndexWriterConfig(null));
        final int numDocs = 10000;
        for (int i = 0; i < numDocs; ++i) {
            Document doc = new Document();
            float value = (randomFloat() * 2 - 1) * 70000;
            float rounded = HalfFloatPoint.sortableShortToHalfFloat(HalfFloatPoint.halfFloatToSortableShort(value));
            doc.add(new HalfFloatPoint("half_float", value));
            doc.add(new FloatPoint("float", rounded));
            w.addDocument(doc);
        }
        final DirectoryReader reader = DirectoryReader.open(w);
        w.close();
        IndexSearcher searcher = newSearcher(reader);
        final int numQueries = 1000;
        for (int i = 0; i < numQueries; ++i) {
            float l = (randomFloat() * 2 - 1) * 65504;
            float u = (randomFloat() * 2 - 1) * 65504;
            boolean includeLower = randomBoolean();
            boolean includeUpper = randomBoolean();
            Query floatQ = NumberFieldMapper.NumberType.FLOAT.rangeQuery("float", l, u, includeLower, includeUpper, false);
            Query halfFloatQ = NumberFieldMapper.NumberType.HALF_FLOAT.rangeQuery("half_float", l, u, includeLower, includeUpper, false);
            assertEquals(searcher.count(floatQ), searcher.count(halfFloatQ));
        }
        IOUtils.close(reader, dir);
    }

    public void testNegativeZero() {
        assertEquals(
                NumberType.DOUBLE.rangeQuery("field", null, -0d, true, true, false),
                NumberType.DOUBLE.rangeQuery("field", null, +0d, true, false, false));
        assertEquals(
                NumberType.FLOAT.rangeQuery("field", null, -0f, true, true, false),
                NumberType.FLOAT.rangeQuery("field", null, +0f, true, false, false));
        assertEquals(
                NumberType.HALF_FLOAT.rangeQuery("field", null, -0f, true, true, false),
                NumberType.HALF_FLOAT.rangeQuery("field", null, +0f, true, false, false));

        assertFalse(NumberType.DOUBLE.termQuery("field", -0d).equals(NumberType.DOUBLE.termQuery("field", +0d)));
        assertFalse(NumberType.FLOAT.termQuery("field", -0f).equals(NumberType.FLOAT.termQuery("field", +0f)));
        assertFalse(NumberType.HALF_FLOAT.termQuery("field", -0f).equals(NumberType.HALF_FLOAT.termQuery("field", +0f)));
    }

    // Make sure we construct the IndexOrDocValuesQuery objects with queries that match
    // the same ranges
    public void testDocValueByteRange() throws Exception {
        doTestDocValueRangeQueries(NumberType.BYTE, () -> (byte) random().nextInt(256));
    }

    public void testDocValueShortRange() throws Exception {
        doTestDocValueRangeQueries(NumberType.SHORT, () -> (short) random().nextInt(65536));
    }

    public void testDocValueIntRange() throws Exception {
        doTestDocValueRangeQueries(NumberType.INTEGER, random()::nextInt);
    }

    public void testDocValueLongRange() throws Exception {
        doTestDocValueRangeQueries(NumberType.LONG, random()::nextLong);
    }

    public void testDocValueHalfFloatRange() throws Exception {
        doTestDocValueRangeQueries(NumberType.HALF_FLOAT, random()::nextFloat);
    }

    public void testDocValueFloatRange() throws Exception {
        doTestDocValueRangeQueries(NumberType.FLOAT, random()::nextFloat);
    }

    public void testDocValueDoubleRange() throws Exception {
        doTestDocValueRangeQueries(NumberType.DOUBLE, random()::nextDouble);
    }

    public void doTestDocValueRangeQueries(NumberType type, Supplier<Number> valueSupplier) throws Exception {
        Directory dir = newDirectory();
        IndexWriter w = new IndexWriter(dir, newIndexWriterConfig());
        final int numDocs = TestUtil.nextInt(random(), 100, 500);
        for (int i = 0; i < numDocs; ++i) {
            w.addDocument(type.createFields("foo", valueSupplier.get(), true, true, false));
        }
        DirectoryReader reader = DirectoryReader.open(w);
        IndexSearcher searcher = newSearcher(reader);
        w.close();
        final int iters = 10;
        for (int iter = 0; iter < iters; ++iter) {
            Query query = type.rangeQuery("foo",
                    random().nextBoolean() ? null : valueSupplier.get(),
                    random().nextBoolean() ? null : valueSupplier.get(),
                    randomBoolean(), randomBoolean(), true);
            assertThat(query, Matchers.instanceOf(IndexOrDocValuesQuery.class));
            IndexOrDocValuesQuery indexOrDvQuery = (IndexOrDocValuesQuery) query;
            assertEquals(
                    searcher.count(indexOrDvQuery.getIndexQuery()),
                    searcher.count(indexOrDvQuery.getRandomAccessQuery()));
        }
        reader.close();
        dir.close();
    }

    public void testParseOutOfRangeValues() throws IOException {
<<<<<<< HEAD

        final List<OutOfRangeSpec<Object>> inputs = Arrays.asList(
            OutOfRangeSpec.of(NumberType.BYTE, "128", "out of range for a byte"),
            OutOfRangeSpec.of(NumberType.BYTE, 128, "is out of range for a byte"),

            OutOfRangeSpec.of(NumberType.SHORT, "32768", "out of range for a short"),
            OutOfRangeSpec.of(NumberType.SHORT, 327684, "is out of range for a short"),

            OutOfRangeSpec.of(NumberType.INTEGER, "2147483648", "out of range for an integer"),
            OutOfRangeSpec.of(NumberType.INTEGER, 2147483648L, "is out of range for an integer"),

            OutOfRangeSpec.of(NumberType.LONG, "9223372036854775808", "out of range for a long"),
            OutOfRangeSpec.of(NumberType.LONG, new BigInteger("9223372036854775808"), " is out of range for a long"),
            // lost precision, value is intended to be below Long.MAX_VALUE
            OutOfRangeSpec.of(NumberType.LONG, 9223372036854775806d, "out of range for a long"),

            OutOfRangeSpec.of(NumberType.HALF_FLOAT, "65504.1", "[half_float] supports only finite values"),
            OutOfRangeSpec.of(NumberType.FLOAT, "3.4028235E39", "[float] supports only finite values"),
            OutOfRangeSpec.of(NumberType.DOUBLE, "1.7976931348623157E309", "[double] supports only finite values"),

            OutOfRangeSpec.of(NumberType.HALF_FLOAT, 65504.1D, "[half_float] supports only finite values"),
            OutOfRangeSpec.of(NumberType.FLOAT, 3.4028235E39D, "[float] supports only finite values"),
            OutOfRangeSpec.of(NumberType.DOUBLE, new BigDecimal("1.7976931348623157E309"), "[double] supports only finite values"),

=======
        final List<OutOfRangeSpec<Object>> inputs = Arrays.asList(
            OutOfRangeSpec.of(NumberType.HALF_FLOAT, "65520", "[half_float] supports only finite values"),
            OutOfRangeSpec.of(NumberType.FLOAT, "3.4028235E39", "[float] supports only finite values"),
            OutOfRangeSpec.of(NumberType.DOUBLE, "1.7976931348623157E309", "[double] supports only finite values"),

            OutOfRangeSpec.of(NumberType.HALF_FLOAT, 65520f, "[half_float] supports only finite values"),
            OutOfRangeSpec.of(NumberType.FLOAT, 3.4028235E39d, "[float] supports only finite values"),
            OutOfRangeSpec.of(NumberType.DOUBLE, new BigDecimal("1.7976931348623157E309"), "[double] supports only finite values"),

            OutOfRangeSpec.of(NumberType.HALF_FLOAT, -65520f, "[half_float] supports only finite values"),
            OutOfRangeSpec.of(NumberType.FLOAT, -3.4028235E39d, "[float] supports only finite values"),
            OutOfRangeSpec.of(NumberType.DOUBLE, new BigDecimal("-1.7976931348623157E309"), "[double] supports only finite values"),

>>>>>>> 0e546032
            OutOfRangeSpec.of(NumberType.HALF_FLOAT, Float.NaN, "[half_float] supports only finite values"),
            OutOfRangeSpec.of(NumberType.FLOAT, Float.NaN, "[float] supports only finite values"),
            OutOfRangeSpec.of(NumberType.DOUBLE, Double.NaN, "[double] supports only finite values"),

            OutOfRangeSpec.of(NumberType.HALF_FLOAT, Float.POSITIVE_INFINITY, "[half_float] supports only finite values"),
            OutOfRangeSpec.of(NumberType.FLOAT, Float.POSITIVE_INFINITY, "[float] supports only finite values"),
<<<<<<< HEAD
            OutOfRangeSpec.of(NumberType.DOUBLE, Double.POSITIVE_INFINITY, "[double] supports only finite values")
=======
            OutOfRangeSpec.of(NumberType.DOUBLE, Double.POSITIVE_INFINITY, "[double] supports only finite values"),

            OutOfRangeSpec.of(NumberType.HALF_FLOAT, Float.NEGATIVE_INFINITY, "[half_float] supports only finite values"),
            OutOfRangeSpec.of(NumberType.FLOAT, Float.NEGATIVE_INFINITY, "[float] supports only finite values"),
            OutOfRangeSpec.of(NumberType.DOUBLE, Double.NEGATIVE_INFINITY, "[double] supports only finite values")
>>>>>>> 0e546032
        );

        for (OutOfRangeSpec<Object> item: inputs) {
            try {
                item.type.parse(item.value, false);
                fail("Parsing exception expected for [" + item.type + "] with value [" + item.value + "]");
            } catch (IllegalArgumentException e) {
                assertThat("Incorrect error message for [" + item.type + "] with value [" + item.value + "]",
                    e.getMessage(), containsString(item.message));
            }
        }
    }

<<<<<<< HEAD
    public void testBorderValues() {
        final Map<NumberType, Object> inputs = new HashMap<>();
        inputs.put(NumberType.BYTE, "127");
        inputs.put(NumberType.BYTE, BigInteger.valueOf(127));
        inputs.put(NumberType.SHORT, "32767");
        inputs.put(NumberType.SHORT, BigInteger.valueOf(32767));
        inputs.put(NumberType.INTEGER, "2147483647");
        inputs.put(NumberType.INTEGER, BigInteger.valueOf(2147483647));
        inputs.put(NumberType.LONG, "9223372036854775806");
        inputs.put(NumberType.LONG, BigInteger.valueOf(9223372036854775806L));

        inputs.forEach((type, value) -> {
            Number result = type.parse(value, false);
            assertEquals(value.toString(), result.toString());
        });
    }

=======
>>>>>>> 0e546032
    static class OutOfRangeSpec<V> {

        final NumberType type;
        final V value;
        final String message;

        static <V> OutOfRangeSpec<V> of(NumberType t, V v, String m) {
            return new OutOfRangeSpec<>(t, v, m);
        }

        OutOfRangeSpec(NumberType t, V v, String m) {
            type = t;
            value = v;
            message = m;
        }
    }
}<|MERGE_RESOLUTION|>--- conflicted
+++ resolved
@@ -46,18 +46,12 @@
 
 import java.io.IOException;
 import java.math.BigDecimal;
-<<<<<<< HEAD
 import java.math.BigInteger;
 import java.nio.charset.StandardCharsets;
 import java.util.Arrays;
 import java.util.HashMap;
 import java.util.List;
 import java.util.Map;
-=======
-import java.nio.charset.StandardCharsets;
-import java.util.Arrays;
-import java.util.List;
->>>>>>> 0e546032
 import java.util.function.Supplier;
 
 import static org.hamcrest.Matchers.containsString;
@@ -397,8 +391,6 @@
     }
 
     public void testParseOutOfRangeValues() throws IOException {
-<<<<<<< HEAD
-
         final List<OutOfRangeSpec<Object>> inputs = Arrays.asList(
             OutOfRangeSpec.of(NumberType.BYTE, "128", "out of range for a byte"),
             OutOfRangeSpec.of(NumberType.BYTE, 128, "is out of range for a byte"),
@@ -414,16 +406,6 @@
             // lost precision, value is intended to be below Long.MAX_VALUE
             OutOfRangeSpec.of(NumberType.LONG, 9223372036854775806d, "out of range for a long"),
 
-            OutOfRangeSpec.of(NumberType.HALF_FLOAT, "65504.1", "[half_float] supports only finite values"),
-            OutOfRangeSpec.of(NumberType.FLOAT, "3.4028235E39", "[float] supports only finite values"),
-            OutOfRangeSpec.of(NumberType.DOUBLE, "1.7976931348623157E309", "[double] supports only finite values"),
-
-            OutOfRangeSpec.of(NumberType.HALF_FLOAT, 65504.1D, "[half_float] supports only finite values"),
-            OutOfRangeSpec.of(NumberType.FLOAT, 3.4028235E39D, "[float] supports only finite values"),
-            OutOfRangeSpec.of(NumberType.DOUBLE, new BigDecimal("1.7976931348623157E309"), "[double] supports only finite values"),
-
-=======
-        final List<OutOfRangeSpec<Object>> inputs = Arrays.asList(
             OutOfRangeSpec.of(NumberType.HALF_FLOAT, "65520", "[half_float] supports only finite values"),
             OutOfRangeSpec.of(NumberType.FLOAT, "3.4028235E39", "[float] supports only finite values"),
             OutOfRangeSpec.of(NumberType.DOUBLE, "1.7976931348623157E309", "[double] supports only finite values"),
@@ -436,22 +418,17 @@
             OutOfRangeSpec.of(NumberType.FLOAT, -3.4028235E39d, "[float] supports only finite values"),
             OutOfRangeSpec.of(NumberType.DOUBLE, new BigDecimal("-1.7976931348623157E309"), "[double] supports only finite values"),
 
->>>>>>> 0e546032
             OutOfRangeSpec.of(NumberType.HALF_FLOAT, Float.NaN, "[half_float] supports only finite values"),
             OutOfRangeSpec.of(NumberType.FLOAT, Float.NaN, "[float] supports only finite values"),
             OutOfRangeSpec.of(NumberType.DOUBLE, Double.NaN, "[double] supports only finite values"),
 
             OutOfRangeSpec.of(NumberType.HALF_FLOAT, Float.POSITIVE_INFINITY, "[half_float] supports only finite values"),
             OutOfRangeSpec.of(NumberType.FLOAT, Float.POSITIVE_INFINITY, "[float] supports only finite values"),
-<<<<<<< HEAD
-            OutOfRangeSpec.of(NumberType.DOUBLE, Double.POSITIVE_INFINITY, "[double] supports only finite values")
-=======
             OutOfRangeSpec.of(NumberType.DOUBLE, Double.POSITIVE_INFINITY, "[double] supports only finite values"),
 
             OutOfRangeSpec.of(NumberType.HALF_FLOAT, Float.NEGATIVE_INFINITY, "[half_float] supports only finite values"),
             OutOfRangeSpec.of(NumberType.FLOAT, Float.NEGATIVE_INFINITY, "[float] supports only finite values"),
             OutOfRangeSpec.of(NumberType.DOUBLE, Double.NEGATIVE_INFINITY, "[double] supports only finite values")
->>>>>>> 0e546032
         );
 
         for (OutOfRangeSpec<Object> item: inputs) {
@@ -465,7 +442,6 @@
         }
     }
 
-<<<<<<< HEAD
     public void testBorderValues() {
         final Map<NumberType, Object> inputs = new HashMap<>();
         inputs.put(NumberType.BYTE, "127");
@@ -483,8 +459,6 @@
         });
     }
 
-=======
->>>>>>> 0e546032
     static class OutOfRangeSpec<V> {
 
         final NumberType type;
