--- conflicted
+++ resolved
@@ -175,11 +175,7 @@
 
         if (target == null) {
             return;    // its a dead thread, do nothing.
-<<<<<<< HEAD
         } else if (source.parentOf(target) == false && targetThreadIsInnocuous == false) {
-=======
-        } else if (source.parentOf(target) == false && isInnocuousThread(t) == false) {
->>>>>>> d16fd6f4
             checkPermission(MODIFY_ARBITRARY_THREAD_PERMISSION);
         }
     }
