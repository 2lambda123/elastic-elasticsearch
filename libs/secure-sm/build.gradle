--- conflicted
+++ resolved
@@ -16,12 +16,6 @@
  * specific language governing permissions and limitations
  * under the License.
  */
-<<<<<<< HEAD
-
-import org.elasticsearch.gradle.precommit.PrecommitTasks
-
-=======
->>>>>>> 0c7f6570
 apply plugin: 'nebula.maven-base-publish'
 apply plugin: 'nebula.maven-scm'
 
