--- conflicted
+++ resolved
@@ -9,11 +9,8 @@
 apply plugin: 'elasticsearch.publish'
 apply plugin: 'elasticsearch.build'
 
-<<<<<<< HEAD
-=======
 group = "org.elasticsearch.plugin"
 
->>>>>>> c24712bf
 tasks.named("loggerUsageCheck").configure {enabled = false }
 
 
