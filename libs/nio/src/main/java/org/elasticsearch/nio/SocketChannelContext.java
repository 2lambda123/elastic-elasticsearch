--- conflicted
+++ resolved
@@ -96,8 +96,6 @@
                 throw new IOException("Failed to connect socket channel {remoteAddress=" + remoteAddress + "}.", e);
             }
         }
-
-        channelHandler.channelRegistered();
     }
 
     public void addConnectListener(BiConsumer<Void, Exception> listener) {
@@ -184,14 +182,11 @@
     }
 
     @Override
-<<<<<<< HEAD
-=======
     protected void channelActive() throws IOException {
-        readWriteHandler.channelActive();
-    }
-
-    @Override
->>>>>>> b75003fd
+        channelHandler.channelActive();
+    }
+
+    @Override
     public void closeFromSelector() throws IOException {
         getSelector().assertOnSelectorThread();
         if (isOpen()) {
