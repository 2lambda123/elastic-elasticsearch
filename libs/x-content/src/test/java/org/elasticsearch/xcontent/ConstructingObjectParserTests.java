--- conflicted
+++ resolved
@@ -741,14 +741,10 @@
             assertEquals(1, o.intField);
             assertWarnings(
                 false,
-<<<<<<< HEAD
-                "[struct_with_compatible_fields][1:14] " + "Deprecated field [old_name] used, expected [new_name] instead"
-=======
                 new DeprecationWarning(
                     DeprecationLogger.CRITICAL,
                     "[struct_with_compatible_fields][1:14] " + "Deprecated field [old_name] used, expected [new_name] instead"
                 )
->>>>>>> d90fa4eb
             );
         }
     }
