--- conflicted
+++ resolved
@@ -76,10 +76,7 @@
     private final Map<String, String> patternBank;
     private final boolean namedCaptures;
     private final Regex compiledExpression;
-<<<<<<< HEAD
-=======
     private final ThreadWatchdog threadWatchdog;
->>>>>>> 0c7f6570
 
     public Grok(Map<String, String> patternBank, String grokPattern) {
         this(patternBank, grokPattern, true, ThreadWatchdog.noop());
@@ -104,15 +101,6 @@
             forbidCircularReferences(name, new ArrayList<>(), pattern);
         }
 
-<<<<<<< HEAD
-        for (Map.Entry<String, String> entry : patternBank.entrySet()) {
-            String name = entry.getKey();
-            String pattern = entry.getValue();
-            forbidCircularReferences(name, new ArrayList<>(), pattern);
-        }
-
-=======
->>>>>>> 0c7f6570
         String expression = toRegex(grokPattern);
         byte[] expressionBytes = expression.getBytes(StandardCharsets.UTF_8);
         this.compiledExpression = new Regex(expressionBytes, 0, expressionBytes.length, Option.DEFAULT, UTF8Encoding.INSTANCE);
