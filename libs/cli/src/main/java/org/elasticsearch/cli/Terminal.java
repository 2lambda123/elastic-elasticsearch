/*
 * Licensed to Elasticsearch under one or more contributor
 * license agreements. See the NOTICE file distributed with
 * this work for additional information regarding copyright
 * ownership. Elasticsearch licenses this file to you under
 * the Apache License, Version 2.0 (the "License"); you may
 * not use this file except in compliance with the License.
 * You may obtain a copy of the License at
 *
 *    http://www.apache.org/licenses/LICENSE-2.0
 *
 * Unless required by applicable law or agreed to in writing,
 * software distributed under the License is distributed on an
 * "AS IS" BASIS, WITHOUT WARRANTIES OR CONDITIONS OF ANY
 * KIND, either express or implied.  See the License for the
 * specific language governing permissions and limitations
 * under the License.
 */

package org.elasticsearch.cli;

import java.io.BufferedReader;
import java.io.Console;
import java.io.IOException;
import java.io.InputStreamReader;
import java.io.PrintWriter;
import java.io.Reader;
import java.nio.charset.Charset;
import java.util.Arrays;
import java.util.Locale;

/**
 * A Terminal wraps access to reading input and writing output for a cli.
 *
 * The available methods are similar to those of {@link Console}, with the ability
 * to read either normal text or a password, and the ability to print a line
 * of text. Printing is also gated by the {@link Verbosity} of the terminal,
 * which allows {@link #println(Verbosity,String)} calls which act like a logger,
 * only actually printing if the verbosity level of the terminal is above
 * the verbosity of the message.
*/
public abstract class Terminal {

    /** Writer to standard error - not supplied by the {@link Console} API, so we share with subclasses */
    private static final PrintWriter ERROR_WRITER = newErrorWriter();

    /** The default terminal implementation, which will be a console if available, or stdout/stderr if not. */
    public static final Terminal DEFAULT = ConsoleTerminal.isSupported() ? new ConsoleTerminal() : new SystemTerminal();

    @SuppressForbidden(reason = "Writer for System.err")
    private static PrintWriter newErrorWriter() {
        return new PrintWriter(System.err);
    }

    /** Defines the available verbosity levels of messages to be printed. */
    public enum Verbosity {
        SILENT, /* always printed */
        NORMAL, /* printed when no options are given to cli */
        VERBOSE /* printed only when cli is passed verbose option */
    }

    /** The current verbosity for the terminal, defaulting to {@link Verbosity#NORMAL}. */
    private Verbosity verbosity = Verbosity.NORMAL;

    /** The newline used when calling println. */
    private final String lineSeparator;

    protected Terminal(String lineSeparator) {
        this.lineSeparator = lineSeparator;
    }

    /** Sets the verbosity of the terminal. */
    public void setVerbosity(Verbosity verbosity) {
        this.verbosity = verbosity;
    }

    /** Reads clear text from the terminal input. See {@link Console#readLine()}. */
    public abstract String readText(String prompt);

    /** Reads password text from the terminal input. See {@link Console#readPassword()}}. */
    public abstract char[] readSecret(String prompt);

    /** Read password text form terminal input up to a maximum length. */
    public char[] readSecret(String prompt, int maxLength) {
        char[] result = readSecret(prompt);
        if (result.length > maxLength) {
            Arrays.fill(result, '\0');
            throw new IllegalStateException("Secret exceeded maximum length of " + maxLength);
        }
        return result;
    }

    /** Returns a Writer which can be used to write to the terminal directly using standard output. */
    public abstract PrintWriter getWriter();

    /** Returns a Writer which can be used to write to the terminal directly using standard error. */
    public PrintWriter getErrorWriter() {
        return ERROR_WRITER;
    }

    /** Prints a line to the terminal at {@link Verbosity#NORMAL} verbosity level. */
    public final void println(String msg) {
        println(Verbosity.NORMAL, msg);
    }

    /** Prints a line to the terminal at {@code verbosity} level. */
    public final void println(Verbosity verbosity, String msg) {
        print(verbosity, msg + lineSeparator);
    }

    /** Prints message to the terminal's standard output at {@code verbosity} level, without a newline. */
    public final void print(Verbosity verbosity, String msg) {
        print(verbosity, msg, false);
    }

    /** Prints message to the terminal at {@code verbosity} level, without a newline. */
    private void print(Verbosity verbosity, String msg, boolean isError) {
        if (isPrintable(verbosity)) {
            PrintWriter writer = isError ? getErrorWriter() : getWriter();
            writer.print(msg);
            writer.flush();
        }
    }

    /** Prints a line to the terminal's standard error at {@link Verbosity#NORMAL} verbosity level, without a newline. */
    public final void errorPrint(Verbosity verbosity, String msg) {
        print(verbosity, msg, true);
    }

    /** Prints a line to the terminal's standard error at {@link Verbosity#NORMAL} verbosity level. */
    public final void errorPrintln(String msg) {
        errorPrintln(Verbosity.NORMAL, msg);
    }

    /** Prints a line to the terminal's standard error at {@code verbosity} level. */
    public final void errorPrintln(Verbosity verbosity, String msg) {
        errorPrint(verbosity, msg + lineSeparator);
    }

    /** Checks if is enough {@code verbosity} level to be printed */
    public final boolean isPrintable(Verbosity verbosity) {
        return this.verbosity.ordinal() >= verbosity.ordinal();
    }

    /**
     * Prompt for a yes or no answer from the user. This method will loop until 'y' or 'n'
     * (or the default empty value) is entered.
     */
    public final boolean promptYesNo(String prompt, boolean defaultYes) {
        String answerPrompt = defaultYes ? " [Y/n]" : " [y/N]";
        while (true) {
            String answer = readText(prompt + answerPrompt);
            if (answer == null || answer.isEmpty()) {
                return defaultYes;
            }
            answer = answer.toLowerCase(Locale.ROOT);
            boolean answerYes = answer.equals("y");
            if (answerYes == false && answer.equals("n") == false) {
                errorPrintln("Did not understand answer '" + answer + "'");
                continue;
            }
            return answerYes;
        }
    }

<<<<<<< HEAD
    /**
     * Read from the reader until we find a newline. If that newline
     * character is immediately preceded by a carriage return, we have
     * a Windows-style newline, so we discard the carriage return as well
     * as the newline.
     */
    public static char[] readLineToCharArray(Reader reader, int maxLength) {
        char[] buf = new char[maxLength + 2];
        try {
            int len = 0;
            int next;
            while ((next = reader.read()) != -1) {
                char nextChar = (char) next;
                if (nextChar == '\n') {
                    break;
                }
                if (len < buf.length) {
                    buf[len] = nextChar;
                }
                len++;
            }

            if (len > 0 && len < buf.length && buf[len-1] == '\r') {
                len--;
            }

            if (len > maxLength) {
                Arrays.fill(buf, '\0');
                throw new RuntimeException("Input exceeded maximum length of " + maxLength);
            }

            char[] shortResult = Arrays.copyOf(buf, len);
            Arrays.fill(buf, '\0');
            return shortResult;
        } catch (IOException e) {
            throw new RuntimeException(e);
        }
=======
    public void flush() {
        this.getWriter().flush();
        this.getErrorWriter().flush();
>>>>>>> 213d2da8
    }

    private static class ConsoleTerminal extends Terminal {

        private static final Console CONSOLE = System.console();

        ConsoleTerminal() {
            super(System.lineSeparator());
        }

        static boolean isSupported() {
            return CONSOLE != null;
        }

        @Override
        public PrintWriter getWriter() {
            return CONSOLE.writer();
        }

        @Override
        public String readText(String prompt) {
            return CONSOLE.readLine("%s", prompt);
        }

        @Override
        public char[] readSecret(String prompt) {
            return CONSOLE.readPassword("%s", prompt);
        }
    }

    /** visible for testing */
    static class SystemTerminal extends Terminal {

        private static final PrintWriter WRITER = newWriter();

        private BufferedReader reader;

        SystemTerminal() {
            super(System.lineSeparator());
        }

        @SuppressForbidden(reason = "Writer for System.out")
        private static PrintWriter newWriter() {
            return new PrintWriter(System.out);
        }

        /** visible for testing */
        BufferedReader getReader() {
            if (reader == null) {
                reader = new BufferedReader(new InputStreamReader(System.in, Charset.defaultCharset()));
            }
            return reader;
        }

        @Override
        public PrintWriter getWriter() {
            return WRITER;
        }

        @Override
        public String readText(String text) {
            getErrorWriter().print(text); // prompts should go to standard error to avoid mixing with list output
            try {
                final String line = getReader().readLine();
                if (line == null) {
                    throw new IllegalStateException("unable to read from standard input; is standard input open and a tty attached?");
                }
                return line;
            } catch (IOException ioe) {
                throw new RuntimeException(ioe);
            }
        }

        @Override
        public char[] readSecret(String text) {
            return readText(text).toCharArray();
        }

        @Override
        public char[] readSecret(String text, int maxLength) {
            getErrorWriter().println(text);
            return readLineToCharArray(getReader(), maxLength);
        }
    }
}<|MERGE_RESOLUTION|>--- conflicted
+++ resolved
@@ -163,7 +163,6 @@
         }
     }
 
-<<<<<<< HEAD
     /**
      * Read from the reader until we find a newline. If that newline
      * character is immediately preceded by a carriage return, we have
@@ -201,11 +200,11 @@
         } catch (IOException e) {
             throw new RuntimeException(e);
         }
-=======
+    }
+
     public void flush() {
         this.getWriter().flush();
         this.getErrorWriter().flush();
->>>>>>> 213d2da8
     }
 
     private static class ConsoleTerminal extends Terminal {
