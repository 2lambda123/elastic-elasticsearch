/*
 * Copyright Elasticsearch B.V. and/or licensed to Elasticsearch B.V. under one
 * or more contributor license agreements. Licensed under the Elastic License
 * 2.0 and the Server Side Public License, v 1; you may not use this file except
 * in compliance with, at your election, the Elastic License 2.0 or the Server
 * Side Public License, v 1.
 */

package org.elasticsearch.plugin.scanner;

import org.elasticsearch.test.ESTestCase;
import org.elasticsearch.test.compiler.InMemoryJavaCompiler;
import org.elasticsearch.test.jar.JarUtils;
import org.hamcrest.Matchers;
import org.objectweb.asm.ClassReader;

import java.io.IOException;
import java.nio.file.Files;
import java.nio.file.Path;
import java.util.List;
import java.util.Map;
import java.util.stream.Collectors;
import java.util.stream.Stream;

public class ClassReadersTests extends ESTestCase {

    private Path tmpDir() throws IOException {
        return createTempDir();
    }

    public void testModuleInfoIsNotReturnedAsAClassFromJar() throws IOException {
        final Path tmp = tmpDir();
        final Path dirWithJar = tmp.resolve("jars-dir");
        Files.createDirectories(dirWithJar);
        Path jar = dirWithJar.resolve("api.jar");
        JarUtils.createJarWithEntries(jar, Map.of("module-info.class", InMemoryJavaCompiler.compile("module-info", """
            module p {}
            """)));

        List<ClassReader> classReaders = ClassReaders.ofPaths(Stream.of(jar));
        org.hamcrest.MatcherAssert.assertThat(classReaders, Matchers.empty());
    }

    public void testTwoClassesInAStreamFromJar() throws IOException {
        final Path tmp = tmpDir();
        final Path dirWithJar = tmp.resolve("jars-dir");
        Files.createDirectories(dirWithJar);
        Path jar = dirWithJar.resolve("api.jar");
        JarUtils.createJarWithEntries(jar, Map.of("p/A.class", InMemoryJavaCompiler.compile("p.A", """
            package p;
            public class A {}
            """), "p/B.class", InMemoryJavaCompiler.compile("p.B", """
            package p;
            public class B {}
            """)));

        List<ClassReader> classReaders = ClassReaders.ofPaths(Stream.of(jar));
        List<String> collect = classReaders.stream().map(cr -> cr.getClassName()).collect(Collectors.toList());
        org.hamcrest.MatcherAssert.assertThat(collect, Matchers.containsInAnyOrder("p/A", "p/B"));
    }

    public void testStreamOfJarsAndIndividualClasses() throws IOException {
        final Path tmp = tmpDir();
        final Path dirWithJar = tmp.resolve("jars-dir");
        Files.createDirectories(dirWithJar);

        Path jar = dirWithJar.resolve("a_b.jar");
        JarUtils.createJarWithEntries(jar, Map.of("p/A.class", InMemoryJavaCompiler.compile("p.A", """
            package p;
            public class A {}
            """), "p/B.class", InMemoryJavaCompiler.compile("p.B", """
            package p;
            public class B {}
            """)));

        Path jar2 = dirWithJar.resolve("c_d.jar");
        JarUtils.createJarWithEntries(jar2, Map.of("p/C.class", InMemoryJavaCompiler.compile("p.C", """
            package p;
            public class C {}
            """), "p/D.class", InMemoryJavaCompiler.compile("p.D", """
            package p;
            public class D {}
            """)));

        InMemoryJavaCompiler.compile("p.E", """
            package p;
            public class E {}
            """);
        Files.write(tmp.resolve("E.class"), InMemoryJavaCompiler.compile("p.E", """
            package p;
            public class E {}
            """));

        List<ClassReader> classReaders = ClassReaders.ofPaths(Stream.of(tmp, jar, jar2));
        List<String> collect = classReaders.stream().map(cr -> cr.getClassName()).collect(Collectors.toList());
        org.hamcrest.MatcherAssert.assertThat(collect, Matchers.containsInAnyOrder("p/A", "p/B", "p/C", "p/D", "p/E"));
    }

    public void testMultipleJarsInADir() throws IOException {
        final Path tmp = tmpDir();
        final Path dirWithJar = tmp.resolve("jars-dir");
        Files.createDirectories(dirWithJar);

        Path jar = dirWithJar.resolve("a_b.jar");
        JarUtils.createJarWithEntries(jar, Map.of("p/A.class", InMemoryJavaCompiler.compile("p.A", """
            package p;
            public class A {}
            """), "p/B.class", InMemoryJavaCompiler.compile("p.B", """
            package p;
            public class B {}
            """)));

        Path jar2 = dirWithJar.resolve("c_d.jar");
        JarUtils.createJarWithEntries(jar2, Map.of("p/C.class", InMemoryJavaCompiler.compile("p.C", """
            package p;
            public class C {}
            """), "p/D.class", InMemoryJavaCompiler.compile("p.D", """
            package p;
            public class D {}
            """)));

<<<<<<< HEAD
        try (Stream<ClassReader> classReaderStream = ClassReaders.ofDirWithJars(dirWithJar)) {
            List<String> collect = classReaderStream.map(cr -> cr.getClassName()).collect(Collectors.toList());
            org.hamcrest.MatcherAssert.assertThat(collect, Matchers.containsInAnyOrder("p/A", "p/B", "p/C", "p/D"));
        }
=======
        List<ClassReader> classReaders = ClassReaders.ofDirWithJars(dirWithJar.toString());
        List<String> collect = classReaders.stream().map(cr -> cr.getClassName()).collect(Collectors.toList());
        org.hamcrest.MatcherAssert.assertThat(collect, Matchers.containsInAnyOrder("p/A", "p/B", "p/C", "p/D"));
>>>>>>> 7d4c9d34
    }
}<|MERGE_RESOLUTION|>--- conflicted
+++ resolved
@@ -119,15 +119,8 @@
             public class D {}
             """)));
 
-<<<<<<< HEAD
-        try (Stream<ClassReader> classReaderStream = ClassReaders.ofDirWithJars(dirWithJar)) {
-            List<String> collect = classReaderStream.map(cr -> cr.getClassName()).collect(Collectors.toList());
-            org.hamcrest.MatcherAssert.assertThat(collect, Matchers.containsInAnyOrder("p/A", "p/B", "p/C", "p/D"));
-        }
-=======
         List<ClassReader> classReaders = ClassReaders.ofDirWithJars(dirWithJar.toString());
         List<String> collect = classReaders.stream().map(cr -> cr.getClassName()).collect(Collectors.toList());
         org.hamcrest.MatcherAssert.assertThat(collect, Matchers.containsInAnyOrder("p/A", "p/B", "p/C", "p/D"));
->>>>>>> 7d4c9d34
     }
 }