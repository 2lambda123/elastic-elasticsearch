/*
 * Copyright Elasticsearch B.V. and/or licensed to Elasticsearch B.V. under one
 * or more contributor license agreements. Licensed under the Elastic License
 * 2.0 and the Server Side Public License, v 1; you may not use this file except
 * in compliance with, at your election, the Elastic License 2.0 or the Server
 * Side Public License, v 1.
 */

package org.elasticsearch.benchmark.script;

import org.apache.lucene.document.SortedNumericDocValuesField;
import org.apache.lucene.index.DirectoryReader;
import org.apache.lucene.index.IndexReader;
import org.apache.lucene.index.IndexWriter;
import org.apache.lucene.index.IndexWriterConfig;
import org.apache.lucene.index.IndexWriterConfig.OpenMode;
import org.apache.lucene.index.SortedNumericDocValues;
import org.apache.lucene.search.IndexSearcher;
import org.apache.lucene.search.MatchAllDocsQuery;
import org.apache.lucene.search.Query;
import org.apache.lucene.search.TopDocs;
import org.apache.lucene.store.Directory;
import org.apache.lucene.store.MMapDirectory;
import org.apache.lucene.util.IOUtils;
import org.elasticsearch.Version;
import org.elasticsearch.common.lucene.search.function.ScriptScoreQuery;
import org.elasticsearch.common.settings.Settings;
import org.elasticsearch.index.fielddata.FieldDataContext;
import org.elasticsearch.index.fielddata.IndexFieldDataCache;
import org.elasticsearch.index.fielddata.IndexNumericFieldData;
import org.elasticsearch.index.mapper.MappedFieldType;
import org.elasticsearch.index.mapper.NumberFieldMapper.NumberFieldType;
import org.elasticsearch.index.mapper.NumberFieldMapper.NumberType;
import org.elasticsearch.indices.breaker.CircuitBreakerService;
import org.elasticsearch.indices.breaker.NoneCircuitBreakerService;
import org.elasticsearch.plugins.PluginsService;
import org.elasticsearch.plugins.ScriptPlugin;
import org.elasticsearch.script.DocReader;
import org.elasticsearch.script.DocValuesDocReader;
import org.elasticsearch.script.ScoreScript;
import org.elasticsearch.script.ScriptModule;
import org.elasticsearch.search.lookup.SearchLookup;
import org.openjdk.jmh.annotations.Benchmark;
import org.openjdk.jmh.annotations.BenchmarkMode;
import org.openjdk.jmh.annotations.Fork;
import org.openjdk.jmh.annotations.Measurement;
import org.openjdk.jmh.annotations.Mode;
import org.openjdk.jmh.annotations.OperationsPerInvocation;
import org.openjdk.jmh.annotations.OutputTimeUnit;
import org.openjdk.jmh.annotations.Param;
import org.openjdk.jmh.annotations.Scope;
import org.openjdk.jmh.annotations.Setup;
import org.openjdk.jmh.annotations.State;
import org.openjdk.jmh.annotations.Warmup;

import java.io.IOException;
import java.nio.file.Path;
import java.util.List;
import java.util.Map;
import java.util.Set;
import java.util.concurrent.TimeUnit;

/**
 * A race between Lucene Expressions, Painless, and a hand optimized script
 * implementing a {@link ScriptScoreQuery}.
 */
@Fork(2)
@Warmup(iterations = 10)
@Measurement(iterations = 5)
@BenchmarkMode(Mode.AverageTime)
@OutputTimeUnit(TimeUnit.NANOSECONDS)
@OperationsPerInvocation(1_000_000)   // The index has a million documents in it.
@State(Scope.Benchmark)
public class ScriptScoreBenchmark {
    private final PluginsService pluginsService = new PluginsService(
        Settings.EMPTY,
        null,
        null,
        Path.of(System.getProperty("plugins.dir"))
    );
    private final ScriptModule scriptModule = new ScriptModule(Settings.EMPTY, pluginsService.filterPlugins(ScriptPlugin.class));

    private final Map<String, MappedFieldType> fieldTypes = Map.ofEntries(
        Map.entry("n", new NumberFieldType("n", NumberType.LONG, false, false, true, true, null, Map.of(), null, false, null))
    );
    private final IndexFieldDataCache fieldDataCache = new IndexFieldDataCache.None();
    private final Map<String, Set<String>> sourcePaths = Map.of("n", Set.of("n"));
    private final CircuitBreakerService breakerService = new NoneCircuitBreakerService();
    private final SearchLookup lookup = new SearchLookup(
        fieldTypes::get,
<<<<<<< HEAD
        (mft, lookup, fdt) -> mft.fielddataBuilder("test", lookup, fdt).build(fieldDataCache, breakerService),
        sourcePaths::get
=======
        (mft, lookup) -> mft.fielddataBuilder(FieldDataContext.noRuntimeFields("benchmark")).build(fieldDataCache, breakerService)
>>>>>>> 9b5cd671
    );

    @Param({ "expression", "metal", "painless_cast", "painless_def" })
    private String script;

    @Param({ "16" })
    private double indexingBufferMb;

    private ScoreScript.Factory factory;

    private IndexReader reader;

    @Setup
    public void setupScript() {
        factory = switch (script) {
            case "expression" -> scriptModule.engines.get("expression").compile("test", "doc['n'].value", ScoreScript.CONTEXT, Map.of());
            case "metal" -> bareMetalScript();
            case "painless_cast" -> scriptModule.engines.get("painless")
                .compile(
                    "test",
                    "((org.elasticsearch.index.fielddata.ScriptDocValues.Longs)doc['n']).value",
                    ScoreScript.CONTEXT,
                    Map.of()
                );
            case "painless_def" -> scriptModule.engines.get("painless").compile("test", "doc['n'].value", ScoreScript.CONTEXT, Map.of());
            default -> throw new IllegalArgumentException("Don't know how to implement script [" + script + "]");
        };
    }

    @Setup
    public void setupIndex() throws IOException {
        Path path = Path.of(System.getProperty("tests.index"));
        IOUtils.rm(path);
        Directory directory = new MMapDirectory(path);
        try (
            IndexWriter w = new IndexWriter(
                directory,
                new IndexWriterConfig().setOpenMode(OpenMode.CREATE).setRAMBufferSizeMB(indexingBufferMb)
            )
        ) {
            for (int i = 1; i <= 1_000_000; i++) {
                w.addDocument(List.of(new SortedNumericDocValuesField("n", i)));
            }
            w.commit();
        }
        reader = DirectoryReader.open(directory);
    }

    @Benchmark
    public TopDocs benchmark() throws IOException {
        TopDocs topDocs = new IndexSearcher(reader).search(scriptScoreQuery(factory), 10);
        if (topDocs.scoreDocs[0].score != 1_000_000) {
            throw new AssertionError("Expected score to be 1,000,000 but was [" + topDocs.scoreDocs[0].score + "]");
        }
        return topDocs;
    }

    private Query scriptScoreQuery(ScoreScript.Factory factory) {
        ScoreScript.LeafFactory leafFactory = factory.newFactory(Map.of(), lookup);
        return new ScriptScoreQuery(new MatchAllDocsQuery(), null, leafFactory, lookup, null, "test", 0, Version.CURRENT);
    }

    private ScoreScript.Factory bareMetalScript() {
        return (params, lookup) -> {
            MappedFieldType type = fieldTypes.get("n");
            IndexNumericFieldData ifd = (IndexNumericFieldData) lookup.getForField(type, MappedFieldType.FielddataOperation.SEARCH);
            return new ScoreScript.LeafFactory() {
                @Override
                public ScoreScript newInstance(DocReader docReader) throws IOException {
                    SortedNumericDocValues values = ifd.load(((DocValuesDocReader) docReader).getLeafReaderContext()).getLongValues();
                    return new ScoreScript(params, null, docReader) {
                        private int docId;

                        @Override
                        public double execute(ExplanationHolder explanation) {
                            try {
                                values.advance(docId);
                                if (values.docValueCount() != 1) {
                                    throw new IllegalArgumentException("script only works when there is exactly one value");
                                }
                                return values.nextValue();
                            } catch (IOException e) {
                                throw new RuntimeException(e);
                            }
                        }

                        @Override
                        public void setDocument(int docid) {
                            this.docId = docid;
                        }
                    };
                }

                @Override
                public boolean needs_score() {
                    return false;
                }
            };
        };
    }
}<|MERGE_RESOLUTION|>--- conflicted
+++ resolved
@@ -88,12 +88,7 @@
     private final CircuitBreakerService breakerService = new NoneCircuitBreakerService();
     private final SearchLookup lookup = new SearchLookup(
         fieldTypes::get,
-<<<<<<< HEAD
-        (mft, lookup, fdt) -> mft.fielddataBuilder("test", lookup, fdt).build(fieldDataCache, breakerService),
-        sourcePaths::get
-=======
-        (mft, lookup) -> mft.fielddataBuilder(FieldDataContext.noRuntimeFields("benchmark")).build(fieldDataCache, breakerService)
->>>>>>> 9b5cd671
+        (mft, lookup, fdo) -> mft.fielddataBuilder(FieldDataContext.noRuntimeFields("benchmark")).build(fieldDataCache, breakerService)
     );
 
     @Param({ "expression", "metal", "painless_cast", "painless_def" })
