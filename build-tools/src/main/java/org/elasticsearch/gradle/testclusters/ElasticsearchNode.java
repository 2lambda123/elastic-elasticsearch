/*
 * Copyright Elasticsearch B.V. and/or licensed to Elasticsearch B.V. under one
 * or more contributor license agreements. Licensed under the Elastic License
 * 2.0 and the Server Side Public License, v 1; you may not use this file except
 * in compliance with, at your election, the Elastic License 2.0 or the Server
 * Side Public License, v 1.
 */
package org.elasticsearch.gradle.testclusters;

import org.apache.commons.io.FileUtils;
import org.elasticsearch.gradle.Architecture;
import org.elasticsearch.gradle.DistributionDownloadPlugin;
import org.elasticsearch.gradle.ElasticsearchDistribution;
import org.elasticsearch.gradle.FileSupplier;
import org.elasticsearch.gradle.LazyPropertyList;
import org.elasticsearch.gradle.LazyPropertyMap;
import org.elasticsearch.gradle.LoggedExec;
import org.elasticsearch.gradle.OS;
import org.elasticsearch.gradle.PropertyNormalization;
import org.elasticsearch.gradle.ReaperService;
import org.elasticsearch.gradle.Version;
import org.elasticsearch.gradle.VersionProperties;
import org.elasticsearch.gradle.distribution.ElasticsearchDistributionTypes;
import org.elasticsearch.gradle.transform.UnzipTransform;
import org.elasticsearch.gradle.util.Pair;
import org.gradle.api.Action;
import org.gradle.api.Named;
import org.gradle.api.NamedDomainObjectContainer;
import org.gradle.api.Project;
import org.gradle.api.artifacts.Configuration;
import org.gradle.api.artifacts.Dependency;
import org.gradle.api.artifacts.type.ArtifactTypeDefinition;
import org.gradle.api.attributes.Attribute;
import org.gradle.api.file.ArchiveOperations;
import org.gradle.api.file.ConfigurableFileCollection;
import org.gradle.api.file.FileCollection;
import org.gradle.api.file.FileSystemOperations;
import org.gradle.api.file.FileTree;
import org.gradle.api.file.RegularFile;
import org.gradle.api.internal.file.FileOperations;
import org.gradle.api.logging.Logger;
import org.gradle.api.logging.Logging;
import org.gradle.api.provider.Provider;
import org.gradle.api.tasks.Classpath;
import org.gradle.api.tasks.Input;
import org.gradle.api.tasks.InputFile;
import org.gradle.api.tasks.InputFiles;
import org.gradle.api.tasks.Internal;
import org.gradle.api.tasks.Nested;
import org.gradle.api.tasks.Optional;
import org.gradle.api.tasks.PathSensitive;
import org.gradle.api.tasks.PathSensitivity;
import org.gradle.api.tasks.Sync;
import org.gradle.api.tasks.TaskProvider;
import org.gradle.api.tasks.bundling.AbstractArchiveTask;
import org.gradle.api.tasks.bundling.Zip;
import org.gradle.api.tasks.util.PatternFilterable;
import org.gradle.process.ExecOperations;

import java.io.BufferedReader;
import java.io.ByteArrayInputStream;
import java.io.File;
import java.io.IOException;
import java.io.InputStream;
import java.io.InputStreamReader;
import java.io.LineNumberReader;
import java.io.UncheckedIOException;
import java.net.URL;
import java.nio.charset.StandardCharsets;
import java.nio.file.Files;
import java.nio.file.NoSuchFileException;
import java.nio.file.Path;
import java.nio.file.StandardCopyOption;
import java.nio.file.StandardOpenOption;
import java.time.Duration;
import java.time.Instant;
import java.util.ArrayList;
import java.util.Arrays;
import java.util.Collection;
import java.util.Collections;
import java.util.HashMap;
import java.util.HashSet;
import java.util.LinkedHashMap;
import java.util.LinkedList;
import java.util.List;
import java.util.Map;
import java.util.Objects;
import java.util.Set;
import java.util.concurrent.ExecutionException;
import java.util.concurrent.TimeUnit;
import java.util.concurrent.TimeoutException;
import java.util.concurrent.atomic.AtomicBoolean;
import java.util.function.BiConsumer;
import java.util.function.Function;
import java.util.function.Predicate;
import java.util.function.Supplier;
import java.util.stream.Collectors;
import java.util.stream.Stream;

import static java.util.Objects.requireNonNull;
import static java.util.Optional.ofNullable;
import static org.elasticsearch.gradle.plugin.PluginBuildPlugin.EXPLODED_BUNDLE_CONFIG;

public class ElasticsearchNode implements TestClusterConfiguration {

    private static final Logger LOGGER = Logging.getLogger(ElasticsearchNode.class);
    private static final int ES_DESTROY_TIMEOUT = 20;
    private static final TimeUnit ES_DESTROY_TIMEOUT_UNIT = TimeUnit.SECONDS;

    private static final int NODE_UP_TIMEOUT = 2;
    private static final TimeUnit NODE_UP_TIMEOUT_UNIT = TimeUnit.MINUTES;
    private static final int ADDITIONAL_CONFIG_TIMEOUT = 15;
    private static final TimeUnit ADDITIONAL_CONFIG_TIMEOUT_UNIT = TimeUnit.SECONDS;
    private static final List<String> OVERRIDABLE_SETTINGS = Arrays.asList(
        "path.repo",
        "discovery.seed_providers",
        "cluster.deprecation_indexing.enabled"

    );

    private static final int TAIL_LOG_MESSAGES_COUNT = 40;
    private static final List<String> MESSAGES_WE_DONT_CARE_ABOUT = Arrays.asList(
        "Option UseConcMarkSweepGC was deprecated",
        "is a pre-release version of Elasticsearch",
        "max virtual memory areas vm.max_map_count"
    );
    private static final String HOSTNAME_OVERRIDE = "LinuxDarwinHostname";
    private static final String COMPUTERNAME_OVERRIDE = "WindowsComputername";

    private final String path;
    private final String name;
    private final Project project;
    private final Provider<ReaperService> reaperServiceProvider;
    private final FileSystemOperations fileSystemOperations;
    private final ArchiveOperations archiveOperations;
    private final ExecOperations execOperations;
    private final FileOperations fileOperations;
    private final AtomicBoolean configurationFrozen = new AtomicBoolean(false);
    private final Path workingDir;

    private final LinkedHashMap<String, Predicate<TestClusterConfiguration>> waitConditions = new LinkedHashMap<>();
    private final Map<String, Configuration> pluginAndModuleConfigurations = new HashMap<>();
    private final ConfigurableFileCollection pluginAndModuleConfiguration;
    private final List<Provider<File>> plugins = new ArrayList<>();
    private final List<Provider<File>> modules = new ArrayList<>();
    private final LazyPropertyMap<String, CharSequence> settings = new LazyPropertyMap<>("Settings", this);
    private final LazyPropertyMap<String, CharSequence> keystoreSettings = new LazyPropertyMap<>("Keystore", this);
    private final LazyPropertyMap<String, File> keystoreFiles = new LazyPropertyMap<>("Keystore files", this, FileEntry::new);
    private final LazyPropertyList<CliEntry> cliSetup = new LazyPropertyList<>("CLI setup commands", this);
    private final LazyPropertyMap<String, CharSequence> systemProperties = new LazyPropertyMap<>("System properties", this);
    private final LazyPropertyMap<String, CharSequence> environment = new LazyPropertyMap<>("Environment", this);
    private final LazyPropertyList<CharSequence> jvmArgs = new LazyPropertyList<>("JVM arguments", this);
    private final LazyPropertyMap<String, File> extraConfigFiles = new LazyPropertyMap<>("Extra config files", this, FileEntry::new);
    private final LazyPropertyList<FileCollection> extraJarConfigurations = new LazyPropertyList<>("Extra jar files", this);
    private final List<Map<String, String>> credentials = new ArrayList<>();
    private final List<File> roleFiles = new ArrayList<>();
    private final List<FeatureFlag> featureFlags = new ArrayList<>();
    final LinkedHashMap<String, String> defaultConfig = new LinkedHashMap<>();

    private final Path confPathRepo;
    private final Path configFile;
    private final Path confPathLogs;
    private final Path transportPortFile;
    private final Path httpPortsFile;
    private final Path esLogFile;
    private final Path esStdinFile;
    private final Path tmpDir;
    private final Provider<File> runtimeJava;
    private final Function<Version, Boolean> isReleasedVersion;
    private final List<ElasticsearchDistribution> distributions = new ArrayList<>();
    private final Attribute<Boolean> bundleAttribute = Attribute.of("bundle", Boolean.class);

    private int currentDistro = 0;
    private TestDistribution testDistribution;
    private volatile Process esProcess;
    private Function<String, String> nameCustomization = Function.identity();
    private boolean isWorkingDirConfigured = false;
    private String httpPort = "0";
    private String transportPort = "0";
    private Path confPathData;
    private String keystorePassword = "";
    private boolean preserveDataDir = false;

    ElasticsearchNode(
        String clusterName,
        String path,
        String name,
        Project project,
        Provider<ReaperService> reaperServiceProvider,
        FileSystemOperations fileSystemOperations,
        ArchiveOperations archiveOperations,
        ExecOperations execOperations,
        FileOperations fileOperations,
        File workingDirBase,
        Provider<File> runtimeJava,
        Function<Version, Boolean> isReleasedVersion
    ) {
        this.path = path;
        this.name = name;
        this.project = project;
        this.reaperServiceProvider = reaperServiceProvider;
        this.fileSystemOperations = fileSystemOperations;
        this.archiveOperations = archiveOperations;
        this.execOperations = execOperations;
        this.fileOperations = fileOperations;
        this.runtimeJava = runtimeJava;
        this.isReleasedVersion = isReleasedVersion;
        workingDir = workingDirBase.toPath().resolve(safeName(name)).toAbsolutePath();
        confPathRepo = workingDir.resolve("repo");
        configFile = workingDir.resolve("config/elasticsearch.yml");
        confPathData = workingDir.resolve("data");
        confPathLogs = workingDir.resolve("logs");
        transportPortFile = confPathLogs.resolve("transport.ports");
        httpPortsFile = confPathLogs.resolve("http.ports");
        esLogFile = confPathLogs.resolve(clusterName + ".log");
        esStdinFile = workingDir.resolve("es.stdin");
        tmpDir = workingDir.resolve("tmp");
        waitConditions.put("ports files", this::checkPortsFilesExistWithDelay);
        defaultConfig.put("cluster.name", clusterName);

        pluginAndModuleConfiguration = project.getObjects().fileCollection();
        setTestDistribution(TestDistribution.INTEG_TEST);
        setVersion(VersionProperties.getElasticsearch());
        configureArtifactTransforms();
    }

    @Input
    @Optional
    public String getName() {
        return nameCustomization.apply(name);
    }

    @Internal
    public Version getVersion() {
        return Version.fromString(distributions.get(currentDistro).getVersion());
    }

    @Override
    public void setVersion(String version) {
        requireNonNull(version, "null version passed when configuring test cluster `" + this + "`");
        checkFrozen();
        distributions.clear();
        doSetVersion(version);
    }

    @Override
    public void setVersions(List<String> versions) {
        requireNonNull(versions, "null version list passed when configuring test cluster `" + this + "`");
        distributions.clear();
        for (String version : versions) {
            doSetVersion(version);
        }
    }

    private void doSetVersion(String version) {
        String distroName = "testclusters" + path.replace(":", "-") + "-" + this.name + "-" + version;
        NamedDomainObjectContainer<ElasticsearchDistribution> container = DistributionDownloadPlugin.getContainer(project);
        if (container.findByName(distroName) == null) {
            container.create(distroName);
        }
        ElasticsearchDistribution distro = container.getByName(distroName);
        distro.setVersion(version);
        distro.setArchitecture(Architecture.current());
        setDistributionType(distro, testDistribution);
        distributions.add(distro);
    }

    @Internal
    public TestDistribution getTestDistribution() {
        return testDistribution;
    }

    // package private just so test clusters plugin can access to wire up task dependencies
    @Internal
    List<ElasticsearchDistribution> getDistributions() {
        return distributions;
    }

    @Override
    public void setTestDistribution(TestDistribution testDistribution) {
        requireNonNull(testDistribution, "null distribution passed when configuring test cluster `" + this + "`");
        checkFrozen();
        this.testDistribution = testDistribution;
        for (ElasticsearchDistribution distribution : distributions) {
            setDistributionType(distribution, testDistribution);
        }
    }

    private void setDistributionType(ElasticsearchDistribution distribution, TestDistribution testDistribution) {
        if (testDistribution == TestDistribution.INTEG_TEST) {
            distribution.setType(ElasticsearchDistributionTypes.INTEG_TEST_ZIP);
            // we change the underlying distribution when changing the test distribution of the cluster.
            distribution.setPlatform(null);
            distribution.setBundledJdk(null);
        } else {
            distribution.setType(ElasticsearchDistributionTypes.ARCHIVE);
        }
    }

    // package protected so only TestClustersAware can access
    @Internal
    Collection<Configuration> getPluginAndModuleConfigurations() {
        return pluginAndModuleConfigurations.values();
    }

    // creates a configuration to depend on the given plugin project, then wraps that configuration
    // to grab the zip as a file provider
    private Provider<RegularFile> maybeCreatePluginOrModuleDependency(String path, String consumingConfiguration) {
        var configuration = pluginAndModuleConfigurations.computeIfAbsent(path, key -> {
            var bundleDependency = this.project.getDependencies().project(Map.of("path", path, "configuration", consumingConfiguration));
            return project.getConfigurations().detachedConfiguration(bundleDependency);
        });

        Provider<File> fileProvider = configuration.getElements()
            .map(
                s -> s.stream()
                    .findFirst()
                    .orElseThrow(
                        () -> new IllegalStateException(consumingConfiguration + " configuration of project " + path + " had no files")
                    )
                    .getAsFile()
            );
        return project.getLayout().file(fileProvider);
    }

    @Override
    public void plugin(Provider<RegularFile> plugin) {
        checkFrozen();
        registerExtractedConfig(plugin);
        this.plugins.add(plugin.map(RegularFile::getAsFile));
    }

    @Override
    public void plugin(String pluginProjectPath) {
        plugin(maybeCreatePluginOrModuleDependency(pluginProjectPath, "zip"));
    }

    public void plugin(TaskProvider<Zip> plugin) {
        plugin(plugin.flatMap(AbstractArchiveTask::getArchiveFile));
    }

    @Override
    public void module(Provider<RegularFile> module) {
        checkFrozen();
        registerExtractedConfig(module);
        this.modules.add(module.map(RegularFile::getAsFile));
    }

    public void module(TaskProvider<Sync> module) {
        module(project.getLayout().file(module.map(Sync::getDestinationDir)));
    }

    private void registerExtractedConfig(Provider<RegularFile> pluginProvider) {
        Dependency pluginDependency = this.project.getDependencies().create(project.files(pluginProvider));
        Configuration extractedConfig = project.getConfigurations().detachedConfiguration(pluginDependency);
        extractedConfig.getAttributes().attribute(ArtifactTypeDefinition.ARTIFACT_TYPE_ATTRIBUTE, ArtifactTypeDefinition.DIRECTORY_TYPE);
        extractedConfig.getAttributes().attribute(bundleAttribute, true);
        pluginAndModuleConfiguration.from(extractedConfig);
    }

    private void configureArtifactTransforms() {
        project.getDependencies().getAttributesSchema().attribute(bundleAttribute);
        project.getDependencies().getArtifactTypes().maybeCreate(ArtifactTypeDefinition.ZIP_TYPE);
        project.getDependencies().registerTransform(UnzipTransform.class, transformSpec -> {
            transformSpec.getFrom()
                .attribute(ArtifactTypeDefinition.ARTIFACT_TYPE_ATTRIBUTE, ArtifactTypeDefinition.ZIP_TYPE)
                .attribute(bundleAttribute, true);
            transformSpec.getTo()
                .attribute(ArtifactTypeDefinition.ARTIFACT_TYPE_ATTRIBUTE, ArtifactTypeDefinition.DIRECTORY_TYPE)
                .attribute(bundleAttribute, true);
            transformSpec.getParameters().setAsFiletreeOutput(true);
        });
    }

    @Override
    public void module(String moduleProjectPath) {
        module(maybeCreatePluginOrModuleDependency(moduleProjectPath, EXPLODED_BUNDLE_CONFIG));
    }

    @Override
    public void keystore(String key, String value) {
        keystoreSettings.put(key, value);
    }

    @Override
    public void keystore(String key, Supplier<CharSequence> valueSupplier) {
        keystoreSettings.put(key, valueSupplier);
    }

    @Override
    public void keystore(String key, File value) {
        keystoreFiles.put(key, value);
    }

    @Override
    public void keystore(String key, File value, PropertyNormalization normalization) {
        keystoreFiles.put(key, value, normalization);
    }

    @Override
    public void keystore(String key, FileSupplier valueSupplier) {
        keystoreFiles.put(key, valueSupplier);
    }

    @Override
    public void keystorePassword(String password) {
        keystorePassword = password;
    }

    @Override
    public void cliSetup(String binTool, CharSequence... args) {
        cliSetup.add(new CliEntry(binTool, args));
    }

    @Override
    public void setting(String key, String value) {
        settings.put(key, value);
    }

    @Override
    public void setting(String key, String value, PropertyNormalization normalization) {
        settings.put(key, value, normalization);
    }

    @Override
    public void setting(String key, Supplier<CharSequence> valueSupplier) {
        settings.put(key, valueSupplier);
    }

    @Override
    public void setting(String key, Supplier<CharSequence> valueSupplier, PropertyNormalization normalization) {
        settings.put(key, valueSupplier, normalization);
    }

    @Override
    public void systemProperty(String key, String value) {
        systemProperties.put(key, value);
    }

    @Override
    public void systemProperty(String key, Supplier<CharSequence> valueSupplier) {
        systemProperties.put(key, valueSupplier);
    }

    @Override
    public void systemProperty(String key, Supplier<CharSequence> valueSupplier, PropertyNormalization normalization) {
        systemProperties.put(key, valueSupplier, normalization);
    }

    @Override
    public void environment(String key, String value) {
        environment.put(key, value);
    }

    @Override
    public void environment(String key, Supplier<CharSequence> valueSupplier) {
        environment.put(key, valueSupplier);
    }

    @Override
    public void environment(String key, Supplier<CharSequence> valueSupplier, PropertyNormalization normalization) {
        environment.put(key, valueSupplier, normalization);
    }

    public void jvmArgs(String... values) {
        jvmArgs.addAll(Arrays.asList(values));
    }

    @Internal
    public Path getConfigDir() {
        return configFile.getParent();
    }

    @Override
    @Input
    public boolean isPreserveDataDir() {
        return preserveDataDir;
    }

    @Override
    public void setPreserveDataDir(boolean preserveDataDir) {
        this.preserveDataDir = preserveDataDir;
    }

    @Override
    public void freeze() {
        requireNonNull(testDistribution, "null testDistribution passed when configuring test cluster `" + this + "`");
        LOGGER.info("Locking configuration of `{}`", this);
        distributions.forEach(ElasticsearchDistribution::maybeFreeze);
        configurationFrozen.set(true);
    }

    @Override
    public synchronized void start() {
        LOGGER.info("Starting `{}`", this);
        if (Files.exists(getExtractedDistributionDir()) == false) {
            throw new TestClustersException("Can not start " + this + ", missing: " + getExtractedDistributionDir());
        }
        if (Files.isDirectory(getExtractedDistributionDir()) == false) {
            throw new TestClustersException("Can not start " + this + ", is not a directory: " + getExtractedDistributionDir());
        }

        try {
            if (isWorkingDirConfigured == false) {
                logToProcessStdout("Configuring working directory: " + workingDir);
                // make sure we always start fresh
                if (Files.exists(workingDir)) {
                    if (preserveDataDir) {
                        Files.list(workingDir)
                            .filter(path -> path.equals(confPathData) == false)
                            .forEach(path -> fileSystemOperations.delete(d -> d.delete(path)));
                    } else {
                        fileSystemOperations.delete(d -> d.delete(workingDir));
                    }
                }
                isWorkingDirConfigured = true;
            }
            setupNodeDistribution(getExtractedDistributionDir());
            createWorkingDir();
        } catch (IOException e) {
            throw new UncheckedIOException("Failed to create working directory for " + this, e);
        }

        copyExtraJars();

        copyExtraConfigFiles();

        createConfiguration();

        if (plugins.isEmpty() == false) {
            if (getVersion().onOrAfter("7.6.0")) {
                logToProcessStdout("installing " + plugins.size() + " plugins in a single transaction");
                final String[] arguments = Stream.concat(
                    Stream.of("install", "--batch"),
                    plugins.stream().map(Provider::get).map(p -> p.toURI().toString())
                ).toArray(String[]::new);
                runElasticsearchBinScript("elasticsearch-plugin", arguments);
            } else {
                logToProcessStdout("installing " + plugins.size() + " plugins sequentially");
                plugins.forEach(plugin -> runElasticsearchBinScript("elasticsearch-plugin", "install", "--batch", plugin.toString()));
            }
            logToProcessStdout("installed plugins");
        }

        logToProcessStdout("Creating elasticsearch keystore with password set to [" + keystorePassword + "]");
        if (keystorePassword.length() > 0) {
            runElasticsearchBinScriptWithInput(keystorePassword + "\n" + keystorePassword, "elasticsearch-keystore", "create", "-p");
        } else {
            runElasticsearchBinScript("elasticsearch-keystore", "-v", "create");
        }

        if (keystoreSettings.isEmpty() == false || keystoreFiles.isEmpty() == false) {
            logToProcessStdout("Adding " + keystoreSettings.size() + " keystore settings and " + keystoreFiles.size() + " keystore files");

            keystoreSettings.forEach((key, value) -> runKeystoreCommandWithPassword(keystorePassword, value.toString(), "add", key));

            for (Map.Entry<String, File> entry : keystoreFiles.entrySet()) {
                File file = entry.getValue();
                requireNonNull(file, "supplied keystoreFile was null when configuring " + this);
                if (file.exists() == false) {
                    throw new TestClustersException("supplied keystore file " + file + " does not exist, require for " + this);
                }
                runKeystoreCommandWithPassword(keystorePassword, "", "add-file", entry.getKey(), file.getAbsolutePath());
            }
        }

        installModules();

        if (isSettingTrue("xpack.security.enabled")) {
            if (credentials.isEmpty()) {
                user(Collections.emptyMap());
            }
        }

        configureSecurity();

        if (cliSetup.isEmpty() == false) {
            logToProcessStdout("Running " + cliSetup.size() + " setup commands");

            for (CliEntry entry : cliSetup) {
                runElasticsearchBinScript(entry.executable, entry.args);
            }
        }

        logToProcessStdout("Starting Elasticsearch process");
        startElasticsearchProcess();
    }

    private boolean canUseSharedDistribution() {
        // using original location can be too long due to MAX_PATH restrictions on windows CI
        // TODO revisit when moving to shorter paths on CI by using Teamcity
        return OS.current() != OS.WINDOWS && extraJarConfigurations.size() == 0 && modules.size() == 0 && plugins.size() == 0;
    }

    private void logToProcessStdout(String message) {
        logToProcessStdout(message, esLogFile);
    }

    private static void logToProcessStdout(String message, Path esLogFile) {
        try {
            if (Files.exists(esLogFile.getParent()) == false) {
                Files.createDirectories(esLogFile.getParent());
            }
            Files.writeString(
                esLogFile,
                "[" + Instant.now().toString() + "] [BUILD] " + message + "\n",
                StandardOpenOption.CREATE,
                StandardOpenOption.APPEND
            );
        } catch (IOException e) {
            throw new UncheckedIOException(e);
        }
    }

    @Override
    public void restart() {
        LOGGER.info("Restarting {}", this);
        stop(false);
        start();
    }

    void goToNextVersion() {
        if (currentDistro + 1 >= distributions.size()) {
            throw new TestClustersException("Ran out of versions to go to for " + this);
        }
        logToProcessStdout("Switch version from " + getVersion() + " to " + distributions.get(currentDistro + 1).getVersion());
        currentDistro += 1;
        setting("node.attr.upgraded", "true");
    }

    private boolean isSettingTrue(String name) {
        return Boolean.parseBoolean(settings.getOrDefault(name, "false").toString());
    }

    private void copyExtraConfigFiles() {
        if (extraConfigFiles.isEmpty() == false) {
            logToProcessStdout("Setting up " + extraConfigFiles.size() + " additional config files");
        }
        extraConfigFiles.forEach((destination, from) -> {
            if (Files.exists(from.toPath()) == false) {
                throw new TestClustersException("Can't create extra config file from " + from + " for " + this + " as it does not exist");
            }
            Path dst = configFile.getParent().resolve(destination);
            try {
                Files.createDirectories(dst.getParent());
                Files.copy(from.toPath(), dst, StandardCopyOption.REPLACE_EXISTING);
                LOGGER.info("Added extra config file {} for {}", destination, this);
            } catch (IOException e) {
                throw new UncheckedIOException("Can't create extra config file for", e);
            }
        });
    }

    /**
     * Copies extra jars to the `/lib` directory.
     * //TODO: Remove this when system modules are available
     */
    private void copyExtraJars() {
        List<File> extraJarFiles = this.extraJarConfigurations.stream()
            .flatMap(fileCollection -> fileCollection.getFiles().stream())
            .toList();

        if (extraJarFiles.isEmpty() == false) {
            logToProcessStdout("Setting up " + this.extraJarConfigurations.size() + " additional jar dependencies");
        }
        extraJarFiles.forEach(from -> {
            if (from.getName().endsWith(".jar") == false) {
                throw new IllegalArgumentException("extra jar file " + from + " doesn't appear to be a JAR");
            }

            Path destination = getDistroDir().resolve("lib").resolve(from.getName());
            try {
                Files.copy(from.toPath(), destination, StandardCopyOption.REPLACE_EXISTING);
                LOGGER.info("Added extra jar {} to {}", from.getName(), destination);
            } catch (IOException e) {
                throw new UncheckedIOException("Can't copy extra jar dependency " + from.getName() + " to " + destination, e);
            }
        });
    }

    private void configureSecurity() {
        if (credentials.isEmpty() == false) {
            logToProcessStdout("Setting up " + credentials.size() + " users");

            credentials.forEach(
                paramMap -> runElasticsearchBinScript(
                    getVersion().onOrAfter("6.3.0") ? "elasticsearch-users" : "x-pack/users",
                    paramMap.entrySet().stream().flatMap(entry -> Stream.of(entry.getKey(), entry.getValue())).toArray(String[]::new)
                )
            );

            // If we added users, then also add the standard test roles
            rolesFile(getBuildPluginFile("/roles.yml"));
        }
        if (roleFiles.isEmpty() == false) {
            logToProcessStdout("Setting up roles.yml");

            Path dst = configFile.getParent().resolve("roles.yml");
            roleFiles.forEach(from -> {
                if (Files.exists(from.toPath()) == false) {
                    throw new TestClustersException(
                        "Can't create roles.yml config file from " + from + " for " + this + " as it does not exist"
                    );
                }
                try {
                    final Path source = from.toPath();
                    final String content = Files.readString(source, StandardCharsets.UTF_8);
                    Files.writeString(dst, content + System.lineSeparator(), StandardCharsets.UTF_8, StandardOpenOption.APPEND);
                    LOGGER.info("Appended roles file {} to {}", source, dst);
                } catch (IOException e) {
                    throw new UncheckedIOException("Can't append roles file " + from + " to " + dst, e);
                }
            });
        }
    }

    private void installModules() {
        logToProcessStdout("Installing " + modules.size() + " modules");
        for (Provider<File> module : modules) {
            Path destination = getDistroDir().resolve("modules")
                .resolve(module.get().getName().replace(".zip", "").replace("-" + getVersion(), "").replace("-SNAPSHOT", ""));
            // only install modules that are not already bundled with the integ-test distribution
            if (Files.exists(destination) == false) {
                fileSystemOperations.copy(spec -> {
                    if (module.get().getName().toLowerCase().endsWith(".zip")) {
                        spec.from(archiveOperations.zipTree(module));
                    } else if (module.get().isDirectory()) {
                        spec.from(module);
                    } else {
                        throw new IllegalArgumentException("Not a valid module " + module + " for " + this);
                    }
                    spec.into(destination);
                });
            }
        }
    }

    @Override
    public void extraConfigFile(String destination, File from) {
        if (destination.contains("..")) {
            throw new IllegalArgumentException("extra config file destination can't be relative, was " + destination + " for " + this);
        }
        extraConfigFiles.put(destination, from);
    }

    @Override
    public void extraConfigFile(String destination, File from, PropertyNormalization normalization) {
        if (destination.contains("..")) {
            throw new IllegalArgumentException("extra config file destination can't be relative, was " + destination + " for " + this);
        }
        extraConfigFiles.put(destination, from, normalization);
    }

    @Override
    public void extraJarFiles(FileCollection from) {
        extraJarConfigurations.add(from);
    }

    @Override
    public void user(Map<String, String> userSpec) {
        Set<String> keys = new HashSet<>(userSpec.keySet());
        keys.remove("username");
        keys.remove("password");
        keys.remove("role");
        if (keys.isEmpty() == false) {
            throw new TestClustersException("Unknown keys in user definition " + keys + " for " + this);
        }
        Map<String, String> cred = new LinkedHashMap<>();
        cred.put("useradd", userSpec.getOrDefault("username", "test_user"));
        cred.put("-p", userSpec.getOrDefault("password", "x-pack-test-password"));
        cred.put("-r", userSpec.getOrDefault("role", "_es_test_root"));
        credentials.add(cred);
    }

    private File getBuildPluginFile(String name) {
        URL resource = getClass().getResource(name);
        return fileOperations.getResources().getText().fromUri(resource).asFile();
    }

    @Override
    public void rolesFile(File rolesYml) {
        roleFiles.add(rolesYml);
    }

    @Override
    public void requiresFeature(String feature, Version from) {
        featureFlags.add(new FeatureFlag(feature, from, null));
    }

    @Override
    public void requiresFeature(String feature, Version from, Version until) {
        featureFlags.add(new FeatureFlag(feature, from, until));
    }

    private void runElasticsearchBinScriptWithInput(String input, String tool, CharSequence... args) {
        if (Files.exists(getDistroDir().resolve("bin").resolve(tool)) == false
            && Files.exists(getDistroDir().resolve("bin").resolve(tool + ".bat")) == false) {
            throw new TestClustersException(
                "Can't run bin script: `" + tool + "` does not exist. " + "Is this the distribution you expect it to be ?"
            );
        }
        try (InputStream byteArrayInputStream = new ByteArrayInputStream(input.getBytes(StandardCharsets.UTF_8))) {
            LoggedExec.exec(execOperations, spec -> {
                spec.setEnvironment(getESEnvironment());
                spec.workingDir(getDistroDir());
                spec.executable(OS.conditionalString().onUnix(() -> "./bin/" + tool).onWindows(() -> "cmd").supply());
                spec.args(OS.<List<CharSequence>>conditional().onWindows(() -> {
                    ArrayList<CharSequence> result = new ArrayList<>();
                    result.add("/c");
                    result.add("bin\\" + tool + ".bat");
                    Collections.addAll(result, args);
                    return result;
                }).onUnix(() -> Arrays.asList(args)).supply());
                spec.setStandardInput(byteArrayInputStream);

            });
        } catch (IOException e) {
            throw new UncheckedIOException("Failed to run " + tool + " for " + this, e);
        }
    }

    private void runKeystoreCommandWithPassword(String keystorePassword, String input, CharSequence... args) {
        final String actualInput = keystorePassword.length() > 0 ? keystorePassword + "\n" + input : input;
        runElasticsearchBinScriptWithInput(actualInput, "elasticsearch-keystore", args);
    }

    private void runElasticsearchBinScript(String tool, CharSequence... args) {
        runElasticsearchBinScriptWithInput("", tool, args);
    }

    private Map<String, String> getESEnvironment() {
        Map<String, String> defaultEnv = new HashMap<>();
        // If we are testing the current version of Elasticsearch, use the configured runtime Java, otherwise use the bundled JDK
        if (getTestDistribution() == TestDistribution.INTEG_TEST || getVersion().equals(VersionProperties.getElasticsearchVersion())) {
            defaultEnv.put("ES_JAVA_HOME", runtimeJava.get().getAbsolutePath());
        }
        defaultEnv.put("ES_PATH_CONF", configFile.getParent().toString());
        String systemPropertiesString = "";
        if (systemProperties.isEmpty() == false) {
            systemPropertiesString = " " + systemProperties.entrySet().stream().peek(entry -> {
                if (entry.getKey().contains("feature_flag")) {
                    throw new TestClustersException("Invalid system property `" + entry.getKey() + "`. Use `requiresFeature` instead.");
                }
            })
                .map(entry -> "-D" + entry.getKey() + "=" + entry.getValue())
                // ES_PATH_CONF is also set as an environment variable and for a reference to ${ES_PATH_CONF}
                // to work ES_JAVA_OPTS, we need to make sure that ES_PATH_CONF before ES_JAVA_OPTS. Instead,
                // we replace the reference with the actual value in other environment variables
                .map(p -> p.replace("${ES_PATH_CONF}", configFile.getParent().toString()))
                .collect(Collectors.joining(" "));
        }
        if (systemProperties.containsKey("io.netty.leakDetection.level") == false) {
            systemPropertiesString = systemPropertiesString + " -Dio.netty.leakDetection.level=paranoid";
        }

        String featureFlagsString = "";
        if (featureFlags.isEmpty() == false && isReleasedVersion.apply(getVersion())) {
            featureFlagsString = featureFlags.stream()
                .filter(f -> getVersion().onOrAfter(f.getFrom()) && (f.getUntil() == null || getVersion().before(f.getUntil())))
                .map(f -> "-D" + f.getFeature() + "=true")
                .collect(Collectors.joining(" "));
        }

        String jvmArgsString = "";
        if (jvmArgs.isEmpty() == false) {
            jvmArgsString = " " + jvmArgs.stream().peek(argument -> {
                if (argument.toString().startsWith("-D")) {
                    throw new TestClustersException(
                        "Invalid jvm argument `" + argument + "` configure as systemProperty instead for " + this
                    );
                }
            }).collect(Collectors.joining(" "));
        }
        String heapSize = System.getProperty("tests.heap.size", "512m");
        defaultEnv.put(
            "ES_JAVA_OPTS",
            "-Xms"
                + heapSize
                + " -Xmx"
                + heapSize
                + " -ea -esa "
                + systemPropertiesString
                + " "
                + featureFlagsString
                + " "
                + jvmArgsString
                + " "
                +
                // Support passing in additional JVM arguments
                System.getProperty("tests.jvm.argline", "")
        );
        defaultEnv.put("ES_TMPDIR", tmpDir.toString());
        // Windows requires this as it defaults to `c:\windows` despite ES_TMPDIR
        defaultEnv.put("TMP", tmpDir.toString());

        // Override the system hostname variables for testing
        defaultEnv.put("HOSTNAME", HOSTNAME_OVERRIDE);
        defaultEnv.put("COMPUTERNAME", COMPUTERNAME_OVERRIDE);

        Set<String> commonKeys = new HashSet<>(environment.keySet());
        commonKeys.retainAll(defaultEnv.keySet());
        if (commonKeys.isEmpty() == false) {
            throw new IllegalStateException("testcluster does not allow overwriting the following env vars " + commonKeys + " for " + this);
        }

        environment.forEach((key, value) -> defaultEnv.put(key, value.toString()));
        return defaultEnv;
    }

    private void startElasticsearchProcess() {
        final ProcessBuilder processBuilder = new ProcessBuilder();
        Path effectiveDistroDir = getDistroDir();
        List<String> command = OS.<List<String>>conditional()
            .onUnix(() -> List.of(effectiveDistroDir.resolve("./bin/elasticsearch").toString()))
            .onWindows(() -> Arrays.asList("cmd", "/c", effectiveDistroDir.resolve("bin\\elasticsearch.bat").toString()))
            .supply();
        processBuilder.command(command);
        processBuilder.directory(workingDir.toFile());
        Map<String, String> environment = processBuilder.environment();
        // Don't inherit anything from the environment for as that would lack reproducibility
        environment.clear();
        environment.putAll(getESEnvironment());

<<<<<<< HEAD
=======
        // Direct the stdout and stderr to the ES log file. This should not contend with the actual ES
        // process once it is started since there we close replace stdout/stderr handles once logging is setup.
        processBuilder.redirectOutput(ProcessBuilder.Redirect.appendTo(esLogFile.toFile()));
        processBuilder.redirectErrorStream(true);

>>>>>>> e92f307f
        if (keystorePassword != null && keystorePassword.length() > 0) {
            try {
                Files.writeString(esStdinFile, keystorePassword + "\n", StandardOpenOption.CREATE);
                processBuilder.redirectInput(esStdinFile.toFile());
            } catch (IOException e) {
                throw new TestClustersException("Failed to set the keystore password for " + this, e);
            }
        }
        LOGGER.info("Running `{}` in `{}` for {} env: {}", command, workingDir, this, environment);
        try {
            esProcess = processBuilder.start();
        } catch (IOException e) {
            throw new TestClustersException("Failed to start ES process for " + this, e);
        }
        // Capture the process stdout/stderr, if any, that may be emitted before ES logger is configured
        threads[0] = new OutputThread(esProcess.getInputStream(), OutputThread.Type.sdtout, esLogFile);
        threads[1] = new OutputThread(esProcess.getErrorStream(), OutputThread.Type.stderr, esLogFile);
        threads[0].start();
        threads[1].start();
        reaperServiceProvider.get().registerPid(toString(), esProcess.pid());
    }

    private static final Thread[] threads = new OutputThread[2];

    /** A thread that reads until EOF on the give input stream, and makes the stringified data available. */
    private static class OutputThread extends Thread {
        enum Type {
            sdtout,
            stderr
        }

        private final InputStream is;
        private final Type type;
        private final Path logFile;

        OutputThread(InputStream is, Type type, Path logFile) {
            this.is = is;
            this.type = type;
            this.logFile = logFile;
        }

        @Override
        public void run() {
            BufferedReader reader = new BufferedReader(new InputStreamReader(is));
            try {
                String s;
                while ((s = reader.readLine()) != null) {
                    logToProcessStdout(type + " : [" + s + "]", logFile);
                }
            } catch (Exception e) {
                throw new RuntimeException(e);
            }
        }
    }

    @Internal
    public Path getDistroDir() {
        return canUseSharedDistribution()
            ? getExtractedDistributionDir().toFile().listFiles()[0].toPath()
            : workingDir.resolve("distro").resolve(getVersion() + "-" + testDistribution);
    }

    @Override
    @Internal
    public String getHttpSocketURI() {
        return getHttpPortInternal().get(0);
    }

    @Override
    @Internal
    public String getTransportPortURI() {
        return getTransportPortInternal().get(0);
    }

    @Override
    @Internal
    public List<String> getAllHttpSocketURI() {
        waitForAllConditions();
        return getHttpPortInternal();
    }

    @Override
    @Internal
    public List<String> getAllTransportPortURI() {
        waitForAllConditions();
        return getTransportPortInternal();
    }

    @Internal
    public File getServerLog() {
        return confPathLogs.resolve(defaultConfig.get("cluster.name") + "_server.json").toFile();
    }

    @Internal
    public File getAuditLog() {
        return confPathLogs.resolve(defaultConfig.get("cluster.name") + "_audit.json").toFile();
    }

    @Override
    public synchronized void stop(boolean tailLogs) {
        logToProcessStdout("Stopping node");
        try {
            if (Files.exists(httpPortsFile)) {
                Files.delete(httpPortsFile);
            }
            if (Files.exists(transportPortFile)) {
                Files.delete(transportPortFile);
            }
        } catch (IOException e) {
            throw new UncheckedIOException(e);
        }
        if (esProcess == null && tailLogs) {
            // This is a special case. If start() throws an exception the plugin will still call stop
            // Another exception here would eat the orriginal.
            return;
        }
        LOGGER.info("Stopping `{}`, tailLogs: {}", this, tailLogs);
        requireNonNull(esProcess, "Can't stop `" + this + "` as it was not started or already stopped.");
        // Test clusters are not reused, don't spend time on a graceful shutdown
        stopHandle(esProcess.toHandle(), true);
        try {
            for (Thread oThread : threads) {
                oThread.join(Duration.ofSeconds(30).toMillis());
            }
        } catch (InterruptedException e) {
            throw new RuntimeException(e);
        }
        reaperServiceProvider.get().unregister(toString());
        esProcess = null;
        // Clean up the ports file in case this is started again.
        try {
            if (Files.exists(httpPortsFile)) {
                Files.delete(httpPortsFile);
            }
            if (Files.exists(transportPortFile)) {
                Files.delete(transportPortFile);
            }
        } catch (IOException e) {
            throw new UncheckedIOException(e);
        }
        logFileContents("Log output of node", esLogFile, tailLogs);
    }

    @Override
    public void setNameCustomization(Function<String, String> nameCustomizer) {
        this.nameCustomization = nameCustomizer;
    }

    private void stopHandle(ProcessHandle processHandle, boolean forcibly) {
        // No-op if the process has already exited by itself.
        if (processHandle.isAlive() == false) {
            LOGGER.info("Process was not running when we tried to terminate it.");
            return;
        }

        // Stop all children last - if the ML processes are killed before the ES JVM then
        // they'll be recorded as having failed and won't restart when the cluster restarts.
        // ES could actually be a child when there's some wrapper process like on Windows,
        // and in that case the ML processes will be grandchildren of the wrapper.
        List<ProcessHandle> children = processHandle.children().toList();
        try {
            logProcessInfo("Terminating elasticsearch process" + (forcibly ? " forcibly " : "gracefully") + ":", processHandle.info());

            if (forcibly) {
                processHandle.destroyForcibly();
            } else {
                processHandle.destroy();
                waitForProcessToExit(processHandle);
                if (processHandle.isAlive() == false) {
                    return;
                }
                LOGGER.info("process did not terminate after {} {}, stopping it forcefully", ES_DESTROY_TIMEOUT, ES_DESTROY_TIMEOUT_UNIT);
                processHandle.destroyForcibly();
            }

            waitForProcessToExit(processHandle);
            if (processHandle.isAlive()) {
                throw new TestClustersException("Was not able to terminate elasticsearch process for " + this);
            }
        } finally {
            children.forEach(each -> stopHandle(each, forcibly));
        }
    }

    private void logProcessInfo(String prefix, ProcessHandle.Info info) {
        LOGGER.info(
            prefix + " commandLine:`{}` command:`{}` args:`{}`",
            info.commandLine().orElse("-"),
            info.command().orElse("-"),
            Arrays.stream(info.arguments().orElse(new String[] {})).map(each -> "'" + each + "'").collect(Collectors.joining(" "))
        );
    }

    private void logFileContents(String description, Path from, boolean tailLogs) {
        final Map<String, Pair<String, Integer>> errorsAndWarnings = new LinkedHashMap<>();
        LinkedList<String> ring = new LinkedList<>();
        try (LineNumberReader reader = new LineNumberReader(Files.newBufferedReader(from))) {
            for (String line = reader.readLine(); line != null; line = reader.readLine()) {
                final String lineToAdd;
                if (ring.isEmpty()) {
                    lineToAdd = line;
                } else {
                    if (line.startsWith("[")) {
                        lineToAdd = line;
                        // check to see if the previous message (possibly combined from multiple lines) was an error or
                        // warning as we want to show all of them
                        String normalizedMessage = normalizeLogLine(ring.getLast());
                        if (MESSAGES_WE_DONT_CARE_ABOUT.stream().noneMatch(normalizedMessage::contains)
                            && (normalizedMessage.contains("ERROR") || normalizedMessage.contains("WARN"))) {

                            // De-duplicate repeated errors
                            errorsAndWarnings.put(
                                normalizedMessage,
                                Pair.of(
                                    ring.getLast(), // Original, non-normalized message (so we keep the first timestamp)
                                    ofNullable(errorsAndWarnings.get(normalizedMessage)).map(p -> p.right() + 1).orElse(1)
                                )
                            );
                        }
                    } else {
                        // We combine multi line log messages to make sure we never break exceptions apart
                        lineToAdd = ring.removeLast() + "\n" + line;
                    }
                }
                ring.add(lineToAdd);
                if (ring.size() >= TAIL_LOG_MESSAGES_COUNT) {
                    ring.removeFirst();
                }
            }
        } catch (IOException e) {
            if (tailLogs) {
                throw new UncheckedIOException("Failed to tail log " + this, e);
            }
            return;
        }

        boolean foundNettyLeaks = false;
        for (String logLine : errorsAndWarnings.keySet()) {
            if (logLine.contains("ResourceLeakDetector]")) {
                tailLogs = true;
                foundNettyLeaks = true;
                break;
            }
        }
        if (tailLogs) {
            if (errorsAndWarnings.isEmpty() == false || ring.isEmpty() == false) {
                LOGGER.error("\n=== {} `{}` ===", description, this);
            }
            if (errorsAndWarnings.isEmpty() == false) {
                LOGGER.lifecycle("\n»    ↓ errors and warnings from " + from + " ↓");
                errorsAndWarnings.forEach((key, pair) -> {
                    LOGGER.lifecycle("» " + pair.left().replace("\n", "\n»  "));
                    if (pair.right() > 1) {
                        LOGGER.lifecycle("»   ↑ repeated " + pair.right() + " times ↑");
                    }
                });
            }

            ring.removeIf(line -> MESSAGES_WE_DONT_CARE_ABOUT.stream().anyMatch(line::contains));

            if (ring.isEmpty() == false) {
                LOGGER.lifecycle("»   ↓ last " + TAIL_LOG_MESSAGES_COUNT + " non error or warning messages from " + from + " ↓");
                ring.forEach(message -> {
                    if (errorsAndWarnings.containsKey(normalizeLogLine(message)) == false) {
                        LOGGER.lifecycle("» " + message.replace("\n", "\n»  "));
                    }
                });
            }
        }
        if (foundNettyLeaks) {
            throw new TestClustersException("Found Netty ByteBuf leaks in node logs.");
        }
    }

    private String normalizeLogLine(String line) {
        if (line.contains("ERROR")) {
            return line.substring(line.indexOf("ERROR"));
        }
        if (line.contains("WARN")) {
            return line.substring(line.indexOf("WARN"));
        }
        return line;
    }

    private void waitForProcessToExit(ProcessHandle processHandle) {
        try {
            processHandle.onExit().get(ES_DESTROY_TIMEOUT, ES_DESTROY_TIMEOUT_UNIT);
        } catch (InterruptedException e) {
            LOGGER.info("Interrupted while waiting for ES process", e);
            Thread.currentThread().interrupt();
        } catch (ExecutionException e) {
            LOGGER.info("Failure while waiting for process to exist", e);
        } catch (TimeoutException e) {
            LOGGER.info("Timed out waiting for process to exit", e);
        }
    }

    private void createWorkingDir() throws IOException {
        // Start configuration from scratch in case of a restart
        fileSystemOperations.delete(d -> d.delete(configFile.getParent()));
        Files.createDirectories(configFile.getParent());
        Files.createDirectories(confPathRepo);
        Files.createDirectories(confPathData);
        Files.createDirectories(confPathLogs);
        Files.createDirectories(tmpDir);
    }

    private void setupNodeDistribution(Path distroExtractDir) throws IOException {
        if (canUseSharedDistribution() == false) {
            logToProcessStdout("Configuring custom cluster specific distro directory: " + getDistroDir());
            if (Files.exists(getDistroDir()) == false) {
                try {
                    syncWithLinks(distroExtractDir, getDistroDir());
                } catch (LinkCreationException e) {
                    // Note does not work for network drives, e.g. Vagrant
                    LOGGER.info("Failed to create working dir using hard links. Falling back to copy", e);
                    // ensure we get a clean copy
                    FileUtils.deleteDirectory(getDistroDir().toFile());
                    syncWithCopy(distroExtractDir, getDistroDir());
                }
            }
        }
    }

    /**
     * Does the equivalent of `cp -lr` and `chmod -r a-w` to save space and improve speed.
     * We remove write permissions to make sure files are note mistakenly edited ( e.x. the config file ) and changes
     * reflected across all copies. Permissions are retained to be able to replace the links.
     *
     * @param sourceRoot      where to copy from
     * @param destinationRoot destination to link to
     */
    private void syncWithLinks(Path sourceRoot, Path destinationRoot) {
        sync(sourceRoot, destinationRoot, (Path d, Path s) -> {
            try {
                Files.createLink(d, s);
            } catch (IOException e) {
                // Note does not work for network drives, e.g. Vagrant
                throw new LinkCreationException("Failed to create hard link " + d + " pointing to " + s, e);
            }
        });
    }

    private void syncWithCopy(Path sourceRoot, Path destinationRoot) {
        sync(sourceRoot, destinationRoot, (Path d, Path s) -> {
            try {
                Files.copy(s, d);
            } catch (IOException e) {
                throw new UncheckedIOException("Failed to copy " + s + " to " + d, e);
            }
        });
    }

    private void sync(Path sourceRoot, Path destinationRoot, BiConsumer<Path, Path> syncMethod) {
        assert Files.exists(destinationRoot) == false;
        try (Stream<Path> stream = Files.walk(sourceRoot)) {
            stream.forEach(source -> {
                Path relativeDestination = sourceRoot.relativize(source);
                if (relativeDestination.getNameCount() <= 1) {
                    return;
                }
                // Throw away the first name as the archives have everything in a single top level folder we are not interested in
                relativeDestination = relativeDestination.subpath(1, relativeDestination.getNameCount());

                Path destination = destinationRoot.resolve(relativeDestination);
                if (Files.isDirectory(source)) {
                    try {
                        Files.createDirectories(destination);
                    } catch (IOException e) {
                        throw new UncheckedIOException("Can't create directory " + destination.getParent(), e);
                    }
                } else {
                    try {
                        Files.createDirectories(destination.getParent());
                    } catch (IOException e) {
                        throw new UncheckedIOException("Can't create directory " + destination.getParent(), e);
                    }
                    syncMethod.accept(destination, source);
                }
            });
        } catch (UncheckedIOException e) {
            if (e.getCause()instanceof NoSuchFileException cause) {
                // Ignore these files that are sometimes left behind by the JVM
                if (cause.getFile() == null || cause.getFile().contains(".attach_pid") == false) {
                    throw new UncheckedIOException(cause);
                }
            } else {
                throw e;
            }
        } catch (IOException e) {
            throw new UncheckedIOException("Can't walk source " + sourceRoot, e);
        }
    }

    private void createConfiguration() {
        String nodeName = nameCustomization.apply(safeName(name));
        Map<String, String> baseConfig = new HashMap<>(defaultConfig);
        if (nodeName != null) {
            baseConfig.put("node.name", nodeName);
        }
        baseConfig.put("path.repo", confPathRepo.toAbsolutePath().toString());
        baseConfig.put("path.data", confPathData.toAbsolutePath().toString());
        baseConfig.put("path.logs", confPathLogs.toAbsolutePath().toString());
        baseConfig.put("node.attr.testattr", "test");
        baseConfig.put("node.portsfile", "true");
        baseConfig.put("http.port", httpPort);
        if (getVersion().onOrAfter(Version.fromString("6.7.0"))) {
            baseConfig.put("transport.port", transportPort);
        } else {
            baseConfig.put("transport.tcp.port", transportPort);
        }
        // Default the watermarks to absurdly low to prevent the tests from failing on nodes without enough disk space
        baseConfig.put("cluster.routing.allocation.disk.watermark.low", "1b");
        baseConfig.put("cluster.routing.allocation.disk.watermark.high", "1b");
        // increase script compilation limit since tests can rapid-fire script compilations
        if (getVersion().onOrAfter("7.9.0")) {
            baseConfig.put("script.disable_max_compilations_rate", "true");
        } else {
            baseConfig.put("script.max_compilations_rate", "2048/1m");
        }
        if (getVersion().getMajor() >= 6) {
            baseConfig.put("cluster.routing.allocation.disk.watermark.flood_stage", "1b");
        }
        // Temporarily disable the real memory usage circuit breaker. It depends on real memory usage which we have no full control
        // over and the REST client will not retry on circuit breaking exceptions yet (see #31986 for details). Once the REST client
        // can retry on circuit breaking exceptions, we can revert again to the default configuration.
        if (getVersion().getMajor() >= 7) {
            baseConfig.put("indices.breaker.total.use_real_memory", "false");
        }
        // Don't wait for state, just start up quickly. This will also allow new and old nodes in the BWC case to become the master
        baseConfig.put("discovery.initial_state_timeout", "0s");

        if (getVersion().getMajor() >= 8) {
            baseConfig.put("cluster.service.slow_task_logging_threshold", "5s");
            baseConfig.put("cluster.service.slow_master_task_logging_threshold", "5s");
        }

        baseConfig.put("action.destructive_requires_name", "false");

        HashSet<String> overriden = new HashSet<>(baseConfig.keySet());
        overriden.retainAll(settings.keySet());
        overriden.removeAll(OVERRIDABLE_SETTINGS);
        if (overriden.isEmpty() == false) {
            throw new IllegalArgumentException(
                "Testclusters does not allow the following settings to be changed:" + overriden + " for " + this
            );
        }
        // Make sure no duplicate config keys
        settings.keySet().stream().filter(OVERRIDABLE_SETTINGS::contains).forEach(baseConfig::remove);

        final Path configFileRoot = configFile.getParent();
        try {
            Files.writeString(
                configFile,
                Stream.concat(settings.entrySet().stream(), baseConfig.entrySet().stream())
                    .map(entry -> entry.getKey() + ": " + entry.getValue())
                    .collect(Collectors.joining("\n")),
                StandardOpenOption.TRUNCATE_EXISTING,
                StandardOpenOption.CREATE
            );

            final List<Path> configFiles;
            try (Stream<Path> stream = Files.list(getDistroDir().resolve("config"))) {
                configFiles = stream.collect(Collectors.toList());
            }
            logToProcessStdout("Copying additional config files from distro " + configFiles);
            for (Path file : configFiles) {
                Path dest = configFile.getParent().resolve(file.getFileName());
                if (Files.exists(dest) == false) {
                    Files.copy(file, dest);
                }
            }
        } catch (IOException e) {
            throw new UncheckedIOException("Could not write config file: " + configFile, e);
        }

        tweakJvmOptions(configFileRoot);
        LOGGER.info("Written config file:{} for {}", configFile, this);
    }

    private void tweakJvmOptions(Path configFileRoot) {
        LOGGER.info("Tweak jvm options {}.", configFileRoot.resolve("jvm.options"));
        Path jvmOptions = configFileRoot.resolve("jvm.options");
        try {
            String content = new String(Files.readAllBytes(jvmOptions));
            Map<String, String> expansions = jvmOptionExpansions();
            for (String origin : expansions.keySet()) {
                if (content.contains(origin) == false) {
                    throw new IOException("template property " + origin + " not found in template.");
                }
                content = content.replace(origin, expansions.get(origin));
            }
            Files.write(jvmOptions, content.getBytes());
        } catch (IOException ioException) {
            throw new UncheckedIOException(ioException);
        }
    }

    private Map<String, String> jvmOptionExpansions() {
        Map<String, String> expansions = new HashMap<>();
        Version version = getVersion();
        String heapDumpOrigin = getVersion().onOrAfter("6.3.0") ? "-XX:HeapDumpPath=data" : "-XX:HeapDumpPath=/heap/dump/path";
        Path relativeLogPath = workingDir.relativize(confPathLogs);
        expansions.put(heapDumpOrigin, "-XX:HeapDumpPath=" + relativeLogPath);
        if (version.onOrAfter("6.2.0")) {
            expansions.put("logs/gc.log", relativeLogPath.resolve("gc.log").toString());
        }
        if (getVersion().getMajor() >= 7) {
            expansions.put("-XX:ErrorFile=logs/hs_err_pid%p.log", "-XX:ErrorFile=" + relativeLogPath.resolve("hs_err_pid%p.log"));
        }
        return expansions;
    }

    private void checkFrozen() {
        if (configurationFrozen.get()) {
            throw new IllegalStateException("Configuration for " + this + " can not be altered, already locked");
        }
    }

    private List<String> getTransportPortInternal() {
        try {
            return readPortsFile(transportPortFile);
        } catch (IOException e) {
            throw new UncheckedIOException("Failed to read transport ports file: " + transportPortFile + " for " + this, e);
        }
    }

    private List<String> getHttpPortInternal() {
        try {
            return readPortsFile(httpPortsFile);
        } catch (IOException e) {
            throw new UncheckedIOException("Failed to read http ports file: " + httpPortsFile + " for " + this, e);
        }
    }

    private List<String> readPortsFile(Path file) throws IOException {
        try (Stream<String> lines = Files.lines(file, StandardCharsets.UTF_8)) {
            return lines.map(String::trim).collect(Collectors.toList());
        }
    }

    private Path getExtractedDistributionDir() {
        return distributions.get(currentDistro).getExtracted().getSingleFile().toPath();
    }

    @Classpath
    public FileCollection getInstalledClasspath() {
        return pluginAndModuleConfiguration.getAsFileTree().filter(f -> f.getName().endsWith(".jar"));
    }

    @InputFiles
    @PathSensitive(PathSensitivity.RELATIVE)
    public FileCollection getInstalledFiles() {
        return pluginAndModuleConfiguration.getAsFileTree().filter(f -> f.getName().endsWith(".jar") == false);
    }

    @Classpath
    public List<FileTree> getDistributionClasspath() {
        return getDistributionFiles(filter -> filter.include("**/*.jar"));
    }

    @InputFiles
    @PathSensitive(PathSensitivity.RELATIVE)
    public List<FileTree> getDistributionFiles() {
        return getDistributionFiles(filter -> filter.exclude("**/*.jar"));
    }

    private List<FileTree> getDistributionFiles(Action<PatternFilterable> patternFilter) {
        List<FileTree> files = new ArrayList<>();
        for (ElasticsearchDistribution distribution : distributions) {
            files.add(distribution.getExtracted().getAsFileTree().matching(patternFilter));
        }
        return files;
    }

    @InputFiles
    @PathSensitive(PathSensitivity.RELATIVE)
    public List<File> getRoleFiles() {
        return roleFiles;
    }

    @Nested
    public List<?> getKeystoreSettings() {
        return keystoreSettings.getNormalizedCollection();
    }

    @Nested
    public List<?> getKeystoreFiles() {
        return keystoreFiles.getNormalizedCollection();
    }

    @Nested
    public List<?> getCliSetup() {
        return cliSetup.getFlatNormalizedCollection();
    }

    @Nested
    public List<?> getSettings() {
        return settings.getNormalizedCollection();
    }

    @Nested
    public List<?> getSystemProperties() {
        return systemProperties.getNormalizedCollection();
    }

    @Nested
    public List<?> getEnvironment() {
        return environment.getNormalizedCollection();
    }

    @Nested
    public List<?> getJvmArgs() {
        return jvmArgs.getNormalizedCollection();
    }

    @Nested
    public List<?> getExtraConfigFiles() {
        return extraConfigFiles.getNormalizedCollection();
    }

    @Nested
    public List<FeatureFlag> getFeatureFlags() {
        return featureFlags;
    }

    @Override
    @Internal
    public boolean isProcessAlive() {
        requireNonNull(esProcess, "Can't wait for `" + this + "` as it's not started. Does the task have `useCluster` ?");
        return esProcess.isAlive();
    }

    void waitForAllConditions() {
        waitForConditions(waitConditions, System.currentTimeMillis(), NODE_UP_TIMEOUT_UNIT.toMillis(NODE_UP_TIMEOUT) +
        // Installing plugins at config time and loading them when nods start requires additional time we need to
        // account for
            ADDITIONAL_CONFIG_TIMEOUT_UNIT.toMillis(
                ADDITIONAL_CONFIG_TIMEOUT * (plugins.size() + keystoreFiles.size() + keystoreSettings.size() + credentials.size())
            ), TimeUnit.MILLISECONDS, this);
    }

    @Override
    public boolean equals(Object o) {
        if (this == o) return true;
        if (o == null || getClass() != o.getClass()) return false;
        ElasticsearchNode that = (ElasticsearchNode) o;
        return Objects.equals(name, that.name) && Objects.equals(path, that.path);
    }

    @Override
    public int hashCode() {
        return Objects.hash(name, path);
    }

    @Override
    public String toString() {
        return "node{" + path + ":" + name + "}";
    }

    @Input
    List<Map<String, String>> getCredentials() {
        return credentials;
    }

    private boolean checkPortsFilesExistWithDelay(TestClusterConfiguration node) {
        if (Files.exists(httpPortsFile) && Files.exists(transportPortFile)) {
            return true;
        }
        try {
            Thread.sleep(500);
        } catch (InterruptedException e) {
            Thread.currentThread().interrupt();
            throw new TestClustersException("Interrupted while waiting for ports files", e);
        }
        return Files.exists(httpPortsFile) && Files.exists(transportPortFile);
    }

    @Internal
    public boolean isHttpSslEnabled() {
        return Boolean.parseBoolean(settings.getOrDefault("xpack.security.http.ssl.enabled", "false").toString());
    }

    void configureHttpWait(WaitForHttpResource wait) {
        if (settings.containsKey("xpack.security.http.ssl.certificate_authorities")) {
            wait.setCertificateAuthorities(
                getConfigDir().resolve(settings.get("xpack.security.http.ssl.certificate_authorities").toString()).toFile()
            );
        }
        if (settings.containsKey("xpack.security.http.ssl.certificate")) {
            wait.setCertificateAuthorities(getConfigDir().resolve(settings.get("xpack.security.http.ssl.certificate").toString()).toFile());
        }
        if (settings.containsKey("xpack.security.http.ssl.keystore.path")) {
            wait.setTrustStoreFile(getConfigDir().resolve(settings.get("xpack.security.http.ssl.keystore.path").toString()).toFile());
        }
        if (keystoreSettings.containsKey("xpack.security.http.ssl.keystore.secure_password")) {
            wait.setTrustStorePassword(keystoreSettings.get("xpack.security.http.ssl.keystore.secure_password").toString());
        }
    }

    void setHttpPort(String httpPort) {
        this.httpPort = httpPort;
    }

    void setTransportPort(String transportPort) {
        this.transportPort = transportPort;
    }

    void setDataPath(Path dataPath) {
        this.confPathData = dataPath;
    }

    @Internal
    Path getEsLogFile() {
        return esLogFile;
    }

    private static class FileEntry implements Named {
        private String name;
        private File file;

        FileEntry(String name, File file) {
            this.name = name;
            this.file = file;
        }

        @Input
        @Override
        public String getName() {
            return name;
        }

        @InputFile
        @PathSensitive(PathSensitivity.NONE)
        public File getFile() {
            return file;
        }
    }

    private static class CliEntry {
        private final String executable;
        private CharSequence[] args;

        CliEntry(String executable, CharSequence[] args) {
            this.executable = executable;
            this.args = args;
        }

        @Input
        public String getExecutable() {
            return executable;
        }

        @Input
        public CharSequence[] getArgs() {
            return args;
        }
    }

    private record FeatureFlag(String feature, Version from, Version until) {

        @Input
        public String getFeature() {
            return feature;
        }

        @Input
        public Version getFrom() {
            return from;
        }

        @Input
        @Optional
        public Version getUntil() {
            return until;
        }
    }

    private static class LinkCreationException extends UncheckedIOException {
        LinkCreationException(String message, IOException cause) {
            super(message, cause);
        }
    }
}<|MERGE_RESOLUTION|>--- conflicted
+++ resolved
@@ -57,12 +57,10 @@
 import org.gradle.api.tasks.util.PatternFilterable;
 import org.gradle.process.ExecOperations;
 
-import java.io.BufferedReader;
 import java.io.ByteArrayInputStream;
 import java.io.File;
 import java.io.IOException;
 import java.io.InputStream;
-import java.io.InputStreamReader;
 import java.io.LineNumberReader;
 import java.io.UncheckedIOException;
 import java.net.URL;
@@ -72,7 +70,6 @@
 import java.nio.file.Path;
 import java.nio.file.StandardCopyOption;
 import java.nio.file.StandardOpenOption;
-import java.time.Duration;
 import java.time.Instant;
 import java.util.ArrayList;
 import java.util.Arrays;
@@ -593,10 +590,6 @@
     }
 
     private void logToProcessStdout(String message) {
-        logToProcessStdout(message, esLogFile);
-    }
-
-    private static void logToProcessStdout(String message, Path esLogFile) {
         try {
             if (Files.exists(esLogFile.getParent()) == false) {
                 Files.createDirectories(esLogFile.getParent());
@@ -921,14 +914,11 @@
         environment.clear();
         environment.putAll(getESEnvironment());
 
-<<<<<<< HEAD
-=======
         // Direct the stdout and stderr to the ES log file. This should not contend with the actual ES
         // process once it is started since there we close replace stdout/stderr handles once logging is setup.
         processBuilder.redirectOutput(ProcessBuilder.Redirect.appendTo(esLogFile.toFile()));
         processBuilder.redirectErrorStream(true);
 
->>>>>>> e92f307f
         if (keystorePassword != null && keystorePassword.length() > 0) {
             try {
                 Files.writeString(esStdinFile, keystorePassword + "\n", StandardOpenOption.CREATE);
@@ -943,45 +933,7 @@
         } catch (IOException e) {
             throw new TestClustersException("Failed to start ES process for " + this, e);
         }
-        // Capture the process stdout/stderr, if any, that may be emitted before ES logger is configured
-        threads[0] = new OutputThread(esProcess.getInputStream(), OutputThread.Type.sdtout, esLogFile);
-        threads[1] = new OutputThread(esProcess.getErrorStream(), OutputThread.Type.stderr, esLogFile);
-        threads[0].start();
-        threads[1].start();
         reaperServiceProvider.get().registerPid(toString(), esProcess.pid());
-    }
-
-    private static final Thread[] threads = new OutputThread[2];
-
-    /** A thread that reads until EOF on the give input stream, and makes the stringified data available. */
-    private static class OutputThread extends Thread {
-        enum Type {
-            sdtout,
-            stderr
-        }
-
-        private final InputStream is;
-        private final Type type;
-        private final Path logFile;
-
-        OutputThread(InputStream is, Type type, Path logFile) {
-            this.is = is;
-            this.type = type;
-            this.logFile = logFile;
-        }
-
-        @Override
-        public void run() {
-            BufferedReader reader = new BufferedReader(new InputStreamReader(is));
-            try {
-                String s;
-                while ((s = reader.readLine()) != null) {
-                    logToProcessStdout(type + " : [" + s + "]", logFile);
-                }
-            } catch (Exception e) {
-                throw new RuntimeException(e);
-            }
-        }
     }
 
     @Internal
@@ -1049,13 +1001,6 @@
         requireNonNull(esProcess, "Can't stop `" + this + "` as it was not started or already stopped.");
         // Test clusters are not reused, don't spend time on a graceful shutdown
         stopHandle(esProcess.toHandle(), true);
-        try {
-            for (Thread oThread : threads) {
-                oThread.join(Duration.ofSeconds(30).toMillis());
-            }
-        } catch (InterruptedException e) {
-            throw new RuntimeException(e);
-        }
         reaperServiceProvider.get().unregister(toString());
         esProcess = null;
         // Clean up the ports file in case this is started again.
