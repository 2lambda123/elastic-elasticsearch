/*
 * Copyright Elasticsearch B.V. and/or licensed to Elasticsearch B.V. under one
 * or more contributor license agreements. Licensed under the Elastic License
 * 2.0 and the Server Side Public License, v 1; you may not use this file except
 * in compliance with, at your election, the Elastic License 2.0 or the Server
 * Side Public License, v 1.
 */

package org.elasticsearch.gradle.plugin;

import org.apache.commons.io.FileUtils;
import org.apache.commons.io.IOUtils;
import org.elasticsearch.gradle.Version;
import org.elasticsearch.gradle.VersionProperties;
import org.elasticsearch.gradle.dependencies.CompileOnlyResolvePlugin;
import org.elasticsearch.gradle.jarhell.JarHellPlugin;
import org.elasticsearch.gradle.test.GradleTestPolicySetupPlugin;
import org.elasticsearch.gradle.testclusters.ElasticsearchCluster;
import org.elasticsearch.gradle.testclusters.RunTask;
import org.elasticsearch.gradle.testclusters.TestClustersPlugin;
import org.elasticsearch.gradle.util.GradleUtils;
import org.gradle.api.Action;
import org.gradle.api.GradleException;
import org.gradle.api.InvalidUserDataException;
import org.gradle.api.NamedDomainObjectContainer;
import org.gradle.api.Plugin;
import org.gradle.api.Project;
import org.gradle.api.Task;
import org.gradle.api.Transformer;
import org.gradle.api.artifacts.type.ArtifactTypeDefinition;
import org.gradle.api.file.CopySpec;
import org.gradle.api.file.RegularFile;
import org.gradle.api.plugins.BasePlugin;
import org.gradle.api.plugins.JavaPlugin;
import org.gradle.api.plugins.JavaPluginExtension;
import org.gradle.api.provider.Provider;
import org.gradle.api.tasks.Copy;
import org.gradle.api.tasks.SourceSet;
import org.gradle.api.tasks.SourceSetContainer;
import org.gradle.api.tasks.Sync;
import org.gradle.api.tasks.TaskProvider;
import org.gradle.api.tasks.bundling.Zip;

import java.io.File;
import java.io.IOException;
import java.io.InputStream;
import java.io.UncheckedIOException;
import java.nio.charset.StandardCharsets;
import java.nio.file.Files;
import java.nio.file.Path;
import java.util.LinkedHashMap;
import java.util.Map;
import java.util.concurrent.Callable;
import java.util.stream.Collectors;

/**
 * Encapsulates build configuration for an Elasticsearch plugin.
 */
public class PluginBuildPlugin implements Plugin<Project> {

    public static final String PLUGIN_EXTENSION_NAME = "esplugin";
    public static final String BUNDLE_PLUGIN_TASK_NAME = "bundlePlugin";
    public static final String EXPLODED_BUNDLE_PLUGIN_TASK_NAME = "explodedBundlePlugin";
    public static final String EXPLODED_BUNDLE_CONFIG = "explodedBundleZip";

    @Override
    public void apply(final Project project) {
        project.getPluginManager().apply(JavaPlugin.class);
        project.getPluginManager().apply(TestClustersPlugin.class);
        project.getPluginManager().apply(CompileOnlyResolvePlugin.class);
        project.getPluginManager().apply(JarHellPlugin.class);
        project.getPluginManager().apply(GradleTestPolicySetupPlugin.class);

        var extension = project.getExtensions().create(PLUGIN_EXTENSION_NAME, PluginPropertiesExtension.class, project);
        configureDependencies(project);

        final var bundleTask = createBundleTasks(project, extension);
        project.getConfigurations().getByName("default").extendsFrom(project.getConfigurations().getByName("runtimeClasspath"));

        // allow running ES with this plugin in the foreground of a build
        var testClusters = testClusters(project, TestClustersPlugin.EXTENSION_NAME);
        var runCluster = testClusters.register("runTask", c -> {
            // TODO: use explodedPlugin here for modules
            if (GradleUtils.isModuleProject(project.getPath())) {
                c.module(bundleTask.flatMap((Transformer<Provider<RegularFile>, Zip>) zip -> zip.getArchiveFile()));
            } else {
                c.plugin(bundleTask.flatMap((Transformer<Provider<RegularFile>, Zip>) zip -> zip.getArchiveFile()));
            }
        });

        project.getTasks().register("run", RunTask.class, r -> {
            r.useCluster(runCluster);
            r.dependsOn(project.getTasks().named(BUNDLE_PLUGIN_TASK_NAME));
        });
    }

    @SuppressWarnings("unchecked")
    private static NamedDomainObjectContainer<ElasticsearchCluster> testClusters(Project project, String extensionName) {
        return (NamedDomainObjectContainer<ElasticsearchCluster>) project.getExtensions().getByName(extensionName);
    }

    private static void configureDependencies(final Project project) {
        var dependencies = project.getDependencies();
        dependencies.add("compileOnly", "org.elasticsearch:elasticsearch:" + VersionProperties.getElasticsearch());
        dependencies.add("testImplementation", "org.elasticsearch.test:framework:" + VersionProperties.getElasticsearch());
        dependencies.add("testImplementation", "org.apache.logging.log4j:log4j-core:" + VersionProperties.getVersions().get("log4j"));

        // we "upgrade" these optional deps to provided for plugins, since they will run
        // with a full elasticsearch server that includes optional deps
        dependencies.add("compileOnly", "org.locationtech.spatial4j:spatial4j:" + VersionProperties.getVersions().get("spatial4j"));
        dependencies.add("compileOnly", "org.locationtech.jts:jts-core:" + VersionProperties.getVersions().get("jts"));
        dependencies.add("compileOnly", "org.apache.logging.log4j:log4j-api:" + VersionProperties.getVersions().get("log4j"));
        dependencies.add("compileOnly", "org.apache.logging.log4j:log4j-core:" + VersionProperties.getVersions().get("log4j"));
        dependencies.add("compileOnly", "net.java.dev.jna:jna:" + VersionProperties.getVersions().get("jna"));
    }

    /**
     * Adds bundle tasks which builds the dir and zip containing the plugin jars,
     * metadata, properties, and packaging files
     */
    private static TaskProvider<Zip> createBundleTasks(final Project project, PluginPropertiesExtension extension) {
        final var pluginMetadata = project.file("src/main/plugin-metadata");
        final var templateFile = new File(project.getBuildDir(), "templates/plugin-descriptor.properties");

        // create tasks to build the properties file for this plugin
        final var copyPluginPropertiesTemplate = project.getTasks().register("copyPluginPropertiesTemplate", new Action<Task>() {
            @Override
            public void execute(Task task) {
                task.getOutputs().file(templateFile);
                // intentionally an Action and not a lambda to avoid issues with up-to-date check
                task.doLast(new Action<Task>() {
                    @Override
                    public void execute(Task task) {
                        InputStream resourceTemplate = PluginBuildPlugin.class.getResourceAsStream("/" + templateFile.getName());
                        try {
                            String templateText = IOUtils.toString(resourceTemplate, StandardCharsets.UTF_8.name());
                            FileUtils.write(templateFile, templateText, "UTF-8");
                        } catch (IOException e) {
                            throw new GradleException("Unable to copy plugin properties", e);
                        }
                    }
                });
            }
        });
<<<<<<< HEAD
        final var resolveModuleName = project.getTasks().register("resolveModuleName", t -> {
            t.doLast(task -> {
                var mainSourceSet = project.getExtensions().getByType(SourceSetContainer.class).getByName(SourceSet.MAIN_SOURCE_SET_NAME);
                Path moduleInfoSource = null;
                for (File srcDir : mainSourceSet.getAllJava().getSrcDirs()) {
                    Path potentialModuleInfo = srcDir.toPath().resolve("module-info.java");
                    if (Files.exists(potentialModuleInfo)) {
                        moduleInfoSource = potentialModuleInfo;
                        break;
                    }
                }

                String moduleName = "";
                if (moduleInfoSource != null) {
                    try (var reader = Files.newBufferedReader(moduleInfoSource, StandardCharsets.UTF_8)) {
                        String line;
                        while ((line = reader.readLine()) != null) {
                            if (line.startsWith("module")) {
                                // This is a simple and hacky way to extract the module name from the module declaration.
                                // We could properly parse the entire file, but the module keyword is unique in the file, and
                                // the module name is guaranteed to not have spaces, so this is much simpler and quicker.
                                moduleName = line.split(" ")[1];
                                break;
                            }
                        }
                    } catch (IOException e) {
                        throw new UncheckedIOException(e);
                    }
                }

                t.getExtensions().add("resolvedModuleName", moduleName);
            });
        });
=======

>>>>>>> 7fae1474
        final var buildProperties = project.getTasks().register("pluginProperties", Copy.class, copy -> {
            copy.dependsOn(copyPluginPropertiesTemplate);
            copy.from(templateFile);
            copy.into(new File(project.getBuildDir(), "generated-resources"));

            if (extension.getName() == null) {
                throw new InvalidUserDataException("name is a required setting for esplugin");
            }

            if (extension.getDescription() == null) {
                throw new InvalidUserDataException("description is a required setting for esplugin");
            }

            if (extension.getType().equals(PluginType.BOOTSTRAP) == false && extension.getClassname() == null) {
                throw new InvalidUserDataException("classname is a required setting for esplugin");
            }

            Map<String, Object> map = new LinkedHashMap<>(12);
            map.put("name", extension.getName());
            map.put("description", extension.getDescription());
            map.put("version", extension.getVersion());
            map.put("elasticsearchVersion", Version.fromString(VersionProperties.getElasticsearch()).toString());
            map.put("javaVersion", project.getExtensions().getByType(JavaPluginExtension.class).getTargetCompatibility().toString());
            map.put("classname", extension.getType().equals(PluginType.BOOTSTRAP) ? "" : extension.getClassname());
            map.put("extendedPlugins", extension.getExtendedPlugins().stream().collect(Collectors.joining(",")));
            map.put("hasNativeController", extension.isHasNativeController());
            map.put("requiresKeystore", extension.isRequiresKeystore());
            map.put("type", extension.getType().toString());
            map.put("javaOpts", extension.getJavaOpts());
            map.put("licensed", extension.isLicensed());

            var lazyModuleName = new Callable<String>() {
                @Override
                public String call() {
                    return resolveModuleName.map(t -> t.getExtensions().getByName("resolvedModuleName")).get().toString();
                }

                @Override
                public String toString() {
                    return call();
                }
            };
            map.put("modulename", lazyModuleName);
            copy.dependsOn(resolveModuleName);

            copy.expand(map);
            copy.getInputs().properties(map);
        });
        // add the plugin properties and metadata to test resources, so unit tests can
        // know about the plugin (used by test security code to statically initialize the plugin in unit tests)
        var testSourceSet = project.getExtensions().getByType(SourceSetContainer.class).getByName("test");
        Map<String, Object> map = Map.of("builtBy", buildProperties);
        testSourceSet.getOutput().dir(map, new File(project.getBuildDir(), "generated-resources"));
        testSourceSet.getResources().srcDir(pluginMetadata);

        var bundleSpec = createBundleSpec(project, pluginMetadata, buildProperties);
        extension.setBundleSpec(bundleSpec);
        // create the actual bundle task, which zips up all the files for the plugin
        final var bundle = project.getTasks().register("bundlePlugin", Zip.class, zip -> zip.with(bundleSpec));
        project.getTasks().named(BasePlugin.ASSEMBLE_TASK_NAME).configure(task -> task.dependsOn(bundle));

        // also make the zip available as a configuration (used when depending on this project)
        var configuration = project.getConfigurations().create("zip");
        configuration.getAttributes().attribute(ArtifactTypeDefinition.ARTIFACT_TYPE_ATTRIBUTE, ArtifactTypeDefinition.ZIP_TYPE);
        project.getArtifacts().add("zip", bundle);

        var explodedBundle = project.getTasks().register(EXPLODED_BUNDLE_PLUGIN_TASK_NAME, Sync.class, sync -> {
            sync.with(bundleSpec);
            sync.into(new File(project.getBuildDir(), "explodedBundle/" + extension.getName()));
        });

        // also make the exploded bundle available as a configuration (used when depending on this project)
        var explodedBundleZip = project.getConfigurations().create(EXPLODED_BUNDLE_CONFIG);
        explodedBundleZip.setCanBeResolved(false);
        explodedBundleZip.setCanBeConsumed(true);
        explodedBundleZip.getAttributes().attribute(ArtifactTypeDefinition.ARTIFACT_TYPE_ATTRIBUTE, ArtifactTypeDefinition.DIRECTORY_TYPE);
        project.getArtifacts().add(EXPLODED_BUNDLE_CONFIG, explodedBundle);
        return bundle;
    }

    private static CopySpec createBundleSpec(Project project, File pluginMetadata, TaskProvider<Copy> buildProperties) {
        var bundleSpec = project.copySpec();
        bundleSpec.from(buildProperties);
        bundleSpec.from(pluginMetadata, copySpec -> {
            // metadata (eg custom security policy)
            // the codebases properties file is only for tests and not needed in production
            copySpec.exclude("plugin-security.codebases");
        });
        bundleSpec.from(
            (Callable<TaskProvider<Task>>) () -> project.getPluginManager().hasPlugin("com.github.johnrengelman.shadow")
                ? project.getTasks().named("shadowJar")
                : project.getTasks().named("jar")
        );
        bundleSpec.from(
            project.getConfigurations()
                .getByName("runtimeClasspath")
                .minus(project.getConfigurations().getByName(CompileOnlyResolvePlugin.RESOLVEABLE_COMPILE_ONLY_CONFIGURATION_NAME))
        );

        // extra files for the plugin to go into the zip
        bundleSpec.from("src/main/packaging");// TODO: move all config/bin/_size/etc into packaging
        bundleSpec.from("src/main", copySpec -> {
            copySpec.include("config/**");
            copySpec.include("bin/**");
        });
        return bundleSpec;
    }
}<|MERGE_RESOLUTION|>--- conflicted
+++ resolved
@@ -142,7 +142,7 @@
                 });
             }
         });
-<<<<<<< HEAD
+
         final var resolveModuleName = project.getTasks().register("resolveModuleName", t -> {
             t.doLast(task -> {
                 var mainSourceSet = project.getExtensions().getByType(SourceSetContainer.class).getByName(SourceSet.MAIN_SOURCE_SET_NAME);
@@ -176,9 +176,7 @@
                 t.getExtensions().add("resolvedModuleName", moduleName);
             });
         });
-=======
-
->>>>>>> 7fae1474
+
         final var buildProperties = project.getTasks().register("pluginProperties", Copy.class, copy -> {
             copy.dependsOn(copyPluginPropertiesTemplate);
             copy.from(templateFile);
