/*
 * Licensed to Elasticsearch under one or more contributor
 * license agreements. See the NOTICE file distributed with
 * this work for additional information regarding copyright
 * ownership. Elasticsearch licenses this file to you under
 * the Apache License, Version 2.0 (the "License"); you may
 * not use this file except in compliance with the License.
 * You may obtain a copy of the License at
 *
 *    http://www.apache.org/licenses/LICENSE-2.0
 *
 * Unless required by applicable law or agreed to in writing,
 * software distributed under the License is distributed on an
 * "AS IS" BASIS, WITHOUT WARRANTIES OR CONDITIONS OF ANY
 * KIND, either express or implied.  See the License for the
 * specific language governing permissions and limitations
 * under the License.
 */

import org.apache.tools.ant.taskdefs.condition.Os
import org.elasticsearch.gradle.LoggedExec
import org.elasticsearch.gradle.Version

import java.util.regex.Matcher

/**
 * This is a dummy project which does a local checkout of the previous
 * wire compat version's branch, and builds a snapshot. This allows backcompat
 * tests to test against the next unreleased version, closest to this version,
 * without relying on snapshots.
 */
final Matcher match = project.name =~ /bwc-snapshot-(\d+\.(\d+|x))/
if (!match.matches()) {
  throw new InvalidUserDataException("Unsupport project name ${project.name}")
}
String bwcBranch = match.group(1)

if (project.hasProperty('bwcVersion')) {
  Version bwcVersion = project.ext.bwcVersion

  apply plugin: 'distribution'
  // Not published so no need to assemble
  tasks.remove(assemble)
  build.dependsOn.remove('assemble')

  File checkoutDir = file("${buildDir}/bwc/checkout-${bwcBranch}")

  final String remote = System.getProperty("tests.bwc.remote", "elastic")

  task createClone(type: LoggedExec) {
    onlyIf { checkoutDir.exists() == false }
    commandLine = ['git', 'clone', rootDir, checkoutDir]
  }

  task findRemote(type: LoggedExec) {
    dependsOn createClone
    workingDir = checkoutDir
    commandLine = ['git', 'remote', '-v']
    ByteArrayOutputStream output = new ByteArrayOutputStream()
    standardOutput = output
    doLast {
      project.ext.remoteExists = false
      output.toString('UTF-8').eachLine {
        if (it.contains("${remote}\thttps://github.com/${remote}/elasticsearch.git")) {
          project.ext.remoteExists = true
        }
      }
    }
  }

  task addRemote(type: LoggedExec) {
    dependsOn findRemote
    onlyIf { project.ext.remoteExists == false }
    workingDir = checkoutDir
    commandLine = ['git', 'remote', 'add', "${remote}", "https://github.com/${remote}/elasticsearch.git"]
  }

  task fetchLatest(type: LoggedExec) {
    onlyIf { project.gradle.startParameter.isOffline() == false }
    dependsOn addRemote
    workingDir = checkoutDir
    commandLine = ['git', 'fetch', '--all']
  }

  String buildMetadataKey = "bwc_refspec_${project.path.substring(1)}"
  task checkoutBwcBranch(type: LoggedExec) {
    String refspec = System.getProperty("tests.bwc.refspec", buildMetadata.get(buildMetadataKey, "${remote}/${bwcBranch}"))
    dependsOn fetchLatest
    workingDir = checkoutDir
    commandLine = ['git', 'checkout', refspec]
    doFirst {
      println "Checking out elasticsearch ${refspec} for branch ${bwcBranch}"
    }
  }

  File buildMetadataFile = project.file("build/${project.name}/build_metadata")
  task writeBuildMetadata(type: LoggedExec) {
    dependsOn checkoutBwcBranch
    workingDir = checkoutDir
    commandLine = ['git', 'rev-parse', 'HEAD']
    ignoreExitValue = true
    ByteArrayOutputStream output = new ByteArrayOutputStream()
    standardOutput = output
    doLast {
      if (execResult.exitValue != 0) {
        output.toString('UTF-8').eachLine { line -> logger.error(line) }
        execResult.assertNormalExitValue()
      }
      project.mkdir(buildMetadataFile.parent)
      String commit = output.toString('UTF-8')
      buildMetadataFile.setText("${buildMetadataKey}=${commit}", 'UTF-8')
      println "Checked out elasticsearch commit ${commit}"
    }
  }

  File bwcDeb = file("${checkoutDir}/distribution/deb/build/distributions/elasticsearch-${bwcVersion}.deb")
  File bwcRpm = file("${checkoutDir}/distribution/rpm/build/distributions/elasticsearch-${bwcVersion}.rpm")
  File bwcZip = file("${checkoutDir}/distribution/zip/build/distributions/elasticsearch-${bwcVersion}.zip")
  task buildBwcVersion(type: Exec) {
    dependsOn checkoutBwcBranch, writeBuildMetadata
    workingDir = checkoutDir
<<<<<<< HEAD
    if (project.rootProject.ext.runtimeJavaVersion == JavaVersion.VERSION_1_8 && ["5.6", "6.1"].contains(bwcBranch)) {
=======
    if (project.rootProject.ext.runtimeJavaVersion == JavaVersion.VERSION_1_8 && ["5.6", "6.0", "6.1"].contains(bwcBranch)) {
>>>>>>> e5a69844
      /*
       * If runtime Java home is set to JDK 8 and we are building branches that are officially built with JDK 8, push this to JAVA_HOME for
       * these builds.
       */
      environment('JAVA_HOME', System.getenv('RUNTIME_JAVA_HOME'))
    }
    if (Os.isFamily(Os.FAMILY_WINDOWS)) {
      executable 'cmd'
      args '/C', 'call', new File(checkoutDir, 'gradlew').toString()
    } else {
      executable new File(checkoutDir, 'gradlew').toString()
    }
    args ":distribution:deb:assemble", ":distribution:rpm:assemble", ":distribution:zip:assemble", "-Dbuild.snapshot=${System.getProperty('build.snapshot') ?: 'true'}"
    final LogLevel logLevel = gradle.startParameter.logLevel
    if ([LogLevel.QUIET, LogLevel.WARN, LogLevel.INFO, LogLevel.DEBUG].contains(logLevel)) {
      args "--${logLevel.name().toLowerCase(Locale.ENGLISH)}"
    }
    final String showStacktraceName = gradle.startParameter.showStacktrace.name()
    assert ["INTERNAL_EXCEPTIONS", "ALWAYS", "ALWAYS_FULL"].contains(showStacktraceName)
    if (showStacktraceName.equals("ALWAYS")) {
      args "--stacktrace"
    } else if (showStacktraceName.equals("ALWAYS_FULL")) {
      args "--full-stacktrace"
    }
    doLast {
      List missing = [bwcDeb, bwcRpm, bwcZip].grep { file ->
        false == file.exists()
      }
      if (false == missing.empty) {
        throw new InvalidUserDataException(
                "Building bwc version didn't generate expected files ${missing}")
      }
    }
  }

  artifacts {
    'default' file: bwcDeb, name: 'elasticsearch', type: 'deb', builtBy: buildBwcVersion
    'default' file: bwcRpm, name: 'elasticsearch', type: 'rpm', builtBy: buildBwcVersion
    'default' file: bwcZip, name: 'elasticsearch', type: 'zip', builtBy: buildBwcVersion
  }
}<|MERGE_RESOLUTION|>--- conflicted
+++ resolved
@@ -119,11 +119,7 @@
   task buildBwcVersion(type: Exec) {
     dependsOn checkoutBwcBranch, writeBuildMetadata
     workingDir = checkoutDir
-<<<<<<< HEAD
-    if (project.rootProject.ext.runtimeJavaVersion == JavaVersion.VERSION_1_8 && ["5.6", "6.1"].contains(bwcBranch)) {
-=======
     if (project.rootProject.ext.runtimeJavaVersion == JavaVersion.VERSION_1_8 && ["5.6", "6.0", "6.1"].contains(bwcBranch)) {
->>>>>>> e5a69844
       /*
        * If runtime Java home is set to JDK 8 and we are building branches that are officially built with JDK 8, push this to JAVA_HOME for
        * these builds.
