--- conflicted
+++ resolved
@@ -204,23 +204,17 @@
         }
     }
 
-<<<<<<< HEAD
     createRunBwcGradleTask("resolveAllBwcDependencies") {
         args 'resolveAllDependencies'
     }
 
     resolveAllDependencies.dependsOn resolveAllBwcDependencies
 
-    artifacts {
-      for (File artifactFile : artifactFiles) {
-        String artifactName = artifactFile.name.contains('oss') ? 'elasticsearch-oss' : 'elasticsearch'
-=======
     for (e in artifactFiles) {
         String projectName = e.key
         File artifactFile = e.value
         String artifactFileName = artifactFile.name
         String artifactName = artifactFileName.contains('oss') ? 'elasticsearch-oss' : 'elasticsearch'
->>>>>>> bc201427
         String suffix = artifactFile.toString()[-3..-1]
         configurations.create(projectName)
         artifacts {
