--- conflicted
+++ resolved
@@ -351,20 +351,12 @@
         }
         List excludePlatforms = ['linux-x86_64', 'linux-aarch64', 'windows-x86_64', 'darwin-x86_64', 'darwin-aarch64']
         if (os != null) {
-<<<<<<< HEAD
-          if (architecture == 'x64') {
-            // ML platform dir uses the x86_64 nomenclature
-            architecture = 'x86_64'
-          }
-          excludePlatforms.remove(excludePlatforms.indexOf(os + '-' + architecture))
-=======
           String platform = os + '-' + architecture
           if (architecture == 'x64') {
             // ML platform dir uses the x86_64 nomenclature
             platform = os + '-x86_64'
           }
           excludePlatforms.remove(excludePlatforms.indexOf(platform))
->>>>>>> 0fb3a6ec
         } else {
           excludePlatforms = []
         }
