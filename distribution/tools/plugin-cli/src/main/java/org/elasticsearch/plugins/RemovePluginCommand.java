/*
 * Copyright Elasticsearch B.V. and/or licensed to Elasticsearch B.V. under one
 * or more contributor license agreements. Licensed under the Elastic License
 * 2.0 and the Server Side Public License, v 1; you may not use this file except
 * in compliance with, at your election, the Elastic License 2.0 or the Server
 * Side Public License, v 1.
 */

package org.elasticsearch.plugins;

import joptsimple.OptionSet;
import joptsimple.OptionSpec;

import org.elasticsearch.cli.EnvironmentAwareCommand;
import org.elasticsearch.cli.Terminal;
import org.elasticsearch.env.Environment;

import java.util.Arrays;
import java.util.List;
import java.util.stream.Collectors;

/**
 * A command for the plugin CLI to remove plugins from Elasticsearch.
 */
class RemovePluginCommand extends EnvironmentAwareCommand {
    private final OptionSpec<Void> purgeOption;
    private final OptionSpec<String> arguments;

    RemovePluginCommand() {
        super("removes plugins from Elasticsearch");
        this.purgeOption = parser.acceptsAll(Arrays.asList("p", "purge"), "Purge plugin configuration files");
        this.arguments = parser.nonOptions("plugin id");
    }

    @Override
    protected void execute(final Terminal terminal, final OptionSet options, final Environment env) throws Exception {
<<<<<<< HEAD
        final Path pluginsDescriptor = env.configFile().resolve("elasticsearch-plugins.yml");
        if (Files.exists(pluginsDescriptor)) {
            throw new UserException(1, "Plugins descriptor [" + pluginsDescriptor + "] exists, please use [elasticsearch-plugin sync] instead");
        }
        final List<String> pluginIds = arguments.values(options);
        final boolean purge = options.has(purgeOption);
        execute(terminal, env, pluginIds, purge);
    }

    /**
     * Remove the plugin specified by {@code pluginName}.
     *
     * @param terminal   the terminal to use for input/output
     * @param env        the environment for the local node
     * @param pluginIds  the IDs of the plugins to remove
     * @param purge      if true, plugin configuration files will be removed, if false they are preserved
     * @throws IOException   if any I/O exception occurs while performing a file operation
     * @throws UserException if pluginIds is null or empty
     * @throws UserException if plugin directory does not exist
     * @throws UserException if the plugin bin directory is not a directory
     */
    void execute(Terminal terminal, Environment env, List<String> pluginIds, boolean purge) throws IOException, UserException {
        if (pluginIds == null || pluginIds.isEmpty()) {
            throw new UserException(ExitCodes.USAGE, "At least one plugin ID is required");
        }

        ensurePluginsNotUsedByOtherPlugins(env, pluginIds);

        for (String pluginId : pluginIds) {
            checkCanRemove(env, pluginId, purge);
        }

        for (String pluginId : pluginIds) {
            removePlugin(env, terminal, pluginId, purge);
        }
    }

    private void ensurePluginsNotUsedByOtherPlugins(Environment env, List<String> pluginIds) throws IOException, UserException {
        // First make sure nothing extends this plugin
        final Map<String, List<String>> usedBy = new HashMap<>();
        Set<PluginsService.Bundle> bundles = PluginsService.getPluginBundles(env.pluginsFile());
        for (PluginsService.Bundle bundle : bundles) {
            for (String extendedPlugin : bundle.plugin.getExtendedPlugins()) {
                for (String pluginId : pluginIds) {
                    if (extendedPlugin.equals(pluginId)) {
                        usedBy.computeIfAbsent(bundle.plugin.getName(), (_key -> new ArrayList<>())).add(pluginId);
                    }
                }
            }
        }
        if (usedBy.isEmpty()) {
            return;
        }

        final StringJoiner message = new StringJoiner("\n");
        message.add("Cannot remove plugins because the following are extended by other plugins:");
        usedBy.forEach((key, value) -> {
            String s = "\t" + key + " used by " + value;
            message.add(s);
        });

        throw new UserException(PLUGIN_STILL_USED, message.toString());
    }

    private void checkCanRemove(Environment env, String pluginId, boolean purge) throws UserException {
        final Path pluginDir = env.pluginsFile().resolve(pluginId);
        final Path pluginConfigDir = env.configFile().resolve(pluginId);
        final Path removing = env.pluginsFile().resolve(".removing-" + pluginId);

        /*
         * If the plugin does not exist and the plugin config does not exist, fail to the user that the plugin is not found, unless there's
         * a marker file left from a previously failed attempt in which case we proceed to clean up the marker file. Or, if the plugin does
         * not exist, the plugin config does, and we are not purging, again fail to the user that the plugin is not found.
         */
        if ((Files.exists(pluginDir) == false && Files.exists(pluginConfigDir) == false && Files.exists(removing) == false)
            || (Files.exists(pluginDir) == false && Files.exists(pluginConfigDir) && purge == false)) {
            final String message = String.format(
                Locale.ROOT,
                "plugin [%s] not found; run 'elasticsearch-plugin list' to get list of installed plugins",
                pluginId
            );
            throw new UserException(ExitCodes.CONFIG, message);
        }

        final Path pluginBinDir = env.binFile().resolve(pluginId);
        if (Files.exists(pluginBinDir)) {
            if (Files.isDirectory(pluginBinDir) == false) {
                throw new UserException(ExitCodes.IO_ERROR, "bin dir for " + pluginId + " is not a directory");
            }
        }
    }

    private void removePlugin(Environment env, Terminal terminal, String pluginId, boolean purge) throws IOException {
        final Path pluginDir = env.pluginsFile().resolve(pluginId);
        final Path pluginConfigDir = env.configFile().resolve(pluginId);
        final Path removing = env.pluginsFile().resolve(".removing-" + pluginId);

        terminal.println("-> removing [" + pluginId + "]...");

        final List<Path> pluginPaths = new ArrayList<>();

        /*
         * Add the contents of the plugin directory before creating the marker file and adding it to the list of paths to be deleted so
         * that the marker file is the last file to be deleted.
         */
        if (Files.exists(pluginDir)) {
            try (Stream<Path> paths = Files.list(pluginDir)) {
                pluginPaths.addAll(paths.collect(Collectors.toList()));
            }
            terminal.println(VERBOSE, "removing [" + pluginDir + "]");
        }

        final Path pluginBinDir = env.binFile().resolve(pluginId);
        if (Files.exists(pluginBinDir)) {
            try (Stream<Path> paths = Files.list(pluginBinDir)) {
                pluginPaths.addAll(paths.collect(Collectors.toList()));
            }
            pluginPaths.add(pluginBinDir);
            terminal.println(VERBOSE, "removing [" + pluginBinDir + "]");
        }

        if (Files.exists(pluginConfigDir)) {
            if (purge) {
                try (Stream<Path> paths = Files.list(pluginConfigDir)) {
                    pluginPaths.addAll(paths.collect(Collectors.toList()));
                }
                pluginPaths.add(pluginConfigDir);
                terminal.println(VERBOSE, "removing [" + pluginConfigDir + "]");
            } else {
                /*
                 * By default we preserve the config files in case the user is upgrading the plugin, but we print a message so the user
                 * knows in case they want to remove manually.
                 */
                final String message = String.format(
                    Locale.ROOT,
                    "-> preserving plugin config files [%s] in case of upgrade; use --purge if not needed",
                    pluginConfigDir
                );
                terminal.println(message);
            }
        }

        /*
         * We are going to create a marker file in the plugin directory that indicates that this plugin is a state of removal. If the
         * removal fails, the existence of this marker file indicates that the plugin is in a garbage state. We check for existence of this
         * marker file during startup so that we do not startup with plugins in such a garbage state. Up to this point, we have not done
         * anything destructive, so we create the marker file as the last action before executing destructive operations. We place this
         * marker file in the root plugin directory (not the specific plugin directory) so that we do not have to create the specific plugin
         * directory if it does not exist (we are purging configuration files).
         */
        try {
            Files.createFile(removing);
        } catch (final FileAlreadyExistsException e) {
            /*
             * We need to suppress the marker file already existing as we could be in this state if a previous removal attempt failed and
             * the user is attempting to remove the plugin again.
             */
            terminal.println(VERBOSE, "marker file [" + removing + "] already exists");
        }

        // add the plugin directory
        pluginPaths.add(pluginDir);

        // finally, add the marker file
        pluginPaths.add(removing);
=======
        final List<PluginDescriptor> plugins = arguments.values(options).stream().map(PluginDescriptor::new).collect(Collectors.toList());
>>>>>>> f898c30d

        final RemovePluginAction action = new RemovePluginAction(terminal, env, options.has(purgeOption));
        action.execute(plugins);
    }
}<|MERGE_RESOLUTION|>--- conflicted
+++ resolved
@@ -34,14 +34,15 @@
 
     @Override
     protected void execute(final Terminal terminal, final OptionSet options, final Environment env) throws Exception {
-<<<<<<< HEAD
         final Path pluginsDescriptor = env.configFile().resolve("elasticsearch-plugins.yml");
         if (Files.exists(pluginsDescriptor)) {
             throw new UserException(1, "Plugins descriptor [" + pluginsDescriptor + "] exists, please use [elasticsearch-plugin sync] instead");
         }
-        final List<String> pluginIds = arguments.values(options);
-        final boolean purge = options.has(purgeOption);
-        execute(terminal, env, pluginIds, purge);
+
+        final List<PluginDescriptor> plugins = arguments.values(options).stream().map(PluginDescriptor::new).collect(Collectors.toList());
+
+        final RemovePluginAction action = new RemovePluginAction(terminal, env, options.has(purgeOption));
+        action.execute(plugins);
     }
 
     /**
@@ -96,114 +97,6 @@
             message.add(s);
         });
 
-        throw new UserException(PLUGIN_STILL_USED, message.toString());
-    }
-
-    private void checkCanRemove(Environment env, String pluginId, boolean purge) throws UserException {
-        final Path pluginDir = env.pluginsFile().resolve(pluginId);
-        final Path pluginConfigDir = env.configFile().resolve(pluginId);
-        final Path removing = env.pluginsFile().resolve(".removing-" + pluginId);
-
-        /*
-         * If the plugin does not exist and the plugin config does not exist, fail to the user that the plugin is not found, unless there's
-         * a marker file left from a previously failed attempt in which case we proceed to clean up the marker file. Or, if the plugin does
-         * not exist, the plugin config does, and we are not purging, again fail to the user that the plugin is not found.
-         */
-        if ((Files.exists(pluginDir) == false && Files.exists(pluginConfigDir) == false && Files.exists(removing) == false)
-            || (Files.exists(pluginDir) == false && Files.exists(pluginConfigDir) && purge == false)) {
-            final String message = String.format(
-                Locale.ROOT,
-                "plugin [%s] not found; run 'elasticsearch-plugin list' to get list of installed plugins",
-                pluginId
-            );
-            throw new UserException(ExitCodes.CONFIG, message);
-        }
-
-        final Path pluginBinDir = env.binFile().resolve(pluginId);
-        if (Files.exists(pluginBinDir)) {
-            if (Files.isDirectory(pluginBinDir) == false) {
-                throw new UserException(ExitCodes.IO_ERROR, "bin dir for " + pluginId + " is not a directory");
-            }
-        }
-    }
-
-    private void removePlugin(Environment env, Terminal terminal, String pluginId, boolean purge) throws IOException {
-        final Path pluginDir = env.pluginsFile().resolve(pluginId);
-        final Path pluginConfigDir = env.configFile().resolve(pluginId);
-        final Path removing = env.pluginsFile().resolve(".removing-" + pluginId);
-
-        terminal.println("-> removing [" + pluginId + "]...");
-
-        final List<Path> pluginPaths = new ArrayList<>();
-
-        /*
-         * Add the contents of the plugin directory before creating the marker file and adding it to the list of paths to be deleted so
-         * that the marker file is the last file to be deleted.
-         */
-        if (Files.exists(pluginDir)) {
-            try (Stream<Path> paths = Files.list(pluginDir)) {
-                pluginPaths.addAll(paths.collect(Collectors.toList()));
-            }
-            terminal.println(VERBOSE, "removing [" + pluginDir + "]");
-        }
-
-        final Path pluginBinDir = env.binFile().resolve(pluginId);
-        if (Files.exists(pluginBinDir)) {
-            try (Stream<Path> paths = Files.list(pluginBinDir)) {
-                pluginPaths.addAll(paths.collect(Collectors.toList()));
-            }
-            pluginPaths.add(pluginBinDir);
-            terminal.println(VERBOSE, "removing [" + pluginBinDir + "]");
-        }
-
-        if (Files.exists(pluginConfigDir)) {
-            if (purge) {
-                try (Stream<Path> paths = Files.list(pluginConfigDir)) {
-                    pluginPaths.addAll(paths.collect(Collectors.toList()));
-                }
-                pluginPaths.add(pluginConfigDir);
-                terminal.println(VERBOSE, "removing [" + pluginConfigDir + "]");
-            } else {
-                /*
-                 * By default we preserve the config files in case the user is upgrading the plugin, but we print a message so the user
-                 * knows in case they want to remove manually.
-                 */
-                final String message = String.format(
-                    Locale.ROOT,
-                    "-> preserving plugin config files [%s] in case of upgrade; use --purge if not needed",
-                    pluginConfigDir
-                );
-                terminal.println(message);
-            }
-        }
-
-        /*
-         * We are going to create a marker file in the plugin directory that indicates that this plugin is a state of removal. If the
-         * removal fails, the existence of this marker file indicates that the plugin is in a garbage state. We check for existence of this
-         * marker file during startup so that we do not startup with plugins in such a garbage state. Up to this point, we have not done
-         * anything destructive, so we create the marker file as the last action before executing destructive operations. We place this
-         * marker file in the root plugin directory (not the specific plugin directory) so that we do not have to create the specific plugin
-         * directory if it does not exist (we are purging configuration files).
-         */
-        try {
-            Files.createFile(removing);
-        } catch (final FileAlreadyExistsException e) {
-            /*
-             * We need to suppress the marker file already existing as we could be in this state if a previous removal attempt failed and
-             * the user is attempting to remove the plugin again.
-             */
-            terminal.println(VERBOSE, "marker file [" + removing + "] already exists");
-        }
-
-        // add the plugin directory
-        pluginPaths.add(pluginDir);
-
-        // finally, add the marker file
-        pluginPaths.add(removing);
-=======
-        final List<PluginDescriptor> plugins = arguments.values(options).stream().map(PluginDescriptor::new).collect(Collectors.toList());
->>>>>>> f898c30d
-
         final RemovePluginAction action = new RemovePluginAction(terminal, env, options.has(purgeOption));
         action.execute(plugins);
     }
