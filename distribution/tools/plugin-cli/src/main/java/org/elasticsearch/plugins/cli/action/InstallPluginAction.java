--- conflicted
+++ resolved
@@ -38,16 +38,11 @@
 import org.elasticsearch.core.internal.io.IOUtils;
 import org.elasticsearch.env.Environment;
 import org.elasticsearch.jdk.JarHell;
-import org.elasticsearch.plugins.InstallPluginProblem;
 import org.elasticsearch.plugins.InstallPluginProvider;
 import org.elasticsearch.plugins.Platforms;
 import org.elasticsearch.plugins.PluginDescriptor;
 import org.elasticsearch.plugins.PluginInfo;
 import org.elasticsearch.plugins.PluginsService;
-<<<<<<< HEAD
-=======
-import org.elasticsearch.plugins.cli.PluginDescriptor;
->>>>>>> 670227d9
 import org.elasticsearch.plugins.cli.ProgressInputStream;
 
 import java.io.BufferedReader;
@@ -199,22 +194,15 @@
         this.batch = batch;
     }
 
-<<<<<<< HEAD
     @Override
     public void setProxy(Proxy proxy) {
         this.proxy = proxy;
     }
 
-    @Override
-    public void execute(List<PluginDescriptor> plugins) throws InstallPluginException {
-        if (plugins == null || plugins.isEmpty()) {
-            throw new IllegalArgumentException("at least one plugin id is required");
-=======
     // pkg private for testing
     public void execute(List<PluginDescriptor> plugins) throws Exception {
         if (plugins.isEmpty()) {
             throw new UserException(ExitCodes.USAGE, "at least one plugin id is required");
->>>>>>> 670227d9
         }
 
         final Set<String> uniquePluginIds = new HashSet<>();
@@ -266,20 +254,7 @@
                         terminal.println(logPrefix + "Rolled back " + deleteOnFailureEntry.getKey());
                     }
                 }
-<<<<<<< HEAD
-
-                if (installProblem instanceof InstallPluginException) {
-                    throw (InstallPluginException) installProblem;
-                }
-
-                throw new InstallPluginException(
-                    InstallPluginProblem.INSTALLATION_FAILED,
-                    "Installation failed: " + installProblem.getMessage(),
-                    installProblem
-                );
-=======
                 throw installProblem;
->>>>>>> 670227d9
             }
         }
         if (terminal.isHeadless() == false) {
@@ -355,16 +330,13 @@
     }
 
     @SuppressForbidden(reason = "Need to use PathUtils#get")
-    private Path getPluginArchivePath(String pluginId, String pluginArchiveDir) throws InstallPluginException {
+    private Path getPluginArchivePath(String pluginId, String pluginArchiveDir) throws UserException {
         final Path path = PathUtils.get(pluginArchiveDir);
         if (Files.exists(path) == false) {
-            throw new InstallPluginException(InstallPluginProblem.INSTALLATION_FAILED, "Location in ES_PLUGIN_ARCHIVE_DIR does not exist");
+            throw new UserException(ExitCodes.CONFIG, "Location in ES_PLUGIN_ARCHIVE_DIR does not exist");
         }
         if (Files.isDirectory(path) == false) {
-            throw new InstallPluginException(
-                InstallPluginProblem.INSTALLATION_FAILED,
-                "Location in ES_PLUGIN_ARCHIVE_DIR is not a directory"
-            );
+            throw new UserException(ExitCodes.CONFIG, "Location in ES_PLUGIN_ARCHIVE_DIR is not a directory");
         }
         return PathUtils.get(pluginArchiveDir, pluginId + "-" + Version.CURRENT + (isSnapshot() ? "-SNAPSHOT" : "") + ".zip");
     }
@@ -599,12 +571,6 @@
             final BufferedReader checksumReader = new BufferedReader(new InputStreamReader(in, StandardCharsets.UTF_8));
             if (digestAlgo.equals("SHA-1")) {
                 expectedChecksum = checksumReader.readLine();
-<<<<<<< HEAD
-=======
-                if (checksumReader.readLine() != null) {
-                    throw new UserException(ExitCodes.IO_ERROR, "Invalid checksum file at " + checksumUrl);
-                }
->>>>>>> 670227d9
             } else {
                 final String checksumLine = checksumReader.readLine();
                 final String[] fields = checksumLine.split(" {2}");
@@ -627,15 +593,9 @@
                         throw new UserException(ExitCodes.IO_ERROR, message);
                     }
                 }
-<<<<<<< HEAD
             }
             if (checksumReader.readLine() != null) {
-                throw new InstallPluginException(InstallPluginProblem.INVALID_CHECKSUM, "Invalid checksum file at " + checksumUrl);
-=======
-                if (checksumReader.readLine() != null) {
-                    throw new UserException(ExitCodes.IO_ERROR, "Invalid checksum file at " + checksumUrl);
-                }
->>>>>>> 670227d9
+                throw new UserException(ExitCodes.IO_ERROR, "Invalid checksum file at " + checksumUrl);
             }
         }
 
@@ -674,15 +634,9 @@
      * ".asc" to the URL. It is expected that the plugin is signed with the Elastic signing key with ID D27D666CD88E42B4.
      *
      * @param zip       the path to the downloaded plugin ZIP
-<<<<<<< HEAD
      * @param urlString the URL source of the downloaded plugin ZIP
-     * @throws InstallPluginException  if an I/O exception occurs, or if the PGP implementation throws an internal exception during
-     * verification
-=======
-     * @param urlString the URL source of the downloade plugin ZIP
      * @throws IOException  if an I/O exception occurs reading from various input streams
      * @throws PGPException if the PGP implementation throws an internal exception during verification
->>>>>>> 670227d9
      */
     void verifySignature(final Path zip, final String urlString) throws IOException, PGPException {
         final String ascUrlString = urlString + ".asc";
@@ -929,8 +883,8 @@
         // exception is if we install a plugin via `InstallPluginCommand` by specifying a URL or
         // Maven coordinates, because then we can't know in advance what the plugin ID ought to be.
         if (descriptor.getId().contains(":") == false && descriptor.getId().equals(info.getName()) == false) {
-            throw new InstallPluginException(
-                InstallPluginProblem.PLUGIN_MALFORMED,
+            throw new UserException(
+                PLUGIN_MALFORMED,
                 "Expected downloaded plugin to have ID [" + descriptor.getId() + "] but found [" + info.getName() + "]"
             );
         }
