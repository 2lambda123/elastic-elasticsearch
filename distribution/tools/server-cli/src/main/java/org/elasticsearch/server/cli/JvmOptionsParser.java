/*
 * Copyright Elasticsearch B.V. and/or licensed to Elasticsearch B.V. under one
 * or more contributor license agreements. Licensed under the Elastic License
 * 2.0 and the Server Side Public License, v 1; you may not use this file except
 * in compliance with, at your election, the Elastic License 2.0 or the Server
 * Side Public License, v 1.
 */

package org.elasticsearch.server.cli;

import org.elasticsearch.cli.ExitCodes;
import org.elasticsearch.cli.UserException;

import java.io.BufferedReader;
import java.io.IOException;
import java.io.InputStream;
import java.io.InputStreamReader;
import java.io.Reader;
import java.nio.charset.StandardCharsets;
import java.nio.file.DirectoryStream;
import java.nio.file.Files;
import java.nio.file.Path;
import java.util.ArrayList;
import java.util.Arrays;
import java.util.Collections;
import java.util.HashMap;
import java.util.List;
import java.util.Locale;
import java.util.Map;
import java.util.SortedMap;
import java.util.TreeMap;
import java.util.function.Predicate;
import java.util.regex.Matcher;
import java.util.regex.Pattern;
import java.util.stream.Collectors;
import java.util.stream.StreamSupport;

/**
 * Parses JVM options from a file and prints a single line with all JVM options to standard output.
 */
final class JvmOptionsParser {

    static class JvmOptionsFileParserException extends Exception {

        private final Path jvmOptionsFile;

        Path jvmOptionsFile() {
            return jvmOptionsFile;
        }

        private final SortedMap<Integer, String> invalidLines;

        SortedMap<Integer, String> invalidLines() {
            return invalidLines;
        }

        JvmOptionsFileParserException(final Path jvmOptionsFile, final SortedMap<Integer, String> invalidLines) {
            this.jvmOptionsFile = jvmOptionsFile;
            this.invalidLines = invalidLines;
        }

    }

<<<<<<< HEAD
    static List<String> determineJvmOptions(Path configDir, Path pluginsDir, Path tmpDir, String envOptions) throws InterruptedException,
        IOException, UserException {
=======
    /**
     * The main entry point. The exit code is 0 if the JVM options were successfully parsed, otherwise the exit code is 1. If an improperly
     * formatted line is discovered, the line is output to standard error.
     *
     * @param args the args to the program which should consist of two options,
     *             the path to ES_PATH_CONF, and the path to the plugins directory
     */
    public static void main(final String[] args) throws InterruptedException, IOException {
        if (args.length != 2) {
            throw new IllegalArgumentException(
                "Expected two arguments specifying path to ES_PATH_CONF and plugins directory, but was " + Arrays.toString(args)
            );
        }
        try {
            Path configDir = Paths.get(args[0]);
            Path pluginsDir = Paths.get(args[1]);
            Path tmpDir = Paths.get(System.getenv("ES_TMPDIR"));
            String envOptions = System.getenv("ES_JAVA_OPTS");
            var jvmOptions = determineJvmOptions(configDir, pluginsDir, tmpDir, envOptions);

            Launchers.outPrintln(String.join(" ", jvmOptions));
        } catch (UserException e) {
            Launchers.errPrintln(e.getMessage());
            Launchers.exit(e.exitCode);
        }
    }

    /**
     * Determines the jvm options that should be passed to the Elasticsearch Java process.
     *
     * <p> This method works by joining the options found in {@link SystemJvmOptions}, the {@code jvm.options} file,
     * files in the {@code jvm.options.d} directory, and the options given by the {@code ES_JAVA_OPTS} environment
     * variable.
     *
     * @param configDir the ES config dir
     * @param pluginsDir the ES plugins dir
     * @param tmpDir the directory that should be passed to {@code -Djava.io.tmpdir}
     * @param envOptions the options passed through the ES_JAVA_OPTS env var
     * @return the list of options to put on the Java command line
     * @throws InterruptedException if the java subprocess is interrupted
     * @throws IOException if there is a problem reading any of the files
     * @throws UserException if there is a problem parsing the jvm.options file or jvm.options.d files
     */
    static List<String> determineJvmOptions(Path configDir, Path pluginsDir, Path tmpDir, String envOptions) throws InterruptedException,
        IOException, UserException {

>>>>>>> 0675bded
        final JvmOptionsParser parser = new JvmOptionsParser();

        final Map<String, String> substitutions = new HashMap<>();
        substitutions.put("ES_TMPDIR", tmpDir.toString());
        substitutions.put("ES_PATH_CONF", configDir.toString());

        try {
            return parser.jvmOptions(configDir, pluginsDir, envOptions, substitutions);
        } catch (final JvmOptionsFileParserException e) {
            final String errorMessage = String.format(
                Locale.ROOT,
                "encountered [%d] error%s parsing [%s]%s",
                e.invalidLines().size(),
                e.invalidLines().size() == 1 ? "" : "s",
                e.jvmOptionsFile(),
                System.lineSeparator()
            );
            StringBuilder msg = new StringBuilder(errorMessage);
            int count = 0;
            for (final Map.Entry<Integer, String> entry : e.invalidLines().entrySet()) {
                count++;
                final String message = String.format(
                    Locale.ROOT,
                    "[%d]: encountered improperly formatted JVM option in [%s] on line number [%d]: [%s]%s",
                    count,
                    e.jvmOptionsFile(),
                    entry.getKey(),
                    entry.getValue(),
                    System.lineSeparator()
                );
<<<<<<< HEAD
                msg.append(System.lineSeparator());
=======
>>>>>>> 0675bded
                msg.append(message);
            }
            throw new UserException(ExitCodes.CONFIG, msg.toString());
        }
    }

    private List<String> jvmOptions(final Path config, Path plugins, final String esJavaOpts, final Map<String, String> substitutions)
        throws InterruptedException, IOException, JvmOptionsFileParserException {

        final List<String> jvmOptions = readJvmOptionsFiles(config);

        if (esJavaOpts != null) {
            jvmOptions.addAll(Arrays.stream(esJavaOpts.split("\\s+")).filter(Predicate.not(String::isBlank)).toList());
        }

        final List<String> substitutedJvmOptions = substitutePlaceholders(jvmOptions, Collections.unmodifiableMap(substitutions));
        final MachineDependentHeap machineDependentHeap = new MachineDependentHeap(
            new OverridableSystemMemoryInfo(substitutedJvmOptions, new DefaultSystemMemoryInfo())
        );
        substitutedJvmOptions.addAll(machineDependentHeap.determineHeapSettings(config, substitutedJvmOptions));
        final List<String> ergonomicJvmOptions = JvmErgonomics.choose(substitutedJvmOptions);
        final List<String> systemJvmOptions = SystemJvmOptions.systemJvmOptions();
        final List<String> bootstrapOptions = BootstrapJvmOptions.bootstrapJvmOptions(plugins);

        final List<String> finalJvmOptions = new ArrayList<>(
            systemJvmOptions.size() + substitutedJvmOptions.size() + ergonomicJvmOptions.size() + bootstrapOptions.size()
        );
        finalJvmOptions.addAll(systemJvmOptions); // add the system JVM options first so that they can be overridden
        finalJvmOptions.addAll(substitutedJvmOptions);
        finalJvmOptions.addAll(ergonomicJvmOptions);
        finalJvmOptions.addAll(bootstrapOptions);

        return finalJvmOptions;
    }

    List<String> readJvmOptionsFiles(final Path config) throws IOException, JvmOptionsFileParserException {
        final ArrayList<Path> jvmOptionsFiles = new ArrayList<>();
        jvmOptionsFiles.add(config.resolve("jvm.options"));

        final Path jvmOptionsDirectory = config.resolve("jvm.options.d");

        if (Files.isDirectory(jvmOptionsDirectory)) {
            try (DirectoryStream<Path> jvmOptionsDirectoryStream = Files.newDirectoryStream(config.resolve("jvm.options.d"), "*.options")) {
                // collect the matching JVM options files after sorting them by Path::compareTo
                StreamSupport.stream(jvmOptionsDirectoryStream.spliterator(), false).sorted().forEach(jvmOptionsFiles::add);
            }
        }

        final List<String> jvmOptions = new ArrayList<>();

        for (final Path jvmOptionsFile : jvmOptionsFiles) {
            final SortedMap<Integer, String> invalidLines = new TreeMap<>();
            try (
                InputStream is = Files.newInputStream(jvmOptionsFile);
                Reader reader = new InputStreamReader(is, StandardCharsets.UTF_8);
                BufferedReader br = new BufferedReader(reader)
            ) {
                parse(Runtime.version().feature(), br, jvmOptions::add, invalidLines::put);
            }
            if (invalidLines.isEmpty() == false) {
                throw new JvmOptionsFileParserException(jvmOptionsFile, invalidLines);
            }
        }
        return jvmOptions;
    }

    static List<String> substitutePlaceholders(final List<String> jvmOptions, final Map<String, String> substitutions) {
        final Map<String, String> placeholderSubstitutions = substitutions.entrySet()
            .stream()
            .collect(Collectors.toMap(e -> "${" + e.getKey() + "}", Map.Entry::getValue));
        return jvmOptions.stream().map(jvmOption -> {
            String actualJvmOption = jvmOption;
            int start = jvmOption.indexOf("${");
            if (start >= 0 && jvmOption.indexOf('}', start) > 0) {
                for (final Map.Entry<String, String> placeholderSubstitution : placeholderSubstitutions.entrySet()) {
                    actualJvmOption = actualJvmOption.replace(placeholderSubstitution.getKey(), placeholderSubstitution.getValue());
                }
            }
            return actualJvmOption;
        }).collect(Collectors.toList());
    }

    /**
     * Callback for valid JVM options.
     */
    interface JvmOptionConsumer {
        /**
         * Invoked when a line in the JVM options file matches the specified syntax and the specified major version.
         * @param jvmOption the matching JVM option
         */
        void accept(String jvmOption);
    }

    /**
     * Callback for invalid lines in the JVM options.
     */
    interface InvalidLineConsumer {
        /**
         * Invoked when a line in the JVM options does not match the specified syntax.
         */
        void accept(int lineNumber, String line);
    }

    private static final Pattern PATTERN = Pattern.compile("((?<start>\\d+)(?<range>-)?(?<end>\\d+)?:)?(?<option>-.*)$");

    /**
     * Parse the line-delimited JVM options from the specified buffered reader for the specified Java major version.
     * Valid JVM options are:
     * <ul>
     *     <li>
     *         a line starting with a dash is treated as a JVM option that applies to all versions
     *     </li>
     *     <li>
     *         a line starting with a number followed by a colon is treated as a JVM option that applies to the matching Java major version
     *         only
     *     </li>
     *     <li>
     *         a line starting with a number followed by a dash followed by a colon is treated as a JVM option that applies to the matching
     *         Java specified major version and all larger Java major versions
     *     </li>
     *     <li>
     *         a line starting with a number followed by a dash followed by a number followed by a colon is treated as a JVM option that
     *         applies to the specified range of matching Java major versions
     *     </li>
     * </ul>
     *
     * For example, if the specified Java major version is 17, the following JVM options will be accepted:
     * <ul>
     *     <li>
     *         {@code -XX:+PrintGCDateStamps}
     *     </li>
     *     <li>
     *         {@code 17:-XX:+PrintGCDateStamps}
     *     </li>
     *     <li>
     *         {@code 17-:-XX:+PrintGCDateStamps}
     *     </li>
     *     <li>
     *         {@code 17-18:-XX:+PrintGCDateStamps}
     *     </li>
     * </ul>
     * and the following JVM options will not be accepted:
     * <ul>
     *     <li>
     *         {@code 18:-Xlog:age*=trace,gc*,safepoint:file=logs/gc.log:utctime,pid,tags:filecount=32,filesize=64m}
     *     </li>
     *     <li>
     *         {@code 18-:-Xlog:age*=trace,gc*,safepoint:file=logs/gc.log:utctime,pid,tags:filecount=32,filesize=64m}
     *     </li>
     *     <li>
     *         {@code 18-19:-Xlog:age*=trace,gc*,safepoint:file=logs/gc.log:utctime,pid,tags:filecount=32,filesize=64m}
     *     </li>
     * </ul>
     *
     * If the version syntax specified on a line matches the specified JVM options, the JVM option callback will be invoked with the JVM
     * option. If the line does not match the specified syntax for the JVM options, the invalid line callback will be invoked with the
     * contents of the entire line.
     *
     * @param javaMajorVersion the Java major version to match JVM options against
     * @param br the buffered reader to read line-delimited JVM options from
     * @param jvmOptionConsumer the callback that accepts matching JVM options
     * @param invalidLineConsumer a callback that accepts invalid JVM options
     * @throws IOException if an I/O exception occurs reading from the buffered reader
     */
    static void parse(
        final int javaMajorVersion,
        final BufferedReader br,
        final JvmOptionConsumer jvmOptionConsumer,
        final InvalidLineConsumer invalidLineConsumer
    ) throws IOException {
        int lineNumber = 0;
        while (true) {
            final String line = br.readLine();
            lineNumber++;
            if (line == null) {
                break;
            }
            if (line.startsWith("#")) {
                // lines beginning with "#" are treated as comments
                continue;
            }
            if (line.matches("\\s*")) {
                // skip blank lines
                continue;
            }
            final Matcher matcher = PATTERN.matcher(line);
            if (matcher.matches()) {
                final String start = matcher.group("start");
                final String end = matcher.group("end");
                if (start == null) {
                    // no range present, unconditionally apply the JVM option
                    jvmOptionConsumer.accept(line);
                } else {
                    final int lower;
                    try {
                        lower = Integer.parseInt(start);
                    } catch (final NumberFormatException e) {
                        invalidLineConsumer.accept(lineNumber, line);
                        continue;
                    }
                    final int upper;
                    if (matcher.group("range") == null) {
                        // no range is present, apply the JVM option to the specified major version only
                        upper = lower;
                    } else if (end == null) {
                        // a range of the form \\d+- is present, apply the JVM option to all major versions larger than the specified one
                        upper = Integer.MAX_VALUE;
                    } else {
                        // a range of the form \\d+-\\d+ is present, apply the JVM option to the specified range of major versions
                        try {
                            upper = Integer.parseInt(end);
                        } catch (final NumberFormatException e) {
                            invalidLineConsumer.accept(lineNumber, line);
                            continue;
                        }
                        if (upper < lower) {
                            invalidLineConsumer.accept(lineNumber, line);
                            continue;
                        }
                    }
                    if (lower <= javaMajorVersion && javaMajorVersion <= upper) {
                        jvmOptionConsumer.accept(matcher.group("option"));
                    }
                }
            } else {
                invalidLineConsumer.accept(lineNumber, line);
            }
        }
    }

}<|MERGE_RESOLUTION|>--- conflicted
+++ resolved
@@ -61,37 +61,6 @@
 
     }
 
-<<<<<<< HEAD
-    static List<String> determineJvmOptions(Path configDir, Path pluginsDir, Path tmpDir, String envOptions) throws InterruptedException,
-        IOException, UserException {
-=======
-    /**
-     * The main entry point. The exit code is 0 if the JVM options were successfully parsed, otherwise the exit code is 1. If an improperly
-     * formatted line is discovered, the line is output to standard error.
-     *
-     * @param args the args to the program which should consist of two options,
-     *             the path to ES_PATH_CONF, and the path to the plugins directory
-     */
-    public static void main(final String[] args) throws InterruptedException, IOException {
-        if (args.length != 2) {
-            throw new IllegalArgumentException(
-                "Expected two arguments specifying path to ES_PATH_CONF and plugins directory, but was " + Arrays.toString(args)
-            );
-        }
-        try {
-            Path configDir = Paths.get(args[0]);
-            Path pluginsDir = Paths.get(args[1]);
-            Path tmpDir = Paths.get(System.getenv("ES_TMPDIR"));
-            String envOptions = System.getenv("ES_JAVA_OPTS");
-            var jvmOptions = determineJvmOptions(configDir, pluginsDir, tmpDir, envOptions);
-
-            Launchers.outPrintln(String.join(" ", jvmOptions));
-        } catch (UserException e) {
-            Launchers.errPrintln(e.getMessage());
-            Launchers.exit(e.exitCode);
-        }
-    }
-
     /**
      * Determines the jvm options that should be passed to the Elasticsearch Java process.
      *
@@ -111,7 +80,6 @@
     static List<String> determineJvmOptions(Path configDir, Path pluginsDir, Path tmpDir, String envOptions) throws InterruptedException,
         IOException, UserException {
 
->>>>>>> 0675bded
         final JvmOptionsParser parser = new JvmOptionsParser();
 
         final Map<String, String> substitutions = new HashMap<>();
@@ -142,10 +110,6 @@
                     entry.getValue(),
                     System.lineSeparator()
                 );
-<<<<<<< HEAD
-                msg.append(System.lineSeparator());
-=======
->>>>>>> 0675bded
                 msg.append(message);
             }
             throw new UserException(ExitCodes.CONFIG, msg.toString());
