/*
 * Copyright Elasticsearch B.V. and/or licensed to Elasticsearch B.V. under one
 * or more contributor license agreements. Licensed under the Elastic License
 * 2.0 and the Server Side Public License, v 1; you may not use this file except
 * in compliance with, at your election, the Elastic License 2.0 or the Server
 * Side Public License, v 1.
 */

package org.elasticsearch.server.cli;

import org.elasticsearch.cli.ExitCodes;
import org.elasticsearch.cli.UserException;

import java.io.BufferedReader;
import java.io.IOException;
import java.io.InputStream;
import java.io.InputStreamReader;
import java.io.Reader;
import java.nio.charset.StandardCharsets;
import java.nio.file.DirectoryStream;
import java.nio.file.Files;
import java.nio.file.Path;
import java.util.ArrayList;
import java.util.Arrays;
import java.util.Collections;
import java.util.HashMap;
import java.util.List;
import java.util.Locale;
import java.util.Map;
import java.util.SortedMap;
import java.util.TreeMap;
import java.util.function.Predicate;
import java.util.regex.Matcher;
import java.util.regex.Pattern;
import java.util.stream.Collectors;
import java.util.stream.StreamSupport;

/**
 * Parses JVM options from a file and prints a single line with all JVM options to standard output.
 */
final class JvmOptionsParser {

    static class JvmOptionsFileParserException extends Exception {

        private final Path jvmOptionsFile;

        Path jvmOptionsFile() {
            return jvmOptionsFile;
        }

        private final SortedMap<Integer, String> invalidLines;

        SortedMap<Integer, String> invalidLines() {
            return invalidLines;
        }

        JvmOptionsFileParserException(final Path jvmOptionsFile, final SortedMap<Integer, String> invalidLines) {
            this.jvmOptionsFile = jvmOptionsFile;
            this.invalidLines = invalidLines;
        }

    }

<<<<<<< HEAD
    static List<String> determineOptions(Path configDir, Path pluginsDir, Path tmpDir, String envOptions) throws InterruptedException,
        IOException, UserException {
=======
    /**
     * The main entry point. The exit code is 0 if the JVM options were successfully parsed, otherwise the exit code is 1. If an improperly
     * formatted line is discovered, the line is output to standard error.
     *
     * @param args the args to the program which should consist of two options,
     *             the path to ES_PATH_CONF, and the path to the plugins directory
     */
    public static void main(final String[] args) throws InterruptedException, IOException {
        if (args.length != 2) {
            throw new IllegalArgumentException(
                "Expected two arguments specifying path to ES_PATH_CONF and plugins directory, but was " + Arrays.toString(args)
            );
        }

>>>>>>> e54d0ae4
        final JvmOptionsParser parser = new JvmOptionsParser();

        final Map<String, String> substitutions = new HashMap<>();
        substitutions.put("ES_TMPDIR", tmpDir.toString());
        substitutions.put("ES_PATH_CONF", configDir.toString());

        try {
            return parser.jvmOptions(configDir, pluginsDir, envOptions, substitutions);
        } catch (final JvmOptionsFileParserException e) {
            final String errorMessage = String.format(
                Locale.ROOT,
                "encountered [%d] error%s parsing [%s]",
                e.invalidLines().size(),
                e.invalidLines().size() == 1 ? "" : "s",
                e.jvmOptionsFile()
            );
            StringBuilder msg = new StringBuilder(errorMessage);
            int count = 0;
            for (final Map.Entry<Integer, String> entry : e.invalidLines().entrySet()) {
                count++;
                final String message = String.format(
                    Locale.ROOT,
                    "[%d]: encountered improperly formatted JVM option in [%s] on line number [%d]: [%s]",
                    count,
                    e.jvmOptionsFile(),
                    entry.getKey(),
                    entry.getValue()
                );
                msg.append(System.lineSeparator());
                msg.append(message);
            }
            throw new UserException(ExitCodes.CONFIG, msg.toString());
        }
    }

    private List<String> jvmOptions(final Path config, Path plugins, final String esJavaOpts, final Map<String, String> substitutions)
        throws UserException, IOException, InterruptedException, JvmOptionsFileParserException {

        final List<String> jvmOptions = readJvmOptionsFiles(config);

        if (esJavaOpts != null) {
            jvmOptions.addAll(Arrays.stream(esJavaOpts.split("\\s+")).filter(Predicate.not(String::isBlank)).toList());
        }

        final List<String> substitutedJvmOptions = substitutePlaceholders(jvmOptions, Collections.unmodifiableMap(substitutions));
        final MachineDependentHeap machineDependentHeap = new MachineDependentHeap(
            new OverridableSystemMemoryInfo(substitutedJvmOptions, new DefaultSystemMemoryInfo())
        );
        substitutedJvmOptions.addAll(machineDependentHeap.determineHeapSettings(config, substitutedJvmOptions));
        final List<String> ergonomicJvmOptions = JvmErgonomics.choose(substitutedJvmOptions);
        final List<String> systemJvmOptions = SystemJvmOptions.systemJvmOptions();
        final List<String> bootstrapOptions = BootstrapJvmOptions.bootstrapJvmOptions(plugins);

        final List<String> finalJvmOptions = new ArrayList<>(
            systemJvmOptions.size() + substitutedJvmOptions.size() + ergonomicJvmOptions.size() + bootstrapOptions.size()
        );
        finalJvmOptions.addAll(systemJvmOptions); // add the system JVM options first so that they can be overridden
        finalJvmOptions.addAll(substitutedJvmOptions);
        finalJvmOptions.addAll(ergonomicJvmOptions);
        finalJvmOptions.addAll(bootstrapOptions);

        return finalJvmOptions;
    }

    List<String> readJvmOptionsFiles(final Path config) throws IOException, JvmOptionsFileParserException {
        final ArrayList<Path> jvmOptionsFiles = new ArrayList<>();
        jvmOptionsFiles.add(config.resolve("jvm.options"));

        final Path jvmOptionsDirectory = config.resolve("jvm.options.d");

        if (Files.isDirectory(jvmOptionsDirectory)) {
            try (DirectoryStream<Path> jvmOptionsDirectoryStream = Files.newDirectoryStream(config.resolve("jvm.options.d"), "*.options")) {
                // collect the matching JVM options files after sorting them by Path::compareTo
                StreamSupport.stream(jvmOptionsDirectoryStream.spliterator(), false).sorted().forEach(jvmOptionsFiles::add);
            }
        }

        final List<String> jvmOptions = new ArrayList<>();

        for (final Path jvmOptionsFile : jvmOptionsFiles) {
            final SortedMap<Integer, String> invalidLines = new TreeMap<>();
            try (
                InputStream is = Files.newInputStream(jvmOptionsFile);
                Reader reader = new InputStreamReader(is, StandardCharsets.UTF_8);
                BufferedReader br = new BufferedReader(reader)
            ) {
                parse(Runtime.version().feature(), br, jvmOptions::add, invalidLines::put);
            }
            if (invalidLines.isEmpty() == false) {
                throw new JvmOptionsFileParserException(jvmOptionsFile, invalidLines);
            }
        }
        return jvmOptions;
    }

    static List<String> substitutePlaceholders(final List<String> jvmOptions, final Map<String, String> substitutions) {
        final Map<String, String> placeholderSubstitutions = substitutions.entrySet()
            .stream()
            .collect(Collectors.toMap(e -> "${" + e.getKey() + "}", Map.Entry::getValue));
        return jvmOptions.stream().map(jvmOption -> {
            String actualJvmOption = jvmOption;
            int start = jvmOption.indexOf("${");
            if (start >= 0 && jvmOption.indexOf('}', start) > 0) {
                for (final Map.Entry<String, String> placeholderSubstitution : placeholderSubstitutions.entrySet()) {
                    actualJvmOption = actualJvmOption.replace(placeholderSubstitution.getKey(), placeholderSubstitution.getValue());
                }
            }
            return actualJvmOption;
        }).collect(Collectors.toList());
    }

    /**
     * Callback for valid JVM options.
     */
    interface JvmOptionConsumer {
        /**
         * Invoked when a line in the JVM options file matches the specified syntax and the specified major version.
         * @param jvmOption the matching JVM option
         */
        void accept(String jvmOption);
    }

    /**
     * Callback for invalid lines in the JVM options.
     */
    interface InvalidLineConsumer {
        /**
         * Invoked when a line in the JVM options does not match the specified syntax.
         */
        void accept(int lineNumber, String line);
    }

    private static final Pattern PATTERN = Pattern.compile("((?<start>\\d+)(?<range>-)?(?<end>\\d+)?:)?(?<option>-.*)$");

    /**
     * Parse the line-delimited JVM options from the specified buffered reader for the specified Java major version.
     * Valid JVM options are:
     * <ul>
     *     <li>
     *         a line starting with a dash is treated as a JVM option that applies to all versions
     *     </li>
     *     <li>
     *         a line starting with a number followed by a colon is treated as a JVM option that applies to the matching Java major version
     *         only
     *     </li>
     *     <li>
     *         a line starting with a number followed by a dash followed by a colon is treated as a JVM option that applies to the matching
     *         Java specified major version and all larger Java major versions
     *     </li>
     *     <li>
     *         a line starting with a number followed by a dash followed by a number followed by a colon is treated as a JVM option that
     *         applies to the specified range of matching Java major versions
     *     </li>
     * </ul>
     *
     * For example, if the specified Java major version is 17, the following JVM options will be accepted:
     * <ul>
     *     <li>
     *         {@code -XX:+PrintGCDateStamps}
     *     </li>
     *     <li>
     *         {@code 17:-XX:+PrintGCDateStamps}
     *     </li>
     *     <li>
     *         {@code 17-:-XX:+PrintGCDateStamps}
     *     </li>
     *     <li>
     *         {@code 17-18:-XX:+PrintGCDateStamps}
     *     </li>
     * </ul>
     * and the following JVM options will not be accepted:
     * <ul>
     *     <li>
     *         {@code 18:-Xlog:age*=trace,gc*,safepoint:file=logs/gc.log:utctime,pid,tags:filecount=32,filesize=64m}
     *     </li>
     *     <li>
     *         {@code 18-:-Xlog:age*=trace,gc*,safepoint:file=logs/gc.log:utctime,pid,tags:filecount=32,filesize=64m}
     *     </li>
     *     <li>
     *         {@code 18-19:-Xlog:age*=trace,gc*,safepoint:file=logs/gc.log:utctime,pid,tags:filecount=32,filesize=64m}
     *     </li>
     * </ul>
     *
     * If the version syntax specified on a line matches the specified JVM options, the JVM option callback will be invoked with the JVM
     * option. If the line does not match the specified syntax for the JVM options, the invalid line callback will be invoked with the
     * contents of the entire line.
     *
     * @param javaMajorVersion the Java major version to match JVM options against
     * @param br the buffered reader to read line-delimited JVM options from
     * @param jvmOptionConsumer the callback that accepts matching JVM options
     * @param invalidLineConsumer a callback that accepts invalid JVM options
     * @throws IOException if an I/O exception occurs reading from the buffered reader
     */
    static void parse(
        final int javaMajorVersion,
        final BufferedReader br,
        final JvmOptionConsumer jvmOptionConsumer,
        final InvalidLineConsumer invalidLineConsumer
    ) throws IOException {
        int lineNumber = 0;
        while (true) {
            final String line = br.readLine();
            lineNumber++;
            if (line == null) {
                break;
            }
            if (line.startsWith("#")) {
                // lines beginning with "#" are treated as comments
                continue;
            }
            if (line.matches("\\s*")) {
                // skip blank lines
                continue;
            }
            final Matcher matcher = PATTERN.matcher(line);
            if (matcher.matches()) {
                final String start = matcher.group("start");
                final String end = matcher.group("end");
                if (start == null) {
                    // no range present, unconditionally apply the JVM option
                    jvmOptionConsumer.accept(line);
                } else {
                    final int lower;
                    try {
                        lower = Integer.parseInt(start);
                    } catch (final NumberFormatException e) {
                        invalidLineConsumer.accept(lineNumber, line);
                        continue;
                    }
                    final int upper;
                    if (matcher.group("range") == null) {
                        // no range is present, apply the JVM option to the specified major version only
                        upper = lower;
                    } else if (end == null) {
                        // a range of the form \\d+- is present, apply the JVM option to all major versions larger than the specified one
                        upper = Integer.MAX_VALUE;
                    } else {
                        // a range of the form \\d+-\\d+ is present, apply the JVM option to the specified range of major versions
                        try {
                            upper = Integer.parseInt(end);
                        } catch (final NumberFormatException e) {
                            invalidLineConsumer.accept(lineNumber, line);
                            continue;
                        }
                        if (upper < lower) {
                            invalidLineConsumer.accept(lineNumber, line);
                            continue;
                        }
                    }
                    if (lower <= javaMajorVersion && javaMajorVersion <= upper) {
                        jvmOptionConsumer.accept(matcher.group("option"));
                    }
                }
            } else {
                invalidLineConsumer.accept(lineNumber, line);
            }
        }
    }

}<|MERGE_RESOLUTION|>--- conflicted
+++ resolved
@@ -61,25 +61,8 @@
 
     }
 
-<<<<<<< HEAD
     static List<String> determineOptions(Path configDir, Path pluginsDir, Path tmpDir, String envOptions) throws InterruptedException,
         IOException, UserException {
-=======
-    /**
-     * The main entry point. The exit code is 0 if the JVM options were successfully parsed, otherwise the exit code is 1. If an improperly
-     * formatted line is discovered, the line is output to standard error.
-     *
-     * @param args the args to the program which should consist of two options,
-     *             the path to ES_PATH_CONF, and the path to the plugins directory
-     */
-    public static void main(final String[] args) throws InterruptedException, IOException {
-        if (args.length != 2) {
-            throw new IllegalArgumentException(
-                "Expected two arguments specifying path to ES_PATH_CONF and plugins directory, but was " + Arrays.toString(args)
-            );
-        }
-
->>>>>>> e54d0ae4
         final JvmOptionsParser parser = new JvmOptionsParser();
 
         final Map<String, String> substitutions = new HashMap<>();
@@ -116,7 +99,7 @@
     }
 
     private List<String> jvmOptions(final Path config, Path plugins, final String esJavaOpts, final Map<String, String> substitutions)
-        throws UserException, IOException, InterruptedException, JvmOptionsFileParserException {
+        throws IOException, InterruptedException, JvmOptionsFileParserException {
 
         final List<String> jvmOptions = readJvmOptionsFiles(config);
 
