--- conflicted
+++ resolved
@@ -122,20 +122,14 @@
                 var in = new InputStreamStreamInput(stdin);
                 try {
                     var serverArgs = new ServerArgs(in);
-<<<<<<< HEAD
-                    if (mainCallback != null) {
-                        try (
-                            var err = new PrintStream(stderr, true, StandardCharsets.UTF_8);
-                            var out = new PrintStream(stdout, true, StandardCharsets.UTF_8);
-                        ) {
+                    try (
+                        var err = new PrintStream(stderr, true, StandardCharsets.UTF_8);
+                        var out = new PrintStream(stdout, true, StandardCharsets.UTF_8);
+                    ) {
+                        if (mainCallback != null) {
                             mainCallback.main(serverArgs, stdin, out, err, exitCode);
-=======
-                    try (var err = new PrintStream(stderr, true, StandardCharsets.UTF_8)) {
-                        if (mainCallback != null) {
-                            mainCallback.main(serverArgs, stdin, err, exitCode);
                         } else {
                             err.println(SERVER_READY_MARKER);
->>>>>>> 2e824bd3
                         }
                     }
                 } catch (IOException e) {
@@ -242,17 +236,10 @@
             assertThat(pb.redirectError(), equalTo(ProcessBuilder.Redirect.PIPE));
             assertThat(pb.directory(), nullValue()); // leave default, which is working directory
         };
-<<<<<<< HEAD
         mainCallback = (args, stdin, stdout, stderr, exitCode) -> {
             stdout.println("stdout message");
             stderr.println("stderr message");
-=======
-        mainCallback = (args, stdin, stderr, exitCode) -> {
-            try (PrintStream err = new PrintStream(stderr, true, StandardCharsets.UTF_8)) {
-                err.println("stderr message");
-                err.println(SERVER_READY_MARKER);
-            }
->>>>>>> 2e824bd3
+            stderr.println(SERVER_READY_MARKER);
         };
         runForeground();
         assertThat(terminal.getOutput(), containsString("stdout message"));
@@ -368,11 +355,7 @@
 
     public void testStop() throws Exception {
         CountDownLatch mainReady = new CountDownLatch(1);
-<<<<<<< HEAD
-        mainCallback = (args, stdin, stdout, stderr, exitCode) -> {
-=======
-        mainCallback = (args, stdin, stderr, exitCode) -> {
->>>>>>> 2e824bd3
+        mainCallback = (args, stdin, stdout, stderr, exitCode) -> {
             stderr.println(SERVER_READY_MARKER);
             nonInterruptibleVoid(mainReady::await);
             stderr.println("final message");
@@ -386,11 +369,7 @@
 
     public void testWaitFor() throws Exception {
         CountDownLatch mainReady = new CountDownLatch(1);
-<<<<<<< HEAD
-        mainCallback = (args, stdin, stdout, stderr, exitCode) -> {
-=======
-        mainCallback = (args, stdin, stderr, exitCode) -> {
->>>>>>> 2e824bd3
+        mainCallback = (args, stdin, stdout, stderr, exitCode) -> {
             stderr.println(SERVER_READY_MARKER);
             mainReady.countDown();
             assertThat(stdin.read(), equalTo((int) BootstrapInfo.SERVER_SHUTDOWN_MARKER));
@@ -410,11 +389,7 @@
 
     public void testProcessDies() throws Exception {
         CountDownLatch mainExit = new CountDownLatch(1);
-<<<<<<< HEAD
-        mainCallback = (args, stdin, stdout, stderr, exitCode) -> {
-=======
-        mainCallback = (args, stdin, stderr, exitCode) -> {
->>>>>>> 2e824bd3
+        mainCallback = (args, stdin, stdout, stderr, exitCode) -> {
             stderr.println(SERVER_READY_MARKER);
             stderr.println("fatal message");
             stderr.close(); // mimic pipe break if cli process dies
