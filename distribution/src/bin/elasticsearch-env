--- conflicted
+++ resolved
@@ -119,13 +119,6 @@
 
   declare -a es_arg_array
 
-  containsElement () {
-    local e match="$1"
-    shift
-    for e; do [[ "$e" == "$match" ]] && return 0; done
-    return 1
-  }
-
   while IFS='=' read -r envvar_key envvar_value
   do
     # Elasticsearch settings need to have at least two dot separated lowercase
@@ -133,44 +126,14 @@
     # prefixed with `ES_SETTING_`, e.g. `ES_SETTING_CLUSTER_NAME`. Underscores in setting names
     # are escaped by writing them as a double-underscore e.g. "__"
     if [[ ! -z "$envvar_value" ]]; then
-      es_opt=""
       if [[ "$envvar_key" =~ ^[a-z0-9_]+\.[a-z0-9_]+ ]]; then
         es_opt="-E${envvar_key}=${envvar_value}"
-<<<<<<< HEAD
-      elif [[ "$envvar_key" =~ ^ES(_{1,2}[A-Z]+)+$ ]]; then
-        case "$envvar_key" in
-          # Do nothing for these. Not all of these are actually exported into the environment by our scripts,
-          # and so don't appear in the output of the `env` command, but it's better to be safe than sorry
-          # in case a user exported them in their own shell for some reason.
-          ES_DISTRIBUTION_FLAVOR) ;;
-          ES_DISTRIBUTION_TYPE) ;;
-          ES_HOME) ;;
-          ES_JAVA_HOME) ;;
-          ES_JAVA_OPTS) ;;
-          ES_KEYSTORE_PASSPHRASE_FILE) ;;
-          ES_LOG_STYLE) ;;
-          ES_PATH_CONF) ;;
-          ES_SD_NOTIFY) ;;
-          ES_TMPDIR) ;;
-          *)
-            # The long-hand sed `y` command works in any sed variant.
-            envvar_key="$(echo "$envvar_key" | sed -e 's/^ES_//; s/_/./g ; s/\.\./_/g; y/ABCDEFGHIJKLMNOPQRSTUVWXYZ/abcdefghijklmnopqrstuvwxyz/' )"
-            es_opt="-E${envvar_key}=${envvar_value}"
-            ;;
-        esac
-=======
         es_arg_array+=("${es_opt}")
       elif [[ "$envvar_key" =~ ^ES_SETTING(_{1,2}[A-Z]+)+$ ]]; then
           # The long-hand sed `y` command works in any sed variant.
           envvar_key="$(echo "$envvar_key" | sed -e 's/^ES_SETTING_//; s/_/./g ; s/\.\./_/g; y/ABCDEFGHIJKLMNOPQRSTUVWXYZ/abcdefghijklmnopqrstuvwxyz/' )"
           es_opt="-E${envvar_key}=${envvar_value}"
           es_arg_array+=("${es_opt}")
->>>>>>> d615cf7a
-      fi
-      if [[ ! -z "$es_opt" ]]; then
-        if ! containsElement "${es_opt}" "$@"; then
-          es_arg_array+=("${es_opt}")
-        fi
       fi
     fi
   done <<< "$(env)"
