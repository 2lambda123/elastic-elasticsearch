--- conflicted
+++ resolved
@@ -62,7 +62,7 @@
 """
   }
 
-  String baseImage = 'centos:7'
+  String baseImage = 'centos:8'
   if (variant == Variant.UBI) {
     baseImage = '${BASE_REGISTRY}/${BASE_IMAGE}:${BASE_TAG} AS builder'
   } else if (variant == Variant.UBI_MINIMAL) {
@@ -180,15 +180,9 @@
   }
 }
 
-<<<<<<< HEAD
 void addCopyDockerContextTask(Architecture architecture, Variant variant) {
-  task(taskName("copy", architecture, variant, "DockerContext"), type: Sync) {
+  tasks.register(taskName("copy", architecture, variant, "DockerContext"), Sync) {
     expansions(architecture, variant, true).findAll { it.key != 'build_date' }.each { k, v ->
-=======
-void addCopyDockerContextTask(final String architecture, final boolean oss) {
-  tasks.register(taskName("copy", architecture, oss, "DockerContext"), Sync) {
-    expansions(architecture, oss, true).findAll { it.key != 'build_date' }.each { k, v ->
->>>>>>> ce01e480
       inputs.property(k, { v.toString() })
     }
     into buildPath(architecture, variant)
@@ -280,17 +274,11 @@
   dependsOn "integTest"
 }
 
-<<<<<<< HEAD
 void addBuildDockerImage(Architecture architecture, Variant variant) {
-  final Task buildDockerImageTask = task(taskName("build", architecture, variant, "DockerImage"), type: DockerBuildTask) {
+  final TaskProvider<DockerBuildTask> buildDockerImageTask =
+          tasks.register(taskName("build", architecture, variant, "DockerImage"), DockerBuildTask) {
+    onlyIf { Architecture.current() == architecture }
     TaskProvider<Sync> copyContextTask = tasks.named(taskName("copy", architecture, variant, "DockerContext"))
-=======
-void addBuildDockerImage(final String architecture, final boolean oss) {
-  final TaskProvider<DockerBuildTask> buildDockerImageTask =
-          tasks.register(taskName("build", architecture, oss, "DockerImage"), DockerBuildTask) {
-    onlyIf { Architecture.current().name().toLowerCase().equals(architecture) }
-    TaskProvider<Sync> copyContextTask = tasks.named(taskName("copy", architecture, oss, "DockerContext"))
->>>>>>> ce01e480
     dependsOn(copyContextTask)
     dockerContext.fileProvider(copyContextTask.map { it.destinationDir })
 
@@ -309,14 +297,9 @@
       ]
     }
   }
-<<<<<<< HEAD
-  buildDockerImageTask.onlyIf { Architecture.current() == architecture }
-  assemble.dependsOn(buildDockerImageTask)
-=======
   tasks.named("assemble").configure {
     dependsOn(buildDockerImageTask)
   }
->>>>>>> ce01e480
 }
 
 for (final Architecture architecture : Architecture.values()) {
@@ -363,12 +346,7 @@
       args "save",
         "-o",
         tarFile,
-<<<<<<< HEAD
         "elasticsearch${suffix}:test"
-    }
-=======
-        "elasticsearch${oss ? '-oss' : ''}:test"
->>>>>>> ce01e480
 
       dependsOn(parent.path + ":" + buildTaskName)
       onlyIf { Architecture.current().name().toLowerCase().equals(architecture) }
