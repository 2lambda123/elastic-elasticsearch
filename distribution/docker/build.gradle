import org.elasticsearch.gradle.BuildPlugin
import org.elasticsearch.gradle.LoggedExec
import org.elasticsearch.gradle.VersionProperties
import org.elasticsearch.gradle.info.BuildParams
import org.elasticsearch.gradle.testfixtures.TestFixturesPlugin

apply plugin: 'elasticsearch.standalone-rest-test'
apply plugin: 'elasticsearch.test.fixtures'

testFixtures.useFixture()

configurations {
  dockerPlugins
  dockerSource
  ossDockerSource
  restSpec
}

dependencies {
  dockerSource project(path: ":distribution:archives:linux-tar")
  ossDockerSource project(path: ":distribution:archives:oss-linux-tar")
  restSpec project(':rest-api-spec')
}

ext.expansions = { oss, ubi, local ->
  final String classifier = 'linux-x86_64'            
  final String elasticsearch = oss ? "elasticsearch-oss-${VersionProperties.elasticsearch}-${classifier}.tar.gz" : "elasticsearch-${VersionProperties.elasticsearch}-${classifier}.tar.gz"
  return [
<<<<<<< HEAD
    'build_date'          : BuildParams.buildDate,
=======
    'base_image'          : ubi ? 'registry.access.redhat.com/ubi7/ubi-minimal:7.7' : 'centos:7',
    'build_date'          : project.ext.buildDate,
>>>>>>> f96a5ca6
    'elasticsearch'       : elasticsearch,
    'git_revision'        : BuildParams.gitRevision,
    'license'             : oss ? 'Apache-2.0' : 'Elastic-License',
    'package_manager'     : ubi ? 'microdnf' : 'yum',
    'source_elasticsearch': local ? "COPY $elasticsearch /opt/" : "RUN cd /opt && curl --retry 8 -s -L -O https://artifacts.elastic.co/downloads/elasticsearch/${elasticsearch} && cd -",
    'version'             : VersionProperties.elasticsearch
  ]
}

private static String buildPath(final boolean oss, final boolean ubi) {
  return "build/${ oss ? 'oss-' : ''}${ ubi ? 'ubi-' : ''}docker"
}

private static String taskName(final String prefix, final boolean oss, final boolean ubi, final String suffix) {
  return "${prefix}${oss ? 'Oss' : ''}${ubi ? 'Ubi': ''}${suffix}"
}

project.ext {
  dockerBuildContext = { boolean oss, boolean ubi, boolean local ->
    copySpec {
      into('bin') {
        from project.projectDir.toPath().resolve("src/docker/bin")
      }

      into('config') {
        /*
         * Oss and default distribution can have different configuration, therefore we want to allow overriding the default configuration
         * by creating config files in oss or default build-context sub-modules. 
         */
        from project.projectDir.toPath().resolve("src/docker/config")
        if (oss) {
          from project.projectDir.toPath().resolve("src/docker/config/oss")
        }
      }

      from(project.projectDir.toPath().resolve("src/docker/Dockerfile")) {
        expand(expansions(oss, ubi, local))
      }
    }
  }
}

void addCopyDockerContextTask(final boolean oss, final boolean ubi) {
  task(taskName("copy", oss, ubi, "DockerContext"), type: Sync) {
    expansions(oss, ubi, true).each { k, v ->
      inputs.property(k, { v.toString() })
    }
    into buildPath(oss, ubi)

    with dockerBuildContext(oss, ubi, true)

    if (oss) {
      from configurations.ossDockerSource
    } else {
      from configurations.dockerSource
    }

    from configurations.dockerPlugins
  }
}

def createAndSetWritable (Object... locations) {
  locations.each { location ->
    File file = file(location)
    file.mkdirs()
    file.setWritable(true, false)
  }
}

task copyKeystore(type: Sync) {
  from project(':x-pack:plugin:core')
          .file('src/test/resources/org/elasticsearch/xpack/security/transport/ssl/certs/simple/testnode.jks')
  into "${buildDir}/certs"
  doLast {
    file("${buildDir}/certs").setReadable(true, false)
    file("${buildDir}/certs/testnode.jks").setReadable(true, false)
  }
}

preProcessFixture {
  if (TestFixturesPlugin.dockerComposeSupported()) {
    dependsOn assemble
  }
  dependsOn copyKeystore
  doLast {
    // tests expect to have an empty repo
    project.delete(
            "${buildDir}/repo",
            "${buildDir}/oss-repo"
    )
    createAndSetWritable(
            "${buildDir}/repo",
            "${buildDir}/oss-repo",
            "${buildDir}/logs/default-1",
            "${buildDir}/logs/default-2",
            "${buildDir}/logs/oss-1",
            "${buildDir}/logs/oss-2"
    )
  }
}

processTestResources {
  from ({ zipTree(configurations.restSpec.singleFile) }) {
    include 'rest-api-spec/api/**'
  }
  from project(':x-pack:plugin:core')
          .file('src/test/resources/org/elasticsearch/xpack/security/transport/ssl/certs/simple/testnode.jks')
  dependsOn configurations.restSpec
}

task integTest(type: Test) {
  maxParallelForks = '1'
  include '**/*IT.class'
  // don't add the tasks to build the docker images if we have no way of testing them
  if (TestFixturesPlugin.dockerComposeSupported()) {
    dependsOn assemble
  }
}

check.dependsOn integTest

void addBuildDockerImage(final boolean oss, final boolean ubi) {
  final Task buildDockerImageTask = task(taskName("build", oss, ubi, "DockerImage"), type: LoggedExec) {
    dependsOn taskName("copy", oss, ubi, "DockerContext")
    List<String> tags
    if (oss) {
      tags = [ 
        "docker.elastic.co/elasticsearch/elasticsearch-oss${ubi ? '-ubi7' : ''}:${VersionProperties.elasticsearch}",
        "elasticsearch-oss${ubi ? '-ubi7' : ''}:test"
      ]
    } else {
      tags = [
        "elasticsearch${ubi ? '-ubi7' : ''}:${VersionProperties.elasticsearch}",
        "docker.elastic.co/elasticsearch/elasticsearch${ubi ? '-ubi7' : ''}:${VersionProperties.elasticsearch}",
        "docker.elastic.co/elasticsearch/elasticsearch${ubi ? '-ubi7' : ''}-full:${VersionProperties.elasticsearch}",
        "elasticsearch${ubi ? '-ubi7' : ''}:test",
      ]
    }
    executable 'docker'
    final List<String> dockerArgs = ['build', buildPath(oss, ubi), '--pull', '--no-cache']
    for (final String tag : tags) {
      dockerArgs.add('--tag')
      dockerArgs.add(tag)
    }
    args dockerArgs.toArray()
  }
  assemble.dependsOn(buildDockerImageTask)
  BuildPlugin.requireDocker(buildDockerImageTask)
}

for (final boolean oss : [false, true]) {
  for (final boolean ubi : [false, true]) {
    addCopyDockerContextTask(oss, ubi)
    addBuildDockerImage(oss, ubi)
  }
}

// We build the images used in compose locally, but the pull command insists on using a repository
// thus we must disable it to prevent it from doing so. 
// Everything will still be pulled since we will build the local images on a pull
if (tasks.findByName("composePull")) {
    tasks.composePull.enabled = false 
}

/*
 * The export subprojects write out the generated Docker images to disk, so
 * that they can be easily reloaded, for example into a VM.
 */
subprojects { Project subProject ->
  if (subProject.name.contains('docker-export')) {
    apply plugin: 'distribution'

    final boolean oss = subProject.name.contains('oss-')
    final boolean ubi = subProject.name.contains('ubi-')

    def exportTaskName = taskName("export", oss, ubi, "DockerImage")
    def buildTaskName = taskName("build", oss, ubi, "DockerImage")
    def tarFile = "${parent.projectDir}/build/elasticsearch${oss ? '-oss' : ''}${ubi ? '-ubi7' : ''}_test.${VersionProperties.elasticsearch}.docker.tar"

    final Task exportDockerImageTask = task(exportTaskName, type: LoggedExec) {
      executable 'docker'
      args "save",
        "-o",
        tarFile,
        "elasticsearch${oss ? '-oss' : ''}${ubi ? '-ubi7' : ''}:test"
    }

    exportDockerImageTask.dependsOn(parent.tasks.getByName(buildTaskName))

    artifacts.add('default', file(tarFile)) {
        type 'tar'
        name "elasticsearch${oss ? '-oss' : ''}${ubi ? '-ubi7' : ''}"
        builtBy exportTaskName
    }

    assemble.dependsOn exportTaskName
  }
}<|MERGE_RESOLUTION|>--- conflicted
+++ resolved
@@ -26,12 +26,8 @@
   final String classifier = 'linux-x86_64'            
   final String elasticsearch = oss ? "elasticsearch-oss-${VersionProperties.elasticsearch}-${classifier}.tar.gz" : "elasticsearch-${VersionProperties.elasticsearch}-${classifier}.tar.gz"
   return [
-<<<<<<< HEAD
+    'base_image'          : ubi ? 'registry.access.redhat.com/ubi7/ubi-minimal:7.7' : 'centos:7',
     'build_date'          : BuildParams.buildDate,
-=======
-    'base_image'          : ubi ? 'registry.access.redhat.com/ubi7/ubi-minimal:7.7' : 'centos:7',
-    'build_date'          : project.ext.buildDate,
->>>>>>> f96a5ca6
     'elasticsearch'       : elasticsearch,
     'git_revision'        : BuildParams.gitRevision,
     'license'             : oss ? 'Apache-2.0' : 'Elastic-License',
