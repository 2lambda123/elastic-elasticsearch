--- conflicted
+++ resolved
@@ -32,51 +32,35 @@
 }
 
 ext.expansions = { architecture, oss, local ->
-  String base_image = null
-  String tini_arch = null
+  String builder_image = null
+  String platform = null
   String classifier = null
   switch (architecture) {
     case "aarch64":
-      base_image = "arm64v8/centos:7"
-      tini_arch = "arm64"
+      builder_image = "arm64v8/centos:7"
+      platform = "linux/arm64"
       classifier = "linux-aarch64"
-      break;
+      break
     case "x64":
-<<<<<<< HEAD
+      builder_image = "amd64/centos:7"
+      platform = "linux/amd64"
+      classifier = "linux-x86_64"
       break
     default:
-      throw new IllegalArgumentException("unrecongized architecture [" + architecture + "], must be one of (aarch64|x64)")
-  }
-
-  final boolean isAarch64 = "aarch64".equals(architecture)
-  final String classifier = isAarch64 ? "linux-aarch64" : "linux-x86_64"
+      throw new IllegalArgumentException("unrecognized architecture [" + architecture + "], must be one of (aarch64|x64)")
+  }
+
   final String elasticsearch = "elasticsearch${oss ? '-oss' : ''}-${VersionProperties.elasticsearch}-${classifier}.tar.gz"
 
   return [
-    'platform'            : isAarch64 ? 'linux/arm64' : 'linux/amd64',
-    'builder_image'       : isAarch64 ? 'arm64v8/centos:7' : 'centos:7',
+    'platform'            : platform,
+    'builder_image'       : builder_image,
     'base_image_tar'      : baseImageFilename(architecture),
-=======
-      base_image = "amd64/centos:7"
-      tini_arch = "amd64"
-      classifier = "linux-x86_64"
-      break;
-    default:
-      throw new IllegalArgumentException("unrecongized architecture [" + architecture + "], must be one of (aarch64|x64)")
-  }
-  final String elasticsearch = oss ? "elasticsearch-oss-${VersionProperties.elasticsearch}-${classifier}.tar.gz" : "elasticsearch-${VersionProperties.elasticsearch}-${classifier}.tar.gz"
-  return [
-    'base_image'          : base_image,
->>>>>>> 9ac7a7a9
     'build_date'          : BuildParams.buildDate,
     'elasticsearch'       : elasticsearch,
     'git_revision'        : BuildParams.gitRevision,
     'license'             : oss ? 'Apache-2.0' : 'Elastic-License',
     'source_elasticsearch': local ? "COPY $elasticsearch /opt/" : "RUN cd /opt && curl --retry 8 -s -L -O https://artifacts.elastic.co/downloads/elasticsearch/${elasticsearch} && cd -",
-<<<<<<< HEAD
-=======
-    'tini_arch'           : tini_arch,
->>>>>>> 9ac7a7a9
     'version'             : VersionProperties.elasticsearch
   ]
 }
