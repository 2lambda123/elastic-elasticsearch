--- conflicted
+++ resolved
@@ -104,72 +104,4 @@
       test: ["CMD", "curl", "-f", "-u", "x_pack_rest_user:x-pack-test-password", "-k", "https://localhost:9200"]
       interval: 10s
       timeout: 2s
-<<<<<<< HEAD
-      retries: 5
-  elasticsearch-oss-1:
-    image: elasticsearch:test
-    environment:
-       - node.name=elasticsearch-oss-1
-       - cluster.initial_master_nodes=elasticsearch-oss-1,elasticsearch-oss-2
-       - discovery.seed_hosts=elasticsearch-oss-2:9300
-       - cluster.name=elasticsearch-oss
-       - bootstrap.memory_lock=true
-       - "ES_JAVA_OPTS=-Xms512m -Xmx512m"
-       - path.repo=/tmp/es-repo
-       - node.attr.testattr=test
-       - cluster.routing.allocation.disk.watermark.low=1b
-       - cluster.routing.allocation.disk.watermark.high=1b
-       - cluster.routing.allocation.disk.watermark.flood_stage=1b
-       - node.store.allow_mmap=false
-       - action.destructive_requires_name=false
-    volumes:
-       - ./build/oss-repo:/tmp/es-repo
-       - ./build/logs/oss-1:/usr/share/elasticsearch/logs
-    ports:
-      - "9200"
-    ulimits:
-      memlock:
-        soft: -1
-        hard: -1
-      nofile:
-        soft: 65536
-        hard: 65536
-    healthcheck:
-      start_period: 15s
-      test: ["CMD", "curl", "-f", "http://localhost:9200"]
-      interval: 10s
-      timeout: 2s
-      retries: 5
-  elasticsearch-oss-2:
-    image: elasticsearch:test
-    environment:
-       - node.name=elasticsearch-oss-2
-       - cluster.initial_master_nodes=elasticsearch-oss-1,elasticsearch-oss-2
-       - discovery.seed_hosts=elasticsearch-oss-1:9300
-       - cluster.name=elasticsearch-oss
-       - bootstrap.memory_lock=true
-       - "ES_JAVA_OPTS=-Xms512m -Xmx512m"
-       - path.repo=/tmp/es-repo
-       - node.attr.testattr=test
-       - cluster.routing.allocation.disk.watermark.low=1b
-       - cluster.routing.allocation.disk.watermark.high=1b
-       - cluster.routing.allocation.disk.watermark.flood_stage=1b
-       - node.store.allow_mmap=false
-       - action.destructive_requires_name=false
-    volumes:
-       - ./build/oss-repo:/tmp/es-repo
-       - ./build/logs/oss-2:/usr/share/elasticsearch/logs
-    ports:
-      - "9200"
-    ulimits:
-      memlock:
-        soft: -1
-        hard: -1
-    healthcheck:
-      start_period: 15s
-      test: ["CMD", "curl", "-f", "http://localhost:9200"]
-      interval: 10s
-      timeout: 2s
-=======
->>>>>>> 3f8a9256
       retries: 5