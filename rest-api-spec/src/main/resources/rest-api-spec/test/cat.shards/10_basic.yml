---
"Help":
  - skip:
<<<<<<< HEAD
      version: " - 7.9.99"
      reason:  bulk stats were added in 8.0.0
=======
      version: " - 7.99.99"
      reason:  shard path stats were added in 8.0.0
>>>>>>> 9a8aa92a
  - do:
      cat.shards:
        help: true

  - match:
      $body: |
               /^   index                            .+   \n
                    shard                            .+   \n
                    prirep                           .+   \n
                    state                            .+   \n
                    docs                             .+   \n
                    store                            .+   \n
                    ip                               .+   \n
                    id                               .+   \n
                    node                             .+   \n
                    sync_id                          .+   \n
                    unassigned.reason                .+   \n
                    unassigned.at                    .+   \n
                    unassigned.for                   .+   \n
                    unassigned.details               .+   \n
                    recoverysource.type              .+   \n
                    completion.size                  .+   \n
                    fielddata.memory_size            .+   \n
                    fielddata.evictions              .+   \n
                    query_cache.memory_size          .+   \n
                    query_cache.evictions            .+   \n
                    flush.total                      .+   \n
                    flush.total_time                 .+   \n
                    get.current                      .+   \n
                    get.time                         .+   \n
                    get.total                        .+   \n
                    get.exists_time                  .+   \n
                    get.exists_total                 .+   \n
                    get.missing_time                 .+   \n
                    get.missing_total                .+   \n
                    indexing.delete_current          .+   \n
                    indexing.delete_time             .+   \n
                    indexing.delete_total            .+   \n
                    indexing.index_current           .+   \n
                    indexing.index_time              .+   \n
                    indexing.index_total             .+   \n
                    indexing.index_failed            .+   \n
                    merges.current                   .+   \n
                    merges.current_docs              .+   \n
                    merges.current_size              .+   \n
                    merges.total                     .+   \n
                    merges.total_docs                .+   \n
                    merges.total_size                .+   \n
                    merges.total_time                .+   \n
                    refresh.total                    .+   \n
                    refresh.time                     .+   \n
                    refresh.external_total           .+   \n
                    refresh.external_time            .+   \n
                    refresh.listeners                .+   \n
                    search.fetch_current             .+   \n
                    search.fetch_time                .+   \n
                    search.fetch_total               .+   \n
                    search.open_contexts             .+   \n
                    search.query_current             .+   \n
                    search.query_time                .+   \n
                    search.query_total               .+   \n
                    search.scroll_current            .+   \n
                    search.scroll_time               .+   \n
                    search.scroll_total              .+   \n
                    segments.count                   .+   \n
                    segments.memory                  .+   \n
                    segments.index_writer_memory     .+   \n
                    segments.version_map_memory      .+   \n
                    segments.fixed_bitset_memory     .+   \n
                    seq_no.max                       .+   \n
                    seq_no.local_checkpoint          .+   \n
                    seq_no.global_checkpoint         .+   \n
                    warmer.current                   .+   \n
                    warmer.total                     .+   \n
                    warmer.total_time                .+   \n
<<<<<<< HEAD
                    bulk.total_operations            .+   \n
                    bulk.total_time                  .+   \n
                    bulk.total_size_in_bytes         .+   \n
                    bulk.avg_time                    .+   \n
                    bulk.avg_size_in_bytes           .+   \n
=======
                    path.data                        .+   \n
                    path.state                       .+   \n
>>>>>>> 9a8aa92a
               $/
---
"Test cat shards output":

  - do:
      cat.shards: {}

  - match:
      $body: |
               /^$/
  - do:
      indices.create:
        index: index1
        body:
          settings:
            number_of_shards: "5"
            number_of_replicas: "1"
  - do:
      cat.shards: {}

  - match:
      $body: |
               /^(index1 \s+ \d \s+ (p|r) \s+ ((STARTED|INITIALIZING|RELOCATING) \s+ (\d \s+ (\d+|\d+[.]\d+)(kb|b) \s+)? \d{1,3}.\d{1,3}.\d{1,3}.\d{1,3} \s+ .+|UNASSIGNED \s+)  \n?){10}$/

  - do:
      indices.create:
        index: index2
        body:
          settings:
            number_of_shards: "5"
            number_of_replicas: "0"

  - do:
      cat.shards: {}
  - match:
      $body: |
               /^(index(1|2) \s+ \d \s+ (p|r) \s+ ((STARTED|INITIALIZING|RELOCATING) \s+ (\d \s+ (\d+|\d+[.]\d+)(kb|b) \s+)? \d{1,3}.\d{1,3}.\d{1,3}.\d{1,3} \s+ .+|UNASSIGNED \s+) \n?){15}$/

  - do:
      cat.shards:
        index: index2
  - match:
      $body: |
               /^(index2 \s+ \d \s+ (p|r) \s+ ((STARTED|INITIALIZING|RELOCATING) \s+ (\d \s+ (\d+|\d+[.]\d+)(kb|b) \s+)? \d{1,3}.\d{1,3}.\d{1,3}.\d{1,3} \s+ .+|UNASSIGNED \s+) \n?){5}$/

---
"Test cat shards using wildcards":

  - do:
      indices.create:
        index: foo
        body:
          settings:
            number_of_shards: "1"
            number_of_replicas: "0"

  - do:
      indices.create:
        index: bar
        body:
          settings:
            number_of_shards: "1"
            number_of_replicas: "0"

  - do:
      indices.create:
        index: baz
        body:
          settings:
            number_of_shards: "1"
            number_of_replicas: "0"

  - do:
      cat.shards:
        index: f*
        v: false
        h: i

  - match:
      $body: |
               /^(foo \n?)$/

  - do:
      cat.shards:
        index: ba*
        v: false
        h: i

  - match:
      $body: |
               /^(ba(r|z) \n?){2}$/

---
"Test cat shards sort":
  - do:
      indices.create:
        index: foo
        body:
          settings:
            number_of_shards: "1"
            number_of_replicas: "0"

  - do:
      indices.create:
        index: bar
        body:
          settings:
            number_of_shards: "1"
            number_of_replicas: "0"

  - do:
      index:
        index: bar
        body: { test: bar }
        refresh: true

  - do:
      cat.shards:
        h: [index, docs]
        s: [docs]

# don't use the store here it's cached and might be stale
  - match:
      $body: |
            /^ foo \s+ 0\n
               bar \s+ 1\n
            $/<|MERGE_RESOLUTION|>--- conflicted
+++ resolved
@@ -1,13 +1,8 @@
 ---
 "Help":
   - skip:
-<<<<<<< HEAD
-      version: " - 7.9.99"
+      version: " - 7.99.99"
       reason:  bulk stats were added in 8.0.0
-=======
-      version: " - 7.99.99"
-      reason:  shard path stats were added in 8.0.0
->>>>>>> 9a8aa92a
   - do:
       cat.shards:
         help: true
@@ -83,16 +78,13 @@
                     warmer.current                   .+   \n
                     warmer.total                     .+   \n
                     warmer.total_time                .+   \n
-<<<<<<< HEAD
+                    path.data                        .+   \n
+                    path.state                       .+   \n
                     bulk.total_operations            .+   \n
                     bulk.total_time                  .+   \n
                     bulk.total_size_in_bytes         .+   \n
                     bulk.avg_time                    .+   \n
                     bulk.avg_size_in_bytes           .+   \n
-=======
-                    path.data                        .+   \n
-                    path.state                       .+   \n
->>>>>>> 9a8aa92a
                $/
 ---
 "Test cat shards output":
