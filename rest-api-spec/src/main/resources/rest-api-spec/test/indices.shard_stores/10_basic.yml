--- conflicted
+++ resolved
@@ -75,61 +75,4 @@
 
   - match:   { indices.index1.shards.0.stores.0.allocation: "primary" }
   - match:   { indices.index2.shards.0.stores.0.allocation: "primary" }
-<<<<<<< HEAD
-  - match:   { indices.index2.shards.1.stores.0.allocation: "primary" }
-
----
-"Data streams test":
-  - skip:
-      version: " - 7.99.99"
-      reason: "change to 7.8.99 after backport"
-      features: allowed_warnings
-
-  - do:
-      allowed_warnings:
-        - "index template [my-template1] has index patterns [simple-data-stream1] matching patterns from existing older templates [global] with patterns (global => [*]); this template [my-template1] will take precedence during new index creation"
-      indices.put_index_template:
-        name: my-template1
-        body:
-          index_patterns: [simple-data-stream1]
-          template:
-            settings:
-              number_of_shards: "1"
-              number_of_replicas: "0"
-          data_stream:
-            timestamp_field: '@timestamp'
-
-  - do:
-      indices.create_data_stream:
-        name: simple-data-stream1
-  - is_true: acknowledged
-
-  # rollover data stream to create new backing index
-  - do:
-      indices.rollover:
-        alias: "simple-data-stream1"
-
-  - match: { old_index: .ds-simple-data-stream1-000001 }
-  - match: { new_index: .ds-simple-data-stream1-000002 }
-  - match: { rolled_over: true }
-  - match: { dry_run: false }
-
-  - do:
-      cluster.health:
-        wait_for_status: green
-
-  - do:
-      indices.shard_stores:
-        index: simple-data-stream1
-        status: "green"
-
-  - match: { indices.\.ds-simple-data-stream1-000001.shards.0.stores.0.allocation: "primary" }
-  - match: { indices.\.ds-simple-data-stream1-000002.shards.0.stores.0.allocation: "primary" }
-
-  - do:
-      indices.delete_data_stream:
-        name: simple-data-stream1
-  - is_true: acknowledged
-=======
-  - match:   { indices.index2.shards.1.stores.0.allocation: "primary" }
->>>>>>> 2976ba47
+  - match:   { indices.index2.shards.1.stores.0.allocation: "primary" }