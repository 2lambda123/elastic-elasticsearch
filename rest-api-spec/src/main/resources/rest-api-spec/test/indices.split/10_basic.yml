--- conflicted
+++ resolved
@@ -34,7 +34,7 @@
 "Split index via API":
   - skip:
       version: " - 6.9.99"
-      reason: expects warnings that pre-7.0.0 will not send
+      reason: pre-7.0.0 will send warnings
       features: "warnings"
 
   # make it read-only
@@ -105,17 +105,8 @@
 ---
 "Split from 1 to N":
   - skip:
-<<<<<<< HEAD
-      # when re-enabling uncomment the below skips
-      version: "all"
-      reason: "AwaitsFix'ing, see https://github.com/elastic/elasticsearch/issues/30503"
-      # version: " - 6.9.99"
-      # reason: expects warnings that pre-7.0.0 will not send
-=======
       version: " - 6.99.99"
-      reason: Automatic preparation for splitting was added in 7.0.0
->>>>>>> 5894e357
-      features: "warnings"
+      reason: automatic preparation for splitting was added in 7.0.0
   - do:
       indices.create:
         index: source_one_shard
@@ -209,13 +200,11 @@
   - match: { _id:      "3"     }
   - match: { _source:  { foo: "hello world 3" } }
 
-
-
 ---
 "Create illegal split indices":
   - skip:
-      version: " - 6.3.99"
-      reason: expects warnings that pre-6.4.0 will not send
+      version: " - 6.9.99"
+      reason: pre-7.0.0 will send warnings
       features: "warnings"
 
   # try to do an illegal split with number_of_routing_shards set
