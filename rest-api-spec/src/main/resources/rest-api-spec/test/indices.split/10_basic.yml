--- conflicted
+++ resolved
@@ -107,16 +107,8 @@
 ---
 "Split from 1 to N":
   - skip:
-<<<<<<< HEAD
       version: " - 6.99.99"
       reason: expects warnings that pre-7.0.0 will not send
-=======
-      # when re-enabling uncomment the below skips
-      version: "all"
-      reason: "AwaitsFix'ing, see https://github.com/elastic/elasticsearch/issues/30503"
-      # version: " - 6.3.99"
-      # reason: expects warnings that pre-6.4.0 will not send
->>>>>>> 56d32bc8
       features: "warnings"
   - do:
       indices.create:
