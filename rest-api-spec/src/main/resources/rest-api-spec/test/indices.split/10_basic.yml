--- conflicted
+++ resolved
@@ -106,19 +106,13 @@
 
 ---
 "Split from 1 to N":
-#  - skip:
-#      version: " - 6.99.99"
-#      reason: Added in 7.0.0
-# uncomment once AwaitsFix is resolved
   - skip:
-<<<<<<< HEAD
-      version: " - 6.99.99"
-      reason: expects warnings that pre-7.0.0 will not send
-      features: "warnings"
-=======
+      # when re-enabling uncomment the below skips
       version: "all"
       reason: "AwaitsFix'ing, see https://github.com/elastic/elasticsearch/issues/30503"
->>>>>>> 07b962f3
+      # version: " - 6.99.99"
+      # reason: expects warnings that pre-7.0.0 will not send
+      # features: "warnings"
   - do:
       indices.create:
         index: source_one_shard
