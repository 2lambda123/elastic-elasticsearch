---
setup:
  - do:
      indices.create:
          index: test
  - do:
      cluster.health:
        wait_for_no_initializing_shards: true

---
"Translog retention":
  - skip:
      version: " - 5.99.0"
      reason: translog retention was added in 6.0.0
  - do:
      indices.stats:
        metric: [ translog ]
  - set: { indices.test.primaries.translog.size_in_bytes: creation_size }

  - do:
      index:
        index: test
        type:  bar
        id:    1
        body:  { "foo": "bar" }

  - do:
      indices.stats:
        metric: [ translog ]
  - gt: { indices.test.primaries.translog.size_in_bytes: $creation_size }
  - match: { indices.test.primaries.translog.operations: 1 }
<<<<<<< HEAD
  - gt: { indices.test.primaries.translog.uncommitted_size_in_bytes: $creation_size }
=======
# we can't check this yet as creation size will contain two empty translog generations. A single
# non empty generation with one op may be smaller or larger than that.
#  - gt: { indices.test.primaries.translog.uncommitted_size_in_bytes: $creation_size }
>>>>>>> 742e9f50
  - match: { indices.test.primaries.translog.uncommitted_operations: 1 }

  - do:
      indices.flush:
        index: test

  - do:
      indices.stats:
        metric: [ translog ]
  - gt: { indices.test.primaries.translog.size_in_bytes: $creation_size }
  - match: { indices.test.primaries.translog.operations: 1 }
  ## creation translog size has some overhead due to an initial empty generation that will be trimmed later
  - lt: { indices.test.primaries.translog.uncommitted_size_in_bytes: $creation_size }
  - match: { indices.test.primaries.translog.uncommitted_operations: 0 }

  - do:
      indices.put_settings:
        index: test
        body:
          index.translog.retention.size: -1
          index.translog.retention.age: -1

  - do:
      indices.flush:
        index: test
        force: true # force flush as we don't have pending ops

  - do:
      indices.stats:
        metric: [ translog ]
  ## creation translog size has some overhead due to an initial empty generation that will be trimmed later
  - lte: { indices.test.primaries.translog.size_in_bytes: $creation_size }
  - match: { indices.test.primaries.translog.operations: 0 }
  - lte: { indices.test.primaries.translog.uncommitted_size_in_bytes: $creation_size }
<<<<<<< HEAD
  - match: { indices.test.primaries.translog.uncommitted_operations: 0 }
=======
  - match: { indices.test.primaries.translog.uncommitted_operations: 0 }

---
"Translog last modified age stats":
  - skip:
      version: " - 6.2.99"
      reason: translog last modified age stats was added in 6.3.0
  - do:
      index:
        index: test
        type:  bar
        id:    1
        body:  { "foo": "bar" }

  - do:
      indices.stats:
        metric: [ translog ]
  - gte: { indices.test.primaries.translog.earliest_last_modified_age: 0 }
>>>>>>> 742e9f50
<|MERGE_RESOLUTION|>--- conflicted
+++ resolved
@@ -29,13 +29,7 @@
         metric: [ translog ]
   - gt: { indices.test.primaries.translog.size_in_bytes: $creation_size }
   - match: { indices.test.primaries.translog.operations: 1 }
-<<<<<<< HEAD
   - gt: { indices.test.primaries.translog.uncommitted_size_in_bytes: $creation_size }
-=======
-# we can't check this yet as creation size will contain two empty translog generations. A single
-# non empty generation with one op may be smaller or larger than that.
-#  - gt: { indices.test.primaries.translog.uncommitted_size_in_bytes: $creation_size }
->>>>>>> 742e9f50
   - match: { indices.test.primaries.translog.uncommitted_operations: 1 }
 
   - do:
@@ -70,9 +64,6 @@
   - lte: { indices.test.primaries.translog.size_in_bytes: $creation_size }
   - match: { indices.test.primaries.translog.operations: 0 }
   - lte: { indices.test.primaries.translog.uncommitted_size_in_bytes: $creation_size }
-<<<<<<< HEAD
-  - match: { indices.test.primaries.translog.uncommitted_operations: 0 }
-=======
   - match: { indices.test.primaries.translog.uncommitted_operations: 0 }
 
 ---
@@ -90,5 +81,4 @@
   - do:
       indices.stats:
         metric: [ translog ]
-  - gte: { indices.test.primaries.translog.earliest_last_modified_age: 0 }
->>>>>>> 742e9f50
+  - gte: { indices.test.primaries.translog.earliest_last_modified_age: 0 }