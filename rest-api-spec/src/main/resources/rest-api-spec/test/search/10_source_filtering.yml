--- conflicted
+++ resolved
@@ -144,17 +144,6 @@
 ---
 "docvalue_fields":
   - skip:
-<<<<<<< HEAD
-      version: " - 6.3.99"
-      reason: format option was added in 6.4
-      features: warnings
-  - do:
-      warnings:
-        - 'Doc-value field [count] is not using a format. The output will change in 7.0 when doc value fields get formatted based on mappings by default. It is recommended to pass [format=use_field_mapping] with the doc value field in order to opt in for the future behaviour and ease the migration to 7.0.'
-      search:
-        body:
-          docvalue_fields: [ "count" ]
-=======
       version: " - 6.4.0"
       reason: format option was added in 6.4 and the deprecation message changed in 6.4.1
       features: warnings
@@ -178,27 +167,17 @@
       search:
         body:
           docvalue_fields: [ "count", "include.field1.keyword" ]
->>>>>>> 0c7f6570
   - match: { hits.hits.0.fields.count: [1] }
 
 ---
 "docvalue_fields as url param":
   - skip:
-<<<<<<< HEAD
-      version: " - 6.3.99"
-      reason: format option was added in 6.4
-      features: warnings
-  - do:
-      warnings:
-        - 'Doc-value field [count] is not using a format. The output will change in 7.0 when doc value fields get formatted based on mappings by default. It is recommended to pass [format=use_field_mapping] with the doc value field in order to opt in for the future behaviour and ease the migration to 7.0.'
-=======
       version: " - 6.4.0"
       reason: format option was added in 6.4 and the deprecation message changed in 6.4.1
       features: warnings
   - do:
       warnings:
         - 'There are doc-value fields which are not using a format. The output will change in 7.0 when doc value fields get formatted based on mappings by default. It is recommended to pass [format=use_field_mapping] with a doc value field in order to opt in for the future behaviour and ease the migration to 7.0: [count]'
->>>>>>> 0c7f6570
       search:
         docvalue_fields: [ "count" ]
   - match: { hits.hits.0.fields.count: [1] }
