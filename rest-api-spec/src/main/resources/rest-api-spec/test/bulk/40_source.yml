--- conflicted
+++ resolved
@@ -73,12 +73,7 @@
       bulk:
         include_type_name: false
         index: test_index
-<<<<<<< HEAD
-        type: test_type
         _source_includes: foo
-=======
-        _source_include: foo
->>>>>>> 33345d96
         body: |
           { "update": { "_id": "test_id_3" } }
           { "doc": { "foo": "garply" } }
