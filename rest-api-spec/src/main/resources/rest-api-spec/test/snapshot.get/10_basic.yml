--- conflicted
+++ resolved
@@ -96,22 +96,13 @@
         snapshot: test_snapshot
         verbose: false
 
-<<<<<<< HEAD
   - is_true: responses.0.snapshots
   - match: { responses.0.snapshots.0.snapshot: test_snapshot }
   - match: { responses.0.snapshots.0.state: SUCCESS }
   - is_false: responses.0.snapshots.0.failures
   - is_false: responses.0.snapshots.0.shards
   - is_false: responses.0.snapshots.0.version
-=======
-  - is_true: snapshots
-  - match: { snapshots.0.snapshot: test_snapshot }
-  - match: { snapshots.0.state: SUCCESS }
-  - is_false: snapshots.0.failures
-  - is_false: snapshots.0.shards
-  - is_false: snapshots.0.version
-  - is_false: snapshots.0._meta
->>>>>>> 10caf42c
+  - is_false: responses.0.snapshots.0._meta
 
   - do:
       snapshot.delete:
