---
"Routing":



 - do:
     indices.create:
       index:    test_1
       body:
         settings:
           index:
             number_of_shards: 5
             number_of_routing_shards: 5
<<<<<<< HEAD
             number_of_replicas: 1

 - do:
      cluster.health:
          wait_for_status: green
=======
>>>>>>> 9b2c9212

 - do:
      index:
          index:   test_1
          id:      "1"
          routing: "5"
          body:    { foo: bar }

 - do:
      get:
          index:   test_1
          id:      "1"
          routing: "5"
          stored_fields:  [_routing]

 - match:   { _id:              "1"}
 - match:   { _routing:  "5"}

 - do:
      catch: missing
      get:
          index:   test_1
          id:      "1"
<|MERGE_RESOLUTION|>--- conflicted
+++ resolved
@@ -11,14 +11,6 @@
            index:
              number_of_shards: 5
              number_of_routing_shards: 5
-<<<<<<< HEAD
-             number_of_replicas: 1
-
- - do:
-      cluster.health:
-          wait_for_status: green
-=======
->>>>>>> 9b2c9212
 
  - do:
       index:
