keyword:
  - skip:
      version: " - 8.3.99"
      reason: introduced in 8.4.0

  - do:
      indices.create:
        index: test
        body:
          mappings:
            _source:
              mode: synthetic
            properties:
              kwd:
                type: keyword

  - do:
      index:
        index:   test
        id:      1
        refresh: true
        body:
          kwd: foo

  - do:
      get:
        index: test
        id:    1
  - match: {_index: "test"}
  - match: {_id: "1"}
  - match: {_version: 1}
  - match: {found: true}
  - match:
      _source:
        kwd: foo
  - is_false: fields

---
fetch without refresh also produces synthetic source:
  - skip:
      version: " - 8.3.99"
      reason: introduced in 8.4.0

  - do:
      indices.create:
        index: test
        body:
          settings:
            index:
              refresh_interval: -1
          mappings:
            _source:
              mode: synthetic
            properties:
              obj:
                properties:
                  kwd:
                    type: keyword

  - do:
      index:
        index:   test
        id:      1
        refresh: false # no refreshing!
        body:
          obj.kwd: foo
  - is_false: fields

  - do:
      get:
        index: test
        id:    1
  - match: {_index: "test"}
  - match: {_id: "1"}
  - match: {_version: 1}
  - match: {found: true}
  - match:
      _source: # synthetic source will convert the dotted field names into an object, even when loading from the translog
        obj:
          kwd: foo
  - is_false: fields

---
force_synthetic_source_ok:
  - skip:
      version: " - 8.3.99"
      reason: introduced in 8.4.0

  - do:
      indices.create:
        index: test
        body:
          mappings:
            _source:
              mode: stored
            properties:
              obj:
                properties:
                  kwd:
                    type: keyword

  - do:
      index:
        index:   test
        id:      1
        refresh: true
        body:
          obj.kwd: foo
  - is_false: fields

  # When _source is used in the fetch the original _source is perfect
  - do:
      get:
        index: test
        id: 1
  - match:
      _source:
        obj.kwd: foo

  # When we force synthetic source dots in field names get turned into objects
  - do:
      get:
        index: test
        id: 1
        force_synthetic_source: true
  - match:
      _source:
        obj:
          kwd: foo
  - is_false: fields

---
force_synthetic_source_bad_mapping:
  - skip:
      version: " - 8.3.99"
      reason: introduced in 8.4.0

  - do:
      indices.create:
        index: test
        body:
          settings:
            number_of_shards: 1 # Use a single shard to get consistent error messages
          mappings:
            _source:
              mode: stored
            properties:
              text:
                type: text

  - do:
      index:
        index:   test
        id:      1
        refresh: true
        body:
          text: foo

  # When _source is used in the fetch the original _source is perfect
  - do:
      get:
        index: test
        id: 1
  - match:
      _source:
        text: foo

  # Forcing synthetic source fails because the mapping is invalid
  - do:
      catch: bad_request
      get:
        index: test
        id: 1
        force_synthetic_source: true

---
stored text:
  - skip:
      version: " - 8.4.99"
      reason: introduced in 8.5.0

  - do:
      indices.create:
        index: test
        body:
          mappings:
            _source:
              mode: synthetic
            properties:
              text:
                type: text
                store: true
  - is_false: fields

  - do:
      index:
        index:   test
        id:      1
        refresh: true
        body:
          text: the quick brown fox
  - is_false: fields

  - do:
      get:
        index: test
        id:    1
  - match: {_index: "test"}
  - match: {_id: "1"}
  - match: {_version: 1}
  - match: {found: true}
  - match:
      _source:
        text: the quick brown fox
  - is_false: fields

  - do:
      get:
        index: test
        id:    1
        stored_fields: text
        _source: true
  - match: {_index: "test"}
  - match: {_id: "1"}
  - match: {_version: 1}
  - match: {found: true}
  - match:
      _source:
        text: the quick brown fox
  - match:
      fields:
        text: [the quick brown fox]

  - do:
      get:
        index: test
        id:    1
        stored_fields: garbage
        _source: true
  - match: {_index: "test"}
  - match: {_id: "1"}
  - match: {_version: 1}
  - match: {found: true}
  - match:
      _source:
        text: the quick brown fox
  - is_false: fields

---
stored keyword:
  - skip:
      version: " - 8.4.99"
      reason: introduced in 8.5.0

  - do:
      indices.create:
        index: test
        body:
          mappings:
            _source:
              mode: synthetic
            properties:
              kwd:
                type: keyword
                store: true
  - is_false: fields

  - do:
      index:
        index:   test
        id:      1
        refresh: true
        body:
          kwd: the quick brown fox
  - is_false: fields

  - do:
      get:
        index: test
        id:    1
  - match: {_index: "test"}
  - match: {_id: "1"}
  - match: {_version: 1}
  - match: {found: true}
  - match:
      _source:
        kwd: the quick brown fox
  - is_false: fields

---
doc values keyword with ignore_above:
  - skip:
      version: " - 8.4.99"
      reason: introduced in 8.5.0

  - do:
      indices.create:
        index: test
        body:
          mappings:
            _source:
              mode: synthetic
            properties:
              kwd:
                type: keyword
                ignore_above: 10

  - do:
      index:
        index:   test
        id:      1
        refresh: true
        body:
          kwd: the quick brown fox
  - do:
      index:
        index:   test
        id:      2
        refresh: true
        body:
          kwd: short
  - do:
      index:
        index:   test
        id:      3
        refresh: true
        body:
          kwd:
            - jumped over the lazy dog
            - short

  - do:
      get:
        index: test
        id:    1
  - match: {_index: "test"}
  - match: {_id: "1"}
  - match: {_version: 1}
  - match: {found: true}
  - match:
      _source:
        kwd: the quick brown fox
  - is_false: fields

  - do:
      get:
        index: test
        id:    2
  - match: {_index: "test"}
  - match: {_id: "2"}
  - match: {_version: 1}
  - match: {found: true}
  - match:
      _source:
        kwd: short
  - is_false: fields

  - do:
      get:
        index: test
        id:    3
  - match: {_index: "test"}
  - match: {_id: "3"}
  - match: {_version: 1}
  - match: {found: true}
  - match:
      _source:
        kwd:
          - short
          - jumped over the lazy dog # fields saved by ignore_above are returned after doc values fields
  - is_false: fields

---
stored keyword with ignore_above:
  - skip:
      version: " - 8.4.99"
      reason: introduced in 8.5.0

  - do:
      indices.create:
        index: test
        body:
          mappings:
            _source:
              mode: synthetic
            properties:
              kwd:
                type: keyword
                doc_values: false
                store: true
                ignore_above: 10

  - do:
      index:
        index:   test
        id:      1
        refresh: true
        body:
          kwd: the quick brown fox
  - do:
      index:
        index:   test
        id:      2
        refresh: true
        body:
          kwd: short
  - do:
      index:
        index:   test
        id:      3
        refresh: true
        body:
          kwd:
            - jumped over the lazy dog
            - short

  - do:
      get:
        index: test
        id:    1
  - match: {_index: "test"}
  - match: {_id: "1"}
  - match: {_version: 1}
  - match: {found: true}
  - match:
      _source:
        kwd: the quick brown fox
  - is_false: fields

  - do:
      get:
        index: test
        id:    2
  - match: {_index: "test"}
  - match: {_id: "2"}
  - match: {_version: 1}
  - match: {found: true}
  - match:
      _source:
        kwd: short
  - is_false: fields

  - do:
      get:
        index: test
        id:    3
  - match: {_index: "test"}
  - match: {_id: "3"}
  - match: {_version: 1}
  - match: {found: true}
  - match:
      _source:
        kwd:
          - short
          - jumped over the lazy dog # fields saved by ignore_above are returned after doc values fields
  - is_false: fields

---
indexed dense vectors:
  - skip:
      version: " - 8.4.99"
      reason: introduced in 8.5.0

  - do:
      indices.create:
        index: test
        body:
          mappings:
            _source:
              mode: synthetic
            properties:
              name:
                type: keyword
              vector:
                type: dense_vector
                dims: 5
                index: true
                similarity: l2_norm

  - do:
      index:
        index: test
        id: 1
        body:
          name: cow.jpg
          vector: [ 230.0, 300.33, -34.8988, 15.555, -200.0 ]

  - do:
      get:
        index: test
        id:    1
  - match: {_index: "test"}
  - match: {_id: "1"}
  - match: {_version: 1}
  - match: {found: true}
  - match:
      _source:
        name: cow.jpg
        vector: [ 230.0, 300.33, -34.8988, 15.555, -200.0 ]
  - is_false: fields

---
non-indexed dense vectors:
  - skip:
      version: " - 8.4.99"
      reason: introduced in 8.5.0

  - do:
      indices.create:
        index: test
        body:
          mappings:
            _source:
              mode: synthetic
            properties:
              name:
                type: keyword
              vector:
                type: dense_vector
                dims: 5
                index: false

  - do:
      index:
        index: test
        id: 1
        body:
          name: cow.jpg
          vector: [ 230.0, 300.33, -34.8988, 15.555, -200.0 ]

  - do:
      get:
        index: test
        id:    1
  - match: {_index: "test"}
  - match: {_id: "1"}
  - match: {_version: 1}
  - match: {found: true}
  - match:
      _source:
        name: cow.jpg
        vector: [ 230.0, 300.33, -34.8988, 15.555, -200.0 ]
  - is_false: fields

---
_source filtering:
  - skip:
      version: " - 8.3.99"
      reason: introduced in 8.4.0

  - do:
      indices.create:
        index: test
        body:
          mappings:
            _source:
              mode: synthetic
            properties:
              kwd:
                type: keyword
              extra:
                type: keyword

  - do:
      index:
        index:   test
        id:      1
        refresh: true
        body:
          kwd: foo
          extra: bar

  - do:
      get:
        index: test
        id:    1
        _source: kwd
  - match: {_index: "test"}
  - match: {_id: "1"}
  - match: {_version: 1}
  - match: {found: true}
  - match:
      _source:
        kwd: foo
  - is_false: fields

---
_doc_count:
  - skip:
      version: " - 8.5.99"
      reason: introduced in 8.6.0

  - do:
      indices.create:
        index: test
        body:
<<<<<<< HEAD
          settings:
            number_of_replicas: 1
=======
>>>>>>> 9b2c9212
          mappings:
            _source:
              mode: synthetic

  # with _doc_count
  - do:
      index:
        index:   test
        id:      1
        refresh: true
        body:
          _doc_count: 3
          foo: bar
  - do:
      get:
        index: test
        id:    1
  - match: {_index: "test"}
  - match: {_id: "1"}
  - match: {_version: 1}
  - match: {found: true}
  - match:
      _source:
        _doc_count: 3
        foo: bar
  - is_false: fields

  # without _doc_count
  - do:
      index:
        index:   test
        id:      2
        refresh: true
        body:
          foo: baz
  - do:
      get:
        index: test
        id:    2
  - match: {_index: "test"}
  - match: {_id: "2"}
  - match: {_version: 1}
  - match: {found: true}
  - match:
      _source:
        foo: baz
  - is_false: fields

  # without immediately refreshing with _doc_count
  - do:
      index:
        index:   test
        id:      3
        body:
          _doc_count: 3
          foo: qux
  - do:
      get:
        index: test
        id:    3
  - match: {_index: "test"}
  - match: {_id: "3"}
  - match: {_version: 1}
  - match: {found: true}
  - match:
      _source:
        _doc_count: 3
        foo: qux
  - is_false: fields

  # without immediately refreshing without _doc_count
  - do:
      index:
        index:   test
        id:      4
        body:
          foo: quux
  - do:
      get:
        index: test
        id:    4
  - match: {_index: "test"}
  - match: {_id: "4"}
  - match: {_version: 1}
  - match: {found: true}
  - match:
      _source:
        foo: quux
  - is_false: fields

  # refresh all at once
  - do:
      indices.refresh: {}
  - do:
      get:
        index: test
        id:    3
  - match: {_index: "test"}
  - match: {_id: "3"}
  - match: {_version: 1}
  - match: {found: true}
  - match:
      _source:
        _doc_count: 3
        foo: qux
  - is_false: fields
  - do:
      get:
        index: test
        id:    4
  - match: {_index: "test"}
  - match: {_id: "4"}
  - match: {_version: 1}
  - match: {found: true}
  - match:
      _source:
        foo: quux
  - is_false: fields

---
ip with ignore_malformed:
  - skip:
      version: " - 8.5.99"
      reason: introduced in 8.6.0

  - do:
      indices.create:
        index: test
        body:
          mappings:
            _source:
              mode: synthetic
            properties:
              ip:
                type: ip
                ignore_malformed: true

  - do:
      index:
        index:   test
        id:      1
        refresh: true
        body:
          ip: 192.168.0.1
  - do:
      index:
        index:   test
        id:      2
        refresh: true
        body:
          ip: garbage
  - do:
      index:
        index:   test
        id:      3
        refresh: true
        body:
          ip:
            - 10.10.1.1
            - 192.8.1.2
            - hot garbage
            - 7
  - do:
      catch: "/failed to parse field \\[ip\\] of type \\[ip\\] in document with id '4'. Preview of field's value: '\\{object=wow\\}'/"
      index:
        index:   test
        id:      4
        refresh: true
        body:
          ip:
            object: wow

  - do:
      get:
        index: test
        id:    1
  - match: {_index: "test"}
  - match: {_id: "1"}
  - match: {_version: 1}
  - match: {found: true}
  - match:
      _source:
        ip: 192.168.0.1
  - is_false: fields

  - do:
      get:
        index: test
        id:    2
  - match: {_index: "test"}
  - match: {_id: "2"}
  - match: {_version: 1}
  - match: {found: true}
  - match:
      _source:
        ip: garbage
  - is_false: fields

  - do:
      get:
        index: test
        id:    3
  - match: {_index: "test"}
  - match: {_id: "3"}
  - match: {_version: 1}
  - match: {found: true}
  - match:
      _source:
        ip:
          - 10.10.1.1
          - 192.8.1.2
          - hot garbage # fields saved by ignore_malformed are sorted after doc values
          - 7
  - is_false: fields<|MERGE_RESOLUTION|>--- conflicted
+++ resolved
@@ -594,11 +594,6 @@
       indices.create:
         index: test
         body:
-<<<<<<< HEAD
-          settings:
-            number_of_replicas: 1
-=======
->>>>>>> 9b2c9212
           mappings:
             _source:
               mode: synthetic
