enable:
  - skip:
      version: " - 7.99.99"
      reason: introduced in 8.0.0

  - do:
      indices.create:
          index: test_index
          body:
            settings:
              index:
                mode: time_series
                routing_path: [metricset, k8s.pod.uid]
                number_of_replicas: 0
                number_of_shards: 2
            mappings:
              properties:
                "@timestamp":
                  type: date
                metricset:
                  type: keyword
                  time_series_dimension: true
                k8s:
                  properties:
                    pod:
                      properties:
                        uid:
                          type: keyword
                          time_series_dimension: true
                        name:
                          type: keyword
                        ip:
                          type: ip
                        network:
                          properties:
                            tx:
                              type: long
                            rx:
                              type: long

---
no sort field:
  - skip:
      version: " - 7.99.99"
      reason: introduced in 8.0.0

  - do:
      catch: /\[index.mode=time_series\] is incompatible with \[index.sort.field\]/
      indices.create:
          index: test_index
          body:
            settings:
              index:
                mode: time_series
                sort.field: ['a']

---
no sort order:
  - skip:
      version: " - 7.99.99"
      reason: introduced in 8.0.0

  - do:
      catch: /\[index.mode=time_series\] is incompatible with \[index.sort.order\]/
      indices.create:
          index: test_index
          body:
            settings:
              index:
                mode: time_series
                sort.order: ['DESC']

---
no sort mode:
  - skip:
      version: " - 7.99.99"
      reason: introduced in 8.0.0

  - do:
      catch: /\[index.mode=time_series\] is incompatible with \[index.sort.mode\]/
      indices.create:
          index: test_index
          body:
            settings:
              index:
                mode: time_series
                sort.mode: ['MIN']

---
no sort missing:
  - skip:
      version: " - 7.99.99"
      reason: introduced in 8.0.0

  - do:
      catch: /\[index.mode=time_series\] is incompatible with \[index.sort.missing\]/
      indices.create:
          index: test_index
          body:
            settings:
              index:
                mode: time_series
                sort.missing: ['_last']

---
no partitioning:
  - skip:
      version: " - 7.99.99"
      reason: introduced in 8.0.0

  - do:
      catch: /\[index.mode=time_series\] is incompatible with \[index.routing_partition_size\]/
      indices.create:
          index: test_index
          body:
            settings:
              index:
                mode: time_series
                shards: 5
                routing_partition_size: 2

---
routing_path required:
  - skip:
      version: " - 7.99.99"
      reason: introduced in 8.0.0 to be backported to 7.16.0

  - do:
      catch: /\[index.mode=time_series\] requires \[index.routing_path\]/
      indices.create:
          index: test_index
          body:
            settings:
              index:
                mode: time_series
                shards: 5

---
routing_path is not allowed in standard mode:
  - skip:
      version: " - 7.99.99"
      reason: introduced in 8.0.0 to be backported to 7.16.0

  - do:
      catch: /\[index.routing_path\] requires \[index.mode=time_series\]/
      indices.create:
          index: test_index
          body:
            settings:
              index:
                routing_path: foo

---
routing required:
  - skip:
      version: " - 7.99.99"
      reason: introduced in 8.0.0 to be backported to 7.16.0

  - do:
      catch: /routing is forbidden on CRUD operations that target indices in \[index.mode=time_series\]/
      indices.create:
          index: test_index
          body:
            settings:
              index:
                mode: time_series
                routing_path: foo
            mappings:
              _routing:
                required: true
---
set start_time and end_time:
  - skip:
      version: " - 8.0.99"
      reason: introduced in 8.1.0
  - do:
      indices.create:
        index: test_index
        body:
          settings:
            index:
              mode: time_series
              routing_path: [metricset]
              time_series:
                start_time: 1632625782000
                end_time: 1632625792000
          mappings:
            properties:
<<<<<<< HEAD
              "@timestamp":
                type: date
=======
>>>>>>> a6d58998
              metricset:
                type: keyword
                time_series_dimension: true

  - do:
      indices.put_settings:
        index: test_index
        body:
          index:
            time_series:
              end_time: 1632625793000

  - do:
      catch: /index.time_series.end_time must be larger than current value \[1632625793000\]/
      indices.put_settings:
        index: test_index
        body:
          index:
            time_series:
              end_time: 1632625792000

  - do:
      index:
        refresh: true
        index: test_index
        body: {
          "@timestamp": 1632625792000,
          "metricset": "pod"
        }

  - do:
      search:
        index: test_index
        body:
          docvalue_fields: [ '@timestamp' ]
  - match: { hits.total.value: 1 }
  - match: { "hits.hits.0.fields.@timestamp": [ "2021-09-26T03:09:52.000Z" ] }

  - do:
      indices.delete:
        index: test_index

---
set start_time and end_time without timeseries mode:
  - skip:
      version: " - 8.0.99"
      reason: introduced in 8.1.0
  - do:
      catch: /\[index.time_series.start_time\] requires \[index.mode=time_series\]/
      indices.create:
        index: test_index
        body:
          settings:
            index:
              time_series:
                start_time: 1632625782000

  - do:
      catch: /\[index.time_series.end_time\] requires \[index.mode=time_series\]/
      indices.create:
        index: test_index
        body:
          settings:
            index:
              time_series:
                end_time: 1632625782000

---
set bad start_time and end_time:
  - skip:
      version: " - 8.0.99"
      reason: introduced in 8.1.0
  - do:
      indices.create:
        index: test_index
        body:
          settings:
            index:
              mode: time_series
              routing_path: [ metricset ]
              time_series:
                start_time: 1632625782000
                end_time: 1632625792000
          mappings:
            properties:
              metricset:
                type: keyword
                time_series_dimension: true

  - do:
      catch: /time series index @timestamp value \[2021-09-26T03:09:41Z\] must be larger than 2021-09-26T03:09:42Z/
      index:
        index: test_index
        body: {
          "@timestamp": 1632625781000,
          "metricset": "pod"
        }

  - do:
      catch: /time series index @timestamp value \[2021-09-26T03:09:53Z\] must be smaller than 2021-09-26T03:09:52Z/
      index:
        index: test_index
        body: {
          "@timestamp": 1632625793000,
          "metricset": "pod"
        }

---
check start_time and end_time with data_nano:
  - skip:
      version: " - 8.0.99"
      reason: introduced in 8.1.0
  - do:
      indices.create:
        index: test_index
        body:
          settings:
            index:
              mode: time_series
              routing_path: [metricset]
              time_series:
                start_time: 2021-09-26T03:09:42Z
                end_time: 2021-09-26T03:09:52Z
          mappings:
            properties:
              "@timestamp":
                type: date_nanos
              metricset:
                type: keyword
                time_series_dimension: true

  - do:
      index:
        refresh: true
        index: test_index
        body: {
          "@timestamp": "2021-09-26T03:09:51.123456789Z",
          "metricset": "pod"
        }

  - do:
      search:
        index: test_index
        body:
          docvalue_fields: [ '@timestamp' ]
  - match: { hits.total.value: 1 }
  - match: { "hits.hits.0.fields.@timestamp": [ "2021-09-26T03:09:51.123456789Z" ] }

  - do:
      catch: /time series index @timestamp value \[2010-09-26T03:09:52.123456789Z\] must be larger than 2021-09-26T03:09:42Z/
      index:
        index: test_index
        body: {
          "@timestamp": "2010-09-26T03:09:52.123456789Z",
          "metricset": "pod"
        }

  - do:
      catch: /time series index @timestamp value \[2031-09-26T03:09:52.123456789Z\] must be smaller than 2021-09-26T03:09:52Z/
      index:
        index: test_index
        body: {
          "@timestamp": "2031-09-26T03:09:52.123456789Z",
          "metricset": "pod"
        }

---
check start_time boundary with data_nano:
  - skip:
      version: " - 8.0.99"
      reason: introduced in 8.1.0
  - do:
      indices.create:
        index: test_index
        body:
          settings:
            index:
              mode: time_series
              routing_path: [metricset]
              time_series:
                start_time: 2021-09-26T03:09:42Z
                end_time: 2021-09-26T03:09:52Z
          mappings:
            properties:
              "@timestamp":
                type: date_nanos
              metricset:
                type: keyword
                time_series_dimension: true

  - do:
      index:
        refresh: true
        index: test_index
        body: {
          "@timestamp": "2021-09-26T03:09:42.123456789Z",
          "metricset": "pod"
        }

  - do:
      search:
        index: test_index
        body:
          docvalue_fields: [ '@timestamp' ]
  - match: { hits.total.value: 1 }
  - match: { "hits.hits.0.fields.@timestamp": [ "2021-09-26T03:09:42.123456789Z" ] }

  - do:
      catch: /time series index @timestamp value \[2021-09-26T03:09:41.123456789Z\] must be larger than 2021-09-26T03:09:42Z/
      index:
        index: test_index
        body: {
          "@timestamp": "2021-09-26T03:09:41.123456789Z",
          "metricset": "pod"
        }

---
check end_time boundary with data_nano:
  - skip:
      version: " - 8.0.99"
      reason: introduced in 8.1.0
  - do:
      indices.create:
        index: test_index
        body:
          settings:
            index:
              mode: time_series
              routing_path: [metricset]
              time_series:
                start_time: 2021-09-26T03:09:42Z
                end_time: 2021-09-26T03:09:52Z
          mappings:
            properties:
              "@timestamp":
                type: date_nanos
              metricset:
                type: keyword
                time_series_dimension: true

  - do:
      index:
        refresh: true
        index: test_index
        body: {
          "@timestamp": "2021-09-26T03:09:51.123456789Z",
          "metricset": "pod"
        }

  - do:
      search:
        index: test_index
        body:
          docvalue_fields: [ '@timestamp' ]
  - match: { hits.total.value: 1 }
  - match: { "hits.hits.0.fields.@timestamp": [ "2021-09-26T03:09:51.123456789Z" ] }

  - do:
      catch: /time series index @timestamp value \[2021-09-26T03:09:52.123456789Z\] must be smaller than 2021-09-26T03:09:52Z/
      index:
        index: test_index
        body: {
          "@timestamp": "2021-09-26T03:09:52.123456789Z",
          "metricset": "pod"
        }<|MERGE_RESOLUTION|>--- conflicted
+++ resolved
@@ -186,11 +186,8 @@
                 end_time: 1632625792000
           mappings:
             properties:
-<<<<<<< HEAD
               "@timestamp":
                 type: date
-=======
->>>>>>> a6d58998
               metricset:
                 type: keyword
                 time_series_dimension: true
