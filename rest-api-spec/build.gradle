--- conflicted
+++ resolved
@@ -96,12 +96,7 @@
     OS.current() != OS.WINDOWS
   }
   systemProperty 'tests.rest.blacklist', ([
-<<<<<<< HEAD
-    'indices.flush/10_basic/Index synced flush rest test',
-    'search.aggregation/200_top_hits_metric/top_hits aggregation with sequence numbers',//#42809 nested path and nested filter
-=======
     'search.aggregation/200_top_hits_metric/top_hits aggregation with sequence numbers',
->>>>>>> c8c5d225
     'search/310_match_bool_prefix/multi_match multiple fields with cutoff_frequency throws exception', //cutoff_frequency
   ] + v7compatibilityNotSupportedTests())
     .join(',')
