[[ingest]]
== Ingest Plugins

The ingest plugins extend Elasticsearch by providing additional ingest node capabilities.

[float]
=== Core Ingest Plugins

The core ingest plugins are:

<<ingest-attachment>>::

The ingest attachment plugin lets Elasticsearch extract file attachments in common formats (such as PPT, XLS, and PDF) by
using the Apache text extraction library http://lucene.apache.org/tika/[Tika].

<<<<<<< HEAD
=======
<<ingest-geoip>>::

The `geoip` processor adds information about the geographical location of IP
addresses, based on data from the Maxmind databases. This processor adds this
information by default under the `geoip` field. The `geoip` processor is no
longer distributed as a plugin, but is now a module distributed by default with
Elasticsearch. See {ref}/ingest-geoip.html[Ingest `geoip` processor] for more
details.

<<ingest-user-agent>>::

A processor that extracts details from the User-Agent header value.

>>>>>>> 2ecb0a28
[float]
=== Community contributed ingest plugins

The following plugin has been contributed by our community:

* https://github.com/johtani/elasticsearch-ingest-csv[Ingest CSV Processor Plugin] (by Jun Ohtani)

<<<<<<< HEAD
include::ingest-attachment.asciidoc[]
=======
include::ingest-attachment.asciidoc[]

include::ingest-geoip.asciidoc[]

include::ingest-user-agent.asciidoc[]
>>>>>>> 2ecb0a28
<|MERGE_RESOLUTION|>--- conflicted
+++ resolved
@@ -13,8 +13,6 @@
 The ingest attachment plugin lets Elasticsearch extract file attachments in common formats (such as PPT, XLS, and PDF) by
 using the Apache text extraction library http://lucene.apache.org/tika/[Tika].
 
-<<<<<<< HEAD
-=======
 <<ingest-geoip>>::
 
 The `geoip` processor adds information about the geographical location of IP
@@ -26,9 +24,11 @@
 
 <<ingest-user-agent>>::
 
-A processor that extracts details from the User-Agent header value.
+A processor that extracts details from the User-Agent header value. The
+`user_agent` processor is no longer distributed as a plugin, but is now a module
+distributed by default with Elasticsearch. See
+{ref}/ingest-user-agent.html[Ingest `user_agent` processor] for more details.
 
->>>>>>> 2ecb0a28
 [float]
 === Community contributed ingest plugins
 
@@ -36,12 +36,8 @@
 
 * https://github.com/johtani/elasticsearch-ingest-csv[Ingest CSV Processor Plugin] (by Jun Ohtani)
 
-<<<<<<< HEAD
-include::ingest-attachment.asciidoc[]
-=======
 include::ingest-attachment.asciidoc[]
 
 include::ingest-geoip.asciidoc[]
 
-include::ingest-user-agent.asciidoc[]
->>>>>>> 2ecb0a28
+include::ingest-user-agent.asciidoc[]