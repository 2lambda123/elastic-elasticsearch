[[docker]]
=== Install {es} with Docker

<<<<<<< HEAD
{es} is also available as Docker images. Starting with version 7.9.0, these
are based upon a tiny core of essential files. Prior versions used
https://hub.docker.com/_/centos/[centos:7] as the base image.
=======
{es} is also available as Docker images.
The images use https://hub.docker.com/_/centos/[centos:8] as the base image.
>>>>>>> 607b7c36

A list of all published Docker images and tags is available at
https://www.docker.elastic.co[www.docker.elastic.co]. The source files
are in
https://github.com/elastic/elasticsearch/blob/{branch}/distribution/docker[Github].

These images are free to use under the Elastic license. They contain open source
and free commercial features and access to paid commercial features.
{kibana-ref}/managing-licenses.html[Start a 30-day trial] to try out all of the
paid commercial features. See the
https://www.elastic.co/subscriptions[Subscriptions] page for information about
Elastic license levels.

==== Pulling the image

Obtaining {es} for Docker is as simple as issuing a +docker pull+ command
against the Elastic Docker registry.

ifeval::["{release-state}"=="unreleased"]

WARNING: Version {version} of {es} has not yet been released, so no
Docker image is currently available for this version.

endif::[]

ifeval::["{release-state}"!="unreleased"]

[source,sh,subs="attributes"]
--------------------------------------------
docker pull {docker-repo}:{version}
--------------------------------------------

Alternatively, you can download other Docker images that contain only features
available under the Apache 2.0 license. To download the images, go to
https://www.docker.elastic.co[www.docker.elastic.co].

endif::[]

[[docker-cli-run-dev-mode]]
==== Starting a single node cluster with Docker

ifeval::["{release-state}"=="unreleased"]

WARNING: Version {version} of the {es} Docker image has not yet been released.

endif::[]

ifeval::["{release-state}"!="unreleased"]

To start a single-node {es} cluster for development or testing, specify
<<single-node-discovery,single-node discovery>> to bypass the <<bootstrap-checks,bootstrap checks>>:

[source,sh,subs="attributes"]
--------------------------------------------
docker run -p 9200:9200 -p 9300:9300 -e "discovery.type=single-node" {docker-image}
--------------------------------------------

endif::[]

[[docker-compose-file]]
==== Starting a multi-node cluster with Docker Compose

To get a three-node {es} cluster up and running in Docker,
you can use Docker Compose:

. Create a `docker-compose.yml` file:
ifeval::["{release-state}"=="unreleased"]
+
--
WARNING: Version {version} of {es} has not yet been released, so a
`docker-compose.yml` is not available for this version.

endif::[]

ifeval::["{release-state}"!="unreleased"]
[source,yaml,subs="attributes"]
--------------------------------------------
include::docker-compose.yml[]
--------------------------------------------
endif::[]

This sample Docker Compose file brings up a three-node {es} cluster.
Node `es01` listens on `localhost:9200` and `es02` and `es03` talk to `es01` over a Docker network.

Please note that this configuration exposes port 9200 on all network interfaces, and given how
Docker manipulates `iptables` on Linux, this means that your {es} cluster is publicly accessible,
potentially ignoring any firewall settings. If you don't want to expose port 9200 and instead use
a reverse proxy, replace `9200:9200` with `127.0.0.1:9200:9200` in the docker-compose.yml file.
{es} will then only be accessible from the host machine itself.

The  https://docs.docker.com/storage/volumes[Docker named volumes]
`data01`, `data02`, and `data03` store the node data directories so the data persists across restarts.
If they don't already exist, `docker-compose` creates them when you bring up the cluster.
--
. Make sure Docker Engine is allotted at least 4GiB of memory.
In Docker Desktop, you configure resource usage on the Advanced tab in Preference (macOS)
or Settings (Windows).
+
NOTE: Docker Compose is not pre-installed with Docker on Linux.
See docs.docker.com for installation instructions:
https://docs.docker.com/compose/install[Install Compose on Linux]

. Run `docker-compose` to bring up the cluster:
+
[source,sh,subs="attributes"]
--------------------------------------------
docker-compose up
--------------------------------------------

. Submit a `_cat/nodes` request to see that the nodes are up and running:
+
[source,sh]
--------------------------------------------------
curl -X GET "localhost:9200/_cat/nodes?v&pretty"
--------------------------------------------------
// NOTCONSOLE

Log messages go to the console and are handled by the configured Docker logging driver.
By default you can access logs with `docker logs`.

To stop the cluster, run `docker-compose down`.
The data in the Docker volumes is preserved and loaded
when you restart the cluster with `docker-compose up`.
To **delete the data volumes** when you bring down the cluster,
specify the `-v` option: `docker-compose down -v`.


[[next-getting-started-tls-docker]]
===== Start a multi-node cluster with TLS enabled

See <<configuring-tls-docker>> and
{stack-gs}/get-started-docker.html#get-started-docker-tls[Run the {stack} in Docker with TLS enabled].

[[docker-prod-prerequisites]]
==== Using the Docker images in production

The following requirements and recommendations apply when running {es} in Docker in production.

===== Set `vm.max_map_count` to at least `262144`

The `vm.max_map_count` kernel setting must be set to at least `262144` for production use.

How you set `vm.max_map_count` depends on your platform:

* Linux
+
--
The `vm.max_map_count` setting should be set permanently in `/etc/sysctl.conf`:
[source,sh]
--------------------------------------------
grep vm.max_map_count /etc/sysctl.conf
vm.max_map_count=262144
--------------------------------------------

To apply the setting on a live system, run:

[source,sh]
--------------------------------------------
sysctl -w vm.max_map_count=262144
--------------------------------------------
--

* macOS with  https://docs.docker.com/docker-for-mac[Docker for Mac]
+
--
The `vm.max_map_count` setting must be set within the xhyve virtual machine:

. From the command line, run:
+
[source,sh]
--------------------------------------------
screen ~/Library/Containers/com.docker.docker/Data/vms/0/tty
--------------------------------------------

. Press enter and use`sysctl` to configure `vm.max_map_count`:
+
[source,sh]
--------------------------------------------
sysctl -w vm.max_map_count=262144
--------------------------------------------

. To exit the `screen` session, type `Ctrl a d`.
--

* Windows and macOS with https://www.docker.com/products/docker-desktop[Docker Desktop]
+
--
The `vm.max_map_count` setting must be set via docker-machine:

[source,sh]
--------------------------------------------
docker-machine ssh
sudo sysctl -w vm.max_map_count=262144
--------------------------------------------
--

* Windows with https://docs.docker.com/docker-for-windows/wsl[Docker Desktop WSL 2 backend]
+
--
The `vm.max_map_count` setting must be set in the docker-desktop container:

[source,sh]
--------------------------------------------
wsl -d docker-desktop
sysctl -w vm.max_map_count=262144
--------------------------------------------
--

===== Configuration files must be readable by the `elasticsearch` user

By default, {es} runs inside the container as user `elasticsearch` using
uid:gid `1000:0`.

IMPORTANT: One exception is https://docs.openshift.com/container-platform/3.6/creating_images/guidelines.html#openshift-specific-guidelines[Openshift],
which runs containers using an arbitrarily assigned user ID.
Openshift presents persistent volumes with the gid set to `0`, which works without any adjustments.

If you are bind-mounting a local directory or file, it must be readable by the `elasticsearch` user.
In addition, this user must have write access to the <<path-settings,data and log dirs>>.
A good strategy is to grant group access to gid `0` for the local directory.

For example, to prepare a local directory for storing data through a bind-mount:

[source,sh]
--------------------------------------------
mkdir esdatadir
chmod g+rwx esdatadir
chgrp 0 esdatadir
--------------------------------------------

===== Increase ulimits for nofile and nproc

Increased ulimits for <<setting-system-settings,nofile>> and <<max-number-threads-check,nproc>>
must be available for the {es} containers.
Verify the https://github.com/moby/moby/tree/ea4d1243953e6b652082305a9c3cda8656edab26/contrib/init[init system]
for the Docker daemon sets them to acceptable values.

To check the Docker daemon defaults for ulimits, run:

[source,sh]
--------------------------------------------
docker run --rm centos:8 /bin/bash -c 'ulimit -Hn && ulimit -Sn && ulimit -Hu && ulimit -Su'
--------------------------------------------

If needed, adjust them in the Daemon or override them per container.
For example, when using `docker run`, set:

[source,sh]
--------------------------------------------
--ulimit nofile=65535:65535
--------------------------------------------

===== Disable swapping

Swapping needs to be disabled for performance and node stability.
For information about ways to do this, see <<setup-configuration-memory>>.

If you opt for the `bootstrap.memory_lock: true` approach,
you also need to define the `memlock: true` ulimit in the
https://docs.docker.com/engine/reference/commandline/dockerd/#default-ulimits[Docker Daemon],
or explicitly set for the container as shown in the  <<docker-compose-file, sample compose file>>.
When using `docker run`, you can specify:

  -e "bootstrap.memory_lock=true" --ulimit memlock=-1:-1

===== Randomize published ports

The image https://docs.docker.com/engine/reference/builder/#/expose[exposes]
TCP ports 9200 and 9300. For production clusters, randomizing the
published ports with `--publish-all` is recommended,
unless you are pinning one container per host.

[[docker-set-heap-size]]
===== Set the heap size

To configure the heap size, you can bind mount a <<jvm-options,JVM options>>
file under `/usr/share/elasticsearch/config/jvm.options.d` that includes your
desired <<heap-size,heap size>> settings. Note that while the default root
`jvm.options` file sets a default heap of 1 GB, any value you set in a
bind-mounted JVM options file will override it.

While setting the heap size via bind-mounted JVM options is the recommended
method, you can also configure this by using the `ES_JAVA_OPTS` environment
variable to set the heap size. For example, to use 16 GB, specify
`-e ES_JAVA_OPTS="-Xms16g -Xmx16g"` with `docker run`. Note that while the
default root `jvm.options` file sets a default heap of 1 GB, any value you set
in `ES_JAVA_OPTS` will override it. The `docker-compose.yml` file above sets the heap size to 512 MB.

IMPORTANT: You must <<heap-size,configure the heap size>> even if you are
https://docs.docker.com/config/containers/resource_constraints/#limit-a-containers-access-to-memory[limiting
memory access] to the container.

===== Pin deployments to a specific image version

Pin your deployments to a specific version of the {es} Docker image. For
example +docker.elastic.co/elasticsearch/elasticsearch:{version}+.

===== Always bind data volumes

You should use a volume bound on `/usr/share/elasticsearch/data` for the following reasons:

.  The data of your {es} node won't be lost if the container is killed

. {es} is I/O sensitive and the Docker storage driver is not ideal for fast I/O

. It allows the use of advanced
https://docs.docker.com/engine/extend/plugins/#volume-plugins[Docker volume plugins]

===== Avoid using `loop-lvm` mode

If you are using the devicemapper storage driver, do not use the default `loop-lvm` mode.
Configure docker-engine to use
https://docs.docker.com/engine/userguide/storagedriver/device-mapper-driver/#configure-docker-with-devicemapper[direct-lvm].

===== Centralize your logs

Consider centralizing your logs by using a different
https://docs.docker.com/engine/admin/logging/overview/[logging driver]. Also
note that the default json-file logging driver is not ideally suited for
production use.

[[docker-configuration-methods]]
==== Configuring {es} with Docker

When you run in Docker, the <<config-files-location,{es} configuration files>> are loaded from
`/usr/share/elasticsearch/config/`.

To use custom configuration files, you <<docker-config-bind-mount, bind-mount the files>>
over the configuration files in the image.

You can set individual {es} configuration parameters using Docker environment variables.
The <<docker-compose-file, sample compose file>> and the
<<docker-cli-run-dev-mode, single-node example>> use this method.

To use the contents of a file to set an environment variable, suffix the environment
variable name with `_FILE`. This is useful for passing secrets such as passwords to {es}
without specifying them directly.

For example, to set the {es} bootstrap password from a file, you can bind mount the
file and set the `ELASTIC_PASSWORD_FILE` environment variable to the mount location.
If you mount the password file to `/run/secrets/password.txt`, specify:

[source,sh]
--------------------------------------------
-e ELASTIC_PASSWORD_FILE=/run/secrets/bootstrapPassword.txt
--------------------------------------------

You can also override the default command for the image to pass {es} configuration
parameters as command line options. For example:

[source,sh]
--------------------------------------------
docker run <various parameters> bin/elasticsearch -Ecluster.name=mynewclustername
--------------------------------------------

While bind-mounting your configuration files is usually the preferred method in production,
you can also <<_c_customized_image, create a custom Docker image>>
that contains your configuration.

[[docker-config-bind-mount]]
===== Mounting {es} configuration files

Create custom config files and bind-mount them over the corresponding files in the Docker image.
For example, to bind-mount `custom_elasticsearch.yml` with `docker run`, specify:

[source,sh]
--------------------------------------------
-v full_path_to/custom_elasticsearch.yml:/usr/share/elasticsearch/config/elasticsearch.yml
--------------------------------------------

IMPORTANT: The container **runs {es} as user `elasticsearch` using
uid:gid `1000:0`**. Bind mounted host directories and files must be accessible by this user,
and the data and log directories must be writable by this user.

[[docker-keystore-bind-mount]]
===== Mounting an {es} keystore

By default, {es} will auto-generate a keystore file for secure settings. This
file is obfuscated but not encrypted. If you want to encrypt your
<<secure-settings,secure settings>> with a password, you must use the
`elasticsearch-keystore` utility to create a password-protected keystore and
bind-mount it to the container as
`/usr/share/elasticsearch/config/elasticsearch.keystore`. In order to provide
the Docker container with the password at startup, set the Docker environment
value `KEYSTORE_PASSWORD` to the value of your password. For example, a `docker
run` command might have the following options:

[source, sh]
--------------------------------------------
-v full_path_to/elasticsearch.keystore:/usr/share/elasticsearch/config/elasticsearch.keystore
-E KEYSTORE_PASSWORD=mypassword
--------------------------------------------

[[_c_customized_image]]
===== Using custom Docker images
In some environments, it might make more sense to prepare a custom image that contains
your configuration. A `Dockerfile` to achieve this might be as simple as:

[source,sh,subs="attributes"]
--------------------------------------------
FROM docker.elastic.co/elasticsearch/elasticsearch:{version}
COPY --chown=elasticsearch:elasticsearch elasticsearch.yml /usr/share/elasticsearch/config/
--------------------------------------------

You could then build and run the image with:

[source,sh]
--------------------------------------------
docker build --tag=elasticsearch-custom .
docker run -ti -v /usr/share/elasticsearch/data elasticsearch-custom
--------------------------------------------

Some plugins require additional security permissions.
You must explicitly accept them either by:

* Attaching a `tty` when you run the Docker image and allowing the permissions when prompted.
* Inspecting the security permissions and accepting them (if appropriate) by adding the `--batch` flag to the plugin install command.

See {plugins}/_other_command_line_parameters.html[Plugin management]
for more information.

The {es} Docker image only includes what is required to run {es}, and does
not provide a package manager. It is possible to add additional utilities
with a multi-phase Docker build. You must also copy any dependencies, for
example shared libraries.

[source,sh,subs="attributes"]
--------------------------------------------
FROM centos:7 AS builder
yum install -y some-package

FROM docker.elastic.co/elasticsearch/elasticsearch:{version}
COPY --from=builder /usr/bin/some-utility /usr/bin/
COPY --from=builder /usr/lib/some-lib.so /usr/lib/
--------------------------------------------

You should use `centos:7` as a base in order to avoid incompatibilities.
Use http://man7.org/linux/man-pages/man1/ldd.1.html[`ldd`] to list the
shared libraries required by a utility.

include::next-steps.asciidoc[]<|MERGE_RESOLUTION|>--- conflicted
+++ resolved
@@ -1,14 +1,9 @@
 [[docker]]
 === Install {es} with Docker
 
-<<<<<<< HEAD
-{es} is also available as Docker images. Starting with version 7.9.0, these
+{es} is also available as Docker images. Starting with version 8.0.0, these
 are based upon a tiny core of essential files. Prior versions used
-https://hub.docker.com/_/centos/[centos:7] as the base image.
-=======
-{es} is also available as Docker images.
-The images use https://hub.docker.com/_/centos/[centos:8] as the base image.
->>>>>>> 607b7c36
+https://hub.docker.com/_/centos/[centos:8] as the base image.
 
 A list of all published Docker images and tags is available at
 https://www.docker.elastic.co[www.docker.elastic.co]. The source files
@@ -437,7 +432,7 @@
 
 [source,sh,subs="attributes"]
 --------------------------------------------
-FROM centos:7 AS builder
+FROM centos:8 AS builder
 yum install -y some-package
 
 FROM docker.elastic.co/elasticsearch/elasticsearch:{version}
@@ -445,7 +440,7 @@
 COPY --from=builder /usr/lib/some-lib.so /usr/lib/
 --------------------------------------------
 
-You should use `centos:7` as a base in order to avoid incompatibilities.
+You should use `centos:8` as a base in order to avoid incompatibilities.
 Use http://man7.org/linux/man-pages/man1/ldd.1.html[`ldd`] to list the
 shared libraries required by a utility.
 
