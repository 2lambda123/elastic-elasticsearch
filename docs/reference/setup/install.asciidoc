[[install-elasticsearch]]
== Installing Elasticsearch

[float]
=== Hosted Elasticsearch
Elasticsearch can be run on your own hardware or using our hosted
Elasticsearch Service on https://www.elastic.co/cloud[Elastic Cloud], which is
available on AWS and GCP. You can
https://www.elastic.co/cloud/elasticsearch-service/signup[try out the hosted service] for free.

[float]
=== Installing Elasticsearch Yourself

Elasticsearch is provided in the following package formats:

[horizontal]
`zip`/`tar.gz`::

The `zip` and `tar.gz` packages are suitable for installation on any system
and are the easiest choice for getting started with Elasticsearch on most systems.
+
<<zip-targz>> or <<zip-windows>>

`deb`::

The `deb` package is suitable for Debian, Ubuntu, and other Debian-based
systems.  Debian packages may be downloaded from the Elasticsearch website or
from our Debian repository.
+
<<deb>>

`rpm`::

The `rpm` package is suitable for installation on Red Hat, Centos, SLES,
OpenSuSE and other RPM-based systems.  RPMs may be downloaded from the
Elasticsearch website or from our RPM repository.
+
<<rpm>>

`msi`::

beta[]
+
The `msi` package is suitable for installation on Windows 64-bit systems with at least
.NET 4.5 framework installed, and is the easiest choice for getting started with
Elasticsearch on Windows. MSIs may be downloaded from the Elasticsearch website.
+
<<windows>>

`docker`::

Images are available for running Elasticsearch as Docker containers. They may be
<<<<<<< HEAD
downloaded from the Elastic Docker Registry. 
=======
downloaded from the Elastic Docker Registry.
>>>>>>> 0c7f6570
+
{ref}/docker.html[Install {es} with Docker]

[float]
[[config-mgmt-tools]]
=== Configuration Management Tools

We also provide the following configuration management tools to help with
large deployments:

[horizontal]
Puppet:: https://github.com/elastic/puppet-elasticsearch[puppet-elasticsearch]
Chef::   https://github.com/elastic/cookbook-elasticsearch[cookbook-elasticsearch]
Ansible:: https://github.com/elastic/ansible-elasticsearch[ansible-elasticsearch]


include::install/zip-targz.asciidoc[]

include::install/zip-windows.asciidoc[]

include::install/deb.asciidoc[]

include::install/rpm.asciidoc[]

include::install/windows.asciidoc[]

<<<<<<< HEAD
ifdef::include-xpack[]
include::{xes-repo-dir}/setup/docker.asciidoc[]
endif::include-xpack[]
=======
include::install/docker.asciidoc[]
>>>>>>> 0c7f6570
<|MERGE_RESOLUTION|>--- conflicted
+++ resolved
@@ -50,11 +50,7 @@
 `docker`::
 
 Images are available for running Elasticsearch as Docker containers. They may be
-<<<<<<< HEAD
-downloaded from the Elastic Docker Registry. 
-=======
 downloaded from the Elastic Docker Registry.
->>>>>>> 0c7f6570
 +
 {ref}/docker.html[Install {es} with Docker]
 
@@ -81,10 +77,4 @@
 
 include::install/windows.asciidoc[]
 
-<<<<<<< HEAD
-ifdef::include-xpack[]
-include::{xes-repo-dir}/setup/docker.asciidoc[]
-endif::include-xpack[]
-=======
 include::install/docker.asciidoc[]
->>>>>>> 0c7f6570
