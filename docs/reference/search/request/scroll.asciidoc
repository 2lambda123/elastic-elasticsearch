--- conflicted
+++ resolved
@@ -79,13 +79,8 @@
 `hits` array is empty.
 
 IMPORTANT: The initial search request and each subsequent scroll request each 
-<<<<<<< HEAD
-return a `_scroll_id`, which may change with each request -- only the most 
-recent `_scroll_id` should be used.
-=======
 return a `_scroll_id`. While the `_scroll_id` may change between requests, it doesn’t 
 always change — in any case, only the most recently received `_scroll_id` should be used.
->>>>>>> 0c7f6570
 
 NOTE: If the request specifies aggregations, only the initial search response
 will contain the aggregations results.
