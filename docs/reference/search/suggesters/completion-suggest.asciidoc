--- conflicted
+++ resolved
@@ -217,15 +217,9 @@
 
 [source,js]
 --------------------------------------------------
-<<<<<<< HEAD
-POST music/_search
-{
-    "_source": "completion.*",
-=======
 POST music/_search?size=0
 {
     "_source": "suggest",
->>>>>>> a4e8b5d9
     "suggest": {
         "song-suggest" : {
             "prefix" : "nir",
@@ -238,8 +232,6 @@
 --------------------------------------------------
 // CONSOLE
 // TEST[continued]
-<<<<<<< HEAD
-=======
 
 Which should look like:
 
@@ -278,7 +270,6 @@
 }
 --------------------------------------------------
 // TESTRESPONSE[s/"took": 6,/"took": $body.took,/]
->>>>>>> a4e8b5d9
 
 The basic completion suggester query supports the following parameters:
 
