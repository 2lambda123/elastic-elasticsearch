--- conflicted
+++ resolved
@@ -3,7 +3,7 @@
 [[sql-functions-datetime]]
 === Date and Time Functions
 
-<<<<<<< HEAD
+beta[]
 [[sql-functions-datetime-day]]
 ==== `DAY_OF_MONTH`/`DOM`/`DAY`
 
@@ -22,11 +22,6 @@
 .Description:
 
 Extract the day of the month from a date.
-=======
-beta[]
-
-* Extract the year from a date (`YEAR`)
->>>>>>> c1e3bdd4
 
 ["source","sql",subs="attributes,callouts,macros"]
 --------------------------------------------------
