[[indices-flush]]
== Flush

The flush API allows to flush one or more indices through an API. The
flush process of an index basically frees memory from the index by
flushing data to the index storage and clearing the internal
<<index-modules-translog,transaction log>>. By
default, Elasticsearch uses memory heuristics in order to automatically
trigger flush operations as required in order to clear memory.

[source,js]
--------------------------------------------------
POST twitter/_flush
--------------------------------------------------
// CONSOLE
// TEST[setup:twitter]

[float]
[[flush-parameters]]
=== Request Parameters

The flush API accepts the following request parameters:

[horizontal]
`wait_if_ongoing`::  If set to `true` the flush operation will block until the
flush can be executed if another flush operation is already executing.
The default is `false` and will cause an exception to be thrown on
the shard level if another flush operation is already running.

`force`:: Whether a flush should be forced even if it is not necessarily needed ie.
if no changes will be committed to the index. This is useful if transaction log IDs
should be incremented even if no uncommitted changes are present.
(This setting can be considered as internal)

[float]
[[flush-multi-index]]
=== Multi Index

The flush API can be applied to more than one index with a single call,
or even on `_all` the indices.

[source,js]
--------------------------------------------------
POST kimchy,elasticsearch/_flush

POST _flush
--------------------------------------------------
// CONSOLE
// TEST[s/^/PUT kimchy\nPUT elasticsearch\n/]

[[indices-synced-flush]]
=== Synced Flush

Elasticsearch tracks the indexing activity of each shard. Shards that have not
received any indexing operations for 5 minutes are automatically marked as inactive. This presents
an opportunity for Elasticsearch to reduce shard resources and also perform
a special kind of flush, called `synced flush`. A synced flush performs a normal flush, then adds
a generated unique marker (sync_id) to all shards.

Since the sync id marker was added when there were no ongoing indexing operations, it can
be used as a quick way to check if the two shards' lucene indices are identical. This quick sync id
comparison (if present) is used during recovery or restarts to skip the first and
most costly phase of the process. In that case, no segment files need to be copied and
the transaction log replay phase of the recovery can start immediately. Note that since the sync id
marker was applied together with a flush, it is very likely that the transaction log will be empty,
speeding up recoveries even more.

This is particularly useful for use cases having lots of indices which are
never or very rarely updated, such as time based data. This use case typically generates lots of indices whose
recovery without the synced flush marker would take a long time.

To check whether a shard has a marker or not, look for the `commit` section of shard stats returned by
the <<indices-stats,indices stats>> API:

[source,sh]
--------------------------------------------------
GET twitter/_stats?filter_path=**.commit&level=shards <1>
--------------------------------------------------
// CONSOLE
// TEST[s/^/PUT twitter\nPOST twitter\/_flush\/synced\n/]
<1> `filter_path` is used to reduce the verbosity of the response, but is entirely optional


which returns something similar to:

[source,js]
--------------------------------------------------
{
   "indices": {
      "twitter": {
         "shards": {
            "0": [
               {
                 "commit" : {
                   "id" : "3M3zkw2GHMo2Y4h4/KFKCg==",
<<<<<<< HEAD
                   "generation" : 2,
=======
                   "generation" : 4,
>>>>>>> bca26469
                   "user_data" : {
                     "translog_uuid" : "hnOG3xFcTDeoI_kvvvOdNA",
                     "history_uuid" : "XP7KDJGiS1a2fHYiFL5TXQ",
                     "local_checkpoint" : "-1",
                     "translog_generation" : "2",
                     "max_seq_no" : "-1",
                     "sync_id" : "AVvFY-071siAOuFGEO9P", <1>
                     "max_unsafe_auto_id_timestamp" : "-1"
                   },
                   "num_docs" : 0
                 }
               }
            ],
            "1": ...,
            "2": ...,
            "3": ...,
            "4": ...
         }
      }
   }
}
--------------------------------------------------
// TESTRESPONSE[s/"id" : "3M3zkw2GHMo2Y4h4\/KFKCg=="/"id": $body.indices.twitter.shards.0.0.commit.id/]
// TESTRESPONSE[s/"translog_uuid" : "hnOG3xFcTDeoI_kvvvOdNA"/"translog_uuid": $body.indices.twitter.shards.0.0.commit.user_data.translog_uuid/]
// TESTRESPONSE[s/"history_uuid" : "XP7KDJGiS1a2fHYiFL5TXQ"/"history_uuid": $body.indices.twitter.shards.0.0.commit.user_data.history_uuid/]
// TESTRESPONSE[s/"sync_id" : "AVvFY-071siAOuFGEO9P"/"sync_id": $body.indices.twitter.shards.0.0.commit.user_data.sync_id/]
// TESTRESPONSE[s/"1": \.\.\./"1": $body.indices.twitter.shards.1/]
// TESTRESPONSE[s/"2": \.\.\./"2": $body.indices.twitter.shards.2/]
// TESTRESPONSE[s/"3": \.\.\./"3": $body.indices.twitter.shards.3/]
// TESTRESPONSE[s/"4": \.\.\./"4": $body.indices.twitter.shards.4/]
<1> the `sync id` marker

[float]
=== Synced Flush API

The Synced Flush API allows an administrator to initiate a synced flush manually. This can be particularly useful for
a planned (rolling) cluster restart where you can stop indexing and don't want to wait the default 5 minutes for
idle indices to be sync-flushed automatically.

While handy, there are a couple of caveats for this API:

1. Synced flush is a best effort operation. Any ongoing indexing operations will cause
the synced flush to fail on that shard. This means that some shards may be synced flushed while others aren't. See below for more.
2. The `sync_id` marker is removed as soon as the shard is flushed again. That is because a flush replaces the low level
lucene commit point where the marker is stored. Uncommitted operations in the transaction log do not remove the marker.
In practice, one should consider any indexing operation on an index as removing the marker as a flush can be triggered by Elasticsearch
at any time.


NOTE: It is harmless to request a synced flush while there is ongoing indexing. Shards that are idle will succeed and shards
 that are not will fail. Any shards that succeeded will have faster recovery times.


[source,sh]
--------------------------------------------------
POST twitter/_flush/synced
--------------------------------------------------
// CONSOLE
// TEST[setup:twitter]

The response contains details about how many shards were successfully sync-flushed and information about any failure.

Here is what it looks like when all shards of a two shards and one replica index successfully
sync-flushed:

[source,js]
--------------------------------------------------
{
   "_shards": {
      "total": 2,
      "successful": 2,
      "failed": 0
   },
   "twitter": {
      "total": 2,
      "successful": 2,
      "failed": 0
   }
}
--------------------------------------------------
// TESTRESPONSE[s/"successful": 2/"successful": 1/]

Here is what it looks like when one shard group failed due to pending operations:

[source,js]
--------------------------------------------------
{
   "_shards": {
      "total": 4,
      "successful": 2,
      "failed": 2
   },
   "twitter": {
      "total": 4,
      "successful": 2,
      "failed": 2,
      "failures": [
         {
            "shard": 1,
            "reason": "[2] ongoing operations on primary"
         }
      ]
   }
}
--------------------------------------------------
// NOTCONSOLE

NOTE: The above error is shown when the synced flush fails due to concurrent indexing operations. The HTTP
status code in that case will be `409 CONFLICT`.

Sometimes the failures are specific to a shard copy. The copies that failed will not be eligible for
fast recovery but those that succeeded still will be. This case is reported as follows:

[source,js]
--------------------------------------------------
{
   "_shards": {
      "total": 4,
      "successful": 1,
      "failed": 1
   },
   "twitter": {
      "total": 4,
      "successful": 3,
      "failed": 1,
      "failures": [
         {
            "shard": 1,
            "reason": "unexpected error",
            "routing": {
               "state": "STARTED",
               "primary": false,
               "node": "SZNr2J_ORxKTLUCydGX4zA",
               "relocating_node": null,
               "shard": 1,
               "index": "twitter"
            }
         }
      ]
   }
}
--------------------------------------------------
// NOTCONSOLE

NOTE: When a shard copy fails to sync-flush, the HTTP status code returned will be `409 CONFLICT`.

The synced flush API can be applied to more than one index with a single call,
or even on `_all` the indices.

[source,js]
--------------------------------------------------
POST kimchy,elasticsearch/_flush/synced

POST _flush/synced
--------------------------------------------------
// CONSOLE<|MERGE_RESOLUTION|>--- conflicted
+++ resolved
@@ -93,11 +93,7 @@
                {
                  "commit" : {
                    "id" : "3M3zkw2GHMo2Y4h4/KFKCg==",
-<<<<<<< HEAD
-                   "generation" : 2,
-=======
                    "generation" : 4,
->>>>>>> bca26469
                    "user_data" : {
                      "translog_uuid" : "hnOG3xFcTDeoI_kvvvOdNA",
                      "history_uuid" : "XP7KDJGiS1a2fHYiFL5TXQ",
