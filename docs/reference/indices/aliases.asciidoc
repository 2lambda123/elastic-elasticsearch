[[indices-aliases]]
=== Aliases API
++++
<titleabbrev>Aliases</titleabbrev>
++++

Performs one or more <<alias,alias>> actions in a single atomic operation.

[source,console]
----
POST /_aliases
{
  "actions" : [
    { "add" : { "index" : "my-index-000001", "alias" : "alias1" } }
  ]
}
----
// TEST[setup:my_index]


[[indices-aliases-api-request]]
==== {api-request-title}

`POST /_aliases`

[[indices-aliases-api-prereqs]]
==== {api-prereq-title}

* If the {es} {security-features} are enabled, you must have the following
<<privileges-list-indices,index privileges>>:

** To use the `add` or `remove` action, you must have the `manage` index
privilege for both the index and index alias.

** To use the `remove_index` action, you must have the `manage` index privilege
for the index.

[[indices-aliases-api-desc]]
==== {api-description-title}

APIs in Elasticsearch accept an index name when working against a
specific index, and several indices when applicable. The index aliases
API allows aliasing an index with a name, with all APIs automatically
converting the alias name to the actual index name. An alias can also be
mapped to more than one index, and when specifying it, the alias will
automatically expand to the aliased indices. An alias can also be
associated with a filter that will automatically be applied when
searching, and routing values. An alias cannot have the same name as an index.


[[indices-aliases-api-query-params]]
==== {api-query-parms-title}

include::{es-repo-dir}/rest-api/common-parms.asciidoc[tag=timeoutparms]


[[indices-aliases-api-request-body]]
==== {api-request-body-title}

`actions`::
+
--
(Required, array of actions)
Set of actions to perform.
Valid actions include:

`add`::
Adds an alias to an index.

`remove`::
Removes an alias from an index.

`remove_index`::
Deletes a concrete index, similar to the <<indices-delete-index, delete index
API>>. Attempts to remove an index alias will fail.

You can perform these actions on alias objects.
Valid parameters for alias objects include:

`index`::
(String)
Wildcard expression of index names
used to perform the action.
+
If the `indices` parameter is not specified,
this parameter is required.
+
NOTE: You cannot add <<data-streams,data streams>> to an index alias.

`indices`::
(Array)
Array of index names
used to perform the action.
+
If the `index` parameter is not specified,
this parameter is required.
+
NOTE: You cannot add <<data-streams,data streams>> to an index alias.

`alias`::
(String)
Comma-separated list or wildcard expression of index alias names to add, remove,
or delete. Supports <<date-math-index-names,date math>>.
+
If the `aliases` parameter is not specified,
this parameter is required for the `add` or `remove` action.

`aliases`::
(Array of strings)
Array of index alias names to add, remove, or delete. Supports
<<date-math-index-names,date math>>.
+
If the `alias` parameter is not specified, this parameter is required for the
`add` or `remove` action.

`filter`::
(Optional, query object)
include::{es-repo-dir}/rest-api/common-parms.asciidoc[tag=index-alias-filter]
+
See <<filter-alias>> for an example.

`is_hidden`::
(Optional, Boolean)
If `true`, the alias will be excluded from wildcard expressions by default,
unless overridden in the request using the `expand_wildcards` parameter,
similar to <<index-hidden,hidden indices>>. This property must be set to the
same value on all indices that share an alias. Defaults to `false`.

`must_exist`::
(Optional, Boolean)
If `true`, the alias to remove must exist. Defaults to `false`.

`is_write_index`::
(Optional, Boolean)
If `true`, assigns the index as an alias's write index.
Defaults to `false`.
+
An alias can have one write index at a time.
+
See <<write-index>> for an example.
+
[IMPORTANT]
====
Aliases that do not explicitly set `is_write_index: true` for an index, and
only reference one index, will have that referenced index behave as if it is the write index
until an additional index is referenced. At that point, there will be no write index and
writes will be rejected.
====

include::{es-repo-dir}/rest-api/common-parms.asciidoc[tag=routing]
+
See <<alias-routing>> for an example.

`index_routing`::
(Optional, string)
Custom <<mapping-routing-field, routing value>> used
for the alias's indexing operations.
+
See <<alias-routing>> for an example.

`search_routing`::
(Optional, string)
Custom <<mapping-routing-field, routing value>> used
for the alias's search operations.
+
<<<<<<< HEAD
See <<alias-routing>> for an example.
--
=======
See <<aliases-routing>> for an example.
--


[[indices-aliases-api-example]]
==== {api-examples-title}

[[indices-aliases-api-add-alias-ex]]
===== Add an alias

The following request adds the `alias1` alias to the `test1` index.

[source,console]
--------------------------------------------------
POST /_aliases
{
  "actions" : [
    { "add" : { "index" : "test1", "alias" : "alias1" } }
  ]
}
--------------------------------------------------
// TEST[s/^/PUT test1\nPUT test2\n/]

Index alias names support <<date-math-index-names,date math>>.

[source,console]
----
POST /_aliases
{
  "actions" : [
    { "add" : { "index" : "logs", "alias" : "<logs_{now/M}>" } }
  ]
}
----
// TEST[s/^/PUT logs\n/]
// TEST[continued]

[[indices-aliases-api-remove-alias-ex]]
===== Remove an alias

The following request removes the `alias1` alias.

[source,console]
--------------------------------------------------
POST /_aliases
{
  "actions" : [
    { "remove" : { "index" : "test1", "alias" : "alias1" } }
  ]
}
--------------------------------------------------
// TEST[continued]

[[indices-aliases-api-rename-alias-ex]]
===== Rename an alias

Renaming an alias is a simple `remove` then `add` operation within the
same API. This operation is atomic, no need to worry about a short
period of time where the alias does not point to an index:

[source,console]
--------------------------------------------------
POST /_aliases
{
  "actions" : [
    { "remove" : { "index" : "test1", "alias" : "alias1" } },
    { "add" : { "index" : "test1", "alias" : "alias2" } }
  ]
}
--------------------------------------------------
// TEST[continued]

[[indices-aliases-api-add-multi-alias-ex]]
===== Add an alias to multiple indices

Associating an alias with more than one index is simply several `add`
actions:

[source,console]
--------------------------------------------------
POST /_aliases
{
  "actions" : [
    { "add" : { "index" : "test1", "alias" : "alias1" } },
    { "add" : { "index" : "test2", "alias" : "alias1" } }
  ]
}
--------------------------------------------------
// TEST[s/^/PUT test1\nPUT test2\n/]

Multiple indices can be specified for an action with the `indices` array syntax:

[source,console]
--------------------------------------------------
POST /_aliases
{
  "actions" : [
    { "add" : { "indices" : ["test1", "test2"], "alias" : "alias1" } }
  ]
}
--------------------------------------------------
// TEST[s/^/PUT test1\nPUT test2\n/]

To specify multiple aliases in one action, the corresponding `aliases` array
syntax exists as well.

For the example above, a glob pattern can also be used to associate an alias to
more than one index that share a common name:

[source,console]
--------------------------------------------------
POST /_aliases
{
  "actions" : [
    { "add" : { "index" : "test*", "alias" : "all_test_indices" } }
  ]
}
--------------------------------------------------
// TEST[s/^/PUT test1\nPUT test2\n/]

In this case, the alias is a point-in-time alias that will group all
current indices that match, it will not automatically update as new
indices that match this pattern are added/removed.

It is an error to index to an alias which points to more than one index.

It is also possible to swap an index with an alias in one, atomic operation.
This means there will be no point in time where the alias points to no
index in the cluster state. However, as indexing and searches involve multiple
steps, it is possible for the in-flight or queued requests to fail
due to a temporarily non-existent index.

[source,console]
--------------------------------------------------
PUT test     <1>
PUT test_2   <2>
POST /_aliases
{
  "actions" : [
    { "add":  { "index": "test_2", "alias": "test" } },
    { "remove_index": { "index": "test" } }  <3>
  ]
}
--------------------------------------------------

<1> An index we've added by mistake
<2> The index we should have added
<3> `remove_index` is just like <<indices-delete-index>> and will only remove a concrete index.

[[filtered]]
===== Filtered aliases

Aliases with filters provide an easy way to create different "views" of
the same index. The filter can be defined using Query DSL and is applied
to all Search, Count, Delete By Query and More Like This operations with
this alias.

To create a filtered alias, first we need to ensure that the fields already
exist in the mapping:

[source,console]
--------------------------------------------------
PUT /my-index-000001
{
  "mappings": {
    "properties": {
      "user": {
        "properties": {
          "id": {
            "type": "keyword"
          }
        }
      }
    }
  }
}
--------------------------------------------------

Now we can create an alias that uses a filter on field `user.id`:

[source,console]
--------------------------------------------------
POST /_aliases
{
  "actions": [
    {
      "add": {
        "index": "my-index-000001",
        "alias": "alias2",
        "filter": { "term": { "user.id": "kimchy" } }
      }
    }
  ]
}
--------------------------------------------------
// TEST[continued]

[[aliases-routing]]
===== Routing

It is possible to associate routing values with aliases. This feature
can be used together with filtering aliases in order to avoid
unnecessary shard operations.

The following command creates a new alias `alias1` that points to index
`test`. After `alias1` is created, all operations with this alias are
automatically modified to use value `1` for routing:

[source,console]
--------------------------------------------------
POST /_aliases
{
  "actions": [
    {
      "add": {
        "index": "test",
        "alias": "alias1",
        "routing": "1"
      }
    }
  ]
}
--------------------------------------------------
// TEST[s/^/PUT test\n/]

It's also possible to specify different routing values for searching
and indexing operations:

[source,console]
--------------------------------------------------
POST /_aliases
{
  "actions": [
    {
      "add": {
        "index": "test",
        "alias": "alias2",
        "search_routing": "1,2",
        "index_routing": "2"
      }
    }
  ]
}
--------------------------------------------------
// TEST[s/^/PUT test\n/]

As shown in the example above, search routing may contain several values
separated by comma. Index routing can contain only a single value.

If a search operation that uses routing alias also has a routing parameter, an
intersection of both search alias routing and routing specified in the
parameter is used. For example the following command will use "2" as a
routing value:

[source,console]
--------------------------------------------------
GET /alias2/_search?q=user.id:kimchy&routing=2,3
--------------------------------------------------
// TEST[continued]

[[write-index]]
===== Write index

It is possible to associate the index pointed to by an alias as the write index.
When specified, all index and update requests against an alias that point to multiple
indices will attempt to resolve to the one index that is the write index.
Only one index per alias can be assigned to be the write index at a time. If no write index is specified
and there are multiple indices referenced by an alias, then writes will not be allowed.

It is possible to specify an index associated with an alias as a write index using both the aliases API
and index creation API.

Setting an index to be the write index with an alias also affects how the alias is manipulated during
Rollover (see <<indices-rollover-index, Rollover With Write Index>>).

[source,console]
--------------------------------------------------
POST /_aliases
{
  "actions": [
    {
      "add": {
        "index": "test",
        "alias": "alias1",
        "is_write_index": true
      }
    },
    {
      "add": {
        "index": "test2",
        "alias": "alias1"
      }
    }
  ]
}
--------------------------------------------------
// TEST[s/^/PUT test\nPUT test2\n/]

In this example, we associate the alias `alias1` to both `test` and `test2`, where
`test` will be the index chosen for writing to.

[source,console]
--------------------------------------------------
PUT /alias1/_doc/1
{
  "foo": "bar"
}
--------------------------------------------------
// TEST[continued]

The new document that was indexed to `/alias1/_doc/1` will be indexed as if it were
`/test/_doc/1`.

[source,console]
--------------------------------------------------
GET /test/_doc/1
--------------------------------------------------
// TEST[continued]

To swap which index is the write index for an alias, the Aliases API can be leveraged to
do an atomic swap. The swap is not dependent on the ordering of the actions.

[source,console]
--------------------------------------------------
POST /_aliases
{
  "actions": [
    {
      "add": {
        "index": "test",
        "alias": "alias1",
        "is_write_index": false
      }
    }, {
      "add": {
        "index": "test2",
        "alias": "alias1",
        "is_write_index": true
      }
    }
  ]
}
--------------------------------------------------
// TEST[s/^/PUT test\nPUT test2\n/]

[[aliases-data-streams]]
===== Data stream aliases

An alias can also point to one or more data streams. To add a data stream to an
alias, specify the stream's name in the `index` parameter. Wildcards (`*`) are
supported. If a wildcard pattern matches both data streams and indices, the
action only uses the matching data streams.

You can only specify data streams in the `add` and `remove` actions. Aliases
that point to data streams do not support the following parameters:

* `filter`
* `index_routing`
* `is_write_index`
* `routing`
* `search_routing`

For example, the following request adds two data streams to the `logs` alias.

////
[source,console]
----
PUT _data_stream/logs-my_app-default

PUT _data_stream/logs-nginx.access-prod
----
////

[source,console]
----
POST _aliases
{
  "actions": [
    { "add": { "index": "logs-my_app-default", "alias": "logs" }},
    { "add": { "index": "logs-nginx.access-prod", "alias": "logs" }}
  ]
}
----
// TEST[continued]

To verify the alias points to both data streams, use the
<<indices-get-alias,get index alias API>>.

[source,console]
----
GET logs-*/_alias
----
// TEST[continued]

The API returns:

[source,console-result]
----
{
  "logs-my_app-default": {
    "aliases": {
      "logs": {}
    }
  },
  "logs-nginx.access-prod": {
    "aliases": {
      "logs": {}
    }
  }
}
----

Use the `remove` action to remove a data stream from an alias.

[source,console]
----
POST _aliases
{
  "actions": [
    { "remove": { "index": "logs-my_app-default", "alias": "logs" }}
  ]
}

GET logs-*/_alias
----
// TEST[continued]

The get index alias API returns:

[source,console-result]
----
{
  "logs-nginx.access-prod": {
    "aliases": {
      "logs": {}
    }
  }
}
----
>>>>>>> 25dcfae3
<|MERGE_RESOLUTION|>--- conflicted
+++ resolved
@@ -163,447 +163,5 @@
 Custom <<mapping-routing-field, routing value>> used
 for the alias's search operations.
 +
-<<<<<<< HEAD
 See <<alias-routing>> for an example.
---
-=======
-See <<aliases-routing>> for an example.
---
-
-
-[[indices-aliases-api-example]]
-==== {api-examples-title}
-
-[[indices-aliases-api-add-alias-ex]]
-===== Add an alias
-
-The following request adds the `alias1` alias to the `test1` index.
-
-[source,console]
---------------------------------------------------
-POST /_aliases
-{
-  "actions" : [
-    { "add" : { "index" : "test1", "alias" : "alias1" } }
-  ]
-}
---------------------------------------------------
-// TEST[s/^/PUT test1\nPUT test2\n/]
-
-Index alias names support <<date-math-index-names,date math>>.
-
-[source,console]
-----
-POST /_aliases
-{
-  "actions" : [
-    { "add" : { "index" : "logs", "alias" : "<logs_{now/M}>" } }
-  ]
-}
-----
-// TEST[s/^/PUT logs\n/]
-// TEST[continued]
-
-[[indices-aliases-api-remove-alias-ex]]
-===== Remove an alias
-
-The following request removes the `alias1` alias.
-
-[source,console]
---------------------------------------------------
-POST /_aliases
-{
-  "actions" : [
-    { "remove" : { "index" : "test1", "alias" : "alias1" } }
-  ]
-}
---------------------------------------------------
-// TEST[continued]
-
-[[indices-aliases-api-rename-alias-ex]]
-===== Rename an alias
-
-Renaming an alias is a simple `remove` then `add` operation within the
-same API. This operation is atomic, no need to worry about a short
-period of time where the alias does not point to an index:
-
-[source,console]
---------------------------------------------------
-POST /_aliases
-{
-  "actions" : [
-    { "remove" : { "index" : "test1", "alias" : "alias1" } },
-    { "add" : { "index" : "test1", "alias" : "alias2" } }
-  ]
-}
---------------------------------------------------
-// TEST[continued]
-
-[[indices-aliases-api-add-multi-alias-ex]]
-===== Add an alias to multiple indices
-
-Associating an alias with more than one index is simply several `add`
-actions:
-
-[source,console]
---------------------------------------------------
-POST /_aliases
-{
-  "actions" : [
-    { "add" : { "index" : "test1", "alias" : "alias1" } },
-    { "add" : { "index" : "test2", "alias" : "alias1" } }
-  ]
-}
---------------------------------------------------
-// TEST[s/^/PUT test1\nPUT test2\n/]
-
-Multiple indices can be specified for an action with the `indices` array syntax:
-
-[source,console]
---------------------------------------------------
-POST /_aliases
-{
-  "actions" : [
-    { "add" : { "indices" : ["test1", "test2"], "alias" : "alias1" } }
-  ]
-}
---------------------------------------------------
-// TEST[s/^/PUT test1\nPUT test2\n/]
-
-To specify multiple aliases in one action, the corresponding `aliases` array
-syntax exists as well.
-
-For the example above, a glob pattern can also be used to associate an alias to
-more than one index that share a common name:
-
-[source,console]
---------------------------------------------------
-POST /_aliases
-{
-  "actions" : [
-    { "add" : { "index" : "test*", "alias" : "all_test_indices" } }
-  ]
-}
---------------------------------------------------
-// TEST[s/^/PUT test1\nPUT test2\n/]
-
-In this case, the alias is a point-in-time alias that will group all
-current indices that match, it will not automatically update as new
-indices that match this pattern are added/removed.
-
-It is an error to index to an alias which points to more than one index.
-
-It is also possible to swap an index with an alias in one, atomic operation.
-This means there will be no point in time where the alias points to no
-index in the cluster state. However, as indexing and searches involve multiple
-steps, it is possible for the in-flight or queued requests to fail
-due to a temporarily non-existent index.
-
-[source,console]
---------------------------------------------------
-PUT test     <1>
-PUT test_2   <2>
-POST /_aliases
-{
-  "actions" : [
-    { "add":  { "index": "test_2", "alias": "test" } },
-    { "remove_index": { "index": "test" } }  <3>
-  ]
-}
---------------------------------------------------
-
-<1> An index we've added by mistake
-<2> The index we should have added
-<3> `remove_index` is just like <<indices-delete-index>> and will only remove a concrete index.
-
-[[filtered]]
-===== Filtered aliases
-
-Aliases with filters provide an easy way to create different "views" of
-the same index. The filter can be defined using Query DSL and is applied
-to all Search, Count, Delete By Query and More Like This operations with
-this alias.
-
-To create a filtered alias, first we need to ensure that the fields already
-exist in the mapping:
-
-[source,console]
---------------------------------------------------
-PUT /my-index-000001
-{
-  "mappings": {
-    "properties": {
-      "user": {
-        "properties": {
-          "id": {
-            "type": "keyword"
-          }
-        }
-      }
-    }
-  }
-}
---------------------------------------------------
-
-Now we can create an alias that uses a filter on field `user.id`:
-
-[source,console]
---------------------------------------------------
-POST /_aliases
-{
-  "actions": [
-    {
-      "add": {
-        "index": "my-index-000001",
-        "alias": "alias2",
-        "filter": { "term": { "user.id": "kimchy" } }
-      }
-    }
-  ]
-}
---------------------------------------------------
-// TEST[continued]
-
-[[aliases-routing]]
-===== Routing
-
-It is possible to associate routing values with aliases. This feature
-can be used together with filtering aliases in order to avoid
-unnecessary shard operations.
-
-The following command creates a new alias `alias1` that points to index
-`test`. After `alias1` is created, all operations with this alias are
-automatically modified to use value `1` for routing:
-
-[source,console]
---------------------------------------------------
-POST /_aliases
-{
-  "actions": [
-    {
-      "add": {
-        "index": "test",
-        "alias": "alias1",
-        "routing": "1"
-      }
-    }
-  ]
-}
---------------------------------------------------
-// TEST[s/^/PUT test\n/]
-
-It's also possible to specify different routing values for searching
-and indexing operations:
-
-[source,console]
---------------------------------------------------
-POST /_aliases
-{
-  "actions": [
-    {
-      "add": {
-        "index": "test",
-        "alias": "alias2",
-        "search_routing": "1,2",
-        "index_routing": "2"
-      }
-    }
-  ]
-}
---------------------------------------------------
-// TEST[s/^/PUT test\n/]
-
-As shown in the example above, search routing may contain several values
-separated by comma. Index routing can contain only a single value.
-
-If a search operation that uses routing alias also has a routing parameter, an
-intersection of both search alias routing and routing specified in the
-parameter is used. For example the following command will use "2" as a
-routing value:
-
-[source,console]
---------------------------------------------------
-GET /alias2/_search?q=user.id:kimchy&routing=2,3
---------------------------------------------------
-// TEST[continued]
-
-[[write-index]]
-===== Write index
-
-It is possible to associate the index pointed to by an alias as the write index.
-When specified, all index and update requests against an alias that point to multiple
-indices will attempt to resolve to the one index that is the write index.
-Only one index per alias can be assigned to be the write index at a time. If no write index is specified
-and there are multiple indices referenced by an alias, then writes will not be allowed.
-
-It is possible to specify an index associated with an alias as a write index using both the aliases API
-and index creation API.
-
-Setting an index to be the write index with an alias also affects how the alias is manipulated during
-Rollover (see <<indices-rollover-index, Rollover With Write Index>>).
-
-[source,console]
---------------------------------------------------
-POST /_aliases
-{
-  "actions": [
-    {
-      "add": {
-        "index": "test",
-        "alias": "alias1",
-        "is_write_index": true
-      }
-    },
-    {
-      "add": {
-        "index": "test2",
-        "alias": "alias1"
-      }
-    }
-  ]
-}
---------------------------------------------------
-// TEST[s/^/PUT test\nPUT test2\n/]
-
-In this example, we associate the alias `alias1` to both `test` and `test2`, where
-`test` will be the index chosen for writing to.
-
-[source,console]
---------------------------------------------------
-PUT /alias1/_doc/1
-{
-  "foo": "bar"
-}
---------------------------------------------------
-// TEST[continued]
-
-The new document that was indexed to `/alias1/_doc/1` will be indexed as if it were
-`/test/_doc/1`.
-
-[source,console]
---------------------------------------------------
-GET /test/_doc/1
---------------------------------------------------
-// TEST[continued]
-
-To swap which index is the write index for an alias, the Aliases API can be leveraged to
-do an atomic swap. The swap is not dependent on the ordering of the actions.
-
-[source,console]
---------------------------------------------------
-POST /_aliases
-{
-  "actions": [
-    {
-      "add": {
-        "index": "test",
-        "alias": "alias1",
-        "is_write_index": false
-      }
-    }, {
-      "add": {
-        "index": "test2",
-        "alias": "alias1",
-        "is_write_index": true
-      }
-    }
-  ]
-}
---------------------------------------------------
-// TEST[s/^/PUT test\nPUT test2\n/]
-
-[[aliases-data-streams]]
-===== Data stream aliases
-
-An alias can also point to one or more data streams. To add a data stream to an
-alias, specify the stream's name in the `index` parameter. Wildcards (`*`) are
-supported. If a wildcard pattern matches both data streams and indices, the
-action only uses the matching data streams.
-
-You can only specify data streams in the `add` and `remove` actions. Aliases
-that point to data streams do not support the following parameters:
-
-* `filter`
-* `index_routing`
-* `is_write_index`
-* `routing`
-* `search_routing`
-
-For example, the following request adds two data streams to the `logs` alias.
-
-////
-[source,console]
-----
-PUT _data_stream/logs-my_app-default
-
-PUT _data_stream/logs-nginx.access-prod
-----
-////
-
-[source,console]
-----
-POST _aliases
-{
-  "actions": [
-    { "add": { "index": "logs-my_app-default", "alias": "logs" }},
-    { "add": { "index": "logs-nginx.access-prod", "alias": "logs" }}
-  ]
-}
-----
-// TEST[continued]
-
-To verify the alias points to both data streams, use the
-<<indices-get-alias,get index alias API>>.
-
-[source,console]
-----
-GET logs-*/_alias
-----
-// TEST[continued]
-
-The API returns:
-
-[source,console-result]
-----
-{
-  "logs-my_app-default": {
-    "aliases": {
-      "logs": {}
-    }
-  },
-  "logs-nginx.access-prod": {
-    "aliases": {
-      "logs": {}
-    }
-  }
-}
-----
-
-Use the `remove` action to remove a data stream from an alias.
-
-[source,console]
-----
-POST _aliases
-{
-  "actions": [
-    { "remove": { "index": "logs-my_app-default", "alias": "logs" }}
-  ]
-}
-
-GET logs-*/_alias
-----
-// TEST[continued]
-
-The get index alias API returns:
-
-[source,console-result]
-----
-{
-  "logs-nginx.access-prod": {
-    "aliases": {
-      "logs": {}
-    }
-  }
-}
-----
->>>>>>> 25dcfae3
+--