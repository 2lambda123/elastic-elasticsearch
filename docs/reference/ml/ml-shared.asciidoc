tag::aggregations[]
If set, the {dfeed} performs aggregation searches. Support for aggregations is
limited and should only be used with low cardinality data. For more information,
see
{stack-ov}/ml-configuring-aggregation.html[Aggregating data for faster performance].
end::aggregations[]

tag::allow-lazy-open[]
Advanced configuration option. Specifies whether this job can open when there is 
insufficient {ml} node capacity for it to be immediately assigned to a node. The
default value is `false`; if a {ml} node with capacity to run the job cannot immediately be found, the <<ml-open-job,open {anomaly-jobs} API>> returns an
error. However, this is also subject to the cluster-wide 
`xpack.ml.max_lazy_ml_nodes` setting; see <<advanced-ml-settings>>. If this
option is set to `true`, the <<ml-open-job,open {anomaly-jobs} API>> does not
return an error and the job waits in the `opening` state until sufficient {ml}
node capacity is available.
end::allow-lazy-open[]

tag::allow-no-datafeeds[]
Specifies what to do when the request:
+
--
* Contains wildcard expressions and there are no {dfeeds} that match.
* Contains the `_all` string or no identifiers and there are no matches.
* Contains wildcard expressions and there are only partial matches. 

The default value is `true`, which returns an empty `datafeeds` array when
there are no matches and the subset of results when there are partial matches.
If this parameter is `false`, the request returns a `404` status code when there
are no matches or only partial matches.
--
end::allow-no-datafeeds[]

tag::allow-no-jobs[]
Specifies what to do when the request:
+
--
* Contains wildcard expressions and there are no jobs that match.
* Contains the `_all` string or no identifiers and there are no matches.
* Contains wildcard expressions and there are only partial matches.

The default value is `true`, which returns an empty `jobs` array 
when there are no matches and the subset of results when there are partial 
matches. If this parameter is `false`, the request returns a `404` status code
when there are no matches or only partial matches.
--
end::allow-no-jobs[]

tag::allow-no-match[]
 Specifies what to do when the request:
+
--
* Contains wildcard expressions and there are no {dfanalytics-jobs} that match.
* Contains the `_all` string or no identifiers and there are no matches.
* Contains wildcard expressions and there are only partial matches. 

The default value is `true`, which returns an empty `data_frame_analytics` array 
when there are no matches and the subset of results when there are partial 
matches. If this parameter is `false`, the request returns a `404` status code 
when there are no matches or only partial matches.
--
end::allow-no-match[]

tag::analysis-config[]
The analysis configuration, which specifies how to analyze the data.
After you create a job, you cannot change the analysis configuration; all
the properties are informational. An analysis configuration object has the following properties:

`bucket_span`:::
(<<time-units,time units>>)
include::{docdir}/ml/ml-shared.asciidoc[tag=bucket-span]

`categorization_field_name`:::
(string)
include::{docdir}/ml/ml-shared.asciidoc[tag=categorization-field-name]

`categorization_filters`:::
(array of strings)
include::{docdir}/ml/ml-shared.asciidoc[tag=categorization-filters]

`categorization_analyzer`:::
(object or string)
include::{docdir}/ml/ml-shared.asciidoc[tag=categorization-analyzer]

`detectors`:::
(array) An array of detector configuration objects. Detector configuration
objects specify which data fields a job analyzes. They also specify which
analytical functions are used. You can specify multiple detectors for a job. 
include::{docdir}/ml/ml-shared.asciidoc[tag=detector]
+
--
NOTE: If the `detectors` array does not contain at least one detector,
no analysis can occur and an error is returned.

--

`influencers`:::
(array of strings)
include::{docdir}/ml/ml-shared.asciidoc[tag=influencers]

`latency`:::
(time units)
include::{docdir}/ml/ml-shared.asciidoc[tag=latency]

`multivariate_by_fields`:::
(boolean)
include::{docdir}/ml/ml-shared.asciidoc[tag=multivariate-by-fields]

`summary_count_field_name`:::
(string)
include::{docdir}/ml/ml-shared.asciidoc[tag=summary-count-field-name]

end::analysis-config[]

tag::analysis-limits[]
Limits can be applied for the resources required to hold the mathematical models
in memory. These limits are approximate and can be set per job. They do not
control the memory used by other processes, for example the {es} Java
processes. If necessary, you can increase the limits after the job is created.
The `analysis_limits` object has the following properties:

`categorization_examples_limit`:::
(long)
include::{docdir}/ml/ml-shared.asciidoc[tag=categorization-examples-limit]

`model_memory_limit`:::
(long or string) 
include::{docdir}/ml/ml-shared.asciidoc[tag=model-memory-limit]
end::analysis-limits[]

tag::background-persist-interval[]
Advanced configuration option. The time between each periodic persistence of the 
model. The default value is a randomized value between 3 to 4 hours, which
avoids all jobs persisting at exactly the same time. The smallest allowed value
is 1 hour.
+
--
TIP: For very large models (several GB), persistence could take 10-20 minutes,
so do not set the `background_persist_interval` value too low.

--
end::background-persist-interval[]

tag::bucket-span[]
The size of the interval that the analysis is aggregated into, typically between
`5m` and `1h`. The default value is `5m`. For more information about time units,
see <<time-units>>.
end::bucket-span[]

tag::by-field-name[]
The field used to split the data. In particular, this property is used for 
analyzing the splits with respect to their own history. It is used for finding 
unusual values in the context of the split.
end::by-field-name[]

tag::categorization-analyzer[]
If `categorization_field_name` is specified, you can also define the analyzer
that is used to interpret the categorization field. This property cannot be used
at the same time as `categorization_filters`. The categorization analyzer
specifies how the `categorization_field` is interpreted by the categorization
process. The syntax is very similar to that used to define the `analyzer` in the
<<indices-analyze,Analyze endpoint>>. For more information, see
{stack-ov}/ml-configuring-categories.html[Categorizing log messages].
+
--
The `categorization_analyzer` field can be specified either as a string or as an
object. If it is a string it must refer to a
<<analysis-analyzers,built-in analyzer>> or one added by another plugin. If it
is an object it has the following properties:
--

`char_filter`::::
(array of strings or objects)
include::{docdir}/ml/ml-shared.asciidoc[tag=char-filter]

`tokenizer`::::
(string or object)
include::{docdir}/ml/ml-shared.asciidoc[tag=tokenizer]

`filter`::::
(array of strings or objects)
include::{docdir}/ml/ml-shared.asciidoc[tag=filter]
end::categorization-analyzer[]

tag::categorization-examples-limit[]
The maximum number of examples stored per category in memory and in the results
data store. The default value is 4.  If you increase this value, more examples
are available, however it requires that you have more storage available. If you
set this value to `0`, no examples are stored.
+
--
NOTE: The `categorization_examples_limit` only applies to analysis that uses
categorization. For more information, see
{stack-ov}/ml-configuring-categories.html[Categorizing log messages].

--
end::categorization-examples-limit[]

tag::categorization-field-name[]
If this property is specified, the values of the specified field will be 
categorized. The resulting categories must be used in a detector by setting
`by_field_name`, `over_field_name`, or `partition_field_name` to the keyword
`mlcategory`. For more information, see
{stack-ov}/ml-configuring-categories.html[Categorizing log messages].
end::categorization-field-name[]

tag::categorization-filters[]
If `categorization_field_name` is specified, you can also define optional
filters. This property expects an array of regular expressions. The expressions
are used to filter out matching sequences from the categorization field values.
You can use this functionality to fine tune the categorization by excluding sequences from consideration when categories are defined. For example, you can exclude SQL statements that appear in your log files. For more information, see
{stack-ov}/ml-configuring-categories.html[Categorizing log messages]. This
property cannot be used at the same time as `categorization_analyzer`. If you
only want to define simple regular expression filters that are applied prior to 
tokenization, setting this property is the easiest method. If you also want to 
customize the tokenizer or post-tokenization filtering, use the 
`categorization_analyzer` property instead and include the filters as
`pattern_replace` character filters. The effect is exactly the same.
end::categorization-filters[]

tag::char-filter[]
One or more <<analysis-charfilters,character filters>>. In addition to the
built-in character filters, other plugins can provide more character filters.
This property is optional. If it is not specified, no character filters are 
applied prior to categorization. If you are customizing some other aspect of the
analyzer and you need to achieve the equivalent of `categorization_filters`
(which are not permitted when some other aspect of the analyzer is customized),
add them here as
<<analysis-pattern-replace-charfilter,pattern replace character filters>>.
end::char-filter[]

tag::chunking-config[]
{dfeeds-cap} might be required to search over long time periods, for several months
or years. This search is split into time chunks in order to ensure the load
on {es} is managed. Chunking configuration controls how the size of these time
chunks are calculated and is an advanced configuration option.
A chunking configuration object has the following properties:

`mode`:::
(string)
include::{docdir}/ml/ml-shared.asciidoc[tag=mode]

`time_span`:::
(<<time-units,time units>>)
include::{docdir}/ml/ml-shared.asciidoc[tag=time-span]
end::chunking-config[]

tag::custom-rules[]
An array of custom rule objects, which enable you to customize the way detectors
operate. For example, a rule may dictate to the detector conditions under which
results should be skipped. For more examples, see 
{stack-ov}/ml-configuring-detector-custom-rules.html[Configuring detector custom rules].
A custom rule has the following properties:
+
--
`actions`::
(array) The set of actions to be triggered when the rule applies. If
more than one action is specified the effects of all actions are combined. The
available actions include:

* `skip_result`: The result will not be created. This is the default value.
Unless you also specify `skip_model_update`, the model will be updated as usual
with the corresponding series value.
* `skip_model_update`: The value for that series will not be used to update the
model. Unless you also specify `skip_result`, the results will be created as
usual. This action is suitable when certain values are expected to be
consistently anomalous and they affect the model in a way that negatively
impacts the rest of the results.

`scope`::
(object) An optional scope of series where the rule applies. A rule must either
have a non-empty scope or at least one condition. By default, the scope includes
all series. Scoping is allowed for any of the fields that are also specified in
`by_field_name`, `over_field_name`, or `partition_field_name`. To add a scope
for a field, add the field name as a key in the scope object and set its value
to an object with the following properties:

`filter_id`:::
(string) The id of the filter to be used.

`filter_type`:::
(string) Either `include` (the rule applies for values in the filter) or
`exclude` (the rule applies for values not in the filter). Defaults to `include`.

`conditions`::
(array) An optional array of numeric conditions when the rule applies. A rule
must either have a non-empty scope or at least one condition. Multiple
conditions are combined together with a logical `AND`. A condition has the
following properties: 

`applies_to`:::
(string) Specifies the result property to which the condition applies. The
available options are `actual`, `typical`, `diff_from_typical`, `time`.

`operator`:::
(string) Specifies the condition operator. The available options are `gt`
(greater than), `gte` (greater than or equals), `lt` (less than) and `lte` (less
than or equals).

`value`:::
(double) The value that is compared against the `applies_to` field using the
`operator`.
--
+
--
NOTE: If your detector uses `lat_long`, `metric`, `rare`, or `freq_rare`
functions, you can only specify `conditions` that apply to `time`.

--
end::custom-rules[]

tag::custom-settings[]
Advanced configuration option. Contains custom meta data about the job. For
example, it can contain custom URL information as shown in
{stack-ov}/ml-configuring-url.html[Adding custom URLs to {ml} results].
end::custom-settings[]

tag::data-description[]
The data description defines the format of the input data when you send data to
the job by using the <<ml-post-data,post data>> API. Note that when configure
a {dfeed}, these properties are automatically set.
+
--
When data is received via the <<ml-post-data,post data>> API, it is not stored
in {es}. Only the results for {anomaly-detect} are retained.

A data description object has the following properties:

`format`:::
  (string) Only `JSON` format is supported at this time.

`time_field`:::
  (string) The name of the field that contains the timestamp.
  The default value is `time`.

`time_format`:::
(string)
include::{docdir}/ml/ml-shared.asciidoc[tag=time-format]
--
end::data-description[]

tag::datafeed-id[]
A numerical character string that uniquely identifies the
{dfeed}. This identifier can contain lowercase alphanumeric characters (a-z
and 0-9), hyphens, and underscores. It must start and end with alphanumeric
characters.
end::datafeed-id[]

tag::datafeed-id-wildcard[]
Identifier for the {dfeed}. It can be a {dfeed} identifier or a wildcard
expression.
end::datafeed-id-wildcard[]

tag::delayed-data-check-config[]
Specifies whether the {dfeed} checks for missing data and the size of the
window. For example: `{"enabled": true, "check_window": "1h"}`.
+
--
The {dfeed} can optionally search over indices that have already been read in
an effort to determine whether any data has subsequently been added to the index.
If missing data is found, it is a good indication that the `query_delay` option
is set too low and the data is being indexed after the {dfeed} has passed that
moment in time. See 
{stack-ov}/ml-delayed-data-detection.html[Working with delayed data].

This check runs only on real-time {dfeeds}.

The configuration object has the following properties:

`enabled`::
(boolean) Specifies whether the {dfeed} periodically checks for delayed data.
Defaults to `true`.

`check_window`::
(<<time-units,time units>>) The window of time that is searched for late data.
This window of time ends with the latest finalized bucket. It defaults to
`null`, which causes an appropriate `check_window` to be calculated when the
real-time {dfeed} runs. In particular, the default `check_window` span
calculation is based on the maximum of `2h` or `8 * bucket_span`.
--
end::delayed-data-check-config[]

tag::dependent_variable[]
`dependent_variable`::
(Required, string) Defines which field of the document is to be predicted. 
This parameter is supplied by field name and must match one of the fields in 
the index being used to train. If this field is missing from a document, then 
that document will not be used for training, but a prediction with the trained 
model will be generated for it. It is also known as continuous target variable.
end::dependent_variable[]

tag::detector-description[]
A description of the detector. For example, `Low event rate`.
end::detector-description[]

tag::detector-field-name[]
The field that the detector uses in the function. If you use an event rate 
function such as `count` or `rare`, do not specify this field.
+
--
NOTE: The `field_name` cannot contain double quotes or backslashes.

--
end::detector-field-name[]

tag::detector-index[]
A unique identifier for the detector. This identifier is based on the order of 
the detectors in the `analysis_config`, starting at zero. You can use this 
identifier when you want to update a specific detector.
end::detector-index[]

tag::detector[]
A detector has the following properties:

`by_field_name`::::
(string)
include::{docdir}/ml/ml-shared.asciidoc[tag=by-field-name]

`custom_rules`::::
(array)
include::{docdir}/ml/ml-shared.asciidoc[tag=custom-rules]

`detector_description`::::
(string)
include::{docdir}/ml/ml-shared.asciidoc[tag=detector-description]

`detector_index`::::
(integer)
include::{docdir}/ml/ml-shared.asciidoc[tag=detector-index]

`exclude_frequent`::::
(string)
include::{docdir}/ml/ml-shared.asciidoc[tag=exclude-frequent]

`field_name`::::
(string)
include::{docdir}/ml/ml-shared.asciidoc[tag=detector-field-name]

`function`::::
(string)
include::{docdir}/ml/ml-shared.asciidoc[tag=function]

`over_field_name`::::
(string)
include::{docdir}/ml/ml-shared.asciidoc[tag=over-field-name]

`partition_field_name`::::
(string)
include::{docdir}/ml/ml-shared.asciidoc[tag=partition-field-name]

`use_null`::::
(boolean)
include::{docdir}/ml/ml-shared.asciidoc[tag=use-null]

end::detector[]

tag::eta[]
`eta`::
(Optional, double) The shrinkage applied to the weights. Smaller values result 
in larger forests which have better generalization error. However, the smaller 
the value the longer the training will take. For more information, see 
https://en.wikipedia.org/wiki/Gradient_boosting#Shrinkage[this wiki article] 
about shrinkage.
end::eta[]

tag::exclude-frequent[]
Contains one of the following values: `all`, `none`, `by`, or `over`. If set, 
frequent entities are excluded from influencing the anomaly results. Entities
can be considered frequent over time or frequent in a population. If you are 
working with both over and by fields, then you can set `exclude_frequent` to 
`all` for both fields, or to `by` or `over` for those specific fields.
end::exclude-frequent[]

tag::feature_bag_fraction[]
`feature_bag_fraction`::
(Optional, double) Defines the fraction of features that will be used when 
selecting a random bag for each candidate split. 
end::feature_bag_fraction[]

tag::filter[]
One or more <<analysis-tokenfilters,token filters>>. In addition to the built-in 
token filters, other plugins can provide more token filters. This property is
optional. If it is not specified, no token filters are applied prior to
categorization.
end::filter[]

tag::frequency[]
The interval at which scheduled queries are made while the {dfeed} runs in real
time. The default value is either the bucket span for short bucket spans, or,
for longer bucket spans, a sensible fraction of the bucket span. For example:
`150s`.
end::frequency[]

tag::function[]
The analysis function that is used. For example, `count`, `rare`, `mean`, `min`, 
`max`, and `sum`. For more information, see
{stack-ov}/ml-functions.html[Function reference].
end::function[]

tag::gamma[]
`gamma`::
(Optional, double) Regularization parameter to prevent overfitting on the 
training dataset. Multiplies a linear penalty associated with the size of 
individual trees in the forest. The higher the value the more training will 
prefer smaller trees. The smaller this parameter the larger individual trees 
will be and the longer train will take.
end::gamma[]

tag::groups[]
A list of job groups. A job can belong to no groups or many.
end::groups[]

tag::indices[]
An array of index names. Wildcards are supported. For example:
`["it_ops_metrics", "server*"]`.
+
--
NOTE: If any indices are in remote clusters then `cluster.remote.connect` must
not be set to `false` on any {ml} nodes.

--
end::indices[]

tag::influencers[]
A comma separated list of influencer field names. Typically these can be the by, 
over, or partition fields that are used in the detector configuration. You might 
also want to use a field name that is not specifically named in a detector, but 
is available as part of the input data. When you use multiple detectors, the use 
of influencers is recommended as it aggregates results for each influencer entity.
end::influencers[]

tag::job-id-anomaly-detection[]
Identifier for the {anomaly-job}.
end::job-id-anomaly-detection[]

tag::job-id-data-frame-analytics[]
Identifier for the {dfanalytics-job}.
end::job-id-data-frame-analytics[]

tag::job-id-anomaly-detection-default[]
Identifier for the {anomaly-job}. It can be a job identifier, a group name, or a wildcard expression. If you do not specify one of these options, the API returns information for all {anomaly-jobs}.
end::job-id-anomaly-detection-default[]

tag::job-id-data-frame-analytics-default[]
Identifier for the {dfanalytics-job}. If you do not specify this option, the API
returns information for the first hundred {dfanalytics-jobs}.
end::job-id-data-frame-analytics-default[]

tag::job-id-anomaly-detection-list[]
An identifier for the {anomaly-jobs}. It can be a job
identifier, a group name, or a comma-separated list of jobs or groups.
end::job-id-anomaly-detection-list[]

tag::job-id-anomaly-detection-wildcard[]
Identifier for the {anomaly-job}. It can be a job identifier, a group name, or a wildcard expression.
end::job-id-anomaly-detection-wildcard[]

tag::job-id-anomaly-detection-wildcard-list[]
Identifier for the {anomaly-job}. It can be a job identifier, a group name, a
comma-separated list of jobs or groups, or a wildcard expression.
end::job-id-anomaly-detection-wildcard-list[]

tag::job-id-anomaly-detection-define[]
Identifier for the {anomaly-job}. This identifier can contain lowercase alphanumeric
characters (a-z and 0-9), hyphens, and underscores. It must start and end with
alphanumeric characters.
end::job-id-anomaly-detection-define[]

tag::job-id-data-frame-analytics-define[]
Identifier for the {dfanalytics-job}. This identifier can contain lowercase 
alphanumeric characters (a-z and 0-9), hyphens, and underscores. It must start
and end with alphanumeric characters.
end::job-id-data-frame-analytics-define[]

<<<<<<< HEAD
=======
tag::job-id-datafeed[]
The unique identifier for the job to which the {dfeed} sends data.
end::job-id-datafeed[]

tag::jobs-stats-anomaly-detection[]
An array of {anomaly-job} statistics objects.
For more information, see <<ml-jobstats>>.
end::jobs-stats-anomaly-detection[]

>>>>>>> 3d96e6b6
tag::lambda[]
`lambda`::
(Optional, double) Regularization parameter to prevent overfitting on the 
training dataset. Multiplies an L2 regularisation term which applies to leaf 
weights of the individual trees in the forest. The higher the value the more 
training will attempt to keep leaf weights small. This makes the prediction  
function smoother at the expense of potentially not being able to capture 
relevant relationships between the features and the {depvar}. The smaller this 
parameter the larger individual trees will be and the longer train will take.
end::lambda[]

tag::latency[]
The size of the window in which to expect data that is out of time order. The 
default value is 0 (no latency). If you specify a non-zero value, it must be greater than or equal to one second. For more information about time units, see <<time-units>>.
+
--
NOTE: Latency is only applicable when you send data by using
the <<ml-post-data,post data>> API.

--
end::latency[]

tag::max-empty-searches[]
If a real-time {dfeed} has never seen any data (including during any initial
training period) then it will automatically stop itself and close its associated
job after this many real-time searches that return no documents. In other words,
it will stop after `frequency` times `max_empty_searches` of real-time operation.
If not set then a {dfeed} with no end time that sees no data will remain started
until it is explicitly stopped. By default this setting is not set.
end::max-empty-searches[]

tag::maximum_number_trees[]
`maximum_number_trees`::
(Optional, integer) Defines the maximum number of trees the forest is allowed 
to contain. The maximum value is 2000.
end::maximum_number_trees[]

tag::mode[]
There are three available modes: 
+
--
* `auto`: The chunk size is dynamically calculated. This is the default and
recommended value.
* `manual`: Chunking is applied according to the specified `time_span`.
* `off`: No chunking is applied.
--
end::mode[]

tag::model-memory-limit[]
The approximate maximum amount of memory resources that are required for 
analytical processing. Once this limit is approached, data pruning becomes
more aggressive. Upon exceeding this limit, new entities are not modeled. The 
default value for jobs created in version 6.1 and later is `1024mb`.
This value will need to be increased for jobs that are expected to analyze high
cardinality fields, but the default is set to a relatively small size to ensure
that high resource usage is a conscious decision. The default value for jobs
created in versions earlier than 6.1 is `4096mb`.
+
--
If you specify a number instead of a string, the units are assumed to be MiB.
Specifying a string is recommended for clarity. If you specify a byte size unit
of `b` or `kb` and the number does not equate to a discrete number of megabytes,
it is rounded down to the closest MiB. The minimum valid value is 1 MiB. If you
specify a value less than 1 MiB, an error occurs. For more information about
supported byte size units, see <<byte-units>>.

If your `elasticsearch.yml` file contains an `xpack.ml.max_model_memory_limit`
setting, an error occurs when you try to create jobs that have
`model_memory_limit` values greater than that setting. For more information,
see <<ml-settings>>.
--
end::model-memory-limit[]

tag::model-plot-config[]
This advanced configuration option stores model information along with the
results. It provides a more detailed view into {anomaly-detect}.
+
--
WARNING: If you enable model plot it can add considerable overhead to the performance
of the system; it is not feasible for jobs with many entities.

Model plot provides a simplified and indicative view of the model and its bounds.
It does not display complex features such as multivariate correlations or multimodal data.
As such, anomalies may occasionally be reported which cannot be seen in the model plot.

Model plot config can be configured when the job is created or updated later. It must be
disabled if performance issues are experienced.

The `model_plot_config` object has the following properties:

`enabled`:::
(boolean) If true, enables calculation and storage of the model bounds for
each entity that is being analyzed. By default, this is not enabled.

`terms`:::
experimental[] (string) Limits data collection to this comma separated list of 
partition or by field values. If terms are not specified or it is an empty 
string, no filtering is applied. For example, "CPU,NetworkIn,DiskWrites". 
Wildcards are not supported. Only the specified `terms` can be viewed when 
using the Single Metric Viewer.
--
end::model-plot-config[]

tag::model-snapshot-id[]
A numerical character string that uniquely identifies the model snapshot. For 
example, `1491007364`. For more information about model snapshots, see
<<ml-snapshot-resource>>.
end::model-snapshot-id[]

tag::model-snapshot-retention-days[]
The time in days that model snapshots are retained for the job. Older snapshots
are deleted. The default value is `1`, which means snapshots are retained for
one day (twenty-four hours).
end::model-snapshot-retention-days[]

tag::multivariate-by-fields[]
This functionality is reserved for internal use. It is not supported for use in 
customer environments and is not subject to the support SLA of official GA 
features.
+
--
If set to `true`, the analysis will automatically find correlations between 
metrics for a given `by` field value and report anomalies when those
correlations cease to hold. For example, suppose CPU and memory usage on host A
is usually highly correlated with the same metrics on host B. Perhaps this
correlation occurs because they are running a load-balanced application.
If you enable this property, then anomalies will be reported when, for example,
CPU usage on host A is high and the value of CPU usage on host B is low. That
is to say, you'll see an anomaly when the CPU of host A is unusual given
the CPU of host B.

NOTE: To use the `multivariate_by_fields` property, you must also specify
`by_field_name` in your detector.

--
end::multivariate-by-fields[]

tag::over-field-name[]
The field used to split the data. In particular, this property is used for 
analyzing the splits with respect to the history of all splits. It is used for 
finding unusual values in the population of all splits. For more information,
see {stack-ov}/ml-configuring-pop.html[Performing population analysis].
end::over-field-name[]

tag::partition-field-name[]
The field used to segment the analysis. When you use this property, you have 
completely independent baselines for each value of this field.
end::partition-field-name[]

tag::prediction_field_name[]
`prediction_field_name`::
(Optional, string) Defines the name of the prediction field in the results. 
Defaults to `<dependent_variable>_prediction`.
end::prediction_field_name[]

tag::query[]
The {es} query domain-specific language (DSL). This value corresponds to the
query object in an {es} search POST body. All the options that are supported by
{es} can be used, as this object is passed verbatim to {es}. By default, this
property has the following value: `{"match_all": {"boost": 1}}`.
end::query[]

tag::query-delay[]
The number of seconds behind real time that data is queried. For example, if
data from 10:04 a.m. might not be searchable in {es} until 10:06 a.m., set this
property to 120 seconds. The default value is randomly selected between `60s`
and `120s`. This randomness improves the query performance when there are
multiple jobs running on the same node.
end::query-delay[]

tag::renormalization-window-days[]
Advanced configuration option. The period over which adjustments to the score
are applied, as new data is seen. The default value is the longer of 30 days or
100 `bucket_spans`.
end::renormalization-window-days[]

tag::results-index-name[]
A text string that affects the name of the {ml} results index. The default value
is `shared`, which generates an index named `.ml-anomalies-shared`. 
end::results-index-name[]

tag::results-retention-days[]
Advanced configuration option. The number of days for which job results are 
retained. Once per day at 00:30 (server time), results older than this period
are deleted from {es}. The default value is null, which means results are
retained.
end::results-retention-days[]

tag::script-fields[]
Specifies scripts that evaluate custom expressions and returns script fields to
the {dfeed}. The detector configuration objects in a job can contain functions
that use these script fields. For more information, see
{stack-ov}/ml-configuring-transform.html[Transforming data with script fields]
and <<request-body-search-script-fields,Script fields>>.
end::script-fields[]

tag::scroll-size[]
The `size` parameter that is used in {es} searches. The default value is `1000`.
end::scroll-size[]

tag::summary-count-field-name[]
If this property is specified, the data that is fed to the job is expected to be
pre-summarized. This property value is the name of the field that contains the 
count of raw data points that have been summarized. The same 
`summary_count_field_name` applies to all detectors in the job.
+
--
NOTE: The `summary_count_field_name` property cannot be used with the `metric`
function.

--
end::summary-count-field-name[]

tag::time-format[]
The time format, which can be `epoch`, `epoch_ms`, or a custom pattern. The
default value is `epoch`, which refers to UNIX or Epoch time (the number of 
seconds since 1 Jan 1970). The value `epoch_ms` indicates that time is measured 
in milliseconds since the epoch. The `epoch` and `epoch_ms` time formats accept 
either integer or real values. +
+
--
NOTE: Custom patterns must conform to the Java `DateTimeFormatter` class.
When you use date-time formatting patterns, it is recommended that you provide
the full date, time and time zone. For example: `yyyy-MM-dd'T'HH:mm:ssX`.
If the pattern that you specify is not sufficient to produce a complete timestamp,
job creation fails.

--
end::time-format[]

tag::time-span[]
The time span that each search will be querying. This setting is only applicable
when the mode is set to `manual`. For example: `3h`.
end::time-span[]

tag::tokenizer[]
The name or definition of the <<analysis-tokenizers,tokenizer>> to use after 
character filters are applied. This property is compulsory if 
`categorization_analyzer` is specified as an object. Machine learning provides a
tokenizer called `ml_classic` that tokenizes in the same way as the
non-customizable tokenizer in older versions of the product. If you want to use 
that tokenizer but change the character or token filters, specify
`"tokenizer": "ml_classic"` in your `categorization_analyzer`.
end::tokenizer[]

tag::training_percent[]
`training_percent`::
(Optional, integer) Defines what percentage of the eligible documents that will 
be used for training. Documents that are ignored by the analysis (for example 
those that contain arrays) won’t be included in the calculation for used 
percentage. Defaults to `100`.
end::training_percent[]

tag::randomize_seed[]
`randomize_seed`::
(Optional, long) Defines the seed to the random generator that is used to pick
which documents will be used for training. By default it is randomly generated.
Set it to a specific value to ensure the same documents are used for training
assuming other related parameters (e.g. `source`, `analyzed_fields`, etc.) are the same.
end::randomize_seed[]


tag::use-null[]
Defines whether a new series is used as the null series when there is no value 
for the by or partition fields. The default value is `false`.
end::use-null[]<|MERGE_RESOLUTION|>--- conflicted
+++ resolved
@@ -572,18 +572,10 @@
 and end with alphanumeric characters.
 end::job-id-data-frame-analytics-define[]
 
-<<<<<<< HEAD
-=======
 tag::job-id-datafeed[]
 The unique identifier for the job to which the {dfeed} sends data.
 end::job-id-datafeed[]
 
-tag::jobs-stats-anomaly-detection[]
-An array of {anomaly-job} statistics objects.
-For more information, see <<ml-jobstats>>.
-end::jobs-stats-anomaly-detection[]
-
->>>>>>> 3d96e6b6
 tag::lambda[]
 `lambda`::
 (Optional, double) Regularization parameter to prevent overfitting on the 
