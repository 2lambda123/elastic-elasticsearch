--- conflicted
+++ resolved
@@ -45,13 +45,10 @@
   (string) Identifier for the {dfanalytics-job}. If you do not specify one of 
   these options, the API returns information for the first hundred
   {dfanalytics-jobs}.
-<<<<<<< HEAD
   
 `allow_no_match` (Optional)::
   (boolean) If `false` and the `data_frame_analytics_id` does not match any 
   {dfanalytics-job} an error will be returned. The default value is `true`.
-=======
->>>>>>> 2c2dbbcf
 
 [[ml-get-dfanalytics-query-params]]
 ==== {api-query-parms-title}
