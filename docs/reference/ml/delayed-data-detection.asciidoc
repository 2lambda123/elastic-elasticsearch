[role="xpack"]
[[ml-delayed-data-detection]]
=== Working with delayed data

Delayed data are documents that are indexed late. That is to say, it is data
related to a time that the {dfeed} has already processed.

When you create a datafeed, you can specify a {ref}/ml-datafeed-resource.html[`query_delay`] setting.
This setting enables the datafeed to wait for some time past real-time, which means any "late" data in this period
is fully index before the datafeed tries to gather it. However, if the setting is set too low, the datafeed may query
for data before it has been indexed and consequently miss that document. Conversely, if it is set too high,
analysis drifts farther away from real-time. The balance that is struck depends upon each use case and
the environmental factors of the cluster.

==== Why worry about delayed data?

This is a particularly prescient question. If there are data delayed randomly (thus, missing from analysis), the results of
certain types of functions are not really affected. Statistically, it all comes out ok in the end as the delayed data is
distributed randomly. An example would be a `mean` metric for a field in a large collection of data.
In this case, checking for delayed data may not provide much benefit. However, jobs with a `low_count` function may
provide false positives if data is consistently delayed. In this situation, it would be useful to see if data
comes in after an anomaly is recorded so that you can determine a next course of action.

==== How do we detect delayed data?

In addition to the `query_delay` field, there is a
{ref}/ml-datafeed-resource.html#ml-datafeed-delayed-data-check-config[delayed data check config], which enables you to
configure the datafeed to look in the past for delayed data. Every 15 minutes or every `check_window`,
whichever is smaller, the datafeed triggers a document search over the configured indices. This search looks over a
<<<<<<< HEAD
time-span with length of `check_window` ending with the latest finalized bucket. That time-span is partitioned into buckets,
whose length equals bucket span of the associated job. The `doc_count` of those buckets are then compared with the
job's finalized analysis buckets to see whether any data has arrived since the analysis. If there is indeed missing data
due to their ingest delay, the end user is notified.
=======
time span with a length of `check_window` ending with the latest finalized bucket. That time span is partitioned into buckets,
whose length equals the bucket span of the associated job. The `doc_count` of those buckets are then compared with the
job's finalized analysis buckets to see whether any data has arrived since the analysis.
>>>>>>> 0c1c0c57

==== What to do about delayed data?

The most common course of action is to simply to do nothing. For many functions and situations ignoring the data is
acceptable. However, if the amount of delayed data is too great or the situation calls for it, the next course
of action to consider is to increase the `query_delay` of the datafeed. This increased delay allows more time for data to be
indexed. However, that may not be desirable depending on what real-time constraints there are in the system.
In which case, you would have to {ref}/tune-for-indexing-speed.html[tune for better indexing speed.]
<|MERGE_RESOLUTION|>--- conflicted
+++ resolved
@@ -14,9 +14,9 @@
 
 ==== Why worry about delayed data?
 
-This is a particularly prescient question. If there are data delayed randomly (thus, missing from analysis), the results of
-certain types of functions are not really affected. Statistically, it all comes out ok in the end as the delayed data is
-distributed randomly. An example would be a `mean` metric for a field in a large collection of data.
+This is a particularly prescient question. If there are data delayed randomly (and consequently missing from analysis),
+the results of certain types of functions are not really affected. Statistically, it all comes out ok in the end 
+as the delayed data is distributed randomly. An example would be a `mean` metric for a field in a large collection of data.
 In this case, checking for delayed data may not provide much benefit. However, jobs with a `low_count` function may
 provide false positives if data is consistently delayed. In this situation, it would be useful to see if data
 comes in after an anomaly is recorded so that you can determine a next course of action.
@@ -27,16 +27,10 @@
 {ref}/ml-datafeed-resource.html#ml-datafeed-delayed-data-check-config[delayed data check config], which enables you to
 configure the datafeed to look in the past for delayed data. Every 15 minutes or every `check_window`,
 whichever is smaller, the datafeed triggers a document search over the configured indices. This search looks over a
-<<<<<<< HEAD
-time-span with length of `check_window` ending with the latest finalized bucket. That time-span is partitioned into buckets,
-whose length equals bucket span of the associated job. The `doc_count` of those buckets are then compared with the
+time span with a length of `check_window` ending with the latest finalized bucket. That time span is partitioned into buckets,
+whose length equals the bucket span of the associated job. The `doc_count` of those buckets are then compared with the
 job's finalized analysis buckets to see whether any data has arrived since the analysis. If there is indeed missing data
 due to their ingest delay, the end user is notified.
-=======
-time span with a length of `check_window` ending with the latest finalized bucket. That time span is partitioned into buckets,
-whose length equals the bucket span of the associated job. The `doc_count` of those buckets are then compared with the
-job's finalized analysis buckets to see whether any data has arrived since the analysis.
->>>>>>> 0c1c0c57
 
 ==== What to do about delayed data?
 
