--- conflicted
+++ resolved
@@ -25,7 +25,6 @@
 
 // tag::notable-highlights[]
 [discrete]
-<<<<<<< HEAD
 === More space-efficient indices
 
 {es} 7.10 depends on Apache Lucene 8.7, which introduces higher compression of
@@ -41,8 +40,10 @@
 setting to tell Elasticsearch how aggressively to compressed stored fields. Both
 supported values `default` and `best_compression` will get better compression
 with this change.
+// end::notable-highlights[]
 
-=======
+// tag::notable-highlights[]
+[discrete]
 [[data-tier-formalization]]
 === Data Tier Formalization
 7.10 introduces the concept of formalized data tiers within Elasticsearch. <<data-tiers,Data tiers>>
@@ -61,7 +62,6 @@
 the `data_hot` tier automatically, while standalone indices will be allocated to
 the `data_content` tier automatically. Nodes with the pre-existing `data` role are 
 considered to be part of all tiers.
->>>>>>> 56092b1a
 // end::notable-highlights[]
 
 // Use the notable-highlights tag to mark entries that
