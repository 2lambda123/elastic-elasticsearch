[[release-notes-8.4.3]]
== {es} version 8.4.3

Also see <<breaking-changes-8.4,Breaking changes in 8.4>>.

[[known-issues-8.4.3]]
[float]
=== Known issues

include::8.4.0.asciidoc[tag=ml-pre-7-datafeeds-known-issue]

include::8.4.0.asciidoc[tag=file-based-settings-deadlock-known-issue]

[[bug-8.4.3]]
[float]
=== Bug fixes

Infra/Core::
* Fix file permission errors to avoid repeated error save loops on Windows {es-pull}90271[#90271] (issue: {es-issue}90222[#90222])

Ingest Node::
* Prevent serialization errors in the nodes stats API {es-pull}90319[#90319] (issue: {es-issue}77973[#77973])

[[regression-8.4.3]]
[float]
=== Regressions

Ranking::
<<<<<<< HEAD
* Ensure `cross_fields` always uses valid term statistics {es-pull}90314[#90314]


[[known-issues-8.4.3]]
[float]
=== Known issues

* When using date range search with format that does not have all date fields (missing month or day)
an incorrectly parsed date could be used. The workaround is to use date pattern with all date fields (year, month, day)
(issue: {es-issue}90187[#90187])
=======
* Ensure `cross_fields` always uses valid term statistics {es-pull}90314[#90314]
>>>>>>> 3fbcd698
<|MERGE_RESOLUTION|>--- conflicted
+++ resolved
@@ -6,6 +6,9 @@
 [[known-issues-8.4.3]]
 [float]
 === Known issues
+* When using date range search with format that does not have all date fields (missing month or day)
+an incorrectly parsed date could be used. The workaround is to use date pattern with all date fields (year, month, day)
+(issue: {es-issue}90187[#90187])
 
 include::8.4.0.asciidoc[tag=ml-pre-7-datafeeds-known-issue]
 
@@ -26,17 +29,4 @@
 === Regressions
 
 Ranking::
-<<<<<<< HEAD
-* Ensure `cross_fields` always uses valid term statistics {es-pull}90314[#90314]
-
-
-[[known-issues-8.4.3]]
-[float]
-=== Known issues
-
-* When using date range search with format that does not have all date fields (missing month or day)
-an incorrectly parsed date could be used. The workaround is to use date pattern with all date fields (year, month, day)
-(issue: {es-issue}90187[#90187])
-=======
-* Ensure `cross_fields` always uses valid term statistics {es-pull}90314[#90314]
->>>>>>> 3fbcd698
+* Ensure `cross_fields` always uses valid term statistics {es-pull}90314[#90314]