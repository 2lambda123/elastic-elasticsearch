[[release-highlights-6.5.0]]
== 6.5.0 release highlights
++++
<titleabbrev>6.5.0</titleabbrev>
++++

coming[6.5.0]

See also <<release-notes-6.5.0,{es} 6.5.0 release notes>>.

[float]
=== Audit security events in new structured logs 

By default, when you enable auditing, it uses the 
{stack-ov}/audit-log-output.html[logfile audit output], which persists events to 
a `<clustername>_audit.log` file in the logs directory. This file is new to 
version 6.5 and prints audit entries as JSON documents. 

For backwards compatibility purposes, a `<clustername>_access.log` with the old style of 
formatting is also generated. See also <<breaking_65_settings_changes>>. 

[float]
=== Discover the structure of text files

experimental[] The new <<ml-find-file-structure,find file structure API>>
determines the structure of a text file. It also returns statistics about the
most common values of the detected fields and mappings that you can use when you
ingest the file into {es}. If you want to influence the output, you can specify
optional parameters. For example, if the file contains semi-structured text, you
can specify a Grok pattern or let the tool generate it. This API is also used by
the new File Data Visualizer in {kib}.

[float]
=== Improved {ml} results for partitioned multi-metric jobs

<<<<<<< HEAD
If you use the +partition_field_name+ parameter in a {ml} job (or the
*Split Data* field in the {kib} multi-metric job wizard), it generates many
simultaneous analyses that are modeled independently. In 6.5, we have decreased
the influence of the anomaly scores in each partition on other partitions' scores.
The overall effect of the change is to produce a much wider range of scores in
partitioned multi-metric jobs.
=======
If you use the +partition_field_name+ or +by_field_name+ parameters in a {ml} job (or the 
*Split Data* field in the {kib} multi-metric job wizard), it generates many 
simultaneous analyses that are modeled independently. In 6.5, we have decreased 
the influence of the anomaly scores in each partition on other partitions' scores. 
As a result, record- and influencer-level results produce a much wider range of scores, 
but the overall anomaly score still uses sophisticated aggregation to ensure rate-limited 
alerts for the job. 
>>>>>>> 8a5fbdbd

[float]
=== Find multi-bucket anomalies in {ml} jobs

Sometimes events are not interesting or anomalous in the context of a single
bucket. However, they become interesting when you take into consideration a
sequence of buckets as a whole. In 6.5, there is a new {ml}
_multi-bucket analysis_, which uses features from multiple contiguous buckets
for anomaly detection. The final anomaly score is now a combination of values
from both the “standard” single-bucket analysis and the new multi-bucket
analysis. A new `multi_bucket_impact` property in the
<<ml-results-records,record results>> indicates how strongly either form of
analysis influences the score. In {kib}, anomalies with medium or high
multi-bucket impact are depicted in the *Anomaly Explorer* and the
*Single Metric Viewer* with a cross symbol instead of a dot.


[float]
=== Create source-only snapshots

<<_source_only_repository, Source-only snapshots>> save space on disk by only
saving stored fields and index metadata. This can result in up to 50% reduction
in size. Index and doc values are not included, so a restored source-only
snapshot is not searchable. You must reindex the data into a new index after it's
restored.

[float]
=== Apply token filters conditionally

The <analysis-condition-tokenfilter, conditional token filter> enables you to
use inline Painless scripts to filter out terms. Previously, conditionally
applying token filters required creating and using custom analysis plugins.

[float]
=== Use ODBC to connect to {es} SQL

{es} SQL now supports ODBC mode in addition to JDBC. The functionality is
currently the same as JDBC. An alpha version of the ODBC client is now
available for download.<|MERGE_RESOLUTION|>--- conflicted
+++ resolved
@@ -33,14 +33,6 @@
 [float]
 === Improved {ml} results for partitioned multi-metric jobs
 
-<<<<<<< HEAD
-If you use the +partition_field_name+ parameter in a {ml} job (or the
-*Split Data* field in the {kib} multi-metric job wizard), it generates many
-simultaneous analyses that are modeled independently. In 6.5, we have decreased
-the influence of the anomaly scores in each partition on other partitions' scores.
-The overall effect of the change is to produce a much wider range of scores in
-partitioned multi-metric jobs.
-=======
 If you use the +partition_field_name+ or +by_field_name+ parameters in a {ml} job (or the 
 *Split Data* field in the {kib} multi-metric job wizard), it generates many 
 simultaneous analyses that are modeled independently. In 6.5, we have decreased 
@@ -48,7 +40,6 @@
 As a result, record- and influencer-level results produce a much wider range of scores, 
 but the overall anomaly score still uses sophisticated aggregation to ensure rate-limited 
 alerts for the job. 
->>>>>>> 8a5fbdbd
 
 [float]
 === Find multi-bucket anomalies in {ml} jobs
