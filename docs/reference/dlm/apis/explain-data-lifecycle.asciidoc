[[dlm-explain-lifecycle]]
=== Explain Lifecycle API
++++
<titleabbrev>Explain Data Lifecycle</titleabbrev>
++++

preview::[]

Retrieves the current data lifecycle status for one or more data stream backing indices.

[[explain-lifecycle-api-prereqs]]
==== {api-prereq-title}

* Nit: would rephrase as:

If the {es} {security-features} are enabled, you must have at least the `manage_dlm` index privilege or
`view_index_metadata` index privilege to use this API. For more information, see <<security-privileges>>.

[[dlm-explain-lifecycle-request]]
==== {api-request-title}

`GET <target>/_lifecycle/explain`

[[dlm-explain-lifecycle-desc]]
==== {api-description-title}

Retrieves information about the index's current {dlm-init} lifecycle state, such as
time since index creation, time since rollover, the lifecycle configuration
managing the index, or any error that {es} might've encountered during the lifecycle
execution.

[[dlm-explain-lifecycle-path-params]]
==== {api-path-parms-title}

`<target>`::
(Required, string) Comma-separated list of indices.

[[dlm-explain-lifecycle-query-params]]
==== {api-query-parms-title}

`include_defaults`::
  (Optional, Boolean) Includes default configurations related to the lifecycle of the target index.
  Defaults to `false`.

include::{es-repo-dir}/rest-api/common-parms.asciidoc[tag=timeoutparms]

[[dlm-explain-lifecycle-example]]
==== {api-examples-title}

The following example retrieves the lifecycle state of the index `.ds-metrics-2023.03.22-000001`:

[source,console]
--------------------------------------------------
GET .ds-metrics-2023.03.22-000001/_lifecycle/explain
--------------------------------------------------
// TEST[skip:we're not setting up DLM in these tests]

<<<<<<< HEAD
If the index is managed by {dlm-init} `explain` will show the `managed_by_dlm` field
=======
If the index is managed by DLM `explain` will show the `managed_by_lifecycle` field
>>>>>>> 97b7ec9a
set to `true` and the rest of the response will contain information about the
lifecycle execution status for this index:

[source,console-result]
--------------------------------------------------
{
  "indices": {
    ".ds-metrics-2023.03.22-000001": {
      "index" : ".ds-metrics-2023.03.22-000001",
      "managed_by_lifecycle" : true,                        <1>
      "index_creation_date_millis" : 1679475563571,   <2>
      "time_since_index_creation" : "843ms",          <3>
      "rollover_date_millis" : 1679475564293,         <4>
      "time_since_rollover" : "121ms",                <5>
      "lifecycle" : { },                              <6>
      "generation_time" : "121ms"                     <7>
  }
}
--------------------------------------------------
// TESTRESPONSE[skip:the result is for illustrating purposes only]

<1> Shows if the index is being managed by {dlm-init}. If the index is not managed by
{dlm-init} the other fields will not be shown
<2> When the index was created, this timestamp is used to determine when to
rollover
<3> The time since the index creation (used for calculating when to rollover
the index via the `max_age`)
<4> When the index was rolled over. If the index was not rolled over this will not be
shown.
<5> The time since rollover. If the index was not rolled over this will not be shown.
<6> The lifecycle configuration that applies to this index (which is configured on the parent
data stream)
<7> The generation time of the index represents the time since the index started progressing
towards the user configurable / business specific parts of the lifecycle (e.g. retention).
The `generation_time` is calculated from the origination date if it exists, or from the
rollover date if it exists, or from the creation date if neither of the other two exist.
If the index is the write index the `generation_time` will not be reported because it is not
eligible for retention or other parts of the lifecycle.

The `explain` will also report any errors related to the lifecycle execution for the target
index:

[source,console-result]
--------------------------------------------------
{
  "indices": {
    ".ds-metrics-2023.03.22-000001": {
      "index" : ".ds-metrics-2023.03.22-000001",
      "managed_by_lifecycle" : true,
      "index_creation_date_millis" : 1679475563571,
      "time_since_index_creation" : "843ms",
      "lifecycle" : { },
      "error": "{\"type\":\"validation_exception\",\"reason\":\"Validation Failed: 1: this action would add [2] shards, but this cluster
currently has [4]/[3] maximum normal shards open;\"}"        <1>
  }
}
--------------------------------------------------
// TESTRESPONSE[skip:the result is for illustrating purposes only]

<1> The target index could not be rolled over due to a limitation in the number of shards
allowed in the cluster.<|MERGE_RESOLUTION|>--- conflicted
+++ resolved
@@ -55,11 +55,7 @@
 --------------------------------------------------
 // TEST[skip:we're not setting up DLM in these tests]
 
-<<<<<<< HEAD
-If the index is managed by {dlm-init} `explain` will show the `managed_by_dlm` field
-=======
-If the index is managed by DLM `explain` will show the `managed_by_lifecycle` field
->>>>>>> 97b7ec9a
+If the index is managed by {dlm-init} `explain` will show the `managed_by_lifecycle` field
 set to `true` and the rest of the response will contain information about the
 lifecycle execution status for this index:
 
