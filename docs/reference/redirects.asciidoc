--- conflicted
+++ resolved
@@ -1514,7 +1514,11 @@
 
 See <<rollup-apis>>.
 
-<<<<<<< HEAD
+[role="exclude",id="geoip-stats-api"]
+=== GeoIP stats API
+
+coming::[7.x]
+
 [role="exclude",id="getting-started-install"]
 === Get {es} up and running
 
@@ -1538,10 +1542,4 @@
 [role="exclude",id="getting-started-next-steps"]
 === Where to go from here
 
-See <<getting-started>>.
-=======
-[role="exclude",id="geoip-stats-api"]
-=== GeoIP stats API
-
-coming::[7.x]
->>>>>>> 8d716e83
+See <<getting-started>>.