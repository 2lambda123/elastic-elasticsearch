["appendix",role="exclude",id="redirects"]
= Deleted pages

The following pages have moved or been deleted.

<<<<<<< HEAD
[role="exclude",id="restore-cluster-data"]
=== Restore a cluster's data

See <<restore-entire-cluster>>.
=======
[role="exclude",id="alias"]
=== Aliases

For field aliases, refer to the <<field-alias,alias field type>>.

For index and data stream aliases, refer to <<aliases>>.

[role="exclude",id="modules-scripting-other-layers"]
=== Other security layers

Refer to <<modules-scripting-security>>.
>>>>>>> 2b71bb86

[role="exclude",id="grok-basics"]
=== Grok basics

See <<grok,Grokking grok>>.

// [START] Security redirects

[role="exclude",id="get-started-users"]
=== Create users

See <<security-create-builtin-users,Create passwords for built-in users>>.

[role="exclude",id="encrypting-communications-certificates"]
=== Generate certificates

See <<security-basic-setup,Set up basic security for the Elastic Stack>>.

[role="exclude",id="encrypting-internode-communications"]
=== Tutorial: Encrypting communications

See <<security-basic-setup,Set up basic security for the Elastic Stack>>.

[role="exclude",id="encrypting-internode"]
=== Encrypting internode communication

See <<security-basic-setup,Set up basic security for the Elastic Stack>>.

[role="exclude",id="security-getting-started"]
=== Tutorial: Getting started with security

See <<secure-cluster,Secure the Elastic Stack>>.

// [START] OpenID Connect authentication
[role="exclude",id="oidc-guide-authentication"]
=== Configure {es} for OpenID Connect authentication

See <<oidc-elasticsearch-authentication,Configure {es} for OpenID Connect authentication>>.

[role="exclude",id="oidc-claims-mapping"]
==== Claims mapping

See <<oidc-claims-mappings,Claims mapping for OpenID Connect>>.

[role="exclude",id="oidc-kibana"]
=== Configuring {kib}

See <<oidc-configure-kibana,Configuring {kib} for OpenID Connect>>.

[role="exclude",id="oidc-role-mapping"]
=== Configuring role mappings

See <<oidc-role-mappings,Configuring OpenID Connect role mappings>>.
// [END] OpenID Connect authentication

// [START] SAML authentication
[role="exclude",id="saml-guide"]
=== Configure SAML single-sign on

See <<saml-guide-stack,Configuring SAML single-sign-on on the {stack}>>.

[role="exclude",id="saml-kibana"]
=== Configuring {kib}

See <<saml-configure-kibana,Configuring {kib} for SAML>>.

[role="exclude",id="saml-guide-authentication"]
=== Configure {es} for SAML authentication

See <<saml-elasticsearch-authentication,Configure {es} for SAML authentication>>.

[role="exclude",id="saml-attribute-mapping"]
==== Attribute mapping

See <<saml-attributes-mapping,SAML attribute mapping>>.

[role="exclude",id="saml-user-properties"]
===== User properties

See <<saml-es-user-properties,{es} user properties>>.
// [END] SAML authentication

[role="exclude",id="active-directory-ssl"]
=== Setting up SSL between {es} and Active Directory

See <<tls-active-directory,Encrypting communications between {es} and Active Directory>>.

[role="exclude",id="elasticsearch-security"]
=== Security overview

See <<secure-cluster,Secure the Elastic Stack>>.

[role="exclude",id="get-started-enable-security"]
=== Enable {es} {security-features}

See <<security-minimal-setup,Set up minimal security for {es}>>.

[role="exclude",id="ssl-tls"]
=== Set up TLS on a cluster

See <<encrypt-internode-communication,Encrypt internode communication>>.

// [START] Configuring TLS
[role="exclude",id="configuring-tls"]
=== Configure TLS

See <<encrypt-internode-communication,Encrypt internode communication>>.

[role="exclude",id="tls-http"]
==== Encrypt HTTP client communications

See <<encrypt-http-communication,Encrypt HTTP client communications>>.

[role="exclude",id="tls-transport"]
==== Encrypt internode communication

See <<encrypt-internode-communication,Encrypt internode communications>>.

[role="exclude",id="node-certificates"]
==== Generating node certificates

See <<generate-certificates,Generate the certificate authority>>.

[role="exclude",id="configuring-security"]
=== Configure security in {es}

See <<configuring-stack-security,Configuring security for the Elastic Stack>>.

// [END] Configuring TLS

[role="exclude",id="encrypting-communications"]
=== Encrypting communications

See <<configuring-stack-security,Configuring security for the Elastic Stack>>.
// [END] Security redirects

[roles="exclude",id="modules-scripting-stored-scripts"]
=== Stored scripts

See <<script-stored-scripts,Store and retrieve scripts>>

[role="exclude",id="node.name"]
=== Node name setting

See <<node-name,Node name setting>>.

[role="exclude",id="cluster.name"]
=== Cluster name setting

See <<cluster-name,Cluster name setting>>.

[role="exclude",id="heap-size"]
=== Heap size settings

See <<heap-size-settings>>.

[role="exclude",id="ccr-remedy-follower-index"]
=== Leader index retaining operations for replication

See <<ccr-leader-requirements,Requirements for leader indices>>.

[role="exclude",id="ccr-leader-not-replicating"]
=== Remedying a follower that has fallen behind

See <<ccr-recreate-follower-index,Recreating a follower index>>.

[role="exclude",id="remote-reovery"]
=== Remote recovery process

See <<ccr-remote-recovery,Remote recovery process>>.

[role="exclude",id="ccr-requirements"]
=== Leader index requirements

See <<ccr-leader-requirements,Requirements for leader indices>>.

[role="exclude",id="ccr-overview"]
=== Cross-cluster replication overview

See <<xpack-ccr,Cross-cluster replication>>.

[role="exclude",id="indices-upgrade"]
=== Upgrade API

The `_upgrade` API is no longer useful and will be removed. Instead, see
<<reindex-upgrade>>.

[role="exclude",id="mapping-parent-field"]
=== `_parent` field

The `_parent` field has been removed in favour of the <<parent-join,`join` field>>.

[role="exclude",id="indices-warmers"]
=== Warmers

Warmers have been removed. There have been significant improvements to the
index that make warmers not necessary anymore.

[role="exclude",id="indices-types-exists"]
=== Types Exists

The types exists endpoint has been removed. See <<removal-of-types>> for
more details.

[role="exclude",id="xpack-commands"]
=== X-Pack commands

See <<commands>>.

[role="exclude",id="xpack-api"]
=== X-Pack APIs

{es} {xpack} APIs are now documented in <<rest-apis, REST APIs>>.

[role="exclude",id="ml-calendar-resource"]]
=== Calendar resources

See <<ml-get-calendar>> and
{ml-docs}/ml-ad-finding-anomalies.html#ml-ad-calendars[Calendars and scheduled events].

[role="exclude",id="ml-filter-resource"]
=== Filter resources

See <<ml-get-filter>> and
{ml-docs}/ml-ad-finding-anomalies.html#ml-ad-rules[Machine learning custom rules].

[role="exclude",id="ml-event-resource"]
=== Scheduled event resources

See <<ml-get-calendar-event>> and
{ml-docs}/ml-ad-finding-anomalies.html#ml-ad-calendars[Calendars and scheduled events].

[role="exclude",id="index-apis"]
=== Index APIs
{es} index APIs are now documented in <<indices>>.

[role="exclude",id="search-request-docvalue-fields"]
=== Doc value fields parameter for request body search API
See <<request-body-search-docvalue-fields>>.

[role="exclude",id="search-request-explain"]
=== Explain parameter for request body search API
See <<request-body-search-explain>>.

[role="exclude",id="search-request-collapse"]
=== Collapse parameter for request body search API

See <<collapse-search-results>>.

[role="exclude",id="search-request-from-size"]
=== From and size parameters for request body search API
See <<paginate-search-results>>.

[role="exclude",id="search-request-highlighting"]
=== Highlight parameter for request body search API
See <<highlighting>>.

[role="exclude",id="search-request-index-boost"]
=== Index boost parameter for request body search API
See <<index-boost>>.

[role="exclude",id="search-request-inner-hits"]
=== Inner hits parameter for request body search API
See <<inner-hits>>.

[role="exclude",id="search-request-min-score"]
=== Minimum score parameter for request body search API
See <<search-api-min-score>>.

[role="exclude",id="search-request-named-queries-and-filters"]
=== Named query parameter for request body search API
See <<named-queries>>.

[role="exclude",id="search-request-post-filter"]
=== Post filter parameter for request body search API
See <<post-filter>>.

[role="exclude",id="search-request-preference"]
=== Preference parameter for request body search API
See <<search-preference>>.

[role="exclude",id="search-request-query"]
=== Query parameter for request body search API
See <<request-body-search-query>>.

[role="exclude",id="search-request-rescore"]
=== Rescoring parameter for request body search API
See <<rescore>>.

[role="exclude",id="search-request-script-fields"]
=== Script fields parameter for request body search API
See <<script-fields>>.

[role="exclude",id="search-request-scroll"]
=== Scroll parameter for request body search API
See <<scroll-search-results>>.

[role="exclude",id="search-request-search-after"]
=== Search after parameter for request body search API
See <<search-after>>.

[role="exclude",id="search-request-search-type"]
=== Search type parameter for request body search API
See <<search-type>>.

[role="exclude",id="search-request-seq-no-primary-term"]
=== Sequence numbers and primary terms parameter for request body search API
See <<optimistic-concurrency-control>>.

[role="exclude",id="search-request-sort"]
=== Sort parameter for request body search API
See <<sort-search-results>>.

[role="exclude",id="search-request-source-filtering"]
=== Source filtering parameter for request body search API

See <<source-filtering>>.

[role="exclude",id="search-request-stored-fields"]
=== Stored fields parameter for request body search API
See <<stored-fields>>.

[role="exclude",id="search-request-track-total-hits"]
=== Track total hits parameter for request body search API
See <<track-total-hits>>.

[role="exclude",id="search-request-version"]
=== Version parameter for request body search API
See <<request-body-search-version>>.

[role="exclude",id="search-suggesters-term"]
=== Term suggester
See <<term-suggester>>.

[role="exclude",id="search-suggesters-phrase"]
=== Phrase suggester
See <<phrase-suggester>>.

[role="exclude",id="search-suggesters-completion"]
=== Completion suggester
See <<completion-suggester>>.

[role="exclude",id="suggester-context"]
=== Context suggester
See <<context-suggester>>.

[role="exclude",id="returning-suggesters-type"]
=== Return suggester type
See <<return-suggesters-type>>.

[role="exclude",id="search-profile-queries"]
=== Profiling queries
See <<profiling-queries>>.

[role="exclude",id="search-profile-aggregations"]
=== Profiling aggregations
See <<profiling-aggregations>>.

[role="exclude",id="search-profile-considerations"]
=== Profiling considerations
See <<profiling-considerations>>.

[role="exclude",id="_explain_analyze"]
=== Explain analyze API
See <<explain-analyze-api>>.

[role="exclude",id="indices-synced-flush"]
=== Synced flush API
The synced flush API has been removed. Use the <<indices-flush,flush API>>
instead. A regular flush has the same effect as a synced flush in 7.6 and later.

[role="exclude",id="indices-synced-flush-api"]
=== Synced flush API
The synced flush API has been removed. Use the <<indices-flush,flush API>>
instead. A regular flush has the same effect as a synced flush in 7.6 and later.

[role="exclude",id="_repositories"]
=== Snapshot repositories
See <<snapshots-repositories>>.

[role="exclude",id="_snapshot"]
=== Snapshot
See <<snapshots-take-snapshot>>.

[role="exclude",id="getting-started-explore"]
=== Exploring your cluster
See <<cat>>.

[role="exclude",id="getting-started-cluster-health"]
=== Cluster health
See <<cat-health>>.

[role="exclude", id="getting-started-list-indices"]
=== List all indices
See <<cat-indices>>.

[role="exclude", id="getting-started-create-index"]
=== Create an index
See <<indices-create-index>>.

[role="exclude", id="getting-started-query-document"]
=== Index and query a document
See <<getting-started-index>>.

[role="exclude", id="getting-started-delete-index"]
=== Delete an index
See <<indices-delete-index>>.

[role="exclude", id="getting-started-modify-data"]
=== Modifying your data
See <<docs-update>>.

[role="exclude", id="indexing-replacing-documents"]
=== Indexing/replacing documents
See <<docs-index_>>.

[role="exclude", id="getting-started-explore-data"]
=== Exploring your data
See <<getting-started-search>>.

[role="exclude", id="getting-started-search-API"]
=== Search API
See <<getting-started-search>>.

[role="exclude", id="getting-started-conclusion"]
=== Conclusion
See <<getting-started-next-steps>>.

[role="exclude",id="ccs-reduction"]
=== {ccs-cap} reduction
See <<ccs-works>>.

[role="exclude",id="administer-elasticsearch"]
=== Administering {es}
See <<high-availability>>.

[role="exclude",id="slm-api"]
=== Snapshot lifecycle management API
See <<snapshot-lifecycle-management-api>>.

[role="exclude",id="delete-data-frame-transform"]
===  Delete {transforms} API

See <<delete-transform>>.

[role="exclude",id="get-data-frame-transform-stats"]
=== Get {transform} statistics API

See <<get-transform-stats>>.

[role="exclude",id="get-data-frame-transform"]
=== Get {transforms} API

See <<get-transform>>.

[role="exclude",id="preview-data-frame-transform"]
=== Preview {transforms} API

See <<preview-transform>>.

[role="exclude",id="put-data-frame-transform"]
===  Create {transforms} API

See <<put-transform>>.

[role="exclude",id="start-data-frame-transform"]
=== Start {transforms} API

See <<start-transform>>.

[role="exclude",id="stop-data-frame-transform"]
=== Stop {transforms} API

See <<stop-transform>>.

[role="exclude",id="update-data-frame-transform"]
=== Update {transforms} API

See <<update-transform>>.

[role="exclude",id="data-frame-apis"]
=== {transform-cap} APIs

See <<transform-apis>>.

[role="exclude",id="data-frame-transform-resource"]
=== {transform-cap} resources

See <<transform-resource>>.

[role="exclude",id="data-frame-transform-dest"]
=== Dest objects

See <<transform-resource>>.

[role="exclude",id="data-frame-transform-source"]
==== Source objects

See <<transform-resource>>.

[role="exclude",id="data-frame-transform-pivot"]
==== Pivot objects

See <<transform-resource>>.

[role="exclude",id="es-monitoring"]
=== Monitoring {es}

See <<monitor-elasticsearch-cluster>>.

[role="exclude",id="docker-cli-run"]
=== Docker Run

See <<docker-cli-run-dev-mode>>.

[role="exclude",id="auditing"]
=== Audit logging

See <<enable-audit-logging>>.

[role="exclude",id="analysis-compound-word-tokenfilter"]
=== Compound word token filters

See <<analysis-dict-decomp-tokenfilter>> and
<<analysis-hyp-decomp-tokenfilter>>.

[role="exclude",id="configuring-native-realm"]
=== Configuring a native realm

See <<native-realm-configuration>>.

[role="exclude",id="native-settings"]
==== Native realm settings

See <<ref-native-settings>>.

[role="exclude",id="configuring-saml-realm"]
=== Configuring a SAML realm

See <<saml-guide-stack>>.

[role="exclude",id="saml-settings"]
==== SAML realm settings

See <<ref-saml-settings>>.

[role="exclude",id="_saml_realm_signing_settings"]
==== SAML realm signing settings

See <<ref-saml-signing-settings>>.

[role="exclude",id="_saml_realm_encryption_settings"]
==== SAML realm encryption settings

See <<ref-saml-encryption-settings>>.

[role="exclude",id="_saml_realm_ssl_settings"]
==== SAML realm SSL settings

See <<ref-saml-ssl-settings>>.

[role="exclude",id="configuring-file-realm"]
=== Configuring a file realm

See <<file-realm-configuration>>.

[role="exclude",id="ldap-user-search"]
=== User search mode and user DN templates mode

See <<ldap-realm-configuration>>.

[role="exclude",id="configuring-ldap-realm"]
=== Configuring an LDAP realm

See <<ldap-realm-configuration>>.

[role="exclude",id="ldap-settings"]
=== LDAP realm settings

See <<ref-ldap-settings>>.

[role="exclude",id="ldap-ssl"]
=== Setting up SSL between Elasticsearch and LDAP

See <<tls-ldap>>.

[role="exclude",id="configuring-kerberos-realm"]
=== Configuring a Kerberos realm

See <<kerberos-realm-configuration>>.

[role="exclude",id="beats"]
=== Beats and Security

See:

* {auditbeat-ref}/securing-auditbeat.html[{auditbeat}]
* {filebeat-ref}/securing-filebeat.html[{filebeat}]
* {heartbeat-ref}/securing-heartbeat.html[{heartbeat}]
* {metricbeat-ref}/securing-metricbeat.html[{metricbeat}]
* {packetbeat-ref}/securing-packetbeat.html[{packetbeat}]
* {winlogbeat-ref}/securing-winlogbeat.html[{winlogbeat}]

[role="exclude",id="configuring-pki-realm"]
=== Configuring a PKI realm

See <<pki-realm>>.

[role="exclude",id="pki-settings"]
==== PKI realm settings

See <<ref-pki-settings>>.

[role="exclude",id="configuring-ad-realm"]
=== Configuring an Active Directory realm

See <<ad-realm-configuration>>.

[role="exclude",id="ad-settings"]
=== Active Directory realm settings

See <<ref-ad-settings>>.

[role="exclude",id="mapping-roles-ad"]
=== Mapping Active Directory users and groups to roles

See <<ad-realm-configuration>>.

[role="exclude",id="how-security-works"]
=== How security works

See <<configuring-stack-security>>.

[role="exclude",id="rollup-job-config"]
=== Rollup job configuration

See <<rollup-put-job-api-request-body>>.

[role="exclude",id="ml-job-resource"]
=== Job resources

This page was deleted.
[[ml-analysisconfig]]
See the details in
[[ml-apimodelplotconfig]]
<<ml-put-job>>, <<ml-update-job>>, and <<ml-get-job>>.

[role="exclude",id="ml-datafeed-resource"]
=== {dfeed-cap} resources

This page was deleted.
[[ml-datafeed-chunking-config]]
See the details in <<ml-put-datafeed>>, <<ml-update-datafeed>>,
[[ml-datafeed-delayed-data-check-config]]
<<ml-get-datafeed>>,
[[ml-datafeed-counts]]
<<ml-get-datafeed-stats>>.

[role="exclude",id="ml-jobstats"]
=== Job statistics

This
[[ml-datacounts]]
page
[[ml-modelsizestats]]
was
[[ml-forecastsstats]]
deleted.
[[ml-timingstats]]
See
[[ml-stats-node]]
the details in <<ml-get-job-stats>>.

[role="exclude",id="ml-snapshot-resource"]
=== Model snapshot resources

This page was deleted.
[[ml-snapshot-stats]]
See <<ml-update-snapshot>> and <<ml-get-snapshot>>.

[role="exclude",id="transform-resource"]
=== {transform-cap} resources

This page was deleted.
See <<put-transform>>, <<preview-transform>>, <<update-transform>>,
<<get-transform>>.

[role="exclude",id="ml-dfanalytics-resources"]
=== {dfanalytics-cap} job resources

This page was deleted.
See <<put-dfanalytics>>.

[role="exclude",id="put-inference"]
=== Create trained model API

See <<put-trained-models>>.

[role="exclude",id="get-inference-stats"]
=== Get trained model statistics API

See <<get-trained-models-stats>>.

[role="exclude",id="get-inference"]
=== Get trained model API

See <<get-trained-models>>.

[role="exclude",id="delete-inference"]
=== Delete trained model API

See <<delete-trained-models>>.

[role="exclude",id="data-frames-settings"]
=== {transforms-cap}  settings in Elasticsearch

See <<transform-settings>>.

[role="exclude",id="general-data-frames-settings"]
==== General {transforms} settings

See <<general-transform-settings>>.

[role="exclude",id="ml-results-resource"]
=== Results resources

This page was deleted.
[[ml-results-buckets]]
See <<ml-get-bucket>>,
[[ml-results-bucket-influencers]]
<<ml-get-bucket>>,
[[ml-results-influencers]]
<<ml-get-influencer>>,
[[ml-results-records]]
<<ml-get-record>>,
[[ml-results-categories]]
<<ml-get-category>>, and
[[ml-results-overall-buckets]]
<<ml-get-overall-buckets>>.

[role="exclude",id="modules-snapshots"]
=== Snapshot module

See <<snapshot-restore>>.

[role="exclude",id="_repository_plugins"]
==== Repository plugins

See <<snapshots-repository-plugins>>.

[role="exclude",id="_changing_index_settings_during_restore"]
==== Change index settings during restore

See <<restore-snapshot-api-index-settings>>.

[role="exclude",id="restore-snapshot"]
=== Restore snapshot

See <<snapshots-restore-snapshot>>.

[role="exclude",id="snapshots-repositories"]
=== Snapshot repositories

See <<snapshots-register-repository>>.

[role="exclude",id="ml-dfa-analysis-objects"]
=== Analysis configuration objects

This page was deleted.
See <<put-dfanalytics>>.

[role="exclude",id="slm-api-delete"]
=== {slm-init} delete policy API

See <<slm-api-delete-policy>>.

[role="exclude",id="slm-api-execute"]
=== {slm-init} execute lifecycle API

See <<slm-api-execute-lifecycle>>.

[role="exclude",id="slm-api-execute-policy"]
=== {slm-init} execute lifecycle API

See <<slm-api-execute-lifecycle>>.

[role="exclude",id="slm-api-get"]
=== {slm-init} get policy API

See <<slm-api-get-policy>>.

[role="exclude",id="slm-get-stats"]
=== {slm-init} get stats API

See <<slm-api-get-stats>>.

[role="exclude",id="slm-get-status"]
=== {slm-init} status API

See <<slm-api-get-status>>.

[role="exclude",id="slm-api-put"]
=== {slm-init} put policy API

See <<slm-api-put-policy>>.

[role="exclude",id="slm-start"]
=== Start {slm} API

See <<slm-api-start>>.

[role="exclude",id="slm-stop"]
=== Stop {slm} API

See <<slm-api-stop>>.

[role="exclude",id="ccs-works"]
=== How {ccs} works

See <<ccs-gateway-seed-nodes>> and <<ccs-min-roundtrips>>.

[role="exclude",id="indices-component-templates"]
=== Component template APIs

See <<index-templates-apis,index template APIs>>.

[role="exclude",id="modules-indices"]
=== Indices module

See:

* <<circuit-breaker>>
* <<indexing-buffer>>
* <<modules-fielddata>>
* <<query-cache>>
* <<recovery>>
* <<search-settings>>
* <<shard-request-cache>>

[role="exclude",id="testing"]
=== Testing

This page was deleted.
Information about the Java testing framework was removed
({es-issue}55257[#55257]) from the {es} Guide
because it was out of date and erroneously implied that it should be used by application developers.
There is an issue ({es-issue}55258[#55258])
for providing general testing guidance for applications that communicate with {es}.

[role="exclude",id="testing-framework"]
=== Java testing framework

This page was deleted.
Information about the Java testing framework was removed
({es-issue}55257[55257]) from the {es} Guide because it was out of date and
erroneously implied that it should be used by application developers.

There is an issue ({es-issue}55258[#55258]) for providing general testing
guidance for applications that communicate with {es}.


[role="exclude",id="why-randomized-testing"]
=== Why randomized testing?

This page was deleted.
Information about the Java testing framework was removed
({es-issue}55257[55257]) from the {es} Guide
because it was out of date and erroneously implied that it should be used by application developers.
There is an issue ({es-issue}[#55258])
for providing general testing guidance for applications that communicate with {es}.


[role="exclude",id="using-elasticsearch-test-classes"]
=== Using the {es} test classes

This page was deleted.
Information about the Java testing framework was removed
({es-issue}55257[55257]) from the {es} Guide
because it was out of date and erroneously implied that it should be used by application developers.
There is an issue ({es-issue}55258[#55258])
for providing general testing guidance for applications that communicate with {es}.


[role="exclude",id="unit-tests"]
=== Unit tests

This page was deleted.
Information about the Java testing framework was removed
({es-issue}55257[55257]) from the {es} Guide
because it was out of date and erroneously implied that it should be used by application developers.
There is an issue ({es-issue}55258[#55258])
for providing general testing guidance for applications that communicate with {es}.


[role="exclude",id="integration-tests"]
=== Integration tests

This page was deleted.
Information about the Java testing framework was removed
({es-issue}55257[55257]) from the {es} Guide
because it was out of date and erroneously implied that it should be used by application developers.
There is an issue ({es-issue}55258[#55258])
for providing general testing guidance for applications that communicate with {es}.


[role="exclude",id="number-of-shards"]
==== Number of shards

This section was deleted.

[role="exclude",id="helper-methods"]
==== Generic helper methods

This section was deleted.

[role="exclude",id="test-cluster-methods"]
==== Test cluster methods

This section was deleted.

[role="exclude",id="changing-node-settings"]
==== Changing node settings

This section was deleted.

[role="exclude",id="accessing-clients"]
==== Accessing clients

This section was deleted.

[role="exclude",id="scoping"]
==== Scoping

This section was deleted.

[role="exclude",id="changing-node-configuration"]
==== Changing plugins via configuration

This section was deleted.

[role="exclude",id="randomized-testing"]
=== Randomized testing

This page was deleted.

[role="exclude",id="generating-random-data"]
==== Generating random data

This section was deleted.

[role="exclude",id="assertions"]
=== Assertions

This page was deleted.

[role="exclude",id="_actions"]
=== {ilm-init} actions

See <<ilm-actions>>.

[role="exclude",id="ilm-allocate-action"]
==== Allocate action

See <<ilm-allocate>>.

[role="exclude",id="ilm-delete-action"]
==== Delete action

See <<ilm-delete>>.

[role="exclude",id="ilm-forcemerge-action"]
==== Force merge action

See <<ilm-forcemerge>>.

[role="exclude",id="ilm-freeze-action"]
==== Freeze action

See <<ilm-freeze>>.

[role="exclude",id="ilm-migrate-action"]
==== Migrate action

See <<ilm-migrate>>.

[role="exclude",id="ilm-readonly-action"]
==== Read only action

See <<ilm-readonly>>.

[role="exclude",id="ilm-rollover-action"]
==== Rollover action

See <<ilm-rollover>>.

[role="exclude",id="ilm-searchable-snapshot-action"]
==== Searchable snapshot action

See <<ilm-searchable-snapshot>>.

[role="exclude",id="ilm-set-priority-action"]
==== Set priority action

See <<ilm-set-priority>>.

[role="exclude",id="ilm-shrink-action"]
==== Shrink action

See <<ilm-shrink>>.

[role="exclude",id="ilm-unfollow-action"]
==== Unfollow action

See <<ilm-unfollow>>.

[role="exclude",id="ilm-wait-for-snapshot-action"]
==== Wait for snapshot action

See <<ilm-wait-for-snapshot>>.

[role="exclude",id="ilm-policy-definition"]
=== {ilm-init} policy definition

See <<ilm-index-lifecycle>>.

[role="exclude",id="search-uri-request"]
=== URI search

See <<search-search>>.

[role="exclude",id="modules-gateway-dangling-indices"]
=== Dangling indices

See <<dangling-indices>>.

[role="exclude",id="shards-allocation"]
=== Cluster-level shard allocation

See <<cluster-shard-allocation-settings>>.

[role="exclude",id="disk-allocator"]
=== Disk-based shard allocation

See <<disk-based-shard-allocation>>.

[role="exclude",id="allocation-awareness"]
=== Shard allocation awareness

See <<shard-allocation-awareness>>.

[role="exclude",id="allocation-filtering"]
=== Cluster-level shard allocation filtering

See <<cluster-shard-allocation-filtering>>.

[role="exclude",id="misc-cluster"]
=== Miscellaneous cluster settings

See <<misc-cluster-settings>>.

[role="exclude",id="modules"]
=== Modules

This page has been removed.

See <<settings,Configuring Elasticsearch>> for settings information:

* <<circuit-breaker>>
* <<modules-cluster>>
* <<modules-discovery-settings>>
* <<modules-fielddata>>
* <<recovery>>
* <<indexing-buffer>>
* <<modules-gateway>>
* <<modules-network>>
* <<query-cache>>
* <<search-settings>>
* <<shard-request-cache>>

For other information, see:

* <<modules-threadpool>>
* <<modules-node>>
* <<modules-plugins>>
* <<modules-remote-clusters>>

[role="exclude",id="modules-http"]
=== HTTP

See <<modules-network,Networking>>.

[role="exclude",id="modules-transport"]
=== Transport

See <<modules-network,Networking>>.

[role="exclude",id="modules-discovery-adding-removing-nodes"]
=== Adding and removing nodes

See <<add-elasticsearch-nodes>>.

[role="exclude",id="_timing"]
=== Timing

See <<ilm-phase-transitions>>.

[role="exclude",id="_installation"]
=== Installation

See <<install-elasticsearch>>.

[role="exclude",id="mapping-ttl-field"]
=== `_ttl` mappings

The `_ttl` mappings have been removed. As a replacement for `_ttl`
mappings, we recommend using <<index-lifecycle-management,{ilm-init}>> to create
time-based indices.

[role="exclude",id="setup-service"]
=== Running as a service on Linux

See <<starting-elasticsearch>>.

[role="exclude",id="modules-scripting-painless-syntax"]
=== Painless syntax

See {painless}/painless-lang-spec.html[Painless language specification].

[role="exclude",id="using-policies-rollover"]
=== Using policies to manage index rollover

See <<getting-started-index-lifecycle-management>>.

[role="exclude",id="_applying_a_policy_to_our_index"]
=== Applying a policy to our index

See <<ilm-gs-apply-policy>>.

[role="exclude",id="setup-dir-layout"]
=== Directory layout

See <<settings>>.

[role="exclude",id="scan-scroll"]
=== Scan and scroll

See <<scroll-search-results>>.

[role="exclude",id="mapping-dynamic-mapping"]
=== Dynamic mapping

See <<dynamic-mapping>>.

[role="exclude",id="applying-policy-to-template"]
=== Applying a policy to an index template

See <<ilm-gs-apply-policy>>.

[role="exclude",id="indices-status"]
=== Index status API

The index `_status` API has been replaced with the <<indices-stats,index
stats>> and <<indices-recovery,index recovery>> APIs.

[role="exclude",id="search-facets"]
=== Search facets

See <<search-aggregations>>.

[role="exclude",id="_executing_searches"]
=== Executing searches

See <<getting-started-search>>.

[role="exclude",id="mapping-root-object-type"]
=== Mapping root object type

Mapping types have been removed. See <<mapping>>.

[role="exclude",id="query-dsl-filters"]
=== Query DSL filters

See <<query-filter-context>>.

[role="exclude",id="esms"]
=== {esms}

We have stopped adding new customers to our {esms}.

If you are interested in similar capabilities, contact
https://support.elastic.co[Elastic Support] to discuss available options.

[role="exclude",id="ilm-with-existing-periodic-indices"]
=== Manage existing periodic indices with {ilm-init}

See <<ilm-existing-indices-apply>>.

[role="exclude",id="ilm-reindexing-into-rollover"]
=== Reindexing via {ilm-init}

See <<ilm-existing-indices-reindex>>.

[role="exclude",id="analysis-pathhierarchy-tokenizer-examples"]
=== Path hierarchy tokenizer examples

See <<analysis-pathhierarchy-tokenizer-detailed-examples>>.

[role="exclude",id="modules-tribe"]
=== Tribe node

Tribe node functionality has been removed in favor of {ccs}. See
<<modules-cross-cluster-search>>.

[role="exclude",id="release-highlights-7.0.0"]
=== Release highlights

See <<release-highlights>>.

[role="exclude",id="sql-settings"]
=== SQL access settings in Elasticsearch

The `xpack.sql.enabled` setting has been deprecated. SQL access is always enabled.

[role="exclude",id="indices-templates"]
=== Index templates [[getting]]

See <<index-templates>>.

[role="exclude",id="indices-template-exists"]
=== Index template exists (legacy)

See <<indices-template-exists-v1>>.

[role="exclude",id="run-a-search"]
=== Run a search

See <<run-an-es-search>>.

[role="exclude",id="how-highlighters-work-internally"]
=== How highlighters work internally

See <<how-es-highlighters-work-internally>>.

[role="exclude",id="eql-search"]
=== Run an EQL search

See <<run-an-eql-search>>.

[role="exclude",id="eql-limitations"]
=== EQL limitations

See <<eql-syntax-limitations>>.

[role="exclude",id="eql-requirements"]
=== EQL requirements

See <<eql-required-fields>>.

[role="exclude",id="sql-client-apps-tableau"]
=== Tableau Desktop

See <<sql-client-apps-tableau-desktop>> and <<sql-client-apps-tableau-server>>.

[role="exclude",id="search-request-body"]
=== Request body search

This page has been removed.

For search API reference documentation, see <<search-search>>.

For search examples, see <<search-your-data>>.

[role="exclude",id="request-body-search-docvalue-fields"]
==== Doc value fields

See <<docvalue-fields, doc value fields>>.

[role="exclude",id="_fast_check_for_any_matching_docs"]
==== Fast check for any matching docs

See <<quickly-check-for-matching-docs>>.

[role="exclude",id="request-body-search-collapse"]
==== Field collapsing

See <<collapse-search-results>>.

[role="exclude",id="request-body-search-from-size"]
==== From / size

See <<paginate-search-results>>.

[role="exclude",id="request-body-search-highlighting"]
==== Highlighting

See <<highlighting>>.

[role="exclude",id="highlighter-internal-work"]
==== How highlighters work internally

See <<how-es-highlighters-work-internally>>.

[role="exclude",id="request-body-search-index-boost"]
==== Index boost
See <<index-boost>>.

[role="exclude",id="request-body-search-inner-hits"]
==== Inner hits
See <<inner-hits>>.

[role="exclude",id="request-body-search-min-score"]
==== `min_score`

See the <<search-api-min-score,`min_score`>> parameter.

[role="exclude",id="request-body-search-queries-and-filters"]
==== Named queries

See <<named-queries>>.

[role="exclude",id="request-body-search-post-filter"]
==== Post filter

See <<post-filter>>.

[role="exclude",id="request-body-search-preference"]
==== Preference

See <<search-preference>>.

[role="exclude",id="request-body-search-rescore"]
==== Rescoring

See <<rescore>>.

[role="exclude",id="request-body-search-script-fields"]
==== Script fields

See <<script-fields>>.

[role="exclude",id="request-body-search-scroll"]
==== Scroll

See <<scroll-search-results>>.

[[_clear_scroll_api]]
==== Clear scroll API

See <<clear-scroll-api>>.

[[sliced-scroll]]
==== Sliced scroll

See <<slice-scroll>>.

[role="exclude",id="request-body-search-search-after"]
==== Search after

See <<search-after>>.

[role="exclude",id="request-body-search-search-type"]
==== Search type

See <<search-type>>.

[role="exclude",id="request-body-search-sort"]
==== Sort

See <<sort-search-results>>.

[role="exclude",id="request-body-search-source-filtering"]
==== Source filtering

See <<source-filtering>>.

[role="exclude",id="request-body-search-stored-fields"]
==== Stored fields

See <<stored-fields>>.

[role="exclude",id="request-body-search-track-total-hits"]
==== Track total hits

See <<track-total-hits>>.

[role="exclude",id="_notes_3"]
=== Joining queries notes

See <<joining-queries-notes>>.

[role="exclude",id="_notes_4"]
=== Percolate query notes

See <<percolate-query-notes>>.

[role="exclude",id="point-in-time"]
=== Point in time API

See <<point-in-time-api>>.

[role="exclude",id="constant-keyword"]
=== Constant keyword field type

See <<constant-keyword-field-type>>.

[role="exclude",id="wildcard"]
=== Wildcard field type

See <<wildcard-field-type>>.

[role="exclude",id="searchable-snapshots-repository-stats"]
=== Searchable snapshot repository statistics API

We have removed documentation for this API. This a low-level API used to get
information about searchable snapshot indices. We plan to remove or drastically
change this API as part of a future release.

For other searchable snapshot APIs, see <<searchable-snapshots-apis>>.

[role="exclude",id="avoid-oversharding"]
=== Avoid oversharding

See <<size-your-shards>>.

[role="exclude",id="_parameters_8"]
=== elasticsearch-croneval parameters

See <<elasticsearch-croneval-parameters>>.

[role="exclude",id="autoscaling-get-autoscaling-decision"]
=== Autoscaling decision API

The autoscaling decision API has been renamed to capacity,
see <<autoscaling-get-autoscaling-capacity>>.

[role="exclude",id="caching-heavy-aggregations"]
=== Caching heavy aggregations

See <<agg-caches>>.

[role="exclude",id="returning-only-agg-results"]
=== Returning only aggregation results

See <<return-only-agg-results>>.

[role="exclude",id="agg-metadata"]
=== Aggregation metadata

See <<add-metadata-to-an-agg>>.

[role="exclude",id="returning-aggregation-type"]
=== Returning the type of the aggregation

See <<return-agg-type>>.

[role="exclude",id="indexing-aggregation-results"]
=== Indexing aggregation results with transforms

See <<transforms>>.

[role="exclude",id="search-aggregations-matrix"]
=== Matrix aggregations

See <<search-aggregations-matrix-stats-aggregation>>.

[role="exclude",id="search-aggregations-pipeline-movavg-aggregation"]
=== Moving average aggregation

The moving average aggregation has been removed. Use the
<<search-aggregations-pipeline-movfn-aggregation,moving function aggregation>>
instead.

[role="exclude",id="fielddata"]
=== `fielddata` mapping parameter

See <<fielddata-mapping-param>>.

[role="exclude",id="pipeline"]
=== Pipeline definition

See <<ingest>>.

[role="exclude",id="accessing-data-in-pipelines"]
=== Accessing data in pipelines

See <<access-source-fields>>, <<access-metadata-fields>>, and
<<access-ingest-metadata>>.

[role="exclude",id="ingest-conditionals"]
=== Conditional execution in pipelines

See <<conditionally-run-processor>>.

[role="exclude",id="ingest-conditional-nullcheck"]
=== Handling nested fields in conditionals

See <<conditionally-run-processor>>.

[role="exclude",id="ingest-conditional-complex"]
=== Complex conditionals

See <<conditionally-run-processor>>.

[role="exclude",id="conditionals-with-multiple-pipelines"]
=== Conditionals with the pipeline processor

See <<conditionally-apply-pipelines>>.

[role="exclude",id="conditionals-with-regex"]
=== Conditionals with the regular expressions

See <<conditionally-run-processor>>.

[role="exclude",id="handling-failure-in-pipelines"]
=== Handling failures in pipelines

See <<handling-pipeline-failures>>.

[role="exclude",id="ingest-processors"]
=== Ingest processors

See <<processors>>.

[role="exclude",id="enrich-policy-definition"]
=== Enrich policy definition

See <<put-enrich-policy-api>>.

[role="exclude",id="rollup-api"]
=== Rollup API

See <<rollup-apis>>.

[role="exclude",id="getting-started-install"]
=== Get {es} up and running

See <<run-elasticsearch>>.

[role="exclude",id="getting-started-index"]
=== Index some documents

See <<add-data>>.

[role="exclude",id="getting-started-search"]
=== Start searching

See <<qs-search-data>>.

[role="exclude",id="getting-started-aggregations"]
=== Analyze results with aggregations

See <<getting-started>>.

[role="exclude",id="getting-started-next-steps"]
=== Where to go from here

See <<getting-started>>.

[role="exclude",id="jvm-options"]
=== Settng JVM options

See <<set-jvm-options>>.

[role="exclude",id="terms-enum"]
=== Terms enum API

See <<search-terms-enum>>.

[role="exclude",id="frozen-indices"]
=== Frozen indices

// tag::frozen-index-redirect[]
include::{es-repo-dir}/indices/apis/freeze.asciidoc[tag=freeze-api-dep]

For API documentation, see <<freeze-index-api>> and <<unfreeze-index-api>>.
// end::frozen-index-redirect[]

[role="exclude",id="best_practices"]
=== Best practices for frozen indices

include::redirects.asciidoc[tag=frozen-index-redirect]

[role="exclude",id="searching_a_frozen_index"]
=== Searching a frozen index

include::redirects.asciidoc[tag=frozen-index-redirect]

[role="exclude",id="monitoring_frozen_indices"]
=== Monitoring frozen indices

include::redirects.asciidoc[tag=frozen-index-redirect]

[role="exclude",id="glossary"]
=== Glossary

See the {glossary}/terms.html[Elastic glossary].
[role="exclude",id="multi-index"]
=== Multi-target syntax

See <<api-multi-index>>. 

[float]
[[hidden]]
==== Hidden data streams and indices

See <<multi-hidden>>. 

[role="exclude",id="date-math-index-names"]
=== Date math support in system and index alias names 

See <<api-date-math-index-names>>.

[role="exclude",id="cron-expressions"]
=== Cron expressions

See <<api-cron-expressions>>.

[role="exclude",id="url-access-control"]
=== URL-based access control

See <<api-url-access-control>>.

[role="exclude",id="indices-field-usage-stats"]
=== Field usage stats API

See <<field-usage-stats>>.

[role="exclude",id="security-api-enroll-kibana"]
=== Enroll {kib} API

See <<security-api-kibana-enrollment>>.

[role="exclude",id="sql-rest-fields"]
=== Supported REST parameters for SQL search API

See the <<sql-search-api-request-body,request body parameters>> for the
<<sql-search-api,SQL search API>>.<|MERGE_RESOLUTION|>--- conflicted
+++ resolved
@@ -3,12 +3,10 @@
 
 The following pages have moved or been deleted.
 
-<<<<<<< HEAD
 [role="exclude",id="restore-cluster-data"]
 === Restore a cluster's data
 
 See <<restore-entire-cluster>>.
-=======
 [role="exclude",id="alias"]
 === Aliases
 
@@ -20,7 +18,6 @@
 === Other security layers
 
 Refer to <<modules-scripting-security>>.
->>>>>>> 2b71bb86
 
 [role="exclude",id="grok-basics"]
 === Grok basics
