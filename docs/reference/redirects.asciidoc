["appendix",role="exclude",id="redirects"]
= Deleted pages

The following pages have moved or been deleted.

[role="exclude",id="ccr-remedy-follower-index"]
=== Leader index retaining operations for replication

See <<ccr-leader-requirements,Requirements for leader indices>>.

[role="exclude",id="ccr-leader-not-replicating"]
=== Remedying a follower that has fallen behind

See <<ccr-recreate-follower-index,Recreating a follower index>>.

[role="exclude",id="remote-reovery"]
=== Remote recovery process

See <<ccr-remote-recovery,Remote recovery process>>.

[role="exclude",id="ccr-requirements"]
=== Leader index requirements

See <<ccr-leader-requirements,Requirements for leader indices>>.

[role="exclude",id="ccr-overview"]
=== Cross-cluster replication overview

See <<xpack-ccr,Cross-cluster replication>>.

[role="exclude",id="indices-upgrade"]
=== Upgrade API

The `_upgrade` API is no longer useful and will be removed.  Instead, see
<<reindex-upgrade>>.

[role="exclude",id="mapping-parent-field"]
=== `_parent` field

The `_parent` field has been removed in favour of the <<parent-join,`join` field>>.

[role="exclude",id="indices-warmers"]
=== Warmers

Warmers have been removed. There have been significant improvements to the
index that make warmers not necessary anymore.

[role="exclude",id="indices-types-exists"]
=== Types Exists

The types exists endpoint has been removed. See <<removal-of-types>> for
more details.

[role="exclude",id="xpack-commands"]
=== X-Pack commands

See <<commands>>.

[role="exclude",id="xpack-api"]
=== X-Pack APIs

{es} {xpack} APIs are now documented in <<rest-apis, REST APIs>>.

[role="exclude",id="ml-calendar-resource"]]
=== Calendar resources

See <<ml-get-calendar>> and
{ml-docs}/ml-calendars.html[Calendars and scheduled events].

[role="exclude",id="ml-filter-resource"]
=== Filter resources

See <<ml-get-filter>> and
{ml-docs}/ml-rules.html[Machine learning custom rules].

[role="exclude",id="ml-event-resource"]
=== Scheduled event resources

See <<ml-get-calendar-event>> and
{ml-docs}/ml-calendars.html[Calendars and scheduled events].

[role="exclude",id="index-apis"]
=== Index APIs
{es} index APIs are now documented in <<indices>>.

[role="exclude",id="search-request-docvalue-fields"]
=== Doc value fields parameter for request body search API
See <<request-body-search-docvalue-fields>>.

[role="exclude",id="search-request-explain"]
=== Explain parameter for request body search API
See <<request-body-search-explain>>.

[role="exclude",id="search-request-collapse"]
=== Collapse parameter for request body search API

See <<collapse-search-results>>.

[role="exclude",id="search-request-from-size"]
=== From and size parameters for request body search API
See <<paginate-search-results>>.

[role="exclude",id="search-request-highlighting"]
=== Highlight parameter for request body search API
See <<highlighting>>.

[role="exclude",id="search-request-index-boost"]
=== Index boost parameter for request body search API
See <<index-boost>>.

[role="exclude",id="search-request-inner-hits"]
=== Inner hits parameter for request body search API
See <<inner-hits>>.

[role="exclude",id="search-request-min-score"]
=== Minimum score parameter for request body search API
See <<search-api-min-score>>.

[role="exclude",id="search-request-named-queries-and-filters"]
=== Named query parameter for request body search API
See <<named-queries>>.

[role="exclude",id="search-request-post-filter"]
=== Post filter parameter for request body search API
See <<post-filter>>.

[role="exclude",id="search-request-preference"]
=== Preference parameter for request body search API
See <<search-preference>>.

[role="exclude",id="search-request-query"]
=== Query parameter for request body search API
See <<request-body-search-query>>.

[role="exclude",id="search-request-rescore"]
=== Rescoring parameter for request body search API
See <<rescore>>.

[role="exclude",id="search-request-script-fields"]
=== Script fields parameter for request body search API
See <<script-fields>>.

[role="exclude",id="search-request-scroll"]
=== Scroll parameter for request body search API
See <<scroll-search-results>>.

[role="exclude",id="search-request-search-after"]
=== Search after parameter for request body search API
See <<search-after>>.

[role="exclude",id="search-request-search-type"]
=== Search type parameter for request body search API
See <<search-type>>.

[role="exclude",id="search-request-seq-no-primary-term"]
=== Sequence numbers and primary terms parameter for request body search API
See <<optimistic-concurrency-control>>.

[role="exclude",id="search-request-sort"]
=== Sort parameter for request body search API
See <<sort-search-results>>.

[role="exclude",id="search-request-source-filtering"]
=== Source filtering parameter for request body search API

See <<source-filtering>>.

[role="exclude",id="search-request-stored-fields"]
=== Stored fields parameter for request body search API
See <<stored-fields>>.

[role="exclude",id="search-request-track-total-hits"]
=== Track total hits parameter for request body search API
See <<track-total-hits>>.

[role="exclude",id="search-request-version"]
=== Version parameter for request body search API
See <<request-body-search-version>>.

[role="exclude",id="search-suggesters-term"]
=== Term suggester
See <<term-suggester>>.

[role="exclude",id="search-suggesters-phrase"]
=== Phrase suggester
See <<phrase-suggester>>.

[role="exclude",id="search-suggesters-completion"]
=== Completion suggester
See <<completion-suggester>>.

[role="exclude",id="suggester-context"]
=== Context suggester
See <<context-suggester>>.

[role="exclude",id="returning-suggesters-type"]
=== Return suggester type
See <<return-suggesters-type>>.

[role="exclude",id="search-profile-queries"]
=== Profiling queries
See <<profiling-queries>>.

[role="exclude",id="search-profile-aggregations"]
=== Profiling aggregations
See <<profiling-aggregations>>.

[role="exclude",id="search-profile-considerations"]
=== Profiling considerations
See <<profiling-considerations>>.

[role="exclude",id="_explain_analyze"]
=== Explain analyze API
See <<explain-analyze-api>>.

[role="exclude",id="indices-synced-flush"]
=== Synced flush API
The synced flush API has been removed. Use the <<indices-flush,flush API>>
instead. A regular flush has the same effect as a synced flush in 7.6 and later.

[role="exclude",id="indices-synced-flush-api"]
=== Synced flush API
The synced flush API has been removed. Use the <<indices-flush,flush API>>
instead. A regular flush has the same effect as a synced flush in 7.6 and later.

[role="exclude",id="_repositories"]
=== Snapshot repositories
See <<snapshots-repositories>>.

[role="exclude",id="_snapshot"]
=== Snapshot
See <<snapshots-take-snapshot>>.

[role="exclude",id="getting-started-explore"]
=== Exploring your cluster
See <<cat>>.

[role="exclude",id="getting-started-cluster-health"]
=== Cluster health
See <<cat-health>>.

[role="exclude", id="getting-started-list-indices"]
=== List all indices
See <<cat-indices>>.

[role="exclude", id="getting-started-create-index"]
=== Create an index
See <<indices-create-index>>.

[role="exclude", id="getting-started-query-document"]
=== Index and query a document
See <<getting-started-index>>.

[role="exclude", id="getting-started-delete-index"]
=== Delete an index
See <<indices-delete-index>>.

[role="exclude", id="getting-started-modify-data"]
== Modifying your data
See <<docs-update>>.

[role="exclude", id="indexing-replacing-documents"]
=== Indexing/replacing documents
See <<docs-index_>>.

[role="exclude", id="getting-started-explore-data"]
=== Exploring your data
See <<getting-started-search>>.

[role="exclude", id="getting-started-search-API"]
=== Search API
See <<getting-started-search>>.

[role="exclude", id="getting-started-conclusion"]
=== Conclusion
See <<getting-started-next-steps>>.

[role="exclude",id="ccs-reduction"]
=== {ccs-cap} reduction
See <<ccs-works>>.

[role="exclude",id="administer-elasticsearch"]
=== Administering {es}
See <<high-availability>>.

[role="exclude",id="slm-api"]
=== Snapshot lifecycle management API
See <<snapshot-lifecycle-management-api>>.

[role="exclude",id="delete-data-frame-transform"]
===  Delete {transforms} API

See <<delete-transform>>.

[role="exclude",id="get-data-frame-transform-stats"]
=== Get {transform} statistics API

See <<get-transform-stats>>.

[role="exclude",id="get-data-frame-transform"]
=== Get {transforms} API

See <<get-transform>>.

[role="exclude",id="preview-data-frame-transform"]
=== Preview {transforms} API

See <<preview-transform>>.

[role="exclude",id="put-data-frame-transform"]
===  Create {transforms} API

See <<put-transform>>.

[role="exclude",id="start-data-frame-transform"]
=== Start {transforms} API

See <<start-transform>>.

[role="exclude",id="stop-data-frame-transform"]
=== Stop {transforms} API

See <<stop-transform>>.

[role="exclude",id="update-data-frame-transform"]
=== Update {transforms} API

See <<update-transform>>.

[role="exclude",id="data-frame-apis"]
=== {transform-cap} APIs

See <<transform-apis>>.

[role="exclude",id="data-frame-transform-resource"]
=== {transform-cap} resources

See <<transform-resource>>.

[role="exclude",id="data-frame-transform-dest"]
=== Dest objects

See <<transform-resource>>.

[role="exclude",id="data-frame-transform-source"]
==== Source objects

See <<transform-resource>>.

[role="exclude",id="data-frame-transform-pivot"]
==== Pivot objects

See <<transform-resource>>.

[role="exclude",id="es-monitoring"]
=== Monitoring {es}

See <<monitor-elasticsearch-cluster>>.

[role="exclude",id="docker-cli-run"]
=== Docker Run

See <<docker-cli-run-dev-mode>>.

[role="exclude",id="auditing"]
=== Audit logging

See <<enable-audit-logging>>.

[role="exclude",id="analysis-compound-word-tokenfilter"]
=== Compound word token filters

See <<analysis-dict-decomp-tokenfilter>> and
<<analysis-hyp-decomp-tokenfilter>>.

[role="exclude",id="configuring-native-realm"]
=== Configuring a native realm

See <<native-realm-configuration>>.

[role="exclude",id="native-settings"]
==== Native realm settings

See <<ref-native-settings>>.

[role="exclude",id="configuring-saml-realm"]
=== Configuring a SAML realm

See <<saml-guide>>.

[role="exclude",id="saml-settings"]
==== SAML realm settings

See <<ref-saml-settings>>.

[role="exclude",id="_saml_realm_signing_settings"]
==== SAML realm signing settings

See <<ref-saml-signing-settings>>.

[role="exclude",id="_saml_realm_encryption_settings"]
==== SAML realm encryption settings

See <<ref-saml-encryption-settings>>.

[role="exclude",id="_saml_realm_ssl_settings"]
==== SAML realm SSL settings

See <<ref-saml-ssl-settings>>.

[role="exclude",id="configuring-file-realm"]
=== Configuring a file realm

See <<file-realm-configuration>>.

[role="exclude",id="ldap-user-search"]
=== User search mode and user DN templates mode

See <<ldap-realm-configuration>>.

[role="exclude",id="configuring-ldap-realm"]
=== Configuring an LDAP realm

See <<ldap-realm-configuration>>.

[role="exclude",id="ldap-settings"]
=== LDAP realm settings

See <<ref-ldap-settings>>.

[role="exclude",id="ldap-ssl"]
=== Setting up SSL between Elasticsearch and LDAP

See <<tls-ldap>>.

[role="exclude",id="configuring-kerberos-realm"]
=== Configuring a Kerberos realm

See <<kerberos-realm-configuration>>.

[role="exclude",id="beats"]
=== Beats and Security

See:

* {auditbeat-ref}/securing-auditbeat.html[{auditbeat}]
* {filebeat-ref}/securing-filebeat.html[{filebeat}]
* {heartbeat-ref}/securing-heartbeat.html[{heartbeat}]
* {metricbeat-ref}/securing-metricbeat.html[{metricbeat}]
* {packetbeat-ref}/securing-packetbeat.html[{packetbeat}]
* {winlogbeat-ref}/securing-winlogbeat.html[{winlogbeat}]

[role="exclude",id="configuring-pki-realm"]
=== Configuring a PKI realm

See <<pki-realm>>.

[role="exclude",id="pki-settings"]
==== PKI realm settings

See <<ref-pki-settings>>.

[role="exclude",id="configuring-ad-realm"]
=== Configuring an Active Directory realm

See <<ad-realm-configuration>>.

[role="exclude",id="ad-settings"]
=== Active Directory realm settings

See <<ref-ad-settings>>.

[role="exclude",id="mapping-roles-ad"]
=== Mapping Active Directory users and groups to roles

See <<ad-realm-configuration>>.

[role="exclude",id="how-security-works"]
=== How security works

See <<elasticsearch-security>>.

[role="exclude",id="rollup-job-config"]
=== Rollup job configuration

See <<rollup-put-job-api-request-body>>.

[role="exclude",id="ml-job-resource"]
=== Job resources

This page was deleted.
[[ml-analysisconfig]]
See the details in
[[ml-apimodelplotconfig]]
<<ml-put-job>>, <<ml-update-job>>, and <<ml-get-job>>.

[role="exclude",id="ml-datafeed-resource"]
=== {dfeed-cap} resources

This page was deleted.
[[ml-datafeed-chunking-config]]
See the details in <<ml-put-datafeed>>, <<ml-update-datafeed>>,
[[ml-datafeed-delayed-data-check-config]]
<<ml-get-datafeed>>,
[[ml-datafeed-counts]]
<<ml-get-datafeed-stats>>.

[role="exclude",id="ml-jobstats"]
=== Job statistics

This
[[ml-datacounts]]
page
[[ml-modelsizestats]]
was
[[ml-forecastsstats]]
deleted.
[[ml-timingstats]]
See
[[ml-stats-node]]
the details in <<ml-get-job-stats>>.

[role="exclude",id="ml-snapshot-resource"]
=== Model snapshot resources

This page was deleted.
[[ml-snapshot-stats]]
See <<ml-update-snapshot>> and <<ml-get-snapshot>>.

[role="exclude",id="transform-resource"]
=== {transform-cap} resources

This page was deleted.
See <<put-transform>>, <<preview-transform>>, <<update-transform>>,
<<get-transform>>.

[role="exclude",id="ml-dfanalytics-resources"]
=== {dfanalytics-cap} job resources

This page was deleted.
See <<put-dfanalytics>>.

[role="exclude",id="data-frames-settings"]
=== {transforms-cap}  settings in Elasticsearch

See <<transform-settings>>.

[role="exclude",id="general-data-frames-settings"]
==== General {transforms} settings

See <<general-transform-settings>>.

[role="exclude",id="ml-results-resource"]
=== Results resources

This page was deleted.
[[ml-results-buckets]]
See <<ml-get-bucket>>,
[[ml-results-bucket-influencers]]
<<ml-get-bucket>>,
[[ml-results-influencers]]
<<ml-get-influencer>>,
[[ml-results-records]]
<<ml-get-record>>,
[[ml-results-categories]]
<<ml-get-category>>, and
[[ml-results-overall-buckets]]
<<ml-get-overall-buckets>>.

[role="exclude",id="modules-snapshots"]
=== Snapshot module

See <<snapshot-restore>>.

[role="exclude",id="_repository_plugins"]
==== Repository plugins

See <<snapshots-repository-plugins>>.

[role="exclude",id="restore-snapshot"]
=== Restore snapshot

See <<snapshots-restore-snapshot>>.

[role="exclude",id="snapshots-repositories"]
=== Snapshot repositories

See <<snapshots-register-repository>>.

[role="exclude",id="ml-dfa-analysis-objects"]
=== Analysis configuration objects

This page was deleted.
See <<put-dfanalytics>>.

[role="exclude",id="slm-api-delete"]
=== {slm-init} delete policy API

See <<slm-api-delete-policy>>.

[role="exclude",id="slm-api-execute"]
=== {slm-init} execute lifecycle API

See <<slm-api-execute-lifecycle>>.

[role="exclude",id="slm-api-execute-policy"]
=== {slm-init} execute lifecycle API

See <<slm-api-execute-lifecycle>>.

[role="exclude",id="slm-api-get"]
=== {slm-init} get policy API

See <<slm-api-get-policy>>.

[role="exclude",id="slm-get-stats"]
=== {slm-init} get stats API

See <<slm-api-get-stats>>.

[role="exclude",id="slm-get-status"]
=== {slm-init} status API

See <<slm-api-get-status>>.

[role="exclude",id="slm-api-put"]
=== {slm-init} put policy API

See <<slm-api-put-policy>>.

[role="exclude",id="slm-start"]
=== Start {slm} API

See <<slm-api-start>>.

[role="exclude",id="slm-stop"]
=== Stop {slm} API

See <<slm-api-stop>>.

[role="exclude",id="ccs-works"]
=== How {ccs} works

See <<ccs-gateway-seed-nodes>> and <<ccs-min-roundtrips>>.

[role="exclude",id="indices-component-templates"]
=== Component template APIs

coming::[7.x]

[role="exclude",id="modules-indices"]
=== Indices module

See:

* <<circuit-breaker>>
* <<indexing-buffer>>
* <<modules-fielddata>>
* <<query-cache>>
* <<recovery>>
* <<search-settings>>
* <<shard-request-cache>>

[role="exclude",id="testing"]
=== Testing

This page was deleted.
Information about the Java testing framework was removed
({es-issue}55257[#55257]) from the {es} Reference
because it was out of date and erroneously implied that it should be used by application developers.
There is an issue ({es-issue}55258[#55258])
for providing general testing guidance for applications that communicate with {es}.

[role="exclude",id="testing-framework"]
=== Java testing framework

This page was deleted.
Information about the Java testing framework was removed
({es-issue}55257[55257]) from the {es} Reference
because it was out of date and erroneously implied that it should be used by application developers.
There is an issue ({es-issue}[#55258])
for providing general testing guidance for applications that communicate with {es}.


[role="exclude",id="why-randomized-testing"]
=== Why randomized testing?

This page was deleted.
Information about the Java testing framework was removed
({es-issue}55257[55257]) from the {es} Reference
because it was out of date and erroneously implied that it should be used by application developers.
There is an issue ({es-issue}[#55258])
for providing general testing guidance for applications that communicate with {es}.


[role="exclude",id="using-elasticsearch-test-classes"]
=== Using the {es} test classes

This page was deleted.
Information about the Java testing framework was removed
({es-issue}55257[55257]) from the {es} Reference
because it was out of date and erroneously implied that it should be used by application developers.
There is an issue ({es-issue}55258[#55258])
for providing general testing guidance for applications that communicate with {es}.


[role="exclude",id="unit-tests"]
=== Unit tests

This page was deleted.
Information about the Java testing framework was removed
({es-issue}55257[55257]) from the {es} Reference
because it was out of date and erroneously implied that it should be used by application developers.
There is an issue ({es-issue}55258[#55258])
for providing general testing guidance for applications that communicate with {es}.


[role="exclude",id="integration-tests"]
=== Integration tests

This page was deleted.
Information about the Java testing framework was removed
({es-issue}55257[55257]) from the {es} Reference
because it was out of date and erroneously implied that it should be used by application developers.
There is an issue ({es-issue}55258[#55258])
for providing general testing guidance for applications that communicate with {es}.


[role="exclude",id="number-of-shards"]
==== Number of shards

This section was deleted.

[role="exclude",id="helper-methods"]
==== Generic helper methods

This section was deleted.

[role="exclude",id="test-cluster-methods"]
==== Test cluster methods

This section was deleted.

[role="exclude",id="changing-node-settings"]
==== Changing node settings

This section was deleted.

[role="exclude",id="accessing-clients"]
==== Accessing clients

This section was deleted.

[role="exclude",id="scoping"]
==== Scoping

This section was deleted.

[role="exclude",id="changing-node-configuration"]
==== Changing plugins via configuration

This section was deleted.

[role="exclude",id="randomized-testing"]
=== Randomized testing

This page was deleted.

[role="exclude",id="generating-random-data"]
==== Generating random data

This section was deleted.

[role="exclude",id="assertions"]
=== Assertions

This page was deleted.

[role="exclude",id="_actions"]
=== {ilm-init} actions

See <<ilm-actions>>.

[role="exclude",id="ilm-policy-definition"]
=== {ilm-init} policy definition

See <<ilm-index-lifecycle>>.

[role="exclude",id="search-uri-request"]
=== URI search

See <<search-search>>.

[role="exclude",id="modules-gateway-dangling-indices"]
=== Dangling indices

See <<dangling-indices>>.

[role="exclude",id="shards-allocation"]
=== Cluster-level shard allocation

See <<cluster-shard-allocation-settings>>.

[role="exclude",id="disk-allocator"]
=== Disk-based shard allocation

See <<disk-based-shard-allocation>>.

[role="exclude",id="allocation-awareness"]
=== Shard allocation awareness

See <<shard-allocation-awareness>>.

[role="exclude",id="allocation-filtering"]
=== Cluster-level shard allocation filtering

See <<cluster-shard-allocation-filtering>>.

[role="exclude",id="misc-cluster"]
=== Miscellaneous cluster settings

See <<misc-cluster-settings>>.

[role="exclude",id="modules"]
=== Modules

This page has been removed.

See <<settings,Configuring Elasticsearch>> for settings information:

* <<circuit-breaker>>
* <<modules-cluster>>
* <<modules-discovery-settings>>
* <<modules-fielddata>>
* <<modules-http>>
* <<recovery>>
* <<indexing-buffer>>
* <<modules-gateway>>
* <<modules-network>>
* <<query-cache>>
* <<search-settings>>
* <<shard-request-cache>>

For other information, see:

* <<modules-transport>>
* <<modules-threadpool>>
* <<modules-node>>
* <<modules-plugins>>
* <<modules-remote-clusters>>

[role="exclude",id="modules-discovery-adding-removing-nodes"]
=== Adding and removing nodes

See <<add-elasticsearch-nodes>>.

[role="exclude",id="_timing"]
=== Timing

See <<ilm-phase-transitions>>.

[role="exclude",id="_installation"]
=== Installation

See <<install-elasticsearch>>.

[role="exclude",id="mapping-ttl-field"]
=== `_ttl` mappings

The `_ttl` mappings have been removed. As a replacement for `_ttl`
mappings, we recommend using <<index-lifecycle-management,{ilm-init}>> to create
time-based indices.

[role="exclude",id="setup-service"]
=== Running as a service on Linux

See <<starting-elasticsearch>>.

[role="exclude",id="modules-scripting-painless-syntax"]
=== Painless syntax

See {painless}/painless-lang-spec.html[Painless language specification].

[role="exclude",id="using-policies-rollover"]
=== Using policies to manage index rollover

See <<getting-started-index-lifecycle-management>>.

[role="exclude",id="_applying_a_policy_to_our_index"]
=== Applying a policy to our index

See <<ilm-gs-apply-policy>>.

[role="exclude",id="setup-dir-layout"]
=== Directory layout

See <<settings>>.

[role="exclude",id="scan-scroll"]
=== Scan and scroll

See <<scroll-search-results>>.

[role="exclude",id="mapping-dynamic-mapping"]
=== Dynamic mapping

See <<dynamic-mapping>>.

[role="exclude",id="applying-policy-to-template"]
=== Applying a policy to an index template

See <<ilm-gs-apply-policy>>.

[role="exclude",id="indices-status"]
=== Index status API

The  index `_status` API has been replaced with the <<indices-stats,index
stats>> and <<indices-recovery,index recovery>> APIs.

[role="exclude",id="search-facets"]
=== Search facets

See <<search-aggregations>>.

[role="exclude",id="_executing_searches"]
=== Executing searches

See <<getting-started-search>>.

[role="exclude",id="mapping-root-object-type"]
=== Mapping root object type

Mapping types have been removed. See <<mapping>>.

[role="exclude",id="query-dsl-filters"]
=== Query DSL filters

See <<query-filter-context>>.

[role="exclude",id="esms"]
=== {esms}

We have stopped adding new customers to our {esms}.

If you are interested in similar capabilities, contact
https://support.elastic.co[Elastic Support] to discuss available options.

[role="exclude",id="ilm-with-existing-periodic-indices"]
=== Manage existing periodic indices with {ilm-init}

See <<ilm-existing-indices-apply>>.

[role="exclude",id="ilm-reindexing-into-rollover"]
=== Reindexing via {ilm-init}

See <<ilm-existing-indices-reindex>>.

[role="exclude",id="analysis-pathhierarchy-tokenizer-examples"]
=== Path hierarchy tokenizer examples

See <<analysis-pathhierarchy-tokenizer-detailed-examples>>.

[role="exclude",id="modules-tribe"]
=== Tribe node

Tribe node functionality has been removed in favor of {ccs}. See
<<modules-cross-cluster-search>>.

[role="exclude",id="release-highlights-7.0.0"]
=== Release highlights

See <<release-highlights>>.

[role="exclude",id="sql-settings"]
=== SQL access settings in Elasticsearch

The `xpack.sql.enabled` setting has been deprecated. SQL access is always enabled.

[role="exclude",id="indices-templates"]
=== Index templates [[getting]]

See <<index-templates>>.

[role="exclude",id="run-a-search"]
=== Run a search

See <<run-an-es-search>>.

[role="exclude",id="how-highlighters-work-internally"]
=== How highlighters work internally

See <<how-es-highlighters-work-internally>>.

[role="exclude",id="eql-search"]
=== Run an EQL search

See <<run-an-eql-search>>.

[role="exclude",id="eql-limitations"]
=== EQL limitations

See <<eql-syntax-limitations>>.

[role="exclude",id="eql-requirements"]
=== EQL requirements

See <<eql-required-fields>>.

[role="exclude",id="sql-client-apps-tableau"]
=== Tableau Desktop

See <<sql-client-apps-tableau-desktop>> and <<sql-client-apps-tableau-server>>.

[role="exclude",id="search-request-body"]
=== Request body search

This page has been removed.

For search API reference documentation, see <<search-search>>.

For search examples, see <<search-your-data>>.

[role="exclude",id="request-body-search-docvalue-fields"]
==== Doc value fields

See <<docvalue-fields, doc value fields>>.

[role="exclude",id="_fast_check_for_any_matching_docs"]
==== Fast check for any matching docs

See <<quickly-check-for-matching-docs>>.

[role="exclude",id="request-body-search-collapse"]
==== Field collapsing

See <<collapse-search-results>>.

[role="exclude",id="request-body-search-from-size"]
==== From / size

See <<paginate-search-results>>.

[role="exclude",id="request-body-search-highlighting"]
==== Highlighting

See <<highlighting>>.

[role="exclude",id="highlighter-internal-work"]
==== How highlighters work internally

See <<how-es-highlighters-work-internally>>.

[role="exclude",id="request-body-search-index-boost"]
==== Index boost
See <<index-boost>>.

[role="exclude",id="request-body-search-inner-hits"]
==== Inner hits
See <<inner-hits>>.

[role="exclude",id="request-body-search-min-score"]
==== `min_score`

See the <<search-api-min-score,`min_score`>> parameter.

[role="exclude",id="request-body-search-queries-and-filters"]
==== Named queries

See <<named-queries>>.

[role="exclude",id="request-body-search-post-filter"]
==== Post filter

See <<post-filter>>.

[role="exclude",id="request-body-search-preference"]
==== Preference

See <<search-preference>>.

[role="exclude",id="request-body-search-rescore"]
==== Rescoring

See <<rescore>>.

[role="exclude",id="request-body-search-script-fields"]
==== Script fields

See <<script-fields>>.

[role="exclude",id="request-body-search-scroll"]
==== Scroll

See <<scroll-search-results>>.

[[_clear_scroll_api]]
==== Clear scroll API

See <<clear-scroll-api>>.

[[sliced-scroll]]
==== Sliced scroll

See <<slice-scroll>>.

[role="exclude",id="request-body-search-search-after"]
==== Search after

See <<search-after>>.

[role="exclude",id="request-body-search-search-type"]
==== Search type

See <<search-type>>.

[role="exclude",id="request-body-search-sort"]
==== Sort

See <<sort-search-results>>.

[role="exclude",id="request-body-search-source-filtering"]
==== Source filtering

See <<source-filtering>>.

[role="exclude",id="request-body-search-stored-fields"]
==== Stored fields

See <<stored-fields>>.

[role="exclude",id="request-body-search-track-total-hits"]
==== Track total hits

See <<track-total-hits>>.

[role="exclude",id="_notes_3"]
=== Joining queries notes

See <<joining-queries-notes>>.

[role="exclude",id="_notes_4"]
=== Percolate query notes

See <<percolate-query-notes>>.

[role="exclude",id="point-in-time"]
=== Point in time API

See <<point-in-time-api>>.

[role="exclude",id="constant-keyword"]
=== Constant keyword field type

See <<constant-keyword-field-type>>.

[role="exclude",id="wildcard"]
=== Wildcard field type

See <<wildcard-field-type>>.

<<<<<<< HEAD
[role="exclude",id="avoid-oversharding"]
=== Avoid oversharding

See <<size-your-shards>>.
=======
[role="exclude",id="searchable-snapshots-api-clear-cache"]
=== Clear cache API

We have removed documentation for this API. This a low-level API used to get
information about snapshot-backed indices. We plan to remove or drastically
change this API as part of a future release.

For other searchable snapshot APIs, see <<searchable-snapshots-apis>>.

[role="exclude",id="searchable-snapshots-api-stats"]
=== Searchable snapshot statistics API

We have removed documentation for this API. This a low-level API used to get
information about snapshot-backed indices. We plan to remove or drastically
change this API as part of a future release.

For other searchable snapshot APIs, see <<searchable-snapshots-apis>>.

[role="exclude",id="searchable-snapshots-repository-stats"]
=== Searchable snapshot repository statistics API

We have removed documentation for this API. This a low-level API used to get
information about snapshot-backed indices. We plan to remove or drastically
change this API as part of a future release.

For other searchable snapshot APIs, see <<searchable-snapshots-apis>>.
>>>>>>> 9a9cb069
<|MERGE_RESOLUTION|>--- conflicted
+++ resolved
@@ -1158,12 +1158,6 @@
 
 See <<wildcard-field-type>>.
 
-<<<<<<< HEAD
-[role="exclude",id="avoid-oversharding"]
-=== Avoid oversharding
-
-See <<size-your-shards>>.
-=======
 [role="exclude",id="searchable-snapshots-api-clear-cache"]
 === Clear cache API
 
@@ -1190,4 +1184,8 @@
 change this API as part of a future release.
 
 For other searchable snapshot APIs, see <<searchable-snapshots-apis>>.
->>>>>>> 9a9cb069
+
+[role="exclude",id="avoid-oversharding"]
+=== Avoid oversharding
+
+See <<size-your-shards>>.