["appendix",role="exclude",id="redirects"]
= Deleted pages

The following pages have moved or been deleted.

[role="exclude",id="cluster-nodes-shutdown"]
=== Nodes shutdown

The `_shutdown` API has been removed.  Instead, setup Elasticsearch to run as
a service (see <<rpm>>, <<deb>>,  or <<windows>>) or use the `-p`
command line option to <<setup-installation-daemon,write the PID to a file>>.

[role="exclude",id="indices-upgrade"]
=== Upgrade API

The `_upgrade` API is no longer useful and will be removed.  Instead, see
<<reindex-upgrade>>.

[role="exclude",id="migration-api-assistance"]
=== Migration Assistance API

The Migration Assistance API has been replaced with the
<<migration-api-deprecation, Deprecation Info API>>.

[role="exclude",id="migration-api-upgrade"]
=== Migration Upgrade API

The Migration Upgrade API has been removed. Use the
{kibana-ref}/upgrade-assistant.html[{kib} Upgrade Assistant] or
<<reindex-upgrade,Reindex manually>> instead.

[role="exclude",id="docs-bulk-udp"]
=== Bulk UDP API

The Bulk UDP services has been removed.  Use the standard <<docs-bulk>> instead.

[role="exclude",id="indices-delete-mapping"]
=== Delete Mapping

It is no longer possible to delete the mapping for a type. Instead you should
<<indices-delete-index,delete the index>> and recreate it with the new mappings.

[role="exclude",id="indices-status"]
=== Index Status

The  index `_status` API has been replaced with the <<indices-stats>> and
<<indices-recovery>> APIs.

[role="exclude",id="mapping-analyzer-field"]
=== `_analyzer`

The `_analyzer` field in type mappings is no longer supported and will be
automatically removed from mappings when upgrading to 2.x.

[role="exclude",id="mapping-boost-field"]
=== `_boost`

The `_boost` field in type mappings is no longer supported and will be
automatically removed from mappings when upgrading to 2.x.

[role="exclude",id="mapping-conf-mappings"]
=== Config mappings

It is no longer possible to specify mappings in files in the `config`
directory.  Instead, mappings should be created using the API with:

* <<indices-create-index>>
* <<indices-put-mapping>>
* <<indices-templates>>

[role="exclude",id="mapping-parent-field"]
=== `_parent` field

The `_parent` field has been removed in favour of the <<parent-join,`join` field>>.

[role="exclude",id="mapping-uid-field"]
=== `_uid` field

The `_uid` field has been removed in favour of the <<mapping-id-field,`_id` field>>.

[role="exclude",id="modules-memcached"]
=== memcached

The `memcached` transport is no longer supported.  Instead use the REST
interface over <<modules-http,HTTP>>.

[role="exclude",id="modules-thrift"]
=== Thrift

The `thrift` transport is no longer supported.  Instead use the REST
interface over <<modules-http,HTTP>>.

// QUERY DSL

[role="exclude",id="query-dsl-queries"]
=== Queries

Queries and filters have been merged.  Any query clause can now be used as a query
in ``query context'' and as a filter in ``filter context'' (see <<query-dsl>>).

[role="exclude",id="query-dsl-filters"]
=== Filters

Queries and filters have been merged.  Any query clause can now be used as a query
in ``query context'' and as a filter in ``filter context'' (see <<query-dsl>>).

[role="exclude",id="query-dsl-not-filter"]
=== Not Filter

The `not` query has been replaced by using a `must_not` clause in a `bool` query (see <<query-dsl-bool-query>>).

[role="exclude",id="query-dsl-bool-filter"]
=== Bool Filter

The `bool` filter has been replaced by the <<query-dsl-bool-query>>.  It behaves
as a query in ``query context'' and as a filter in ``filter context'' (see
<<query-dsl>>).

[role="exclude",id="query-dsl-exists-filter"]
=== Exists Filter

The `exists` filter has been replaced by the <<query-dsl-exists-query>>.  It behaves
as a query in ``query context'' and as a filter in ``filter context'' (see
<<query-dsl>>).

[role="exclude",id="query-dsl-geo-bounding-box-filter"]
=== Geo Bounding Box Filter

The `geo_bounding_box` filter has been replaced by the <<query-dsl-geo-bounding-box-query>>.
It behaves as a query in ``query context'' and as a filter in ``filter
context'' (see <<query-dsl>>).

[role="exclude",id="query-dsl-geo-distance-filter"]
=== Geo Distance Filter

The `geo_distance` filter has been replaced by the <<query-dsl-geo-distance-query>>.
It behaves as a query in ``query context'' and as a filter in ``filter
context'' (see <<query-dsl>>).

[role="exclude",id="query-dsl-geo-distance-range-filter"]
=== Geo Distance Range Filter

The `geo_distance_range` filter has been replaced by the <<query-dsl-geo-distance-range-query>>.
It behaves as a query in ``query context'' and as a filter in ``filter
context'' (see <<query-dsl>>).

[role="exclude",id="query-dsl-geo-polygon-filter"]
=== Geo Polygon Filter

The `geo_polygon` filter has been replaced by the <<query-dsl-geo-polygon-query>>.
It behaves as a query in ``query context'' and as a filter in ``filter
context'' (see <<query-dsl>>).

[role="exclude",id="query-dsl-geo-shape-filter"]
=== Geo Shape Filter

The `geo_shape` filter has been replaced by the <<query-dsl-geo-shape-query>>.
It behaves as a query in ``query context'' and as a filter in ``filter
context'' (see <<query-dsl>>).

[role="exclude",id="query-dsl-has-child-filter"]
=== Has Child Filter

The `has_child` filter has been replaced by the <<query-dsl-has-child-query>>.  It behaves
as a query in ``query context'' and as a filter in ``filter context'' (see
<<query-dsl>>).

[role="exclude",id="query-dsl-has-parent-filter"]
=== Has Parent Filter

The `has_parent` filter has been replaced by the <<query-dsl-has-parent-query>>.  It behaves
as a query in ``query context'' and as a filter in ``filter context'' (see
<<query-dsl>>).

[role="exclude",id="query-dsl-top-children-query"]
=== Top Children Query

The `top_children` query has been removed. Use the <<query-dsl-has-child-query>> instead.

[role="exclude",id="query-dsl-ids-filter"]
=== IDs Filter

The `ids` filter has been replaced by the <<query-dsl-ids-query>>.  It behaves
as a query in ``query context'' and as a filter in ``filter context'' (see
<<query-dsl>>).

[role="exclude",id="query-dsl-match-all-filter"]
=== Match All Filter

The `match_all` filter has been replaced by the <<query-dsl-match-all-query>>.  It behaves
as a query in ``query context'' and as a filter in ``filter context'' (see
<<query-dsl>>).

[role="exclude",id="query-dsl-nested-filter"]
=== Nested Filter

The `nested` filter has been replaced by the <<query-dsl-nested-query>>.  It behaves
as a query in ``query context'' and as a filter in ``filter context'' (see
<<query-dsl>>).

[role="exclude",id="query-dsl-prefix-filter"]
=== Prefix Filter

The `prefix` filter has been replaced by the <<query-dsl-prefix-query>>. It behaves
as a query in ``query context'' and as a filter in ``filter context'' (see
<<query-dsl>>).

[role="exclude",id="query-dsl-query-filter"]
=== Query Filter

The `query` filter has been removed as queries and filters have been merged (see
<<query-dsl>>).

[role="exclude",id="query-dsl-range-filter"]
=== Range Filter

The `range` filter has been replaced by the <<query-dsl-range-query>>. It behaves
as a query in ``query context'' and as a filter in ``filter context'' (see
<<query-dsl>>).

[role="exclude",id="query-dsl-regexp-filter"]
=== Regexp Filter

The `regexp` filter has been replaced by the <<query-dsl-regexp-query>>. It behaves
as a query in ``query context'' and as a filter in ``filter context'' (see
<<query-dsl>>).

[role="exclude",id="query-dsl-script-filter"]
=== Script Filter

The `script` filter has been replaced by the <<query-dsl-script-query>>. It behaves
as a query in ``query context'' and as a filter in ``filter context'' (see
<<query-dsl>>).

[role="exclude",id="query-dsl-term-filter"]
=== Term Filter

The `term` filter has been replaced by the <<query-dsl-term-query>>. It behaves
as a query in ``query context'' and as a filter in ``filter context'' (see
<<query-dsl>>).

[role="exclude",id="query-dsl-terms-filter"]
=== Terms Filter

The `terms` filter has been replaced by the <<query-dsl-terms-query>>. It behaves
as a query in ``query context'' and as a filter in ``filter context'' (see
<<query-dsl>>).

[role="exclude",id="query-dsl-flt-query"]
=== Fuzzy Like This Query

The `fuzzy_like_this`, alternatively known as `flt`, query has been removed.  Instead use either
the <<query-dsl-match-query-fuzziness,`fuzziness`>> parameter with the
<<query-dsl-match-query,`match` query>> or the <<query-dsl-mlt-query>>.


[role="exclude",id="query-dsl-flt-field-query"]
=== Fuzzy Like This Field Query

The `fuzzy_like_this_field` or `flt_field` query has been removed.  Instead use
the <<query-dsl-match-query-fuzziness,`fuzziness`>> parameter with the
<<query-dsl-match-query,`match` query>> or the <<query-dsl-mlt-query>>.

[role="exclude",id="query-dsl-geo-distance-range-query"]
=== Geo distance range Query

The `geo_distance_range` query has been removed. Instead use the
<<query-dsl-geo-distance-query, Geo Distance Query>> with pagination
or the
<<search-aggregations-bucket-geodistance-aggregation, Geo Distance Aggregation>>
depending on your needs.

[role="exclude",id="query-dsl-geohash-cell-query"]
=== Geohash Cell Query

The `geohash_cell` query has been removed. Instead use the
<<query-dsl-geo-bounding-box-query, Geo Bounding Box Query>>.

[role="exclude",id="search-more-like-this"]
=== More Like This API

The More Like This API has been removed. Instead, use the <<query-dsl-mlt-query>>.

// FACETS

[role="exclude",id="search-facets"]
=== Facets

Faceted search refers to a way to explore large amounts of data by displaying
summaries about various partitions of the data and later allowing to narrow
the navigation to a specific partition.

In Elasticsearch, `facets` are also the name of a feature that allowed to
compute these summaries. `facets` have been replaced by
<<search-aggregations, aggregations>> in Elasticsearch 1.0, which are a superset
of facets.

[role="exclude",id="search-facets-filter-facet"]
=== Filter Facet

Facets have been removed. Use the
<<search-aggregations-bucket-filter-aggregation,`filter` aggregation>> or
<<search-aggregations-bucket-filters-aggregation,`filters` aggregation>> instead.

[role="exclude",id="search-facets-query-facet"]
=== Query Facet

Facets have been removed. Use the
<<search-aggregations-bucket-filter-aggregation,`filter` aggregation>> or
<<search-aggregations-bucket-filters-aggregation,`filters` aggregation>> instead.

[role="exclude",id="search-facets-geo-distance-facet"]
=== Geo Distance Facet

Facets have been removed. Use the
<<search-aggregations-bucket-geodistance-aggregation,`geo_distance` aggregation>> instead.

[role="exclude",id="search-facets-histogram-facet"]
=== Histogram Facet

Facets have been removed. Use the
<<search-aggregations-bucket-histogram-aggregation,`histogram` aggregation>> instead.

[role="exclude",id="search-facets-date-histogram-facet"]
=== Date Histogram Facet

Facets have been removed. Use the
<<search-aggregations-bucket-datehistogram-aggregation,`date_histogram` aggregation>> instead.

[role="exclude",id="search-facets-range-facet"]
=== Range Facet

Facets have been removed. Use the
<<search-aggregations-bucket-range-aggregation,`range` aggregation>> instead.

[role="exclude",id="search-facets-terms-facet"]
=== Terms Facet

Facets have been removed. Use the
<<search-aggregations-bucket-terms-aggregation,`terms` aggregation>> instead.

[role="exclude",id="search-facets-terms-statistical-facet"]
=== Terms Stats Facet

Facets have been removed. Use the
<<search-aggregations-bucket-terms-aggregation,`terms` aggregation>>
with the <<search-aggregations-metrics-stats-aggregation,`stats` aggregation>>
or the <<search-aggregations-metrics-extendedstats-aggregation,`extended_stats` aggregation>>
instead.

[role="exclude",id="search-facets-statistical-facet"]
=== Statistical Facet

Facets have been removed. Use the
<<search-aggregations-metrics-stats-aggregation,`stats` aggregation>>
or the <<search-aggregations-metrics-extendedstats-aggregation,`extended_stats` aggregation>>  instead.

[role="exclude",id="search-facets-migrating-to-aggs"]
=== Migrating from facets to aggregations

Facets have been removed. Use <<search-aggregations>> instead.

// CACHES

[role="exclude",id="shard-query-cache"]
=== Shard request cache

The shard query cache has been renamed <<shard-request-cache>>.

[role="exclude",id="filter-cache"]
=== Query cache

The filter cache has been renamed <<query-cache>>.

[role="exclude",id="query-dsl-filtered-query"]
=== Filtered query

The `filtered` query is replaced by the <<query-dsl-bool-query,bool>> query. Instead of
the following:

[source,js]
-------------------------
## INCORRECT - DEPRECATED SYNTAX, DO NOT USE
GET _search
{
  "query": {
    "filtered": {
      "query": {
        "match": {
          "text": "quick brown fox"
        }
      },
      "filter": {
        "term": {
          "status": "published"
        }
      }
    }
  }
}
-------------------------
// NOTCONSOLE

move the query and filter to the `must` and `filter` parameters in the `bool`
query:

[source,console]
-------------------------
GET _search
{
  "query": {
    "bool": {
      "must": {
        "match": {
          "text": "quick brown fox"
        }
      },
      "filter": {
        "term": {
          "status": "published"
        }
      }
    }
  }
}
-------------------------

[role="exclude",id="query-dsl-or-query"]
=== Or query

The `or` query is replaced in favour of the <<query-dsl-bool-query,bool>> query.

[role="exclude",id="query-dsl-or-filter"]
=== Or filter

The `or` filter is replaced in favour of the <<query-dsl-bool-query,bool>> query.

[role="exclude",id="query-dsl-and-query"]
=== And query

The `and` query is replaced in favour of the <<query-dsl-bool-query,bool>> query.

[role="exclude",id="query-dsl-and-filter"]
=== And filter

The `and` filter is replaced in favour of the <<query-dsl-bool-query,bool>> query.

[role="exclude",id="query-dsl-limit-query"]
=== Limit query

The `limit` query is replaced in favour of the <<search-request-body,terminate_after>>
parameter of search requests.

[role="exclude",id="query-dsl-limit-filter"]
=== Limit filter

The `limit` filter is replaced in favour of the <<search-request-body,terminate_after>>
parameter of search requests.

[role="exclude",id="query-dsl-not-query"]
=== Not query

The `not` query has been replaced by using a `mustNot` clause in a Boolean query.

[role="exclude",id="mapping-nested-type"]
=== Nested type

The docs for the `nested` field datatype have moved to <<nested>>.

[role="exclude",id="indices-warmers"]
=== Warmers

Warmers have been removed. There have been significant improvements to the
index that make warmers not necessary anymore.

[role="exclude",id="index-boost"]
=== Index time boosting

The index time boost mapping has been replaced with query time boost (see <<mapping-boost>>).

[role="exclude",id="modules-scripting-native"]
=== Native scripting

Native scripts have been replaced with writing custom `ScriptEngine` backends (see <<modules-scripting-engine>>).

[role="exclude",id="modules-advanced-scripting"]
=== Advanced scripting

Using `_index` in scripts has been replaced with writing `ScriptEngine` backends (see <<modules-scripting-engine>>).

[role="exclude",id="modules-scripting-painless-syntax"]
=== Painless Syntax

See the
{painless}/painless-lang-spec.html[Painless Language Specification]
in the guide to the {painless}/index.html[Painless Scripting Language].

[role="exclude",id="modules-scripting-painless-debugging"]
=== Painless Debugging

See {painless}/painless-debugging.html[Painless Debugging] in the
guide to the {painless}/index.html[Painless Scripting Language].

[role="exclude",id="painless-api-reference"]
=== Painless Contexts API Reference

See the {painless}/painless-api-reference.html[Painless Contexts API Reference]
in the guide to the {painless}/index.html[Painless Scripting Language].

[role="exclude", id="security-api-roles"]
=== Role management APIs

You can use the following APIs to add, remove, and retrieve roles in the native realm:

* <<security-api-put-role,Create role>>, <<security-api-delete-role,Delete role>>
* <<security-api-clear-role-cache,Clear roles cache>>
* <<security-api-get-role,Get roles>>

[role="exclude",id="security-api-tokens"]
=== Token management APIs

You can use the following APIs to create and invalidate bearer tokens for access
without requiring basic authentication:

* <<security-api-get-token,Get token>>, <<security-api-invalidate-token,Invalidate token>>

[role="exclude",id="security-api-users"]
=== User Management APIs

You can use the following APIs to create, read, update, and delete users from the
native realm:

* <<security-api-put-user,Create users>>, <<security-api-delete-user,Delete users>>
* <<security-api-enable-user,Enable users>>, <<security-api-disable-user,Disable users>>
* <<security-api-change-password,Change passwords>>
* <<security-api-get-user,Get users>>

[role="exclude",id="security-api-role-mapping"]
=== Role mapping APIs

You can use the following APIs to add, remove, and retrieve role mappings:

* <<security-api-put-role-mapping,Add role mappings>>, <<security-api-delete-role-mapping,Delete role mappings>>
* <<security-api-get-role-mapping,Get role mappings>>

[role="exclude",id="security-api-privileges"]
=== Privilege APIs

See <<security-api-has-privileges>>.

[role="exclude",id="xpack-commands"]
=== X-Pack commands

See <<commands>>.

[role="exclude",id="ml-api-definitions"]
=== Machine learning API definitions

See <<api-definitions>>.

[role="exclude",id="analysis-standard-tokenfilter"]
=== Standard filter removed

The standard token filter has been removed.

[role="exclude",id="modules-discovery-azure-classic"]

See <<azure-classic-hosts-provider>>.

[role="exclude",id="modules-discovery-ec2"]

See <<ec2-hosts-provider>>.

[role="exclude",id="modules-discovery-gce"]

See <<gce-hosts-provider>>.

[role="exclude",id="modules-discovery-zen"]

Zen discovery is replaced by the <<modules-discovery,discovery and cluster
formation module>>.

[role="exclude",id="settings-xpack"]
=== {xpack} settings in {es}

include::{asciidoc-dir}/../../shared/settings.asciidoc[]

[role="exclude",id="_faster_phrase_queries_with_literal_index_phrases_literal"]

See <<faster-phrase-queries>>.

[role="exclude",id="_faster_prefix_queries_with_literal_index_prefixes_literal.html"]

See <<faster-prefix-queries>>.

[role="exclude",id="setup-xpack"]
=== Set up {xpack}

{xpack} is an Elastic Stack extension that provides security, alerting,
monitoring, reporting, machine learning, and many other capabilities. By default,
when you install {es}, {xpack} is installed.

[role="exclude",id="setup-xpack-client"]
=== Configuring {xpack} Java Clients

The `TransportClient` is deprecated in favour of the
{java-rest}/java-rest-high.html[Java High Level REST Client] and was removed in
Elasticsearch 8.0. The
{java-rest}/java-rest-high-level-migration.html[migration guide] describes all
the steps needed to migrate.

[role="exclude",id="query-dsl-common-terms-query"]
=== Common Terms Query

The `common` terms query is deprecated. Use the <<query-dsl-match-query, `match`
query>> instead. The `match` query skips blocks of documents efficiently,
without any configuration, if the total number of hits is not tracked.

[role="exclude",id="indices-types-exists"]
=== Types Exists

The types exists endpoint has been removed. See <<removal-of-types>> for
more details.

[role="exclude",id="xpack-api"]
=== X-Pack APIs

{es} {xpack} APIs are now documented in <<rest-apis, REST APIs>>.

[role="exclude",id="ml-calendar-resource"]]
=== Calendar resources

See <<ml-get-calendar>> and
{stack-ov}/ml-calendars.html[Calendars and scheduled events].

[role="exclude",id="ml-filter-resource"]
=== Filter resources

See <<ml-get-filter>> and
{stack-ov}/ml-rules.html[Machine learning custom rules].

[role="exclude",id="ml-event-resource"]
=== Scheduled event resources

See <<ml-get-calendar-event>> and
{stack-ov}/ml-calendars.html[Calendars and scheduled events].

[role="exclude",id="index-apis"]
=== Index APIs
{es} index APIs are now documented in <<indices>>.

[role="exclude",id="search-request-docvalue-fields"]
=== Doc value fields parameter for request body search API
See <<request-body-search-docvalue-fields>>.

[role="exclude",id="search-request-explain"]
=== Explain parameter for request body search API
See <<request-body-search-explain>>.

[role="exclude",id="search-request-collapse"]
=== Collapse parameter for request body search API
See <<request-body-search-collapse>>.

[role="exclude",id="search-request-from-size"]
=== From and size parameters for request body search API
See <<request-body-search-from-size>>.

[role="exclude",id="search-request-highlighting"]
=== Highlight parameter for request body search API
See <<request-body-search-highlighting>>.

[role="exclude",id="search-request-index-boost"]
=== Index boost parameter for request body search API
See <<request-body-search-index-boost>>.

[role="exclude",id="search-request-inner-hits"]
=== Inner hits parameter for request body search API
See <<request-body-search-inner-hits>>.

[role="exclude",id="search-request-min-score"]
=== Minimum score parameter for request body search API
See <<request-body-search-min-score>>.

[role="exclude",id="search-request-named-queries-and-filters"]
=== Named query parameter for request body search API
See <<request-body-search-queries-and-filters>>.

[role="exclude",id="search-request-post-filter"]
=== Post filter parameter for request body search API
See <<request-body-search-post-filter>>.

[role="exclude",id="search-request-preference"]
=== Preference parameter for request body search API
See <<request-body-search-preference>>.

[role="exclude",id="search-request-query"]
=== Query parameter for request body search API
See <<request-body-search-query>>.

[role="exclude",id="search-request-rescore"]
=== Rescoring parameter for request body search API
See <<request-body-search-rescore>>.

[role="exclude",id="search-request-script-fields"]
=== Script fields parameter for request body search API
See <<request-body-search-script-fields>>.

[role="exclude",id="search-request-scroll"]
=== Scroll parameter for request body search API
See <<request-body-search-scroll>>.

[role="exclude",id="search-request-search-after"]
=== Search after parameter for request body search API
See <<request-body-search-search-after>>.

[role="exclude",id="search-request-search-type"]
=== Search type parameter for request body search API
See <<request-body-search-search-type>>.

[role="exclude",id="search-request-seq-no-primary-term"]
=== Sequence numbers and primary terms parameter for request body search API
See <<request-body-search-search-type>>.

[role="exclude",id="search-request-sort"]
=== Sort parameter for request body search API
See <<request-body-search-sort>>.

[role="exclude",id="search-request-source-filtering"]
=== Source filtering parameter for request body search API
See <<request-body-search-source-filtering>>.

[role="exclude",id="search-request-stored-fields"]
=== Stored fields parameter for request body search API
See <<request-body-search-stored-fields>>.

[role="exclude",id="search-request-track-total-hits"]
=== Track total hits parameter for request body search API
See <<request-body-search-track-total-hits>>.

[role="exclude",id="search-request-version"]
=== Version parameter for request body search API
See <<request-body-search-version>>.

[role="exclude",id="search-suggesters-term"]
=== Term suggester
See <<term-suggester>>.

[role="exclude",id="search-suggesters-phrase"]
=== Phrase suggester
See <<phrase-suggester>>.

[role="exclude",id="search-suggesters-completion"]
=== Completion suggester
See <<completion-suggester>>.

[role="exclude",id="suggester-context"]
=== Context suggester
See <<context-suggester>>.

[role="exclude",id="returning-suggesters-type"]
=== Return suggester type
See <<return-suggesters-type>>.

[role="exclude",id="search-profile-queries"]
=== Profiling queries
See <<profiling-queries>>.

[role="exclude",id="search-profile-aggregations"]
=== Profiling aggregations
See <<profiling-aggregations>>.

[role="exclude",id="search-profile-considerations"]
=== Profiling considerations
See <<profiling-considerations>>.

[role="exclude",id="_explain_analyze"]
=== Explain analyze API
See <<explain-analyze-api>>.

[role="exclude",id="indices-synced-flush"]
=== Synced flush API
See <<indices-synced-flush-api>>.

[role="exclude",id="_repositories"]
=== Snapshot repositories
See <<snapshots-repositories>>.

[role="exclude",id="_snapshot"]
=== Snapshot
See <<snapshots-take-snapshot>>.

[role="exclude",id="getting-started-explore"]
=== Exploring your cluster
See <<cat>>.

[role="exclude",id="getting-started-cluster-health"]
=== Cluster health
See <<cat-health>>.

[role="exclude", id="getting-started-list-indices"]
=== List all indices
See <<cat-indices>>.

[role="exclude", id="getting-started-create-index"]
=== Create an index
See <<indices-create-index>>.

[role="exclude", id="getting-started-query-document"]
=== Index and query a document
See <<getting-started-index>>.

[role="exclude", id="getting-started-delete-index"]
=== Delete an index
See <<indices-delete-index>>.

[role="exclude", id="getting-started-modify-data"]
== Modifying your data
See <<docs-update>>.

[role="exclude", id="indexing-replacing-documents"]
=== Indexing/replacing documents
See <<docs-index_>>.

[role="exclude", id="getting-started-explore-data"]
=== Exploring your data
See <<getting-started-search>>.

[role="exclude", id="getting-started-search-API"]
=== Search API
See <<getting-started-search>>.

[role="exclude", id="getting-started-conclusion"]
=== Conclusion
See <<getting-started-next-steps>>.

[role="exclude",id="ccs-reduction"]
=== {ccs-cap} reduction
See <<ccs-works>>.

[role="exclude",id="administer-elasticsearch"]
=== Administering {es}
See <<high-availability>>.

[role="exclude",id="slm-api"]
=== Snapshot lifecycle management API
See <<snapshot-lifecycle-management-api>>.

[role="exclude",id="delete-data-frame-transform"]
===  Delete {transforms} API

See <<delete-transform>>.

[role="exclude",id="get-data-frame-transform-stats"]
=== Get {transform} statistics API

See <<get-transform-stats>>.

[role="exclude",id="get-data-frame-transform"]
=== Get {transforms} API

See <<get-transform>>.

[role="exclude",id="preview-data-frame-transform"]
=== Preview {transforms} API

See <<preview-transform>>.

[role="exclude",id="put-data-frame-transform"]
===  Create {transforms} API

See <<put-transform>>.

[role="exclude",id="start-data-frame-transform"]
=== Start {transforms} API

See <<start-transform>>.

[role="exclude",id="stop-data-frame-transform"]
=== Stop {transforms} API

See <<stop-transform>>.

[role="exclude",id="update-data-frame-transform"]
=== Update {transforms} API

See <<update-transform>>.

[role="exclude",id="data-frame-apis"]
=== {transform-cap} APIs

See <<transform-apis>>.

[role="exclude",id="data-frame-transform-resource"]
=== {transform-cap} resources

See <<transform-resource>>.

[role="exclude",id="data-frame-transform-dest"]
=== Dest objects

See <<transform-dest>>.

[role="exclude",id="data-frame-transform-source"]
==== Source objects

See <<transform-source>>.

[role="exclude",id="data-frame-transform-pivot"]
==== Pivot objects

See <<transform-pivot>>.

[role="exclude",id="configuring-monitoring"]
=== Configuring monitoring

See <<monitoring-overview>>.

[role="exclude",id="es-monitoring"]
=== Monitoring {es}

See <<monitor-elasticsearch-cluster>>.

[role="exclude",id="docker-cli-run"]
=== Docker Run

See <<docker-cli-run-dev-mode>>.

[role="exclude",id="auditing"]
=== Audit logging

See <<enable-audit-logging>>.

[role="exclude",id="analysis-compound-word-tokenfilter"]
=== Compound word token filters

See <<analysis-dict-decomp-tokenfilter>> and
<<analysis-hyp-decomp-tokenfilter>>.

[role="exclude",id="configuring-native-realm"]
=== Configuring a native realm

See <<native-realm-configuration>>.

[role="exclude",id="native-settings"]
==== Native realm settings

See <<ref-native-settings>>. 

[role="exclude",id="configuring-saml-realm"]
=== Configuring a SAML realm

See <<saml-guide>>.

[role="exclude",id="saml-settings"]
==== SAML realm settings

See <<ref-saml-settings>>. 

[role="exclude",id="_saml_realm_signing_settings"]
==== SAML realm signing settings

See <<ref-saml-signing-settings>>. 

[role="exclude",id="_saml_realm_encryption_settings"]
==== SAML realm encryption settings

See <<ref-saml-encryption-settings>>. 

[role="exclude",id="_saml_realm_ssl_settings"]
==== SAML realm SSL settings

See <<ref-saml-ssl-settings>>. 

<<<<<<< HEAD
[role="exclude",id="configuring-kerberos-realm"]
=== Configuring a Kerberos realm

See <<kerberos-realm-configuration>>.
=======
[role="exclude",id="configuring-file-realm"]
=== Configuring a file realm

See <<file-realm-configuration>>. 

[role="exclude",id="ldap-user-search"]
=== User search mode and user DN templates mode

See <<ldap-realm-configuration>>.

[role="exclude",id="configuring-ldap-realm"]
=== Configuring an LDAP realm

See <<ldap-realm-configuration>>.

[role="exclude",id="ldap-settings"]
=== LDAP realm settings

See <<ref-ldap-settings>>.

[role="exclude",id="ldap-ssl"]
=== Setting up SSL between Elasticsearch and LDAP

See <<tls-ldap>>. 
>>>>>>> 0260c6f5
<|MERGE_RESOLUTION|>--- conflicted
+++ resolved
@@ -971,34 +971,32 @@
 
 See <<ref-saml-ssl-settings>>. 
 
-<<<<<<< HEAD
+[role="exclude",id="configuring-file-realm"]
+=== Configuring a file realm
+
+See <<file-realm-configuration>>. 
+
+[role="exclude",id="ldap-user-search"]
+=== User search mode and user DN templates mode
+
+See <<ldap-realm-configuration>>.
+
+[role="exclude",id="configuring-ldap-realm"]
+=== Configuring an LDAP realm
+
+See <<ldap-realm-configuration>>.
+
+[role="exclude",id="ldap-settings"]
+=== LDAP realm settings
+
+See <<ref-ldap-settings>>.
+
+[role="exclude",id="ldap-ssl"]
+=== Setting up SSL between Elasticsearch and LDAP
+
+See <<tls-ldap>>. 
+
 [role="exclude",id="configuring-kerberos-realm"]
 === Configuring a Kerberos realm
 
 See <<kerberos-realm-configuration>>.
-=======
-[role="exclude",id="configuring-file-realm"]
-=== Configuring a file realm
-
-See <<file-realm-configuration>>. 
-
-[role="exclude",id="ldap-user-search"]
-=== User search mode and user DN templates mode
-
-See <<ldap-realm-configuration>>.
-
-[role="exclude",id="configuring-ldap-realm"]
-=== Configuring an LDAP realm
-
-See <<ldap-realm-configuration>>.
-
-[role="exclude",id="ldap-settings"]
-=== LDAP realm settings
-
-See <<ref-ldap-settings>>.
-
-[role="exclude",id="ldap-ssl"]
-=== Setting up SSL between Elasticsearch and LDAP
-
-See <<tls-ldap>>. 
->>>>>>> 0260c6f5
