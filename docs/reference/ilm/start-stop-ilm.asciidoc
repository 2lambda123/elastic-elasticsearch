[role="xpack"]
[testenv="basic"]
[[start-stop-ilm]]
== Start and stop {ilm}

All indices that are managed by ILM will continue to execute
their policies. There may be times when this is not desired on certain
indices, or maybe even all the indices in a cluster. For example,
maybe there are scheduled maintenance windows when cluster topology
changes are desired that may impact running ILM actions. For this reason,
ILM has two ways to disable operations.

When stopping ILM, snapshot lifecycle management operations are also stopped,
this means that no scheduled snapshots are created (currently ongoing snapshots
are unaffected).

Normally, ILM will be running by default.
To see the current operating status of ILM, use the <<ilm-get-status,Get Status API>>
to see the current state of ILM.

////
[source,console]
--------------------------------------------------
PUT _ilm/policy/my_policy
{
  "policy": {
    "phases": {
      "warm": {
        "min_age": "10d",
        "actions": {
          "forcemerge": {
            "max_num_segments": 1
          }
        }
      },
      "delete": {
        "min_age": "30d",
        "actions": {
          "delete": {}
        }
      }
    }
  }
}

PUT my_index
{
  "settings": {
    "index.lifecycle.name": "my_policy"
  }
}
--------------------------------------------------
////

[source,console]
--------------------------------------------------
GET _ilm/status
--------------------------------------------------

If the request does not encounter errors, you receive the following result:

[source,console-result]
--------------------------------------------------
{
  "operation_mode": "RUNNING"
}
--------------------------------------------------

The operating modes of ILM:

[[ilm-operating-modes]]
.ILM Operating Modes
[options="header"]
|===
|Name |Description
|RUNNING |Normal operation where all policies are executed as normal
|STOPPING|ILM has received a request to stop but is still processing some policies
|STOPPED |This represents a state where no policies are executed
|===

[float]
=== Stopping ILM=

The ILM service can be paused such that no further steps will be executed
using the <<ilm-stop,Stop API>>.

[source,console]
--------------------------------------------------
POST _ilm/stop
--------------------------------------------------
// TEST[continued]

When stopped, all further policy actions will be halted. This will
be reflected in the Status API

////
[source,console]
--------------------------------------------------
GET _ilm/status
--------------------------------------------------
// TEST[continued]
////

[source,console-result]
--------------------------------------------------
{
  "operation_mode": "STOPPING"
}
--------------------------------------------------
<<<<<<< HEAD
// TESTRESPONSE
=======
>>>>>>> 466c59a4

The ILM service will then, asynchronously, run all policies to a point
where it is safe to stop. After ILM verifies that it is safe, it will
move to the `STOPPED` mode.

////
[source,console]
--------------------------------------------------
PUT trigger_ilm_cs_action

GET _ilm/status
--------------------------------------------------
// TEST[continued]
////

[source,console-result]
--------------------------------------------------
{
  "operation_mode": "STOPPED"
}
--------------------------------------------------

[float]
=== Starting ILM

To start ILM and continue executing policies, use the <<ilm-start, Start API>>.


[source,console]
--------------------------------------------------
POST _ilm/start
--------------------------------------------------
// TEST[continued]

////
[source,console]
--------------------------------------------------
GET _ilm/status
--------------------------------------------------
// TEST[continued]
////

The Start API will send a request to the ILM service to immediately begin
normal operations.

<<<<<<< HEAD
[source,console-resposne]
=======
[source,console-result]
>>>>>>> 466c59a4
--------------------------------------------------
{
  "operation_mode": "RUNNING"
}
--------------------------------------------------<|MERGE_RESOLUTION|>--- conflicted
+++ resolved
@@ -107,10 +107,6 @@
   "operation_mode": "STOPPING"
 }
 --------------------------------------------------
-<<<<<<< HEAD
-// TESTRESPONSE
-=======
->>>>>>> 466c59a4
 
 The ILM service will then, asynchronously, run all policies to a point
 where it is safe to stop. After ILM verifies that it is safe, it will
@@ -156,11 +152,7 @@
 The Start API will send a request to the ILM service to immediately begin
 normal operations.
 
-<<<<<<< HEAD
-[source,console-resposne]
-=======
 [source,console-result]
->>>>>>> 466c59a4
 --------------------------------------------------
 {
   "operation_mode": "RUNNING"
