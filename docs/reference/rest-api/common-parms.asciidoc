--- conflicted
+++ resolved
@@ -34,14 +34,6 @@
 (Optional, <<byte-units,byte size units>>) Unit used to display byte values.
 end::bytes[]
 
-<<<<<<< HEAD
-tag::completion-fields[]
-`completion_fields`::
-(Optional, string)
-Comma-separated list or wildcard expressions of fields
-to include in `fielddata` and `suggest` statistics.
-end::completion-fields[]
-=======
 tag::committed[]
 If `true`,
 the segments is synced to disk. Segments that are synced can survive a hard reboot.
@@ -51,7 +43,13 @@
 the transaction log so that Elasticsearch is able to replay
 changes on the next start.
 end::committed[]
->>>>>>> ca8dbe5b
+
+tag::completion-fields[]
+`completion_fields`::
+(Optional, string)
+Comma-separated list or wildcard expressions of fields
+to include in `fielddata` and `suggest` statistics.
+end::completion-fields[]
 
 tag::default_operator[]
 `default_operator`::
