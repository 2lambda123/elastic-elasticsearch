--- conflicted
+++ resolved
@@ -313,20 +313,12 @@
 (Optional, boolean) If `true`, returns the document version as part of a hit.
 end::version[]
 
-<<<<<<< HEAD
-tag::index-alias-routing[]
-=======
 tag::index-routing[]
->>>>>>> effb6502
 `routing`::
 (Optional, string)
 Custom <<mapping-routing-field, routing value>>
 used to route operations to a specific shard.
-<<<<<<< HEAD
-end::index-alias-routing[]
-=======
 end::index-routing[]
->>>>>>> effb6502
 
 tag::doc-version[]
 `version`::
