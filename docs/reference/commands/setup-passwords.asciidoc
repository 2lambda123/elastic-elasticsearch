[role="xpack"]
[testenv="gold+"]
[[setup-passwords]]
== elasticsearch-setup-passwords

The `elasticsearch-setup-passwords` command sets the passwords for the
<<built-in-users,built-in users>>.

[float]
=== Synopsis

[source,shell]
--------------------------------------------------
bin/elasticsearch-setup-passwords auto|interactive
[-b, --batch] [-h, --help] [-E <KeyValuePair>]
[-s, --silent] [-u, --url "<URL>"] [-v, --verbose]
--------------------------------------------------

[float]
=== Description

This command is intended for use only during the initial configuration of the
{es} {security-features}. It uses the
<<<<<<< HEAD
{stack-ov}/built-in-users.html#bootstrap-elastic-passwords[`elastic` bootstrap password]
to run user management API requests. If your {es} keystore is password protected,
before you can set the passwords for the built-in users, you must enter the keystore password.
After you set a password for the `elastic`
=======
<<bootstrap-elastic-passwords,`elastic` bootstrap password>>
to run user management API requests. After you set a password for the `elastic`
>>>>>>> a8a7477c
user, the bootstrap password is no longer active and you cannot use this command.
Instead, you can change passwords by using the *Management > Users* UI in {kib}
or the <<security-api-change-password,Change Password API>>.

This command uses an HTTP connection to connect to the cluster and run the user
management requests. If your cluster uses TLS/SSL on the HTTP layer, the command
automatically attempts to establish the connection by using the HTTPS protocol.
It configures the connection by using the `xpack.security.http.ssl` settings in
the `elasticsearch.yml` file. If you do not use the default config directory
location, ensure that the *ES_PATH_CONF* environment variable returns the
correct path before you run the `elasticsearch-setup-passwords` command. You can
override settings in your `elasticsearch.yml` file by using the `-E` command
option. For more information about debugging connection failures, see
<<trb-security-setup>>.

[float]
=== Parameters

`auto`::  Outputs randomly-generated passwords to the console.

`-b, --batch`:: If enabled, runs the change password process without prompting the
user.

`-E <KeyValuePair>`:: Configures a standard {es} or {xpack} setting.

`-h, --help`:: Shows help information.

`interactive`:: Prompts you to manually enter passwords.

`-s, --silent`:: Shows minimal output.

`-u, --url "<URL>"`:: Specifies the URL that the tool uses to submit the user management API
requests. The default value is determined from the settings in your
`elasticsearch.yml` file. If `xpack.security.http.ssl.enabled`  is set to `true`,
you must specify an HTTPS URL.

`-v, --verbose`:: Shows verbose output.

[float]
=== Examples

The following example uses the `-u` parameter to tell the tool where to submit
its user management API requests:

[source,shell]
--------------------------------------------------
bin/elasticsearch-setup-passwords auto -u "http://localhost:9201"
--------------------------------------------------<|MERGE_RESOLUTION|>--- conflicted
+++ resolved
@@ -21,15 +21,10 @@
 
 This command is intended for use only during the initial configuration of the
 {es} {security-features}. It uses the
-<<<<<<< HEAD
-{stack-ov}/built-in-users.html#bootstrap-elastic-passwords[`elastic` bootstrap password]
+<<bootstrap-elastic-passwords,`elastic` bootstrap password>>
 to run user management API requests. If your {es} keystore is password protected,
 before you can set the passwords for the built-in users, you must enter the keystore password.
 After you set a password for the `elastic`
-=======
-<<bootstrap-elastic-passwords,`elastic` bootstrap password>>
-to run user management API requests. After you set a password for the `elastic`
->>>>>>> a8a7477c
 user, the bootstrap password is no longer active and you cannot use this command.
 Instead, you can change passwords by using the *Management > Users* UI in {kib}
 or the <<security-api-change-password,Change Password API>>.
