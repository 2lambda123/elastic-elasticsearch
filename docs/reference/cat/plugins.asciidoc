--- conflicted
+++ resolved
@@ -20,12 +20,8 @@
 U7321H6 analysis-phonetic       {version} The Phonetic Analysis plugin integrates phonetic token filter analysis with elasticsearch.
 U7321H6 analysis-smartcn        {version} Smart Chinese Analysis plugin integrates Lucene Smart Chinese analysis module into elasticsearch.
 U7321H6 analysis-stempel        {version} The Stempel (Polish) Analysis plugin integrates Lucene stempel (polish) analysis module into elasticsearch.
-<<<<<<< HEAD
-U7321H6 analysis-ukrainian        {version} The Ukrainian Analysis plugin integrates the Lucene UkrainianMorfologikAnalyzer into elasticsearch.
+U7321H6 analysis-ukrainian      {version} The Ukrainian Analysis plugin integrates the Lucene UkrainianMorfologikAnalyzer into elasticsearch.
 U7321H6 discovery-azure-arm     {version} The Azure ARM Discovery plugin allows to use Azure Resources Management API for the unicast discovery mechanism
-=======
-U7321H6 analysis-ukrainian      {version} The Ukrainian Analysis plugin integrates the Lucene UkrainianMorfologikAnalyzer into elasticsearch.
->>>>>>> bec888fa
 U7321H6 discovery-azure-classic {version} The Azure Classic Discovery plugin allows to use Azure Classic API for the unicast discovery mechanism
 U7321H6 discovery-ec2           {version} The EC2 discovery plugin allows to use AWS API for the unicast discovery mechanism.
 U7321H6 discovery-file          {version} Discovery file plugin enables unicast discovery from hosts stored in a file.
