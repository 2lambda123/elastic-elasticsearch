--- conflicted
+++ resolved
@@ -243,7 +243,6 @@
 configuration will result in an error on startup.
 ====
 
-<<<<<<< HEAD
 [[tier-filter-setting]]
 .Tier filtering settings removed
 [%collapsible]
@@ -267,7 +266,7 @@
 Discontinue use of the removed settings. Specifying any of these cluster settings in Elasticsearch
 configuration will result in an error on startup. Any indices using these settings will have the
 settings archived (and they will have no effect) when the index metadata is loaded.
-=======
+
 [[shared-data-path-setting]]
 .Shared data path and per index data path settings deprecated
 [%collapsible]
@@ -281,5 +280,4 @@
 
 *Impact* +
 Discontinue use of the deprecated settings.
->>>>>>> 6a038b2c
 ====