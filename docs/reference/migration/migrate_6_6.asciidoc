--- conflicted
+++ resolved
@@ -33,13 +33,11 @@
 if those are used on any APIs. We plan to drop support for `_source_exclude` and
 `_source_include` in 7.0.
 
-<<<<<<< HEAD
-
 [float]
 ==== Boosts on inner span queries are not allowed.
 
 Attempts to set `boost` on inner span queries will now throw a parsing exception.
-=======
+
 [float]
 ==== Deprecate `.values` and `.getValues()` on doc values in scripts
 
@@ -79,5 +77,4 @@
 }
 --------------------------------------------------
 // CONSOLE
-// TEST[setup:stackoverflow]
->>>>>>> f15c5743
+// TEST[setup:stackoverflow]