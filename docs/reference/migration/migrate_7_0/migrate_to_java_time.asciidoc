[[migrate-to-java-time]]
=== Java time migration guide

With 7.0, {es} switched from joda time to java time for date-related parsing,
formatting, and calculations. This guide is designed to help you determine
if your cluster is impacted and, if so, prepare for the upgrade.

[discrete]
[[java-time-convert-date-formats]]
=== Convert date formats

*You do not need to convert joda-time date formats on indices created in v6.*
However you will have to make sure mappings for newly created indices are using java-time patterns.

You can start using java-time patterns in {es} 6.8 by prefixing java-time
date formats with an `8`.
For example, you can change the date format `YYYY-MM-dd` to `8yyyy-MM-dd` to
indicate the date format uses java time.

{es} treats date formats starting with the `8` prefix differently depending on
the version:

*6.8*: Date formats with an `8` prefix are handled as java-time formats. Date
formats without an `8` prefix are treated as joda-time formats. We recommend
converting these joda-time formats to java-time _before_ upgrading to 7.x.

*7.x and later*: For indices created in 6.x, date formats without an `8` prefix
are treated as joda-time formats. For indices created in 7.x and later versions,
all date formats are treated as java-time formats, regardless of whether it
starts with an `8` prefix.

[[java-time-migration-impacted-features]]
==== Impacted features
The switch to java time only impacts custom <<date,`date`>> and
<<date_nanos,`date_nanos`>> formats.

These formats are commonly used in:

* <<mapping,Index mappings>>
* <<indices-templates,Index templates>>
* <<pipeline,Ingest pipelines>>

If you don't use custom date formats, you can skip the rest of this guide.
Most custom date formats are compatible. However, several require
an update.

To see if your date format is impacted, use the <<migration-api-deprecation,deprecation info API>>
or the {kibana-ref}/upgrade-assistant.html[Kibana upgrade assistant].

[[java-time-migration-incompatible-date-formats]]
==== Incompatible date formats
Custom date formats containing the following joda-time literals should be
migrated.

`Y` (Year of era)::
+
--
Replace with `y`.

*Example:*
`YYYY-MM-dd` should become `yyyy-MM-dd`.

In java time, `Y` is used for
https://docs.oracle.com/javase/8/docs/api/java/time/temporal/WeekFields.html[week-based year].
Using `Y` in place of `y` could result in off-by-one errors in year calculation.

For pattern `YYYY-ww` and date `2019-01-01T00:00:00.000Z`  will give `2019-01`
For pattern `YYYY-ww` and date `2018-12-31T00:00:00.000Z`  will give `2019-01` (counter-intuitive) because there is >4 days of that week in 2019
--

`y` (Year)::
+
--
Replace with `u`.

*Example:*
`yyyy-MM-dd` should become `uuuu-MM-dd`.

In java time, `y` is used for year of era. `u` can contain non-positive
values while `y` cannot. `y` can also be associated with an era field.
--


`C` (Century of era)::
+
--
Century of era is not supported in java time.
There is no replacement. Instead, we recommend you preprocess your input.
--

`x` (Week year)::
+
--
Replace with `Y`.

In java time, `x` means https://docs.oracle.com/javase/8/docs/api/java/time/format/DateTimeFormatter.html[zone-offset].

[WARNING]
====
Failure to properly convert `x` (Week year) to `Y` could result in data loss.
====
--

`Z` (Zone offset/id)::
+
--
Replace with multiple `X`'s.

`Z` has a similar meaning in java time. However, java time expects different
numbers of literals to parse different forms.

Consider migrating to `X`, which gives you more control over how time is parsed.
For example, the joda-time format `YYYY-MM-dd'T'hh:mm:ssZZ` accepts the following dates:

```
2010-01-01T01:02:03Z
2010-01-01T01:02:03+01
2010-01-01T01:02:03+01:02
2010-01-01T01:02:03+01:02:03
```

In java time, you cannot parse all these dates using a single format
Instead, you must specify 3 separate formats:

```
2010-01-01T01:02:03Z
2010-01-01T01:02:03+01
both parsed with yyyy-MM-dd'T'hh:mm:ssX

2010-01-01T01:02:03+01:02
yyyy-MM-dd'T'hh:mm:ssXXX

2010-01-01T01:02:03+01:02:03
yyyy-MM-dd'T'hh:mm:ssXXXXX
```


The formats must then be delimited using `||`:
[source,txt]
--------------------------------------------------
yyyy-MM-dd'T'hh:mm:ssX||yyyy-MM-dd'T'hh:mm:ssXXX||yyyy-MM-dd'T'hh:mm:ssXXXXX
--------------------------------------------------

The same applies if you expect your pattern to occur without a colon (`:`):
For example, the `YYYY-MM-dd'T'hh:mm:ssZ` format accepts the following date forms:
```
2010-01-01T01:02:03Z
2010-01-01T01:02:03+01
2010-01-01T01:02:03+0102
2010-01-01T01:02:03+010203
```
To accept all these forms in java time, you must use the `||` delimiter:
[source,txt]
--------------------------------------------------
yyyy-MM-dd'T'hh:mm:ssX||yyyy-MM-dd'T'hh:mm:ssXX||yyyy-MM-dd'T'hh:mm:ssXXXX
--------------------------------------------------
--

`d` (Day)::
+
--
In java time, `d` is still interpreted as "day" but is less flexible.

For example, the joda-time date format `YYYY-MM-dd` accepts `2010-01-01` or
`2010-01-1`.

In java time, you must use the `||` delimiter to provide specify each format:

[source,txt]
--------------------------------------------------
yyyy-MM-dd||yyyy-MM-d
--------------------------------------------------

In java time, `d` also does not accept more than 2 digits. To accept days with more
than two digits, you must include a text literal in your java-time date format.
For example, to parse `2010-01-00001`, you must use the following java-time date format:

[source,txt]
--------------------------------------------------
yyyy-MM-'000'dd
--------------------------------------------------
--

`e` (Name of day)::
+
--
In java time, `e` is still interpreted as "name of day" but does not parse
short- or full-text forms.

For example, the joda-time date format `EEE YYYY-MM` accepts both
`Wed 2020-01` and `Wednesday 2020-01`.

To accept both of these dates in java time, you must specify each format using
the `||` delimiter:

[source,txt]
--------------------------------------------------
cccc yyyy-MM||ccc yyyy-MM
--------------------------------------------------

The joda-time literal `E` is interpreted as "day of week."
The java-time literal `c` is interpreted as "localized day of week."
`E` does not accept full-text day formats, such as `Wednesday`.
--

`EEEE` and similar text forms::
+
--
Support for full-text forms depends on the locale data provided with your Java
Development Kit (JDK) and other implementation details. We recommend you
test formats containing these patterns carefully before upgrading.
--

`z` (Time zone text)::
+
--
In java time, `z` outputs 'Z' for Zulu when given a UTC timezone.
--

[[java-time-migration-test]]
===== Test with your data

We strongly recommend you test any date format changes using real data before
deploying in production.

For help with date debugging, consider using
https://esddd.herokuapp.com/[https://esddd.herokuapp.com/.]

[[java-time-migrate-update-mappings]]
==== Update index mappings
To update joda-time date formats in index mappings, you must create a new index
with an updated mapping and reindex your data to it.
You can however update your pipelines or templates.

The following `my-index-000001` index contains a mapping for the `datetime` field, a
`date` field with a custom joda-time date format.
////
[source,console]
--------------------------------------------------
PUT my-index-000001
{
  "mappings": {
    "properties": {
      "datetime": {
        "type": "date",
        "format": "yyyy/MM/dd HH:mm:ss||yyyy/MM/dd||epoch_millis"
      }
    }
  }
}
--------------------------------------------------
////

[source,console]
--------------------------------------------------
GET my-index-000001/_mapping
--------------------------------------------------
// TEST[continued]

[source,console-result]
--------------------------------------------------
{
  "my-index-000001" : {
    "mappings" : {
      "properties" : {
         "datetime": {
           "type": "date",
           "format": "yyyy/MM/dd HH:mm:ss||yyyy/MM/dd||epoch_millis"
         }
      }
    }
  }
}
--------------------------------------------------


To change the date format for the `datetime` field, create a separate index
containing an updated mapping and date format.

<<<<<<< HEAD
For example, the following `my_index_2` index changes the `datetime` field's
date format to `8uuuu/MM/dd HH:mm:ss||uuuu/MM/dd||epoch_millis`. The `8` prefix
=======
For example, the following `my-index-000002` index changes the `datetime` field's 
date format to `8uuuu/MM/dd HH:mm:ss||uuuu/MM/dd||epoch_millis`. The `8` prefix 
>>>>>>> 79ec0f24
indicates this date format uses java time.

[source,console]
--------------------------------------------------
PUT my-index-000002
{
  "mappings": {
    "properties": {
      "datetime": {
        "type": "date",
        "format": "8uuuu/MM/dd HH:mm:ss||uuuu/MM/dd||epoch_millis"
      }
    }
  }
}
--------------------------------------------------
// TEST[continued]

Next, reindex data from the old index to the new index.

The following <<docs-reindex,reindex>> API request reindexes data from
`my-index-000001` to `my-index-000002`.

[source,console]
--------------------------------------------------
POST _reindex
{
  "source": {
    "index": "my-index-000001"
  },
  "dest": {
    "index": "my-index-000002"
  }
}
--------------------------------------------------
// TEST[continued]

If you use index aliases, update them to point to the new index.

[source,console]
--------------------------------------------------
POST /_aliases
{
  "actions" : [
    { "remove" : { "index" : "my-index-000001", "alias" : "my-index" } },
    { "add" : { "index" : "my-index-000002", "alias" : "my-index" } }
  ]
}
--------------------------------------------------
// TEST[continued]

[[java-time-migration-update-ingest-pipelines]]
===== Update ingest pipelines
If your ingest pipelines contain joda-time date formats, you can update them
using the <<put-pipeline-api,put ingest pipeline>> API.

[source,console]
--------------------------------------------------
PUT _ingest/pipeline/my_pipeline
{
  "description": "Pipeline for routing data to specific index",
  "processors": [
    {
      "date": {
        "field": "createdTime",
        "formats": [
         "8uuuu-w"
        ]
      },
      "date_index_name": {
        "field": "@timestamp",
        "date_rounding": "d",
        "index_name_prefix": "x-",
        "index_name_format": "8uuuu-w"
      }
    }
  ]
}
--------------------------------------------------


[[java-time-migration-update-index-templates]]
===== Update index templates

If your index templates contain joda-time date formats, you can update them
using the <<indices-templates,put index template>> API.

[source,console]
--------------------------------------------------
PUT _template/template_1
{
  "index_patterns": [
    "te*",
    "bar*"
  ],
  "settings": {
    "number_of_shards": 1
  },
  "mappings": {
    "_source": {
      "enabled": false
    },
    "properties": {
      "host_name": {
        "type": "keyword"
      },
      "created_at": {
        "type": "date",
        "format": "8EEE MMM dd HH:mm:ss Z yyyy"
      }
    }
  }
}
--------------------------------------------------

////
[source,console]
--------------------------------------------------
DELETE /_template/template_1
--------------------------------------------------
// TEST[continued]
////

[[java-time-migration-update-external-tools-templates]]
===== Update external tools and templates
Ensure you also update any date formats in templates or tools outside of {es}.
This can include tools such as {beats-ref}/getting-started.html[{beats}] or
{logstash-ref}/index.html[Logstash].<|MERGE_RESOLUTION|>--- conflicted
+++ resolved
@@ -277,13 +277,8 @@
 To change the date format for the `datetime` field, create a separate index
 containing an updated mapping and date format.
 
-<<<<<<< HEAD
-For example, the following `my_index_2` index changes the `datetime` field's
+For example, the following `my-index-000002` index changes the `datetime` field's
 date format to `8uuuu/MM/dd HH:mm:ss||uuuu/MM/dd||epoch_millis`. The `8` prefix
-=======
-For example, the following `my-index-000002` index changes the `datetime` field's 
-date format to `8uuuu/MM/dd HH:mm:ss||uuuu/MM/dd||epoch_millis`. The `8` prefix 
->>>>>>> 79ec0f24
 indicates this date format uses java time.
 
 [source,console]
