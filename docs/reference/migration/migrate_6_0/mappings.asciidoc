[[breaking_60_mappings_changes]]
=== Mapping changes

<<<<<<< HEAD
==== Coercion of boolean fields

Previously, Elasticsearch recognized the strings `true`, `false`, `on`, `off`, `yes`, `no`, `0`, `1` as booleans. Elasticsearch 6.0
recognizes only `true` and `false` as boolean and will throw an error otherwise. For backwards compatibility purposes, during the 6.x
series the previous coercion rules will continue to work on pre-6.0 indices. This means that you do not need to change affected existing
mappings immediately and can also read existing documents but for example the following operations will not be possible (even on
pre-6.0 indices):

* Adding new documents to existing indices that violate the strict `boolean` coercion rules.
* Creating new indices from index templates that violate the strict `boolean` coercion rules.
=======
==== The `_all` meta field is now disabled by default

On new mappings, the `_all` meta field that contains a copy of the text from
each field is now disabled by default. The `query_string` and
`simple_query_string` queries that previously used `_all` to search will now
check if `_all` is enabled/disabled and switch to executing the query across all
fields if `_all` is disabled. `_all` can no longer be configured for indices
created with Elasticsearch version 6.0 or later.
>>>>>>> f18d5f22

==== Unrecognized `match_mapping_type` options not silently ignored

Previously Elastiscearch would silently ignore any dynamic templates that
included a `match_mapping_type` type that was unrecognized. An exception is now
thrown on an unrecognized type.<|MERGE_RESOLUTION|>--- conflicted
+++ resolved
@@ -1,7 +1,6 @@
 [[breaking_60_mappings_changes]]
 === Mapping changes
 
-<<<<<<< HEAD
 ==== Coercion of boolean fields
 
 Previously, Elasticsearch recognized the strings `true`, `false`, `on`, `off`, `yes`, `no`, `0`, `1` as booleans. Elasticsearch 6.0
@@ -12,7 +11,7 @@
 
 * Adding new documents to existing indices that violate the strict `boolean` coercion rules.
 * Creating new indices from index templates that violate the strict `boolean` coercion rules.
-=======
+
 ==== The `_all` meta field is now disabled by default
 
 On new mappings, the `_all` meta field that contains a copy of the text from
@@ -21,7 +20,6 @@
 check if `_all` is enabled/disabled and switch to executing the query across all
 fields if `_all` is disabled. `_all` can no longer be configured for indices
 created with Elasticsearch version 6.0 or later.
->>>>>>> f18d5f22
 
 ==== Unrecognized `match_mapping_type` options not silently ignored
 
