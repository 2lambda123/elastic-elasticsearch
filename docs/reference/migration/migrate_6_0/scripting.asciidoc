[[breaking_60_scripting_changes]]
=== Scripting changes

==== Groovy, JavaScript, and Python languages removed

The Groovy, JavaScript, and Python scripting languages were deprecated in
elasticsearch 5.0 and have now been removed. Use painless instead.

==== Date fields now return dates

`doc.some_date_field.value` now returns ++ReadableDateTime++s instead of
milliseconds since epoch as a `long`. The same is true for
`doc.some_date_field[some_number]`. Use `doc.some_date_field.value.millis` to
fetch the milliseconds since epoch if you need it.

<<<<<<< HEAD
==== Removed access to index internal via the _index variable

The `_index` variable has been removed. If you used it for advanced scoring, consider writing a `Similarity` plugin.
=======
==== Script Settings

All of the existing scripting security settings have been deprecated.  Instead
they are replaced with `script.allowed_types` and `script.allowed_contexts`.
>>>>>>> d9660342
<|MERGE_RESOLUTION|>--- conflicted
+++ resolved
@@ -13,13 +13,11 @@
 `doc.some_date_field[some_number]`. Use `doc.some_date_field.value.millis` to
 fetch the milliseconds since epoch if you need it.
 
-<<<<<<< HEAD
 ==== Removed access to index internal via the _index variable
 
 The `_index` variable has been removed. If you used it for advanced scoring, consider writing a `Similarity` plugin.
-=======
+
 ==== Script Settings
 
 All of the existing scripting security settings have been deprecated.  Instead
-they are replaced with `script.allowed_types` and `script.allowed_contexts`.
->>>>>>> d9660342
+they are replaced with `script.allowed_types` and `script.allowed_contexts`.