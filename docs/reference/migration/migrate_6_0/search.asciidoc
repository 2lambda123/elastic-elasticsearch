--- conflicted
+++ resolved
@@ -17,7 +17,7 @@
 * The `mlt` query (a synonym for the `more_like_this` query) has been removed.
 
 * The deprecated `like_text`, `ids` and `docs` parameters (all synonyms for `like`) of the `more_like_this` query have
-been removed. Also the deprecated `min_word_len` (a synonym for `min_word_length`) and `max_word_len` 
+been removed. Also the deprecated `min_word_len` (a synonym for `min_word_length`) and `max_word_len`
 (a synonym for `max_word_length`) have been removed.
 
 * The `fuzzy_match` and `match_fuzzy` query (synonyma for the `match` query) have been removed
@@ -215,21 +215,11 @@
 has been deprecated. Context enabled suggestion queries without contexts have
 to visit every suggestion, which degrades the search performance considerably.
 
-<<<<<<< HEAD
 For geo context the value of the `path` parameter is now validated against the mapping,
 and if `path` points to a non `geo_point` field or the field doesn't exist a deprecation
 warning will be issued. In 7.0 it will be required for the `path` to point to a correct
 `geo_point` field.
 
-==== Limiting the length of regex that can be used in a Regexp Query request
-
-Regexp Query with long string made of many operators may run into a stack overflow.
-To safeguard against this, the maximum length of regex that can be used in a
-Regexp Query request has been limited to 1000. This default maximum can be changed
-for a particular index with the index setting `index.max_regex_length`.
-
-=======
->>>>>>> b3a60e3a
 ==== Limiting the max number of expansion of span_multi queries
 
 `span_multi` queries will hit too many clauses failure if the number of terms that match the
@@ -237,4 +227,4 @@
 can set the <<query-dsl-multi-term-rewrite, rewrite method>> of the multi term query to `top_terms_*`
 rewrite. Or, if you use `span_multi` on `prefix` query only, you can activate the
 <<index-prefix-config,`index_prefixes`>> field option of the `text` field instead. This will
-rewrite any prefix query on the field to a a single term query that matches the indexed prefix.
+rewrite any prefix query on the field to a a single term query that matches the indexed prefix.