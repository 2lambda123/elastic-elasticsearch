--- conflicted
+++ resolved
@@ -25,7 +25,6 @@
 change before 7.0 because in 7.0 Elasticsearch will no longer automatically
 add the node name to the logging configuration if it isn't already present.
 
-<<<<<<< HEAD
 === Search changes
 
 ==== Scroll
@@ -34,7 +33,7 @@
 ignores the parameter.  In earlier 6.x releases, rescore on scroll queries was
 silently ignored.  In 7.0 and later, we will return a `400 - Bad Request` with
 a validation error.
-=======
+
 [[breaking_65_sql_changes]]
 === SQL plugin changes
 
@@ -43,5 +42,4 @@
 An additional group will be present in the result of requests containing a
 `GROUP BY` for a column that has missing values in the returned documents.
 The records with missing values in the grouped by column will be collectively
-considered a single bucket.
->>>>>>> 3819add3
+considered a single bucket.