[[index-modules-store]]
== Store

The store module allows you to control how index data is stored and accessed on disk.

[float]
[[file-system]]
=== File system storage types

There are different file system implementations or _storage types_. By default,
Elasticsearch will pick the best implementation based on the operating
environment.

This can be overridden for all indices by adding this to the
`config/elasticsearch.yml` file:

[source,yaml]
---------------------------------
index.store.type: niofs
---------------------------------

It is a _static_ setting that can be set on a per-index basis at index
creation time:

[source,js]
---------------------------------
PUT /my_index
{
  "settings": {
    "index.store.type": "niofs"
  }
}
---------------------------------
// CONSOLE

WARNING: This is an expert-only setting and may be removed in the future.

The following sections lists all the different storage types supported.

`fs`::

Default file system implementation. This will pick the best implementation
depending on the operating environment, which is currently `mmapfs` on all
supported systems but is subject to change.

[[simplefs]]`simplefs`::

The Simple FS type is a straightforward implementation of file system
storage (maps to Lucene `SimpleFsDirectory`) using a random access file.
This implementation has poor concurrent performance (multiple threads
will bottleneck). It is usually better to use the `niofs` when you need
index persistence.

[[niofs]]`niofs`::

The NIO FS type stores the shard index on the file system (maps to
Lucene `NIOFSDirectory`) using NIO. It allows multiple threads to read
from the same file concurrently. It is not recommended on Windows
because of a bug in the SUN Java implementation.

[[mmapfs]]`mmapfs`::

The MMap FS type stores the shard index on the file system (maps to
Lucene `MMapDirectory`) by mapping a file into memory (mmap). Memory
mapping uses up a portion of the virtual memory address space in your
process equal to the size of the file being mapped. Before using this
class, be sure you have allowed plenty of
<<vm-max-map-count,virtual address space>>.

<<<<<<< HEAD
[[default_fs]]`default_fs` deprecated[5.0.0, The `default_fs` store type is deprecated - use `fs` instead]::

The `default` type is deprecated and is aliased to `fs` for backward
compatibility.

[[allowed-index-store-types]]
You can restrict the allowed store types via the setting
`node.allowed_index_store_types`. This setting is a comma-delimited list of
allowed store types from the above built-in types, or those added by a
plugin. The default is to allow all store types, and this is equivalent to this
setting being empty. This setting is useful, for example, if you are in an
environment where you can not control the ability to create a lot of memory maps
so you need disable the ability to use `mmapfs`. To do this, you must set
`node.allowed_index_store_types` to a list of store types that does not include
`mmapfs`, and if on a system that defaults to `mmapfs` you must also not include
`fs`. On systems where `mmapfs` is the default store type, you can use the
setting `node.default_index_store_type` to specify an alternative default store
type.

ifdef::include-xpack[]
NOTE: Some components of {xpack} create index templates on startup. These
templates will not specify an store type and will therefore pick up the
default. If the default store type is not allowed by
`node.allowed_index_store_types`, template validation will fail. To workaround
this you must set `node.default_index_store_type` to a store type allowed by
`node.allowed_index_store_types`.
endif::include-xpack[]

=======
>>>>>>> 588db621
=== Pre-loading data into the file system cache

NOTE: This is an expert setting, the details of which may change in the future.

By default, Elasticsearch completely relies on the operating system file system
cache for caching I/O operations. It is possible to set `index.store.preload`
in order to tell the operating system to load the content of hot index
files into memory upon opening. This setting accept a comma-separated list of
files extensions: all files whose extension is in the list will be pre-loaded
upon opening. This can be useful to improve search performance of an index,
especially when the host operating system is restarted, since this causes the
file system cache to be trashed. However note that this may slow down the
opening of indices, as they will only become available after data have been
loaded into physical memory.

This setting is best-effort only and may not work at all depending on the store
type and host operating system.

The `index.store.preload` is a static setting that can either be set in the
`config/elasticsearch.yml`:

[source,yaml]
---------------------------------
index.store.preload: ["nvd", "dvd"]
---------------------------------

or in the index settings at index creation time:

[source,js]
---------------------------------
PUT /my_index
{
  "settings": {
    "index.store.preload": ["nvd", "dvd"]
  }
}
---------------------------------
// CONSOLE

The default value is the empty array, which means that nothing will be loaded
into the file-system cache eagerly. For indices that are actively searched,
you might want to set it to `["nvd", "dvd"]`, which will cause norms and doc
values to be loaded eagerly into physical memory. These are the two first
extensions to look at since Elasticsearch performs random access on them.

A wildcard can be used in order to indicate that all files should be preloaded:
`index.store.preload: ["*"]`. Note however that it is generally not useful to
load all files into memory, in particular those for stored fields and term
vectors, so a better option might be to set it to
`["nvd", "dvd", "tim", "doc", "dim"]`, which will preload norms, doc values,
terms dictionaries, postings lists and points, which are the most important
parts of the index for search and aggregations.

Note that this setting can be dangerous on indices that are larger than the size
of the main memory of the host, as it would cause the filesystem cache to be
trashed upon reopens after large merges, which would make indexing and searching
_slower_.<|MERGE_RESOLUTION|>--- conflicted
+++ resolved
@@ -67,12 +67,6 @@
 class, be sure you have allowed plenty of
 <<vm-max-map-count,virtual address space>>.
 
-<<<<<<< HEAD
-[[default_fs]]`default_fs` deprecated[5.0.0, The `default_fs` store type is deprecated - use `fs` instead]::
-
-The `default` type is deprecated and is aliased to `fs` for backward
-compatibility.
-
 [[allowed-index-store-types]]
 You can restrict the allowed store types via the setting
 `node.allowed_index_store_types`. This setting is a comma-delimited list of
@@ -96,8 +90,6 @@
 `node.allowed_index_store_types`.
 endif::include-xpack[]
 
-=======
->>>>>>> 588db621
 === Pre-loading data into the file system cache
 
 NOTE: This is an expert setting, the details of which may change in the future.
