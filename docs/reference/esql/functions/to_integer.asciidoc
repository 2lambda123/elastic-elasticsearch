--- conflicted
+++ resolved
@@ -52,17 +52,4 @@
 
 A following header will contain the failure reason and the offending value:
 
-<<<<<<< HEAD
-`"org.elasticsearch.xpack.ql.QlIllegalArgumentException: [501379200000] out of [integer] range"`
-=======
-`"org.elasticsearch.xpack.ql.InvalidArgumentException: [501379200000] out of [integer] range"`
-
-
-If the input parameter is of a date type, its value will be interpreted as
-milliseconds since the https://en.wikipedia.org/wiki/Unix_time[Unix epoch],
-converted to integer.
-
-Boolean *true* will be converted to integer *1*, *false* to *0*.
-
-Alias: TO_INT
->>>>>>> 797fadce
+`"org.elasticsearch.xpack.ql.InvalidArgumentException: [501379200000] out of [integer] range"`