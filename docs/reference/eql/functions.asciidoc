--- conflicted
+++ resolved
@@ -11,20 +11,14 @@
 * <<eql-fn-add>>
 * <<eql-fn-between>>
 * <<eql-fn-cidrmatch>>
-<<<<<<< HEAD
+* <<eql-fn-concat>>
 * <<eql-fn-divide>>
 * <<eql-fn-endswith>>
 * <<eql-fn-indexof>>
 * <<eql-fn-length>>
+* <<eql-fn-match>>
 * <<eql-fn-modulo>>
 * <<eql-fn-multiply>>
-=======
-* <<eql-fn-concat>>
-* <<eql-fn-endswith>>
-* <<eql-fn-indexof>>
-* <<eql-fn-length>>
-* <<eql-fn-match>>
->>>>>>> 3b6122ff
 * <<eql-fn-startswith>>
 * <<eql-fn-string>>
 * <<eql-fn-stringcontains>>
@@ -243,7 +237,57 @@
 ====
 
 [discrete]
-<<<<<<< HEAD
+[[eql-fn-concat]]
+=== `concat`
+
+Returns a concatenated string of provided values.
+
+[%collapsible]
+====
+*Example*
+[source,eql]
+----
+concat("process is ", "regsvr32.exe")         // returns "process is regsvr32.exe"
+concat("regsvr32.exe", " ", 42)               // returns "regsvr32.exe 42"
+concat("regsvr32.exe", " ", 42.5)             // returns "regsvr32.exe 42.5"
+concat("regsvr32.exe", " ", true)             // returns "regsvr32.exe true"
+concat("regsvr32.exe")                        // returns "regsvr32.exe"
+
+// process.name = "regsvr32.exe"
+concat(process.name, " ", 42)                 // returns "regsvr32.exe 42"
+concat(process.name, " ", 42.5)               // returns "regsvr32.exe 42.5"
+concat("process is ", process.name)           // returns "process is regsvr32.exe"
+concat(process.name, " ", true)               // returns "regsvr32.exe true"
+concat(process.name)                          // returns "regsvr32.exe"
+
+// process.arg_count = 4
+concat(process.name, " ", process.arg_count)  // returns "regsvr32.exe 4"
+
+// null handling
+concat(null, "regsvr32.exe")                  // returns null
+concat(process.name, null)                    // returns null
+concat(null)                                  // returns null 
+----
+
+*Syntax*
+[source,txt]
+----
+concat(<value>[, <value>])
+----
+
+*Parameters*
+
+`<value>`::
+(Required{multi-arg-ref})
+Value to concatenate. If any of the arguments are `null`, the function returns `null`.
++
+If using a field as the argument, this parameter does not support the
+<<text,`text`>> field datatype.
+
+*Returns:* string or `null`
+====
+
+[discrete]
 [[eql-fn-divide]]
 ==== `divide`
 Returns the quotient of a provided dividend and divisor.
@@ -328,53 +372,16 @@
 divide(4, null)                                         // returns null
 divide(null, process.args_count)                        // returns null
 divide(process.args_count, null)                        // returns null
-=======
-[[eql-fn-concat]]
-=== `concat`
-
-Returns a concatenated string of provided values.
-
-[%collapsible]
-====
-*Example*
-[source,eql]
-----
-concat("process is ", "regsvr32.exe")         // returns "process is regsvr32.exe"
-concat("regsvr32.exe", " ", 42)               // returns "regsvr32.exe 42"
-concat("regsvr32.exe", " ", 42.5)             // returns "regsvr32.exe 42.5"
-concat("regsvr32.exe", " ", true)             // returns "regsvr32.exe true"
-concat("regsvr32.exe")                        // returns "regsvr32.exe"
-
-// process.name = "regsvr32.exe"
-concat(process.name, " ", 42)                 // returns "regsvr32.exe 42"
-concat(process.name, " ", 42.5)               // returns "regsvr32.exe 42.5"
-concat("process is ", process.name)           // returns "process is regsvr32.exe"
-concat(process.name, " ", true)               // returns "regsvr32.exe true"
-concat(process.name)                          // returns "regsvr32.exe"
-
-// process.arg_count = 4
-concat(process.name, " ", process.arg_count)  // returns "regsvr32.exe 4"
-
-// null handling
-concat(null, "regsvr32.exe")                  // returns null
-concat(process.name, null)                    // returns null
-concat(null)                                  // returns null 
->>>>>>> 3b6122ff
-----
-
-*Syntax*
-[source,txt]
-----
-<<<<<<< HEAD
+----
+
+*Syntax*
+[source,txt]
+----
 divide(<dividend>, <divisor>)
-=======
-concat(<value>[, <value>])
->>>>>>> 3b6122ff
-----
-
-*Parameters*
-
-<<<<<<< HEAD
+----
+
+*Parameters*
+
 `<dividend>`::
 (Required, integer or float or `null`)
 Dividend to divide. If `null`, the function returns `null`.
@@ -393,19 +400,6 @@
 *Returns:* integer, float, or null
 ====
 
-
-=======
-`<value>`::
-(Required{multi-arg-ref})
-Value to concatenate. If any of the arguments are `null`, the function returns `null`.
-+
-If using a field as the argument, this parameter does not support the
-<<text,`text`>> field datatype.
-
-*Returns:* string or `null`
-====
-
->>>>>>> 3b6122ff
 [discrete]
 [[eql-fn-endswith]]
 === `endsWith`
@@ -642,24 +636,80 @@
 ====
 
 [discrete]
-<<<<<<< HEAD
+[[eql-fn-match]]
+=== `match`
+
+Returns `true` if a source string matches one or more provided regular
+expressions.
+
+[%collapsible]
+====
+*Example*
+[source,eql]
+----
+match("explorer.exe", "[a-z]*?.exe")           // returns true
+match("explorer.exe", "[a-z]*?.exe", "[1-9]")  // returns true
+match("explorer.exe", "[1-9]")                 // returns false
+match("explorer.exe", "")                      // returns false
+
+// process.name = "explorer.exe"
+match(process.name, "[a-z]*?.exe")             // returns true
+match(process.name, "[a-z]*?.exe", "[1-9]")    // returns true
+match(process.name, "[1-9]")                   // returns false
+match(process.name, "")                        // returns false
+
+// null handling
+match(null, "[a-z]*?.exe")                     // returns null
+----
+
+*Syntax*
+[source,txt]
+----
+match(<source>, <reg_exp>[, ...])
+----
+
+*Parameters*
+
+`<source>`::
++
+--
+(Required, string or `null`)
+Source string. If `null`, the function returns `null`.
+
+If using a field as the argument, this parameter supports only the following
+field datatypes:
+
+* <<keyword,`keyword`>>
+* <<constant-keyword,`constant_keyword`>>
+* <<text,`text`>> field with a <<keyword,`keyword`>> or
+  <<constant-keyword,`constant_keyword`>> sub-field
+--
+
+`<reg_exp>`::
++
+--
+(Required{multi-arg-ref}, string)
+Regular expression used to match the source string. For supported syntax, see
+<<regexp-syntax>>.
+https://docs.oracle.com/javase/tutorial/essential/regex/pre_char_classes.html[Predefined
+character classes] are not supported.
+
+Fields are not supported as arguments.
+--
+
+*Returns:* boolean or `null`
+====
+
+[discrete]
 [[eql-fn-modulo]]
 === `modulo`
 Returns the remainder of the division of a provided dividend and divisor.
-=======
-[[eql-fn-match]]
-=== `match`
-
-Returns `true` if a source string matches one or more provided regular
-expressions.
->>>>>>> 3b6122ff
-
-[%collapsible]
-====
-*Example*
-[source,eql]
-----
-<<<<<<< HEAD
+
+[%collapsible]
+====
+*Example*
+[source,eql]
+----
 modulo(10, 6)                                       // returns 4
 modulo(10, 5)                                       // returns 0
 modulo(10, 0.5)                                     // returns 0
@@ -681,36 +731,16 @@
 modulo(7, null)                                     // returns null
 modulo(null, process.args_count)                    // returns null
 modulo(process.args_count, null)                    // returns null
-=======
-match("explorer.exe", "[a-z]*?.exe")           // returns true
-match("explorer.exe", "[a-z]*?.exe", "[1-9]")  // returns true
-match("explorer.exe", "[1-9]")                 // returns false
-match("explorer.exe", "")                      // returns false
-
-// process.name = "explorer.exe"
-match(process.name, "[a-z]*?.exe")             // returns true
-match(process.name, "[a-z]*?.exe", "[1-9]")    // returns true
-match(process.name, "[1-9]")                   // returns false
-match(process.name, "")                        // returns false
-
-// null handling
-match(null, "[a-z]*?.exe")                     // returns null
->>>>>>> 3b6122ff
-----
-
-*Syntax*
-[source,txt]
-----
-<<<<<<< HEAD
+----
+
+*Syntax*
+[source,txt]
+----
 modulo(<dividend>, <divisor>)
-=======
-match(<source>, <reg_exp>[, ...])
->>>>>>> 3b6122ff
-----
-
-*Parameters*
-
-<<<<<<< HEAD
+----
+
+*Parameters*
+
 `<dividend>`::
 (Required, integer or float or `null`)
 Dividend to divide. If `null`, the function returns `null`. Floating point
@@ -781,36 +811,6 @@
 --
 
 *Returns:* integer, float, or `null`
-=======
-`<source>`::
-+
---
-(Required, string or `null`)
-Source string. If `null`, the function returns `null`.
-
-If using a field as the argument, this parameter supports only the following
-field datatypes:
-
-* <<keyword,`keyword`>>
-* <<constant-keyword,`constant_keyword`>>
-* <<text,`text`>> field with a <<keyword,`keyword`>> or
-  <<constant-keyword,`constant_keyword`>> sub-field
---
-
-`<reg_exp>`::
-+
---
-(Required{multi-arg-ref}, string)
-Regular expression used to match the source string. For supported syntax, see
-<<regexp-syntax>>.
-https://docs.oracle.com/javase/tutorial/essential/regex/pre_char_classes.html[Predefined
-character classes] are not supported.
-
-Fields are not supported as arguments.
---
-
-*Returns:* boolean or `null`
->>>>>>> 3b6122ff
 ====
 
 [discrete]
