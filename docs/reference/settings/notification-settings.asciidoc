--- conflicted
+++ resolved
@@ -112,15 +112,6 @@
   `smtp.user` (<<cluster-update-settings,Dynamic>>);;
   The user name for SMTP. Required.
   
-  `smtp.password` (<<cluster-update-settings,Dynamic>>);;
-<<<<<<< HEAD
-  deprecated[6.6.0] The password for the specified SMTP user.
-  Use `smtp.secure_password` instead.
-
-=======
-  The password for the specified SMTP user. deprecated[6.6.0]
-  
->>>>>>> 7cd5b8ec
   `smtp.secure_password` (<<secure-settings,Secure>>);;
   The password for the specified SMTP user.
 
