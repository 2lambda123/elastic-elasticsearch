[glossary]
[[glossary]]
= Glossary of terms

[glossary]
[[glossary-analysis]] analysis ::
+
--
// tag::analysis-def[]
Analysis is the process of converting <<glossary-text,full text>> to
<<glossary-term,terms>>. Depending on which analyzer is used, these phrases:
`FOO BAR`, `Foo-Bar`, `foo,bar` will probably all result in the
terms `foo` and `bar`. These terms are what is actually stored in
the index.

A full text query (not a <<glossary-term,term>> query) for `FoO:bAR` will
also be analyzed to the terms `foo`,`bar` and will thus match the
terms stored in the index.

It is this process of analysis (both at index time and at search time)
that allows Elasticsearch to perform full text queries.

Also see <<glossary-text,text>> and <<glossary-term,term>>.
// end::analysis-def[]
--

[[glossary-cluster]] cluster ::
// tag::cluster-def[]
A cluster consists of one or more <<glossary-node,nodes>> which share the
same cluster name. Each cluster has a single master node which is
chosen automatically by the cluster and which can be replaced if the
current master node fails.
// end::cluster-def[]

[[glossary-ccr]] {ccr} (CCR)::
// tag::ccr-def[]
The {ccr} feature enables you to replicate indices in remote clusters to your
local cluster. For more information, see 
{stack-ov}/xpack-ccr.html[{ccr-cap}].  
// end::ccr-def[]
  
[[glossary-ccs]] {ccs} (CCS)::
// tag::ccs-def[]
The {ccs} feature enables any node to act as a federated client across
multiple clusters.
See {ref}/modules-cross-cluster-search.html[Search across clusters].
// end::ccs-def[]

[[glossary-document]] document ::
+
--
// tag::document-def[]
A document is a JSON document which is stored in Elasticsearch. It is
like a row in a table in a relational database. Each document is
stored in an <<glossary-index,index>> and has a <<glossary-type,type>>
and an <<glossary-id,id>>.

A document is a JSON object (also known in other languages as a hash /
hashmap / associative array) which contains zero or more
<<glossary-field,fields>>, or key-value pairs.

The original JSON document that is indexed will be stored in the
<<glossary-source_field,`_source` field>>, which is returned by default when
getting or searching for a document.
// end::document-def[]
--

[[glossary-field]] field ::
+
--
// tag::field-def[]
A <<glossary-document,document>> contains a list of fields, or key-value
pairs. The value can be a simple (scalar) value (eg a string, integer,
date), or a nested structure like an array or an object. A field is
similar to a column in a table in a relational database.

The <<glossary-mapping,mapping>> for each field has a field _type_ (not to
be confused with document <<glossary-type,type>>) which indicates the type
of data that can be stored in that field, eg `integer`, `string`,
`object`. The mapping also allows you to define (amongst other things)
how the value for a field should be analyzed.
// end::field-def[]
--

[[glossary-filter]] filter ::
// tag::filter-def[]
A filter is a non-scoring <<glossary-query,query>>,
meaning that it does not score documents.
It is only concerned about answering the question - "Does this document match?". 
The answer is always a simple, binary yes or no. This kind of query is said to be made 
in a {ref}/query-filter-context.html[filter context], 
hence it is called a filter. Filters are simple checks for set inclusion or exclusion. 
In most cases, the goal of filtering is to reduce the number of documents that have to be examined.
// end::filter-def[]

[[glossary-follower-index]] follower index ::  
// tag::follower-index-def[]
Follower indices are the target indices for <<glossary-ccr,{ccr}>>. They exist
in your local cluster and replicate <<glossary-leader-index,leader indices>>.
// end::follower-index-def[]

[[glossary-id]] id ::
// tag::id-def[]
The ID of a <<glossary-document,document>> identifies a document. The
`index/id` of a document must be unique. If no ID is provided,
then it will be auto-generated. (also see <<glossary-routing,routing>>)
// end::id-def[]

[[glossary-index]] index ::
+
--
// tag::index-def[]
An index is like a _table_ in a relational database. It has a
<<glossary-mapping,mapping>> which contains a <<glossary-type,type>>,
which contains the <<glossary-field,field>> in the index.

An index is a logical namespace which maps to one or more
<<glossary-primary-shard,primary shards>> and can have zero or more
<<glossary-replica-shard,replica shards>>.
// end::index-def[]
--

[[glossary-index-alias]] index alias ::
+
--
// tag::index-alias-def[]
// tag::index-alias-desc[]
An index alias is a secondary name
used to refer to one or more existing indices.

Most {es} APIs accept an index alias
in place of an index name.
// end::index-alias-desc[]

See {ref}/indices-add-alias.html[Add index alias].
// end::index-alias-def[]
--

[[glossary-leader-index]] leader index ::  
// tag::leader-index-def[]
Leader indices are the source indices for <<glossary-ccr,{ccr}>>. They exist
on remote clusters and are replicated to 
<<glossary-follower-index,follower indices>>.
// end::leader-index-def[]

[[glossary-mapping]] mapping ::
+
--
// tag::mapping-def[]
A mapping is like a _schema definition_ in a relational database. Each
<<glossary-index,index>> has a mapping,
which defines a <<glossary-type,type>>,
plus a number of index-wide settings.

A mapping can either be defined explicitly, or it will be generated
automatically when a document is indexed.
// end::mapping-def[]
--

[[glossary-node]] node ::
+
--
// tag::node-def[]
A node is a running instance of Elasticsearch which belongs to a
<<glossary-cluster,cluster>>. Multiple nodes can be started on a single
server for testing purposes, but usually you should have one node per
server.

At startup, a node will use unicast to discover an existing cluster with
the same cluster name and will try to join that cluster.
// end::node-def[]
--

[[glossary-primary-shard]] primary shard ::
+
--
// tag::primary-shard-def[]
Each document is stored in a single primary <<glossary-shard,shard>>. When
you index a document, it is indexed first on the primary shard, then
on all <<glossary-replica-shard,replicas>> of the primary shard.

By default, an <<glossary-index,index>> has one primary shard. You can specify
more primary shards to scale the number of <<glossary-document,documents>>
that your index can handle.

You cannot change the number of primary shards in an index, once the index is
created. However, an index can be split into a new index using the
{ref}/indices-split-index.html[split index API].

See also <<glossary-routing,routing>>.
// end::primary-shard-def[]
--

[[glossary-query]] query ::
+
--
// tag::query-def[]
A request for information from {es}. You can think of a query as a question,
written in a way {es} understands. A search consists of one or more queries
combined.

There are two types of queries: _scoring queries_ and _filters_. For more
information about query types,
see {ref}/query-filter-context.html[Query and filter context].
// end::query-def[]
--

[[glossary-recovery]] recovery ::
<<<<<<< HEAD
Shard recovery is the process
of syncing a <<glossary-replica-shard,replica shard>>
from a <<glossary-primary-shard,primary shard>>.
Upon completion,
the replica shard is available for search.
+
// tag::recovery-triggers[]
Recovery automatically occurs
during the following processes:

* Node startup or failure.
  This type of recovery is called a *local store recovery*.
* <<glossary-replica-shard,Primary shard replication>>.
* Relocation of a shard to a different node in the same cluster.
* <<restore-snapshot,Snapshot restoration>>.
// end::recovery-triggers[]
=======
+
--
// tag::recovery-def[]
The process of syncing a shard copy from a source shard. Upon completion, the recovery process makes the shard copy available for queries.

Recovery automatically occurs anytime a shard moves to a different node in the same cluster, including:

* Node startup
* Node failure
* Index shard replication
* Snapshot restoration
// end::recovery-def[]
--
>>>>>>> 0f2234e3

[[glossary-reindex]] reindex ::

// tag::reindex-def[]
To cycle through some or all documents in one or more indices, re-writing them into the same or new index in a local or remote cluster. This is most commonly done to update mappings, or to upgrade Elasticsearch between two incompatible index versions.
// end::reindex-def[]

[[glossary-replica-shard]] replica shard ::
+
--
// tag::replica-shard-def[]
Each <<glossary-primary-shard,primary shard>> can have zero or more
replicas. A replica is a copy of the primary shard, and has two
purposes:

1.  Increase failover: a replica shard can be promoted to a primary
shard if the primary fails
2.  Increase performance: get and search requests can be handled by
primary or replica shards.

By default, each primary shard has one replica, but the number of
replicas can be changed dynamically on an existing index. A replica
shard will never be started on the same node as its primary shard.
// end::replica-shard-def[]
--

[[glossary-routing]] routing ::
+
--
// tag::routing-def[]
When you index a document, it is stored on a single
<<glossary-primary-shard,primary shard>>. That shard is chosen by hashing
the `routing` value. By default, the `routing` value is derived from
the ID of the document or, if the document has a specified parent
document, from the ID of the parent document (to ensure that child and
parent documents are stored on the same shard).

This value can be overridden by specifying a `routing` value at index
time, or a {ref}/mapping-routing-field.html[routing field]
in the <<glossary-mapping,mapping>>.
// end::routing-def[]
--

[[glossary-shard]] shard ::
+
--
// tag::shard-def[]
A shard is a single Lucene instance. It is a low-level “worker” unit
which is managed automatically by Elasticsearch. An index is a logical
namespace which points to <<glossary-primary-shard,primary>> and
<<glossary-replica-shard,replica>> shards.

Other than defining the number of primary and replica shards that an
index should have, you never need to refer to shards directly.
Instead, your code should deal only with an index.

Elasticsearch distributes shards amongst all <<glossary-node,nodes>> in the
<<glossary-cluster,cluster>>, and can move shards automatically from one
node to another in the case of node failure, or the addition of new
nodes.
// end::shard-def[]
--

[[glossary-shrink]] shrink ::
// tag::shrink-def[]
To reduce the amount of shards in an index.
See the {ref}/indices-shrink-index.html[shrink index API].
// end::shrink-def[]

[[glossary-source_field]] source field ::
// tag::source-field-def[]
By default, the JSON document that you index will be stored in the
`_source` field and will be returned by all get and search requests.
This allows you access to the original object directly from search
results, rather than requiring a second step to retrieve the object
from an ID.
// end::source-field-def[]

[[glossary-split]] split ::
// tag::split-def[]
To grow the amount of shards in an index.
See the {ref}/indices-split-index.html[split index API].
// end::split-def[]

[[glossary-term]] term ::
+
--
// tag::term-def[]
A term is an exact value that is indexed in Elasticsearch. The terms
`foo`, `Foo`, `FOO` are NOT equivalent. Terms (i.e. exact values) can
be searched for using _term_ queries.

See also <<glossary-text,text>> and <<glossary-analysis,analysis>>.
// end::term-def[]
--

[[glossary-text]] text ::
+
--
// tag::text-def[]
Text (or full text) is ordinary unstructured text, such as this
paragraph. By default, text will be <<glossary-analysis,analyzed>> into
<<glossary-term,terms>>, which is what is actually stored in the index.

Text <<glossary-field,fields>> need to be analyzed at index time in order to
be searchable as full text, and keywords in full text queries must be
analyzed at search time to produce (and search for) the same terms
that were generated at index time.

See also <<glossary-term,term>> and <<glossary-analysis,analysis>>.
// end::text-def[]
--

[[glossary-type]] type ::
// tag::type-def[]
A type used to represent the _type_ of document, e.g. an `email`, a `user`, or a `tweet`.
Types are deprecated and are in the process of being removed.
See {ref}/removal-of-types.html[Removal of mapping types].
// end::type-def[]<|MERGE_RESOLUTION|>--- conflicted
+++ resolved
@@ -206,13 +206,15 @@
 --
 
 [[glossary-recovery]] recovery ::
-<<<<<<< HEAD
++
+--
+// tag::recovery-def[]
 Shard recovery is the process
 of syncing a <<glossary-replica-shard,replica shard>>
 from a <<glossary-primary-shard,primary shard>>.
 Upon completion,
 the replica shard is available for search.
-+
+
 // tag::recovery-triggers[]
 Recovery automatically occurs
 during the following processes:
@@ -223,21 +225,8 @@
 * Relocation of a shard to a different node in the same cluster.
 * <<restore-snapshot,Snapshot restoration>>.
 // end::recovery-triggers[]
-=======
-+
---
-// tag::recovery-def[]
-The process of syncing a shard copy from a source shard. Upon completion, the recovery process makes the shard copy available for queries.
-
-Recovery automatically occurs anytime a shard moves to a different node in the same cluster, including:
-
-* Node startup
-* Node failure
-* Index shard replication
-* Snapshot restoration
 // end::recovery-def[]
 --
->>>>>>> 0f2234e3
 
 [[glossary-reindex]] reindex ::
 
