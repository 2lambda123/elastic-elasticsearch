--- conflicted
+++ resolved
@@ -2,18 +2,6 @@
 [cols="^,^,^,^,^,^,^,^,^,^"]
 |====
 | 9+^h| Local cluster
-<<<<<<< HEAD
-h| Remote cluster      | 5.0->5.5   | 5.6        | 6.0->6.6   | 6.7        | 6.8        | 7.0        | 7.1->7.16  | 7.17       | 8.0->{minor-version}
-| 5.0->5.5             | {yes-icon} | {yes-icon} | {no-icon}  | {no-icon}  | {no-icon}  | {no-icon}  | {no-icon}  | {no-icon}  | {no-icon}
-| 5.6                  | {yes-icon} | {yes-icon} | {yes-icon} | {yes-icon} | {yes-icon} | {no-icon}  | {no-icon}  | {no-icon}  | {no-icon}
-| 6.0->6.6             | {no-icon}  | {yes-icon} | {yes-icon} | {yes-icon} | {yes-icon} | {no-icon}  | {no-icon}  | {no-icon}  | {no-icon}
-| 6.7                  | {no-icon}  | {yes-icon} | {yes-icon} | {yes-icon} | {yes-icon} | {yes-icon} | {no-icon}  | {no-icon}  | {no-icon}
-| 6.8                  | {no-icon}  | {yes-icon} | {yes-icon} | {yes-icon} | {yes-icon} | {yes-icon} | {yes-icon} | {yes-icon} | {no-icon}
-| 7.0                  | {no-icon}  | {no-icon}  | {no-icon}  | {yes-icon} | {yes-icon} | {yes-icon} | {yes-icon} | {yes-icon} | {no-icon}
-| 7.1->7.16            | {no-icon}  | {no-icon}  | {no-icon}  | {no-icon}  | {yes-icon} | {yes-icon} | {yes-icon} | {yes-icon} | {no-icon}
-| 7.17                 | {no-icon}  | {no-icon}  | {no-icon}  | {no-icon}  | {yes-icon} | {yes-icon} | {yes-icon} | {yes-icon} | {yes-icon}
-| 8.0->{minor-version} | {no-icon}  | {no-icon}  | {no-icon}  | {no-icon}  | {no-icon}  | {no-icon}  | {no-icon}  | {yes-icon} | {yes-icon}
-=======
 h| Remote cluster     | 5.0–5.5    | 5.6        | 6.0–6.6    | 6.7        | 6.8        | 7.0        | 7.1–7.16   | 7.17       | 8.0–{minor-version}
 | 5.0–5.5             | {yes-icon} | {yes-icon} | {no-icon}  | {no-icon}  | {no-icon}  | {no-icon}  | {no-icon}  | {no-icon}  | {no-icon}
 | 5.6                 | {yes-icon} | {yes-icon} | {yes-icon} | {yes-icon} | {yes-icon} | {no-icon}  | {no-icon}  | {no-icon}  | {no-icon}
@@ -24,7 +12,6 @@
 | 7.1–7.16            | {no-icon}  | {no-icon}  | {no-icon}  | {no-icon}  | {yes-icon} | {yes-icon} | {yes-icon} | {yes-icon} | {no-icon}
 | 7.17                | {no-icon}  | {no-icon}  | {no-icon}  | {no-icon}  | {yes-icon} | {yes-icon} | {yes-icon} | {yes-icon} | {yes-icon}
 | 8.0–{minor-version} | {no-icon}  | {no-icon}  | {no-icon}  | {no-icon}  | {no-icon}  | {no-icon}  | {no-icon}  | {yes-icon} | {yes-icon}
->>>>>>> 5b499823
 |====
 
 ifeval::["{release-state}"!="released"]
