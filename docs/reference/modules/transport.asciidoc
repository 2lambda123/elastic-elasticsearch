[[modules-transport]]
=== Transport

<<<<<<< HEAD
The transport networking layer is used for internal communication between nodes
within the cluster. Each call that goes from one node to the other uses
the transport layer (for example, when an HTTP GET request is processed
by one node, and should actually be processed by another node that holds
the data).

The transport mechanism is completely asynchronous in nature, meaning
that there is no blocking thread waiting for a response. The benefit of
using asynchronous communication is first solving the
https://en.wikipedia.org/wiki/C10k_problem[C10k problem], as well as
being the ideal solution for scatter (broadcast) / gather operations such
as search in Elasticsearch.
=======
Clients send requests to your {es} cluster over <<modules-http,HTTP>>, but the
node that receives a client request cannot always handle it alone and must
normally pass it on to other nodes for further processing. It does this using
the transport networking layer. The transport layer is used for all internal
communication between nodes within a cluster, and also for all communication
with the nodes of a <<modules-remote-clusters,remote cluster>>.
>>>>>>> 1a566d7b

[[transport-settings]]
==== Transport settings

The following settings can be configured for the internal transport that
communicates over TCP. These settings also use the common
<<modules-network,network settings>>.

`transport.port`::
A bind port range. Defaults to `9300-9400`.

`transport.publish_port`::
The port that other nodes in the cluster
should use when communicating with this node. Useful when a cluster node
is behind a proxy or firewall and the `transport.port` is not directly
addressable from the outside. Defaults to the actual port assigned via
`transport.port`.

`transport.bind_host`::
The host address to bind the transport service to. Defaults to
`transport.host` (if set) or `network.bind_host`.

`transport.publish_host`::
The host address to publish for nodes in the cluster to connect to.
Defaults to `transport.host` (if set) or `network.publish_host`.

`transport.host`::
Used to set the `transport.bind_host` and the `transport.publish_host`.

`transport.connect_timeout`::
The connect timeout for initiating a new connection (in
time setting format). Defaults to `30s`.

`transport.compress`::
Set to `true` to enable compression (`DEFLATE`) between
all nodes. Defaults to `false`.

`transport.ping_schedule`::
Schedule a regular application-level ping message
to ensure that transport connections between nodes are kept alive. Defaults to
`5s` in the transport client and `-1` (disabled) elsewhere. It is preferable
to correctly configure TCP keep-alives instead of using this feature, because
TCP keep-alives apply to all kinds of long-lived connections and not just to
transport connections.

`transport.tcp.no_delay`::
Enable or disable the https://en.wikipedia.org/wiki/Nagle%27s_algorithm[TCP no delay]
setting. Defaults to `network.tcp.no_delay`.

`transport.tcp.keep_alive`::
Configures the `SO_KEEPALIVE` option for this socket, which
determines whether it sends TCP keepalive probes.
Defaults to `network.tcp.keep_alive`.

`transport.tcp.keep_idle`::
Configures the `TCP_KEEPIDLE` option for this socket, which
determines the time in seconds that a connection must be idle before
starting to send TCP keepalive probes. Defaults to `network.tcp.keep_idle` if set,
or the system default otherwise.
This value cannot exceed `300` seconds. In cases where the system default
is higher than `300`, the value is automatically lowered to `300`. Only applicable on
Linux and macOS, and requires Java 11 or newer.

`transport.tcp.keep_interval`::
Configures the `TCP_KEEPINTVL` option for this socket,
which determines the time in seconds between sending TCP keepalive probes.
Defaults to `network.tcp.keep_interval` if set, or the system default otherwise.
This value cannot exceed `300` seconds. In cases where the system default is higher than `300`,
the value is automatically lowered to `300`. Only applicable on Linux and macOS,
and requires Java 11 or newer.

`transport.tcp.keep_count`::
Configures the `TCP_KEEPCNT` option for this socket, which
determines the number of unacknowledged TCP keepalive probes that may be
sent on a connection before it is dropped. Defaults to `network.tcp.keep_count`
if set, or the system default otherwise. Only applicable on Linux and macOS, and
requires Java 11 or newer.

transport.tcp.reuse_address::
Should an address be reused or not. Defaults to `network.tcp.reuse_address`.

`transport.tcp.send_buffer_size`::
The size of the TCP send buffer (specified with <<size-units,size units>>).
Defaults to `network.tcp.send_buffer_size`.

`transport.tcp.receive_buffer_size`::
The size of the TCP receive buffer (specified with <<size-units,size units>>).
Defaults to `network.tcp.receive_buffer_size`.

[[transport-profiles]]
===== Transport profiles

Elasticsearch allows you to bind to multiple ports on different interfaces by
the use of transport profiles. See this example configuration

[source,yaml]
--------------
transport.profiles.default.port: 9300-9400
transport.profiles.default.bind_host: 10.0.0.1
transport.profiles.client.port: 9500-9600
transport.profiles.client.bind_host: 192.168.0.1
transport.profiles.dmz.port: 9700-9800
transport.profiles.dmz.bind_host: 172.16.1.2
--------------

The `default` profile is special. It is used as a fallback for any other
profiles, if those do not have a specific configuration setting set, and is how
this node connects to other nodes in the cluster.

The following parameters can be configured on each transport profile, as in the
example above:

* `port`: The port to which to bind.
* `bind_host`: The host to which to bind.
* `publish_host`: The host which is published in informational APIs.

Profiles also support all the other transport settings specified in the
<<transport-settings,transport settings>> section, and use these as defaults.
For example, `transport.profiles.client.tcp.reuse_address` can be explicitly
configured, and defaults otherwise to `transport.tcp.reuse_address`.

[[long-lived-connections]]
===== Long-lived idle connections

A transport connection between two nodes is made up of a number of long-lived
TCP connections, some of which may be idle for an extended period of time.
Nonetheless, Elasticsearch requires these connections to remain open, and it
can disrupt the operation of your cluster if any inter-node connections are
closed by an external influence such as a firewall. It is important to
configure your network to preserve long-lived idle connections between
Elasticsearch nodes, for instance by leaving `tcp.keep_alive` enabled and
ensuring that the keepalive interval is shorter than any timeout that might
cause idle connections to be closed, or by setting `transport.ping_schedule` if
keepalives cannot be configured. Devices which drop connections when they reach
a certain age are a common source of problems to Elasticsearch clusters, and
must not be used.

[[request-compression]]
===== Request compression

By default, the `transport.compress` setting is `false` and network-level
request compression is disabled between nodes in the cluster. This default
normally makes sense for local cluster communication as compression has a
noticeable CPU cost and local clusters tend to be set up with fast network
connections between nodes.

The `transport.compress` setting always configures local cluster request
compression and is the fallback setting for remote cluster request compression.
If you want to configure remote request compression differently than local
request compression, you can set it on a per-remote cluster basis using the
<<remote-cluster-settings,`cluster.remote.${cluster_alias}.transport.compress` setting>>.


[[response-compression]]
===== Response compression

The compression settings do not configure compression for responses. {es} will
compress a response if the inbound request was compressed--even when compression
is not enabled. Similarly, {es} will not compress a response if the inbound
request was uncompressed--even when compression is enabled.


[[transport-tracer]]
==== Transport tracer

The transport layer has a dedicated tracer logger which, when activated, logs incoming and out going requests. The log can be dynamically activated
by setting the level of the `org.elasticsearch.transport.TransportService.tracer` logger to `TRACE`:

[source,console]
--------------------------------------------------
PUT _cluster/settings
{
   "transient" : {
      "logger.org.elasticsearch.transport.TransportService.tracer" : "TRACE"
   }
}
--------------------------------------------------

You can also control which actions will be traced, using a set of include and exclude wildcard patterns. By default every request will be traced
except for fault detection pings:

[source,console]
--------------------------------------------------
PUT _cluster/settings
{
   "transient" : {
      "transport.tracer.include" : "*",
      "transport.tracer.exclude" : "internal:coordination/fault_detection/*"
   }
}
--------------------------------------------------<|MERGE_RESOLUTION|>--- conflicted
+++ resolved
@@ -1,27 +1,13 @@
 [[modules-transport]]
 === Transport
 
-<<<<<<< HEAD
-The transport networking layer is used for internal communication between nodes
-within the cluster. Each call that goes from one node to the other uses
-the transport layer (for example, when an HTTP GET request is processed
-by one node, and should actually be processed by another node that holds
-the data).
-
-The transport mechanism is completely asynchronous in nature, meaning
-that there is no blocking thread waiting for a response. The benefit of
-using asynchronous communication is first solving the
-https://en.wikipedia.org/wiki/C10k_problem[C10k problem], as well as
-being the ideal solution for scatter (broadcast) / gather operations such
-as search in Elasticsearch.
-=======
+
 Clients send requests to your {es} cluster over <<modules-http,HTTP>>, but the
 node that receives a client request cannot always handle it alone and must
 normally pass it on to other nodes for further processing. It does this using
 the transport networking layer. The transport layer is used for all internal
 communication between nodes within a cluster, and also for all communication
 with the nodes of a <<modules-remote-clusters,remote cluster>>.
->>>>>>> 1a566d7b
 
 [[transport-settings]]
 ==== Transport settings
