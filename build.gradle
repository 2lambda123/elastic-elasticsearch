--- conflicted
+++ resolved
@@ -123,26 +123,7 @@
   }
 }
 
-<<<<<<< HEAD
-// Setup the seed
-String testSeed = System.getProperty('tests.seed')
-if (testSeed == null) {
-    long seed = new Random(System.currentTimeMillis()).nextLong()
-    testSeed = Long.toUnsignedString(seed, 16).toUpperCase(Locale.ROOT)
-} else {
-    System.clearProperty("tests.seed")
-}
-allprojects {
-    project.ext.testSeed = testSeed
-}
-
-task('verifyVersions') {
-  description 'Verifies that all released versions that are indexed compatible are listed in Version.java.'
-  group 'Verification'
-  enabled = false == gradle.startParameter.isOffline()
-=======
 task verifyVersions {
->>>>>>> 73307a21
   doLast {
     if (gradle.startParameter.isOffline()) {
       throw new GradleException("Must run in online mode to verify versions")
