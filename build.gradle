--- conflicted
+++ resolved
@@ -105,51 +105,6 @@
   plugins.withType(BuildPlugin).whenPluginAdded {
     project.licenseFile = project.rootProject.file('licenses/APACHE-LICENSE-2.0.txt')
     project.noticeFile = project.rootProject.file('NOTICE.txt')
-<<<<<<< HEAD
-
-    // Projects that should be formatted and checked with Spotless are
-    // listed here, by project path. Once the number of formatted projects
-    // is greater than the number of unformatted projects, this can be
-    // switched to an exclude list, and eventually removed completely.
-    def projectPathsToFormat = [
-      ':benchmarks',
-      ':build-tools',
-      ':distribution:tools:java-version-checker',
-      ':distribution:tools:keystore-cli',
-      ':distribution:tools:launchers',
-      ':distribution:tools:plugin-cli',
-      ':modules:rest-compatibility',
-      ':qa:os',
-      ':qa:wildfly',
-      ':x-pack:plugin:autoscaling',
-      ':x-pack:plugin:enrich',
-      ':x-pack:plugin:logstash'
-    ]
-
-    if (projectPathsToFormat.contains(project.path)) {
-      project.apply plugin: "com.diffplug.gradle.spotless"
-
-      spotless {
-        java {
-          // Normally this isn't necessary, but we have Java sources in
-          // non-standard places
-          target '**/*.java'
-
-          removeUnusedImports()
-          eclipse().configFile rootProject.file('.eclipseformat.xml')
-          trimTrailingWhitespace()
-
-          // See CONTRIBUTING.md for details of when to enabled this.
-          if (System.getProperty('spotless.paddedcell') != null) {
-            paddedCell()
-          }
-        }
-      }
-
-      precommit.dependsOn 'spotlessJavaCheck'
-    }
-=======
->>>>>>> 6f846520
   }
 }
 
