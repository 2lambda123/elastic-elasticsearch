/*
 * Licensed to Elasticsearch under one or more contributor
 * license agreements. See the NOTICE file distributed with
 * this work for additional information regarding copyright
 * ownership. Elasticsearch licenses this file to you under
 * the Apache License, Version 2.0 (the "License"); you may
 * not use this file except in compliance with the License.
 * You may obtain a copy of the License at
 *
 *    http://www.apache.org/licenses/LICENSE-2.0
 *
 * Unless required by applicable law or agreed to in writing,
 * software distributed under the License is distributed on an
 * "AS IS" BASIS, WITHOUT WARRANTIES OR CONDITIONS OF ANY
 * KIND, either express or implied.  See the License for the
 * specific language governing permissions and limitations
 * under the License.
 */


import org.apache.tools.ant.taskdefs.condition.Os
import org.apache.tools.ant.filters.ReplaceTokens
import org.elasticsearch.gradle.BuildPlugin
import org.elasticsearch.gradle.LoggedExec
import org.elasticsearch.gradle.Version
import org.elasticsearch.gradle.VersionCollection
import org.elasticsearch.gradle.VersionProperties
import org.gradle.plugins.ide.eclipse.model.SourceFolder

import org.gradle.api.tasks.wrapper.Wrapper
import org.gradle.api.tasks.wrapper.Wrapper.DistributionType
import org.gradle.util.GradleVersion
import org.gradle.util.DistributionLocator

import java.nio.file.Files
import java.nio.file.Path
import java.security.MessageDigest

plugins {
    id 'com.gradle.build-scan' version '1.13.2'
}
if (properties.get("org.elasticsearch.acceptScanTOS", "false") == "true") {
    buildScan {
        termsOfServiceUrl = 'https://gradle.com/terms-of-service'
        termsOfServiceAgree = 'yes'
    }
}

// common maven publishing configuration
subprojects {
  group = 'org.elasticsearch'
  version = VersionProperties.elasticsearch.toString()
  description = "Elasticsearch subproject ${project.path}"
}

apply plugin: 'nebula.info-scm'
String licenseCommit
if (VersionProperties.elasticsearch.toString().endsWith('-SNAPSHOT')) {
  licenseCommit = scminfo.change ?: "master" // leniency for non git builds
} else {
  licenseCommit = "v${version}"
}
String elasticLicenseUrl = "https://raw.githubusercontent.com/elastic/elasticsearch/${licenseCommit}/licenses/ELASTIC-LICENSE.txt"

subprojects {
  // Default to the apache license
  project.ext.licenseName = 'The Apache Software License, Version 2.0'
  project.ext.licenseUrl = 'http://www.apache.org/licenses/LICENSE-2.0.txt'

  // But stick the Elastic license url in project.ext so we can get it if we need to switch to it
  project.ext.elasticLicenseUrl = elasticLicenseUrl

  // we only use maven publish to add tasks for pom generation
  plugins.withType(MavenPublishPlugin).whenPluginAdded {
    publishing {
      publications {
        // add license information to generated poms
        all {
          pom.withXml { XmlProvider xml ->
            Node node = xml.asNode()
            node.appendNode('inceptionYear', '2009')

            Node license = node.appendNode('licenses').appendNode('license')
            license.appendNode('name', project.licenseName)
            license.appendNode('url', project.licenseUrl)
            license.appendNode('distribution', 'repo')

            Node developer = node.appendNode('developers').appendNode('developer')
            developer.appendNode('name', 'Elastic')
            developer.appendNode('url', 'http://www.elastic.co')
          }
        }
      }
    }
  }
  plugins.withType(BuildPlugin).whenPluginAdded {
    project.licenseFile = project.rootProject.file('licenses/APACHE-LICENSE-2.0.txt')
    project.noticeFile = project.rootProject.file('NOTICE.txt')
  }
}

/* Introspect all versions of ES that may be tested against for backwards
 * compatibility. It is *super* important that this logic is the same as the
 * logic in VersionUtils.java, throwing out alphas because they don't have any
 * backwards compatibility guarantees and only keeping the latest beta or rc
 * in a branch if there are only betas and rcs in the branch so we have
 * *something* to test against. */
VersionCollection versions = new VersionCollection(file('server/src/main/java/org/elasticsearch/Version.java').readLines('UTF-8'))
if (versions.currentVersion != VersionProperties.elasticsearch) {
  throw new GradleException("The last version in Versions.java [${versions.currentVersion}] does not match " +
          "VersionProperties.elasticsearch [${VersionProperties.elasticsearch}]")
}

// build metadata from previous build, contains eg hashes for bwc builds
String buildMetadataValue = System.getenv('BUILD_METADATA')
if (buildMetadataValue == null) {
  buildMetadataValue = ''
}
Map<String, String> buildMetadataMap = buildMetadataValue.tokenize(';').collectEntries {
  def (String key, String value) = it.split('=')
  return [key, value]
}

// injecting groovy property variables into all projects
allprojects {
  project.ext {
    // for ide hacks...
    isEclipse = System.getProperty("eclipse.launcher") != null || gradle.startParameter.taskNames.contains('eclipse') || gradle.startParameter.taskNames.contains('cleanEclipse')
    isIdea = System.getProperty("idea.active") != null || gradle.startParameter.taskNames.contains('idea') || gradle.startParameter.taskNames.contains('cleanIdea')

    // for BWC testing
    bwcVersions = versions

    buildMetadata = buildMetadataMap
  }
}

task verifyVersions {
  doLast {
    if (gradle.startParameter.isOffline()) {
      throw new GradleException("Must run in online mode to verify versions")
    }
    // Read the list from maven central
    Node xml
    new URL('https://repo1.maven.org/maven2/org/elasticsearch/elasticsearch/maven-metadata.xml').openStream().withStream { s ->
        xml = new XmlParser().parse(s)
    }
    Set<Version> knownVersions = new TreeSet<>(xml.versioning.versions.version.collect { it.text() }.findAll { it ==~ /\d+\.\d+\.\d+/ }.collect { Version.fromString(it) })

    // Limit the known versions to those that should be index compatible, and are not future versions
    knownVersions = knownVersions.findAll { it.major >= bwcVersions.currentVersion.major - 1 && it.before(VersionProperties.elasticsearch) }

    /* Limit the listed versions to those that have been marked as released.
     * Versions not marked as released don't get the same testing and we want
     * to make sure that we flip all unreleased versions to released as soon
     * as possible after release. */
    Set<Version> actualVersions = new TreeSet<>(bwcVersions.indexCompatible.findAll { false == it.snapshot })

    // Finally, compare!
    if (knownVersions.equals(actualVersions) == false) {
      throw new GradleException("out-of-date released versions\nActual  :" + actualVersions + "\nExpected:" + knownVersions +
        "\nUpdate Version.java. Note that Version.CURRENT doesn't count because it is not released.")
    }
  }
}

/*
 * When adding backcompat behavior that spans major versions, temporarily
 * disabling the backcompat tests is necessary. This flag controls
 * the enabled state of every bwc task. It should be set back to true
 * after the backport of the backcompat code is complete.
 */
final boolean bwc_tests_enabled = true
final String bwc_tests_disabled_issue = "" /* place a PR link here when commiting bwc changes */
if (bwc_tests_enabled == false) {
  if (bwc_tests_disabled_issue.isEmpty()) {
    throw new GradleException("bwc_tests_disabled_issue must be set when bwc_tests_enabled == false")
  }
  println "========================= WARNING ========================="
  println "         Backwards compatibility tests are disabled!"
  println "See ${bwc_tests_disabled_issue}"
  println "==========================================================="
}
subprojects {
  ext.bwc_tests_enabled = bwc_tests_enabled
}

task verifyBwcTestsEnabled {
  doLast {
    if (bwc_tests_enabled == false) {
      throw new GradleException('Bwc tests are disabled. They must be re-enabled after completing backcompat behavior backporting.')
    }
  }
}

task branchConsistency {
  description 'Ensures this branch is internally consistent. For example, that versions constants match released versions.'
  group 'Verification'
  dependsOn verifyVersions, verifyBwcTestsEnabled
}

subprojects {
  // ignore missing javadocs
  tasks.withType(Javadoc) { Javadoc javadoc ->
    // the -quiet here is because of a bug in gradle, in that adding a string option
    // by itself is not added to the options. By adding quiet, both this option and
    // the "value" -quiet is added, separated by a space. This is ok since the javadoc
    // command already adds -quiet, so we are just duplicating it
    // see https://discuss.gradle.org/t/add-custom-javadoc-option-that-does-not-take-an-argument/5959
    javadoc.options.encoding='UTF8'
    javadoc.options.addStringOption('Xdoclint:all,-missing', '-quiet')
  }

  /* Sets up the dependencies that we build as part of this project but
    register as thought they were external to resolve internally. We register
    them as external dependencies so the build plugin that we use can be used
    to build elasticsearch plugins outside of the elasticsearch source tree. */
  ext.projectSubstitutions = [
    "org.elasticsearch.gradle:build-tools:${version}": ':build-tools',
    "org.elasticsearch:rest-api-spec:${version}": ':rest-api-spec',
    "org.elasticsearch:elasticsearch:${version}": ':server',
    "org.elasticsearch:elasticsearch-cli:${version}": ':libs:cli',
    "org.elasticsearch:elasticsearch-core:${version}": ':libs:core',
    "org.elasticsearch:elasticsearch-nio:${version}": ':libs:nio',
    "org.elasticsearch:elasticsearch-x-content:${version}": ':libs:x-content',
    "org.elasticsearch:elasticsearch-secure-sm:${version}": ':libs:secure-sm',
    "org.elasticsearch.client:elasticsearch-rest-client:${version}": ':client:rest',
    "org.elasticsearch.client:elasticsearch-rest-client-sniffer:${version}": ':client:sniffer',
    "org.elasticsearch.client:elasticsearch-rest-high-level-client:${version}": ':client:rest-high-level',
    "org.elasticsearch.client:test:${version}": ':client:test',
    "org.elasticsearch.client:transport:${version}": ':client:transport',
    "org.elasticsearch.test:framework:${version}": ':test:framework',
    "org.elasticsearch.distribution.integ-test-zip:elasticsearch:${version}": ':distribution:archives:integ-test-zip',
    "org.elasticsearch.distribution.zip:elasticsearch:${version}": ':distribution:archives:zip',
    "org.elasticsearch.distribution.zip:elasticsearch-oss:${version}": ':distribution:archives:oss-zip',
    "org.elasticsearch.distribution.tar:elasticsearch:${version}": ':distribution:archives:tar',
    "org.elasticsearch.distribution.tar:elasticsearch-oss:${version}": ':distribution:archives:oss-tar',
    "org.elasticsearch.distribution.rpm:elasticsearch:${version}": ':distribution:packages:rpm',
    "org.elasticsearch.distribution.rpm:elasticsearch-oss:${version}": ':distribution:packages:oss-rpm',
    "org.elasticsearch.distribution.deb:elasticsearch:${version}": ':distribution:packages:deb',
    "org.elasticsearch.distribution.deb:elasticsearch-oss:${version}": ':distribution:packages:oss-deb',
    "org.elasticsearch.test:logger-usage:${version}": ':test:logger-usage',
    "org.elasticsearch.xpack.test:feature-aware:${version}": ':x-pack:test:feature-aware',
    // for transport client
    "org.elasticsearch.plugin:transport-netty4-client:${version}": ':modules:transport-netty4',
    "org.elasticsearch.plugin:reindex-client:${version}": ':modules:reindex',
    "org.elasticsearch.plugin:lang-mustache-client:${version}": ':modules:lang-mustache',
    "org.elasticsearch.plugin:parent-join-client:${version}": ':modules:parent-join',
    "org.elasticsearch.plugin:aggs-matrix-stats-client:${version}": ':modules:aggs-matrix-stats',
    "org.elasticsearch.plugin:percolator-client:${version}": ':modules:percolator',
    "org.elasticsearch.plugin:rank-eval-client:${version}": ':modules:rank-eval',
  ]

  bwcVersions.snapshotProjectNames.each { snapshotName ->
    Version snapshot = bwcVersions.getSnapshotForProject(snapshotName)
    if (snapshot != null ) {
      String snapshotProject = ":distribution:bwc:${snapshotName}"
      project(snapshotProject).ext.bwcVersion = snapshot
      ext.projectSubstitutions["org.elasticsearch.distribution.deb:elasticsearch:${snapshot}"] = snapshotProject
      ext.projectSubstitutions["org.elasticsearch.distribution.rpm:elasticsearch:${snapshot}"] = snapshotProject
      ext.projectSubstitutions["org.elasticsearch.distribution.zip:elasticsearch:${snapshot}"] = snapshotProject
      if (snapshot.onOrAfter('6.3.0')) {
        ext.projectSubstitutions["org.elasticsearch.distribution.deb:elasticsearch-oss:${snapshot}"] = snapshotProject
        ext.projectSubstitutions["org.elasticsearch.distribution.rpm:elasticsearch-oss:${snapshot}"] = snapshotProject
        ext.projectSubstitutions["org.elasticsearch.distribution.zip:elasticsearch-oss:${snapshot}"] = snapshotProject
      }
    }
  }

  /*
   * Gradle only resolve project substitutions during dependency resolution but
   * we sometimes want to do the resolution at other times. This creates a
   * convenient method we can call to do it.
   */
  ext.dependencyToProject = { Dependency dep ->
    if (dep instanceof ProjectDependency) {
      return dep.dependencyProject
    } else {
      String substitution = projectSubstitutions.get("${dep.group}:${dep.name}:${dep.version}")
      if (substitution != null) {
        return findProject(substitution)
      }
      return null
    }
  }

  project.afterEvaluate {
    configurations.all {
      resolutionStrategy.dependencySubstitution { DependencySubstitutions subs ->
        projectSubstitutions.each { k,v ->
          subs.substitute(subs.module(k)).with(subs.project(v))
        }
      }
    }

    // Handle javadoc dependencies across projects. Order matters: the linksOffline for
    // org.elasticsearch:elasticsearch must be the last one or all the links for the
    // other packages (e.g org.elasticsearch.client) will point to server rather than
    // their own artifacts.
    if (project.plugins.hasPlugin(BuildPlugin)) {
      String artifactsHost = VersionProperties.elasticsearch.isSnapshot() ? "https://snapshots.elastic.co" : "https://artifacts.elastic.co"
      Closure sortClosure = { a, b -> b.group <=> a.group }
      Closure depJavadocClosure = { dep ->
        if (dep.group != null && dep.group.startsWith('org.elasticsearch')) {
          Project upstreamProject = dependencyToProject(dep)
          if (upstreamProject != null) {
            project.javadoc.dependsOn "${upstreamProject.path}:javadoc"
            String artifactPath = dep.group.replaceAll('\\.', '/') + '/' + dep.name.replaceAll('\\.', '/') + '/' + dep.version
            project.javadoc.options.linksOffline artifactsHost + "/javadoc/" + artifactPath, "${upstreamProject.buildDir}/docs/javadoc/"
          }
        }
      }
      project.configurations.compile.dependencies.findAll().toSorted(sortClosure).each(depJavadocClosure)
      project.configurations.compileOnly.dependencies.findAll().toSorted(sortClosure).each(depJavadocClosure)
    }
  }
}

// Ensure similar tasks in dependent projects run first. The projectsEvaluated here is
// important because, while dependencies.all will pickup future dependencies,
// it is not necessarily true that the task exists in both projects at the time
// the dependency is added.
gradle.projectsEvaluated {
  allprojects {
    if (project.path == ':test:framework') {
      // :test:framework:test cannot run before and after :server:test
      return
    }
    configurations.all { Configuration configuration ->
      /*
       * The featureAwarePlugin configuration has a dependency on x-pack:plugin:core and x-pack:plugin:core has a dependency on the
       * featureAwarePlugin configuration. The below task ordering logic would force :x-pack:plugin:core:test
       * :x-pack:test:feature-aware:test to depend on each other circularly. We break that cycle here.
       */
      if (configuration.name == "featureAwarePlugin") {
        return
      }
      dependencies.all { Dependency dep ->
        Project upstreamProject = dependencyToProject(dep)
        if (upstreamProject != null) {
          if (project.path == upstreamProject.path) {
            // TODO: distribution integ tests depend on themselves (!), fix that
            return
          }
          for (String taskName : ['test', 'integTest']) {
            Task task = project.tasks.findByName(taskName)
            Task upstreamTask = upstreamProject.tasks.findByName(taskName)
            if (task != null && upstreamTask != null) {
              task.mustRunAfter(upstreamTask)
            }
          }
        }
      }
    }
  }
}

// intellij configuration
allprojects {
  apply plugin: 'idea'

  if (isIdea) {
    project.buildDir = file('build-idea')
  }
  idea {
    module {
      inheritOutputDirs = false
      outputDir = file('build-idea/classes/main')
      testOutputDir = file('build-idea/classes/test')

      // also ignore other possible build dirs
      excludeDirs += file('build')
      excludeDirs += file('build-eclipse')

      iml {
        // fix so that Gradle idea plugin properly generates support for resource folders
        // see also https://issues.gradle.org/browse/GRADLE-2975
        withXml {
          it.asNode().component.content.sourceFolder.findAll { it.@url == 'file://$MODULE_DIR$/src/main/resources' }.each {
            it.attributes().remove('isTestSource')
            it.attributes().put('type', 'java-resource')
          }
          it.asNode().component.content.sourceFolder.findAll { it.@url == 'file://$MODULE_DIR$/src/test/resources' }.each {
            it.attributes().remove('isTestSource')
            it.attributes().put('type', 'java-test-resource')
          }
        }
      }
    }
  }

  task cleanIdeaBuildDir(type: Delete) {
    delete 'build-idea'
  }
  cleanIdeaBuildDir.setGroup("ide")
  cleanIdeaBuildDir.setDescription("Deletes the IDEA build directory.")

  tasks.cleanIdea.dependsOn(cleanIdeaBuildDir)
}

idea {
  project {
    vcs = 'Git'
  }
}
// Make sure gradle idea was run before running anything in intellij (including import).
File ideaMarker = new File(projectDir, '.local-idea-is-configured')
tasks.idea.doLast {
  ideaMarker.setText('', 'UTF-8')
}
if (System.getProperty('idea.active') != null && ideaMarker.exists() == false) {
  throw new GradleException('You must run gradle idea from the root of elasticsearch before importing into IntelliJ')
}

// eclipse configuration
allprojects {
  apply plugin: 'eclipse'
  // Name all the non-root projects after their path so that paths get grouped together when imported into eclipse.
  if (path != ':') {
    eclipse.project.name = path
    if (Os.isFamily(Os.FAMILY_WINDOWS)) {
      eclipse.project.name = eclipse.project.name.replace(':', '_')
    }
  }

  plugins.withType(JavaBasePlugin) {
    File eclipseBuild = project.file('build-eclipse')
    eclipse.classpath.defaultOutputDir = eclipseBuild
    if (isEclipse) {
      // set this so generated dirs will be relative to eclipse build
      project.buildDir = eclipseBuild
    }
    eclipse.classpath.file.whenMerged { classpath ->
      // give each source folder a unique corresponding output folder
      int i = 0;
      classpath.entries.findAll { it instanceof SourceFolder }.each { folder ->
        i++;
        // this is *NOT* a path or a file.
        folder.output = "build-eclipse/" + i
      }
    }
  }

  File licenseHeaderFile;
  if (eclipse.project.name.startsWith(':x-pack')) {
      licenseHeaderFile = new File(project.rootDir, 'buildSrc/src/main/resources/license-headers/elastic-license-header.txt')
  } else {
      licenseHeaderFile = new File(project.rootDir, 'buildSrc/src/main/resources/license-headers/oss-license-header.txt')
  }
  String licenseHeader = licenseHeaderFile.getText('UTF-8').replace('\n', '\\\\n')
  task copyEclipseSettings(type: Copy) {
    // TODO: "package this up" for external builds
    from new File(project.rootDir, 'buildSrc/src/main/resources/eclipse.settings')
    into '.settings'
    filter{ it.replaceAll('@@LICENSE_HEADER_TEXT@@', licenseHeader)}
  }
  // otherwise .settings is not nuked entirely
  task wipeEclipseSettings(type: Delete) {
    delete '.settings'
  }
  tasks.cleanEclipse.dependsOn(wipeEclipseSettings)
  // otherwise the eclipse merging is *super confusing*
  tasks.eclipse.dependsOn(cleanEclipse, copyEclipseSettings)
}

// we need to add the same --debug-jvm option as
// the real RunTask has, so we can pass it through
class Run extends DefaultTask {
  boolean debug = false

  @org.gradle.api.internal.tasks.options.Option(
        option = "debug-jvm",
        description = "Enable debugging configuration, to allow attaching a debugger to elasticsearch."
  )
  public void setDebug(boolean enabled) {
    project.project(':distribution').run.clusterConfig.debug = enabled
  }
}
task run(type: Run) {
  dependsOn ':distribution:run'
  description = 'Runs elasticsearch in the foreground'
  group = 'Verification'
  impliesSubProjects = true
}

task wrapper(type: Wrapper)

gradle.projectsEvaluated {

  allprojects {
    tasks.withType(Wrapper) { Wrapper wrapper ->
      wrapper.distributionType = DistributionType.ALL

      wrapper.doLast {
        final DistributionLocator locator = new DistributionLocator()
        final GradleVersion version = GradleVersion.version(wrapper.gradleVersion)
        final URI distributionUri = locator.getDistributionFor(version, wrapper.distributionType.name().toLowerCase(Locale.ENGLISH))
        final URI sha256Uri = new URI(distributionUri.toString() + ".sha256")
        final String sha256Sum = new String(sha256Uri.toURL().bytes)
        wrapper.getPropertiesFile() << "distributionSha256Sum=${sha256Sum}\n"
      }
    }
  }

}

static void assertLinesInFile(final Path path, final List<String> expectedLines) {
  final List<String> actualLines = Files.readAllLines(path)
  int line = 0
  for (final String expectedLine : expectedLines) {
    final String actualLine = actualLines.get(line)
    if (expectedLine != actualLine) {
      throw new GradleException("expected line [${line + 1}] in [${path}] to be [${expectedLine}] but was [${actualLine}]")
    }
    line++
  }
}

/*
 * Check that all generated JARs have our NOTICE.txt and an appropriate
 * LICENSE.txt in them. We configurate this in gradle but we'd like to
 * be extra paranoid.
 */
subprojects { project ->
  project.tasks.withType(Jar).whenTaskAdded { jarTask ->
    final Task extract = project.task("extract${jarTask.name.capitalize()}", type: LoggedExec) {
      dependsOn jarTask
      ext.destination = project.buildDir.toPath().resolve("jar-extracted/${jarTask.name}")
      commandLine "${->new File(rootProject.compilerJavaHome, 'bin/jar')}",
          'xf', "${-> jarTask.outputs.files.singleFile}", 'META-INF/LICENSE.txt', 'META-INF/NOTICE.txt'
      workingDir destination
      doFirst {
        project.delete(destination)
        Files.createDirectories(destination)
      }
    }

    final Task checkNotice = project.task("verify${jarTask.name.capitalize()}Notice") {
      dependsOn extract
      doLast {
        final List<String> noticeLines = Files.readAllLines(project.noticeFile.toPath())
        final Path noticePath = extract.destination.resolve('META-INF/NOTICE.txt')
        assertLinesInFile(noticePath, noticeLines)
      }
    }
    project.check.dependsOn checkNotice

    final Task checkLicense = project.task("verify${jarTask.name.capitalize()}License") {
      dependsOn extract
      doLast {
        final List<String> licenseLines = Files.readAllLines(project.licenseFile.toPath())
        final Path licensePath = extract.destination.resolve('META-INF/LICENSE.txt')
        assertLinesInFile(licensePath, licenseLines)
      }
    }
    project.check.dependsOn checkLicense
  }
}

/* Remove assemble/dependenciesInfo on all qa projects because we don't need to publish
 * artifacts for them. */
gradle.projectsEvaluated {
  subprojects {
    if (project.path.startsWith(':qa')) {
      Task assemble = project.tasks.findByName('assemble')
      if (assemble) {
        project.tasks.remove(assemble)
        project.build.dependsOn.remove('assemble')
      }
      Task dependenciesInfo = project.tasks.findByName('dependenciesInfo')
      if (dependenciesInfo) {
        project.tasks.remove(dependenciesInfo)
        project.precommit.dependsOn.remove('dependenciesInfo')
      }
    }
  }
}

apply plugin: 'compare-gradle-builds'

<<<<<<< HEAD
compareGradleBuilds {
  ext.referenceProject = "../elasticsearch_build_reference"
  doFirst {
    if (file(referenceProject).exists() == false) {
      throw new GradleException(
              "Use git worktree to check out a version to compare against to ../elasticsearch_build_reference"
      )
    }
  }
  sourceBuild {
    gradleVersion = "4.7" // does not default to gradle weapper of project dir, but current version
    projectDir = referenceProject
    tasks = [ "clean", "assemble" ]
    arguments = ["-Dbuild.compare_friendly=true"]
  }
  targetBuild {
    tasks = [ "clean", "assemble" ]
    // use -Dorg.gradle.java.home= to alter jdk versions
    arguments = ["-Dbuild.compare_friendly=true"]
=======
if (System.properties.get("build.compare") != null) {
  compareGradleBuilds {
    ext.referenceProject = System.properties.get("build.compare")
    doFirst {
      if (file(referenceProject).exists() == false) {
        throw new GradleException(
                "Use git worktree to check out a version to compare against to ../elasticsearch_build_reference"
        )
      }
    }
    sourceBuild {
      gradleVersion = "4.7" // does not default to gradle weapper of project dir, but current version
      projectDir = referenceProject
      tasks = ["clean", "assemble"]
      arguments = ["-Dbuild.compare_friendly=true"]
    }
    targetBuild {
      tasks = ["clean", "assemble"]
      // use -Dorg.gradle.java.home= to alter jdk versions
      arguments = ["-Dbuild.compare_friendly=true"]
    }
>>>>>>> 09c92de0
  }
}<|MERGE_RESOLUTION|>--- conflicted
+++ resolved
@@ -578,27 +578,6 @@
 
 apply plugin: 'compare-gradle-builds'
 
-<<<<<<< HEAD
-compareGradleBuilds {
-  ext.referenceProject = "../elasticsearch_build_reference"
-  doFirst {
-    if (file(referenceProject).exists() == false) {
-      throw new GradleException(
-              "Use git worktree to check out a version to compare against to ../elasticsearch_build_reference"
-      )
-    }
-  }
-  sourceBuild {
-    gradleVersion = "4.7" // does not default to gradle weapper of project dir, but current version
-    projectDir = referenceProject
-    tasks = [ "clean", "assemble" ]
-    arguments = ["-Dbuild.compare_friendly=true"]
-  }
-  targetBuild {
-    tasks = [ "clean", "assemble" ]
-    // use -Dorg.gradle.java.home= to alter jdk versions
-    arguments = ["-Dbuild.compare_friendly=true"]
-=======
 if (System.properties.get("build.compare") != null) {
   compareGradleBuilds {
     ext.referenceProject = System.properties.get("build.compare")
@@ -620,6 +599,5 @@
       // use -Dorg.gradle.java.home= to alter jdk versions
       arguments = ["-Dbuild.compare_friendly=true"]
     }
->>>>>>> 09c92de0
   }
 }