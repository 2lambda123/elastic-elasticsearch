/*
 * Licensed to Elasticsearch under one or more contributor
 * license agreements. See the NOTICE file distributed with
 * this work for additional information regarding copyright
 * ownership. Elasticsearch licenses this file to you under
 * the Apache License, Version 2.0 (the "License"); you may
 * not use this file except in compliance with the License.
 * You may obtain a copy of the License at
 *
 *    http://www.apache.org/licenses/LICENSE-2.0
 *
 * Unless required by applicable law or agreed to in writing,
 * software distributed under the License is distributed on an
 * "AS IS" BASIS, WITHOUT WARRANTIES OR CONDITIONS OF ANY
 * KIND, either express or implied.  See the License for the
 * specific language governing permissions and limitations
 * under the License.
 */

package org.elasticsearch.repositories.gcs;

import org.elasticsearch.common.settings.Setting;
import org.elasticsearch.common.settings.Settings;
import org.elasticsearch.common.xcontent.NamedXContentRegistry;
import org.elasticsearch.env.Environment;
import org.elasticsearch.plugins.Plugin;
import org.elasticsearch.plugins.ReloadablePlugin;
import org.elasticsearch.plugins.RepositoryPlugin;
import org.elasticsearch.repositories.Repository;
<<<<<<< HEAD

=======
>>>>>>> 0c7f6570
import java.util.Arrays;
import java.util.Collections;
import java.util.List;
import java.util.Map;
<<<<<<< HEAD

public class GoogleCloudStoragePlugin extends Plugin implements RepositoryPlugin {

    private final Map<String, GoogleCloudStorageClientSettings> clientsSettings;

    public GoogleCloudStoragePlugin(final Settings settings) {
        clientsSettings = GoogleCloudStorageClientSettings.load(settings);
    }

    protected Map<String, GoogleCloudStorageClientSettings> getClientsSettings() {
        return clientsSettings;
    }

    // overridable for tests
    protected GoogleCloudStorageService createStorageService(Environment environment) {
        return new GoogleCloudStorageService(environment, clientsSettings);
=======

public class GoogleCloudStoragePlugin extends Plugin implements RepositoryPlugin, ReloadablePlugin {

    // package-private for tests
    final GoogleCloudStorageService storageService;

    public GoogleCloudStoragePlugin(final Settings settings) {
        this.storageService = createStorageService();
        // eagerly load client settings so that secure settings are readable (not closed)
        reload(settings);
    }

    // overridable for tests
    protected GoogleCloudStorageService createStorageService() {
        return new GoogleCloudStorageService();
>>>>>>> 0c7f6570
    }

    @Override
    public Map<String, Repository.Factory> getRepositories(Environment env, NamedXContentRegistry namedXContentRegistry) {
        return Collections.singletonMap(GoogleCloudStorageRepository.TYPE,
            (metadata) -> new GoogleCloudStorageRepository(metadata, env, namedXContentRegistry, this.storageService));
    }

    @Override
    public List<Setting<?>> getSettings() {
        return Arrays.asList(
            GoogleCloudStorageClientSettings.CREDENTIALS_FILE_SETTING,
            GoogleCloudStorageClientSettings.ENDPOINT_SETTING,
            GoogleCloudStorageClientSettings.PROJECT_ID_SETTING,
            GoogleCloudStorageClientSettings.CONNECT_TIMEOUT_SETTING,
            GoogleCloudStorageClientSettings.READ_TIMEOUT_SETTING,
            GoogleCloudStorageClientSettings.APPLICATION_NAME_SETTING,
            GoogleCloudStorageClientSettings.TOKEN_URI_SETTING);
<<<<<<< HEAD
=======
    }

    @Override
    public void reload(Settings settings) {
        // Secure settings should be readable inside this method. Duplicate client
        // settings in a format (`GoogleCloudStorageClientSettings`) that does not
        // require for the `SecureSettings` to be open. Pass that around (the
        // `GoogleCloudStorageClientSettings` instance) instead of the `Settings`
        // instance.
        final Map<String, GoogleCloudStorageClientSettings> clientsSettings = GoogleCloudStorageClientSettings.load(settings);
        this.storageService.refreshAndClearCache(clientsSettings);
>>>>>>> 0c7f6570
    }
}<|MERGE_RESOLUTION|>--- conflicted
+++ resolved
@@ -27,32 +27,10 @@
 import org.elasticsearch.plugins.ReloadablePlugin;
 import org.elasticsearch.plugins.RepositoryPlugin;
 import org.elasticsearch.repositories.Repository;
-<<<<<<< HEAD
-
-=======
->>>>>>> 0c7f6570
 import java.util.Arrays;
 import java.util.Collections;
 import java.util.List;
 import java.util.Map;
-<<<<<<< HEAD
-
-public class GoogleCloudStoragePlugin extends Plugin implements RepositoryPlugin {
-
-    private final Map<String, GoogleCloudStorageClientSettings> clientsSettings;
-
-    public GoogleCloudStoragePlugin(final Settings settings) {
-        clientsSettings = GoogleCloudStorageClientSettings.load(settings);
-    }
-
-    protected Map<String, GoogleCloudStorageClientSettings> getClientsSettings() {
-        return clientsSettings;
-    }
-
-    // overridable for tests
-    protected GoogleCloudStorageService createStorageService(Environment environment) {
-        return new GoogleCloudStorageService(environment, clientsSettings);
-=======
 
 public class GoogleCloudStoragePlugin extends Plugin implements RepositoryPlugin, ReloadablePlugin {
 
@@ -68,7 +46,6 @@
     // overridable for tests
     protected GoogleCloudStorageService createStorageService() {
         return new GoogleCloudStorageService();
->>>>>>> 0c7f6570
     }
 
     @Override
@@ -87,8 +64,6 @@
             GoogleCloudStorageClientSettings.READ_TIMEOUT_SETTING,
             GoogleCloudStorageClientSettings.APPLICATION_NAME_SETTING,
             GoogleCloudStorageClientSettings.TOKEN_URI_SETTING);
-<<<<<<< HEAD
-=======
     }
 
     @Override
@@ -100,6 +75,5 @@
         // instance.
         final Map<String, GoogleCloudStorageClientSettings> clientsSettings = GoogleCloudStorageClientSettings.load(settings);
         this.storageService.refreshAndClearCache(clientsSettings);
->>>>>>> 0c7f6570
     }
 }