/*
 * Licensed to Elasticsearch under one or more contributor
 * license agreements. See the NOTICE file distributed with
 * this work for additional information regarding copyright
 * ownership. Elasticsearch licenses this file to you under
 * the Apache License, Version 2.0 (the "License"); you may
 * not use this file except in compliance with the License.
 * You may obtain a copy of the License at
 *
 *    http://www.apache.org/licenses/LICENSE-2.0
 *
 * Unless required by applicable law or agreed to in writing,
 * software distributed under the License is distributed on an
 * "AS IS" BASIS, WITHOUT WARRANTIES OR CONDITIONS OF ANY
 * KIND, either express or implied.  See the License for the
 * specific language governing permissions and limitations
 * under the License.
 */

package org.elasticsearch.repositories.gcs;

import com.google.api.gax.paging.Page;
import com.google.cloud.Policy;
import com.google.cloud.ReadChannel;
import com.google.cloud.RestorableState;
import com.google.cloud.WriteChannel;
import com.google.cloud.storage.Acl;
import com.google.cloud.storage.Blob;
import com.google.cloud.storage.BlobId;
import com.google.cloud.storage.BlobInfo;
import com.google.cloud.storage.Bucket;
import com.google.cloud.storage.BucketInfo;
import com.google.cloud.storage.CopyWriter;
import com.google.cloud.storage.ServiceAccount;
import com.google.cloud.storage.Storage;
import com.google.cloud.storage.StorageBatch;
import com.google.cloud.storage.StorageException;
import com.google.cloud.storage.StorageOptions;
import com.google.cloud.storage.StorageRpcOptionUtils;
import com.google.cloud.storage.StorageTestUtils;
<<<<<<< HEAD

import org.elasticsearch.core.internal.io.IOUtils;

=======
import org.elasticsearch.core.internal.io.IOUtils;

>>>>>>> 0c7f6570
import java.io.ByteArrayInputStream;
import java.io.ByteArrayOutputStream;
import java.io.IOException;
import java.io.InputStream;
import java.net.URL;
import java.nio.ByteBuffer;
import java.nio.channels.Channels;
import java.nio.channels.ReadableByteChannel;
import java.nio.channels.WritableByteChannel;
import java.util.ArrayList;
import java.util.List;
import java.util.Objects;
import java.util.concurrent.ConcurrentMap;
import java.util.concurrent.TimeUnit;
import java.util.stream.Collectors;
import java.util.stream.Stream;

/**
 * {@link MockStorage} mocks a {@link Storage} client by storing all the blobs
 * in a given concurrent map.
 */
class MockStorage implements Storage {
<<<<<<< HEAD

    private final String bucketName;
    private final ConcurrentMap<String, byte[]> blobs;

    MockStorage(final String bucket, final ConcurrentMap<String, byte[]> blobs) {
        this.bucketName = Objects.requireNonNull(bucket);
        this.blobs = Objects.requireNonNull(blobs);
    }

    @Override
    public Bucket get(String bucket, BucketGetOption... options) {
        if (bucketName.equals(bucket)) {
            return StorageTestUtils.createBucket(this, bucketName);
        } else {
            return null;
        }
    }

    @Override
    public Blob get(BlobId blob) {
        if (bucketName.equals(blob.getBucket())) {
            final byte[] bytes = blobs.get(blob.getName());
            if (bytes != null) {
                return StorageTestUtils.createBlob(this, bucketName, blob.getName(), bytes.length);
            }
        }
        return null;
    }

    @Override
    public boolean delete(BlobId blob) {
        if (bucketName.equals(blob.getBucket()) && blobs.containsKey(blob.getName())) {
            return blobs.remove(blob.getName()) != null;
        }
        return false;
    }

    @Override
=======

    private final String bucketName;
    private final ConcurrentMap<String, byte[]> blobs;

    MockStorage(final String bucket, final ConcurrentMap<String, byte[]> blobs) {
        this.bucketName = Objects.requireNonNull(bucket);
        this.blobs = Objects.requireNonNull(blobs);
    }

    @Override
    public Bucket get(String bucket, BucketGetOption... options) {
        if (bucketName.equals(bucket)) {
            return StorageTestUtils.createBucket(this, bucketName);
        } else {
            return null;
        }
    }

    @Override
    public Blob get(BlobId blob) {
        if (bucketName.equals(blob.getBucket())) {
            final byte[] bytes = blobs.get(blob.getName());
            if (bytes != null) {
                return StorageTestUtils.createBlob(this, bucketName, blob.getName(), bytes.length);
            }
        }
        return null;
    }

    @Override
    public boolean delete(BlobId blob) {
        if (bucketName.equals(blob.getBucket()) && blobs.containsKey(blob.getName())) {
            return blobs.remove(blob.getName()) != null;
        }
        return false;
    }

    @Override
>>>>>>> 0c7f6570
    public List<Boolean> delete(Iterable<BlobId> blobIds) {
        final List<Boolean> ans = new ArrayList<>();
        for (final BlobId blobId : blobIds) {
            ans.add(delete(blobId));
        }
        return ans;
    }

    @Override
    public Blob create(BlobInfo blobInfo, byte[] content, BlobTargetOption... options) {
        if (bucketName.equals(blobInfo.getBucket()) == false) {
            throw new StorageException(404, "Bucket not found");
        }
        if (Stream.of(options).anyMatch(option -> option.equals(BlobTargetOption.doesNotExist()))) {
            byte[] existingBytes = blobs.putIfAbsent(blobInfo.getName(), content);
            if (existingBytes != null) {
                throw new StorageException(412, "Blob already exists");
            }
        } else {
            blobs.put(blobInfo.getName(), content);
        }
        return get(BlobId.of(blobInfo.getBucket(), blobInfo.getName()));
    }

    @Override
<<<<<<< HEAD
    public CopyWriter copy(CopyRequest copyRequest) {
        if (bucketName.equals(copyRequest.getSource().getBucket()) == false) {
            throw new StorageException(404, "Source bucket not found");
        }
        if (bucketName.equals(copyRequest.getTarget().getBucket()) == false) {
            throw new StorageException(404, "Target bucket not found");
        }

        final byte[] bytes = blobs.get(copyRequest.getSource().getName());
        if (bytes == null) {
            throw new StorageException(404, "Source blob does not exist");
        }
        blobs.put(copyRequest.getTarget().getName(), bytes);
        return StorageRpcOptionUtils
                .createCopyWriter(get(BlobId.of(copyRequest.getTarget().getBucket(), copyRequest.getTarget().getName())));
    }

    @Override
=======
>>>>>>> 0c7f6570
    public Page<Blob> list(String bucket, BlobListOption... options) {
        if (bucketName.equals(bucket) == false) {
            throw new StorageException(404, "Bucket not found");
        }
        final Storage storage = this;
        final String prefix = StorageRpcOptionUtils.getPrefix(options);

        return new Page<Blob>() {
            @Override
            public boolean hasNextPage() {
                return false;
            }

            @Override
            public String getNextPageToken() {
                return null;
            }

            @Override
            public Page<Blob> getNextPage() {
                throw new UnsupportedOperationException();
            }

            @Override
            public Iterable<Blob> iterateAll() {
                return blobs.entrySet().stream()
                    .filter(blob -> ((prefix == null) || blob.getKey().startsWith(prefix)))
                    .map(blob -> StorageTestUtils.createBlob(storage, bucketName, blob.getKey(), blob.getValue().length))
                    .collect(Collectors.toList());
            }

            @Override
            public Iterable<Blob> getValues() {
                throw new UnsupportedOperationException();
            }
        };
    }

    @Override
    public ReadChannel reader(BlobId blob, BlobSourceOption... options) {
        if (bucketName.equals(blob.getBucket())) {
            final byte[] bytes = blobs.get(blob.getName());
<<<<<<< HEAD
            final ReadableByteChannel readableByteChannel = Channels.newChannel(new ByteArrayInputStream(bytes));
=======

            final ReadableByteChannel readableByteChannel;
            if (bytes != null) {
                readableByteChannel = Channels.newChannel(new ByteArrayInputStream(bytes));
            } else {
                readableByteChannel = new ReadableByteChannel() {
                    @Override
                    public int read(ByteBuffer dst) throws IOException {
                        throw new StorageException(404, "Object not found");
                    }

                    @Override
                    public boolean isOpen() {
                        return false;
                    }

                    @Override
                    public void close() throws IOException {
                    }
                };
            }
>>>>>>> 0c7f6570
            return new ReadChannel() {
                @Override
                public void close() {
                    IOUtils.closeWhileHandlingException(readableByteChannel);
                }

                @Override
                public void seek(long position) throws IOException {
                    throw new UnsupportedOperationException();
                }

                @Override
                public void setChunkSize(int chunkSize) {
                    throw new UnsupportedOperationException();
                }

                @Override
                public RestorableState<ReadChannel> capture() {
                    throw new UnsupportedOperationException();
                }

                @Override
                public int read(ByteBuffer dst) throws IOException {
                    return readableByteChannel.read(dst);
                }

                @Override
                public boolean isOpen() {
                    return readableByteChannel.isOpen();
                }
            };
        }
        return null;
    }

    @Override
    public WriteChannel writer(BlobInfo blobInfo, BlobWriteOption... options) {
        if (bucketName.equals(blobInfo.getBucket())) {
            final ByteArrayOutputStream output = new ByteArrayOutputStream();
            return new WriteChannel() {

                final WritableByteChannel writableByteChannel = Channels.newChannel(output);

                @Override
                public void setChunkSize(int chunkSize) {
                    throw new UnsupportedOperationException();
                }

                @Override
                public RestorableState<WriteChannel> capture() {
                    throw new UnsupportedOperationException();
                }

                @Override
                public int write(ByteBuffer src) throws IOException {
                    return writableByteChannel.write(src);
                }

                @Override
                public boolean isOpen() {
                    return writableByteChannel.isOpen();
                }

                @Override
                public void close() {
                    IOUtils.closeWhileHandlingException(writableByteChannel);
                    if (Stream.of(options).anyMatch(option -> option.equals(BlobWriteOption.doesNotExist()))) {
                        byte[] existingBytes = blobs.putIfAbsent(blobInfo.getName(), output.toByteArray());
                        if (existingBytes != null) {
                            throw new StorageException(412, "Blob already exists");
                        }
                    } else {
                        blobs.put(blobInfo.getName(), output.toByteArray());
                    }
                }
            };
        }
        return null;
<<<<<<< HEAD
    }

    // Everything below this line is not implemented.

    @Override
    public Bucket create(BucketInfo bucketInfo, BucketTargetOption... options) {
        return null;
    }

    @Override
    public Blob create(BlobInfo blobInfo, BlobTargetOption... options) {
        return null;
    }

    @Override
    public Blob create(BlobInfo blobInfo, InputStream content, BlobWriteOption... options) {
        return null;
    }

    @Override
    public Blob get(String bucket, String blob, BlobGetOption... options) {
        return null;
    }

    @Override
    public Blob get(BlobId blob, BlobGetOption... options) {
        return null;
    }

    @Override
    public Page<Bucket> list(BucketListOption... options) {
        return null;
    }

    @Override
    public Bucket update(BucketInfo bucketInfo, BucketTargetOption... options) {
        return null;
    }

    @Override
    public Blob update(BlobInfo blobInfo, BlobTargetOption... options) {
        return null;
    }

    @Override
    public Blob update(BlobInfo blobInfo) {
        return null;
    }

    @Override
    public boolean delete(String bucket, BucketSourceOption... options) {
        return false;
    }

    @Override
    public boolean delete(String bucket, String blob, BlobSourceOption... options) {
        return false;
    }

    @Override
    public boolean delete(BlobId blob, BlobSourceOption... options) {
        return false;
    }

    @Override
    public Blob compose(ComposeRequest composeRequest) {
        return null;
    }

    @Override
    public byte[] readAllBytes(String bucket, String blob, BlobSourceOption... options) {
        return new byte[0];
    }

    @Override
    public byte[] readAllBytes(BlobId blob, BlobSourceOption... options) {
        return new byte[0];
    }

    @Override
    public StorageBatch batch() {
        return null;
    }

    @Override
    public ReadChannel reader(String bucket, String blob, BlobSourceOption... options) {
        return null;
    }

    @Override
    public URL signUrl(BlobInfo blobInfo, long duration, TimeUnit unit, SignUrlOption... options) {
        return null;
    }

    @Override
    public List<Blob> get(BlobId... blobIds) {
        return null;
    }

    @Override
    public List<Blob> get(Iterable<BlobId> blobIds) {
        return null;
    }

    @Override
    public List<Blob> update(BlobInfo... blobInfos) {
        return null;
    }

    @Override
    public List<Blob> update(Iterable<BlobInfo> blobInfos) {
        return null;
    }

    @Override
    public List<Boolean> delete(BlobId... blobIds) {
        return null;
    }

    @Override
    public Acl getAcl(String bucket, Acl.Entity entity, BucketSourceOption... options) {
        return null;
    }

    @Override
    public Acl getAcl(String bucket, Acl.Entity entity) {
        return null;
    }

    @Override
    public boolean deleteAcl(String bucket, Acl.Entity entity, BucketSourceOption... options) {
        return false;
    }

    @Override
    public boolean deleteAcl(String bucket, Acl.Entity entity) {
        return false;
    }

    @Override
    public Acl createAcl(String bucket, Acl acl, BucketSourceOption... options) {
        return null;
    }

    @Override
    public Acl createAcl(String bucket, Acl acl) {
        return null;
    }

    @Override
    public Acl updateAcl(String bucket, Acl acl, BucketSourceOption... options) {
        return null;
    }

    @Override
    public Acl updateAcl(String bucket, Acl acl) {
        return null;
    }

    @Override
    public List<Acl> listAcls(String bucket, BucketSourceOption... options) {
        return null;
    }

    @Override
    public List<Acl> listAcls(String bucket) {
        return null;
    }

    @Override
=======
    }

    // Everything below this line is not implemented.

    @Override
    public CopyWriter copy(CopyRequest copyRequest) {
        return null;
    }

    @Override
    public Bucket create(BucketInfo bucketInfo, BucketTargetOption... options) {
        return null;
    }

    @Override
    public Blob create(BlobInfo blobInfo, BlobTargetOption... options) {
        return null;
    }

    @Override
    public Blob create(BlobInfo blobInfo, InputStream content, BlobWriteOption... options) {
        return null;
    }

    @Override
    public Blob get(String bucket, String blob, BlobGetOption... options) {
        return null;
    }

    @Override
    public Blob get(BlobId blob, BlobGetOption... options) {
        return null;
    }

    @Override
    public Page<Bucket> list(BucketListOption... options) {
        return null;
    }

    @Override
    public Bucket update(BucketInfo bucketInfo, BucketTargetOption... options) {
        return null;
    }

    @Override
    public Blob update(BlobInfo blobInfo, BlobTargetOption... options) {
        return null;
    }

    @Override
    public Blob update(BlobInfo blobInfo) {
        return null;
    }

    @Override
    public boolean delete(String bucket, BucketSourceOption... options) {
        return false;
    }

    @Override
    public boolean delete(String bucket, String blob, BlobSourceOption... options) {
        return false;
    }

    @Override
    public boolean delete(BlobId blob, BlobSourceOption... options) {
        return false;
    }

    @Override
    public Blob compose(ComposeRequest composeRequest) {
        return null;
    }

    @Override
    public byte[] readAllBytes(String bucket, String blob, BlobSourceOption... options) {
        return new byte[0];
    }

    @Override
    public byte[] readAllBytes(BlobId blob, BlobSourceOption... options) {
        return new byte[0];
    }

    @Override
    public StorageBatch batch() {
        return null;
    }

    @Override
    public ReadChannel reader(String bucket, String blob, BlobSourceOption... options) {
        return null;
    }

    @Override
    public URL signUrl(BlobInfo blobInfo, long duration, TimeUnit unit, SignUrlOption... options) {
        return null;
    }

    @Override
    public List<Blob> get(BlobId... blobIds) {
        return null;
    }

    @Override
    public List<Blob> get(Iterable<BlobId> blobIds) {
        return null;
    }

    @Override
    public List<Blob> update(BlobInfo... blobInfos) {
        return null;
    }

    @Override
    public List<Blob> update(Iterable<BlobInfo> blobInfos) {
        return null;
    }

    @Override
    public List<Boolean> delete(BlobId... blobIds) {
        return null;
    }

    @Override
    public Acl getAcl(String bucket, Acl.Entity entity, BucketSourceOption... options) {
        return null;
    }

    @Override
    public Acl getAcl(String bucket, Acl.Entity entity) {
        return null;
    }

    @Override
    public boolean deleteAcl(String bucket, Acl.Entity entity, BucketSourceOption... options) {
        return false;
    }

    @Override
    public boolean deleteAcl(String bucket, Acl.Entity entity) {
        return false;
    }

    @Override
    public Acl createAcl(String bucket, Acl acl, BucketSourceOption... options) {
        return null;
    }

    @Override
    public Acl createAcl(String bucket, Acl acl) {
        return null;
    }

    @Override
    public Acl updateAcl(String bucket, Acl acl, BucketSourceOption... options) {
        return null;
    }

    @Override
    public Acl updateAcl(String bucket, Acl acl) {
        return null;
    }

    @Override
    public List<Acl> listAcls(String bucket, BucketSourceOption... options) {
        return null;
    }

    @Override
    public List<Acl> listAcls(String bucket) {
        return null;
    }

    @Override
>>>>>>> 0c7f6570
    public Acl getDefaultAcl(String bucket, Acl.Entity entity) {
        return null;
    }

    @Override
    public boolean deleteDefaultAcl(String bucket, Acl.Entity entity) {
        return false;
    }

    @Override
    public Acl createDefaultAcl(String bucket, Acl acl) {
        return null;
    }

    @Override
    public Acl updateDefaultAcl(String bucket, Acl acl) {
        return null;
    }

    @Override
    public List<Acl> listDefaultAcls(String bucket) {
        return null;
    }

    @Override
    public Acl getAcl(BlobId blob, Acl.Entity entity) {
        return null;
    }

    @Override
    public boolean deleteAcl(BlobId blob, Acl.Entity entity) {
        return false;
    }

    @Override
    public Acl createAcl(BlobId blob, Acl acl) {
        return null;
    }

    @Override
    public Acl updateAcl(BlobId blob, Acl acl) {
        return null;
    }

    @Override
    public List<Acl> listAcls(BlobId blob) {
        return null;
    }

    @Override
    public Policy getIamPolicy(String bucket, BucketSourceOption... options) {
        return null;
    }

    @Override
    public Policy setIamPolicy(String bucket, Policy policy, BucketSourceOption... options) {
        return null;
    }

    @Override
    public List<Boolean> testIamPermissions(String bucket, List<String> permissions, BucketSourceOption... options) {
        return null;
    }

    @Override
    public ServiceAccount getServiceAccount(String projectId) {
        return null;
    }

    @Override
    public StorageOptions getOptions() {
        return null;
    }
}<|MERGE_RESOLUTION|>--- conflicted
+++ resolved
@@ -38,14 +38,8 @@
 import com.google.cloud.storage.StorageOptions;
 import com.google.cloud.storage.StorageRpcOptionUtils;
 import com.google.cloud.storage.StorageTestUtils;
-<<<<<<< HEAD
-
 import org.elasticsearch.core.internal.io.IOUtils;
 
-=======
-import org.elasticsearch.core.internal.io.IOUtils;
-
->>>>>>> 0c7f6570
 import java.io.ByteArrayInputStream;
 import java.io.ByteArrayOutputStream;
 import java.io.IOException;
@@ -68,7 +62,6 @@
  * in a given concurrent map.
  */
 class MockStorage implements Storage {
-<<<<<<< HEAD
 
     private final String bucketName;
     private final ConcurrentMap<String, byte[]> blobs;
@@ -107,46 +100,6 @@
     }
 
     @Override
-=======
-
-    private final String bucketName;
-    private final ConcurrentMap<String, byte[]> blobs;
-
-    MockStorage(final String bucket, final ConcurrentMap<String, byte[]> blobs) {
-        this.bucketName = Objects.requireNonNull(bucket);
-        this.blobs = Objects.requireNonNull(blobs);
-    }
-
-    @Override
-    public Bucket get(String bucket, BucketGetOption... options) {
-        if (bucketName.equals(bucket)) {
-            return StorageTestUtils.createBucket(this, bucketName);
-        } else {
-            return null;
-        }
-    }
-
-    @Override
-    public Blob get(BlobId blob) {
-        if (bucketName.equals(blob.getBucket())) {
-            final byte[] bytes = blobs.get(blob.getName());
-            if (bytes != null) {
-                return StorageTestUtils.createBlob(this, bucketName, blob.getName(), bytes.length);
-            }
-        }
-        return null;
-    }
-
-    @Override
-    public boolean delete(BlobId blob) {
-        if (bucketName.equals(blob.getBucket()) && blobs.containsKey(blob.getName())) {
-            return blobs.remove(blob.getName()) != null;
-        }
-        return false;
-    }
-
-    @Override
->>>>>>> 0c7f6570
     public List<Boolean> delete(Iterable<BlobId> blobIds) {
         final List<Boolean> ans = new ArrayList<>();
         for (final BlobId blobId : blobIds) {
@@ -172,27 +125,6 @@
     }
 
     @Override
-<<<<<<< HEAD
-    public CopyWriter copy(CopyRequest copyRequest) {
-        if (bucketName.equals(copyRequest.getSource().getBucket()) == false) {
-            throw new StorageException(404, "Source bucket not found");
-        }
-        if (bucketName.equals(copyRequest.getTarget().getBucket()) == false) {
-            throw new StorageException(404, "Target bucket not found");
-        }
-
-        final byte[] bytes = blobs.get(copyRequest.getSource().getName());
-        if (bytes == null) {
-            throw new StorageException(404, "Source blob does not exist");
-        }
-        blobs.put(copyRequest.getTarget().getName(), bytes);
-        return StorageRpcOptionUtils
-                .createCopyWriter(get(BlobId.of(copyRequest.getTarget().getBucket(), copyRequest.getTarget().getName())));
-    }
-
-    @Override
-=======
->>>>>>> 0c7f6570
     public Page<Blob> list(String bucket, BlobListOption... options) {
         if (bucketName.equals(bucket) == false) {
             throw new StorageException(404, "Bucket not found");
@@ -235,9 +167,6 @@
     public ReadChannel reader(BlobId blob, BlobSourceOption... options) {
         if (bucketName.equals(blob.getBucket())) {
             final byte[] bytes = blobs.get(blob.getName());
-<<<<<<< HEAD
-            final ReadableByteChannel readableByteChannel = Channels.newChannel(new ByteArrayInputStream(bytes));
-=======
 
             final ReadableByteChannel readableByteChannel;
             if (bytes != null) {
@@ -259,7 +188,6 @@
                     }
                 };
             }
->>>>>>> 0c7f6570
             return new ReadChannel() {
                 @Override
                 public void close() {
@@ -338,10 +266,14 @@
             };
         }
         return null;
-<<<<<<< HEAD
     }
 
     // Everything below this line is not implemented.
+
+    @Override
+    public CopyWriter copy(CopyRequest copyRequest) {
+        return null;
+    }
 
     @Override
     public Bucket create(BucketInfo bucketInfo, BucketTargetOption... options) {
@@ -509,183 +441,6 @@
     }
 
     @Override
-=======
-    }
-
-    // Everything below this line is not implemented.
-
-    @Override
-    public CopyWriter copy(CopyRequest copyRequest) {
-        return null;
-    }
-
-    @Override
-    public Bucket create(BucketInfo bucketInfo, BucketTargetOption... options) {
-        return null;
-    }
-
-    @Override
-    public Blob create(BlobInfo blobInfo, BlobTargetOption... options) {
-        return null;
-    }
-
-    @Override
-    public Blob create(BlobInfo blobInfo, InputStream content, BlobWriteOption... options) {
-        return null;
-    }
-
-    @Override
-    public Blob get(String bucket, String blob, BlobGetOption... options) {
-        return null;
-    }
-
-    @Override
-    public Blob get(BlobId blob, BlobGetOption... options) {
-        return null;
-    }
-
-    @Override
-    public Page<Bucket> list(BucketListOption... options) {
-        return null;
-    }
-
-    @Override
-    public Bucket update(BucketInfo bucketInfo, BucketTargetOption... options) {
-        return null;
-    }
-
-    @Override
-    public Blob update(BlobInfo blobInfo, BlobTargetOption... options) {
-        return null;
-    }
-
-    @Override
-    public Blob update(BlobInfo blobInfo) {
-        return null;
-    }
-
-    @Override
-    public boolean delete(String bucket, BucketSourceOption... options) {
-        return false;
-    }
-
-    @Override
-    public boolean delete(String bucket, String blob, BlobSourceOption... options) {
-        return false;
-    }
-
-    @Override
-    public boolean delete(BlobId blob, BlobSourceOption... options) {
-        return false;
-    }
-
-    @Override
-    public Blob compose(ComposeRequest composeRequest) {
-        return null;
-    }
-
-    @Override
-    public byte[] readAllBytes(String bucket, String blob, BlobSourceOption... options) {
-        return new byte[0];
-    }
-
-    @Override
-    public byte[] readAllBytes(BlobId blob, BlobSourceOption... options) {
-        return new byte[0];
-    }
-
-    @Override
-    public StorageBatch batch() {
-        return null;
-    }
-
-    @Override
-    public ReadChannel reader(String bucket, String blob, BlobSourceOption... options) {
-        return null;
-    }
-
-    @Override
-    public URL signUrl(BlobInfo blobInfo, long duration, TimeUnit unit, SignUrlOption... options) {
-        return null;
-    }
-
-    @Override
-    public List<Blob> get(BlobId... blobIds) {
-        return null;
-    }
-
-    @Override
-    public List<Blob> get(Iterable<BlobId> blobIds) {
-        return null;
-    }
-
-    @Override
-    public List<Blob> update(BlobInfo... blobInfos) {
-        return null;
-    }
-
-    @Override
-    public List<Blob> update(Iterable<BlobInfo> blobInfos) {
-        return null;
-    }
-
-    @Override
-    public List<Boolean> delete(BlobId... blobIds) {
-        return null;
-    }
-
-    @Override
-    public Acl getAcl(String bucket, Acl.Entity entity, BucketSourceOption... options) {
-        return null;
-    }
-
-    @Override
-    public Acl getAcl(String bucket, Acl.Entity entity) {
-        return null;
-    }
-
-    @Override
-    public boolean deleteAcl(String bucket, Acl.Entity entity, BucketSourceOption... options) {
-        return false;
-    }
-
-    @Override
-    public boolean deleteAcl(String bucket, Acl.Entity entity) {
-        return false;
-    }
-
-    @Override
-    public Acl createAcl(String bucket, Acl acl, BucketSourceOption... options) {
-        return null;
-    }
-
-    @Override
-    public Acl createAcl(String bucket, Acl acl) {
-        return null;
-    }
-
-    @Override
-    public Acl updateAcl(String bucket, Acl acl, BucketSourceOption... options) {
-        return null;
-    }
-
-    @Override
-    public Acl updateAcl(String bucket, Acl acl) {
-        return null;
-    }
-
-    @Override
-    public List<Acl> listAcls(String bucket, BucketSourceOption... options) {
-        return null;
-    }
-
-    @Override
-    public List<Acl> listAcls(String bucket) {
-        return null;
-    }
-
-    @Override
->>>>>>> 0c7f6570
     public Acl getDefaultAcl(String bucket, Acl.Entity entity) {
         return null;
     }
