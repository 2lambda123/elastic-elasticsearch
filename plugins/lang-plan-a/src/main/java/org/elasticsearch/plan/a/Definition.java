--- conflicted
+++ resolved
@@ -908,7 +908,6 @@
         addMethod("Def", "DefToFloat", null, true, floatobjType, new Type[] {defType}, null, null);
         addMethod("Def", "DefToDouble", null, true, doubleobjType, new Type[] {defType}, null, null);
 
-<<<<<<< HEAD
         addMethod("Iterator", "hasNext", null, false, booleanType, new Type[] {}, null, null);
         addMethod("Iterator", "next", null, false, objectType, new Type[] {}, defType, null);
         addMethod("Iterator", "remove", null, false, voidType, new Type[] {}, null, null);
@@ -946,10 +945,6 @@
         addMethod("Collection<String>", "size", null, false, intType, new Type[] {}, null, null);
 
         addMethod("List", "set", null, false, objectType, new Type[] {intType, objectType}, defType, new Type[] {intType, defType});
-=======
-        addMethod("List", "addLast", "add", false, booleanType, new Type[] {objectType}, null, new Type[] {defType});
-        addMethod("List", "add", null, false, voidType, new Type[] {intType, objectType}, null, new Type[] {intType, defType});
->>>>>>> b6c9eaa2
         addMethod("List", "get", null, false, objectType, new Type[] {intType}, defType, null);
         addMethod("List", "remove", null, false, objectType, new Type[] {intType}, defType, null);
 
