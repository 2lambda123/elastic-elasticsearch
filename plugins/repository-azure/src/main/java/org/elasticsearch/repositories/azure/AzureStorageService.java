/*
 * Licensed to Elasticsearch under one or more contributor
 * license agreements. See the NOTICE file distributed with
 * this work for additional information regarding copyright
 * ownership. Elasticsearch licenses this file to you under
 * the Apache License, Version 2.0 (the "License"); you may
 * not use this file except in compliance with the License.
 * You may obtain a copy of the License at
 *
 *    http://www.apache.org/licenses/LICENSE-2.0
 *
 * Unless required by applicable law or agreed to in writing,
 * software distributed under the License is distributed on an
 * "AS IS" BASIS, WITHOUT WARRANTIES OR CONDITIONS OF ANY
 * KIND, either express or implied.  See the License for the
 * specific language governing permissions and limitations
 * under the License.
 */

package org.elasticsearch.repositories.azure;

import com.microsoft.azure.storage.OperationContext;
import com.microsoft.azure.storage.StorageException;
import com.microsoft.azure.storage.blob.CloudBlobClient;

import org.elasticsearch.common.blobstore.BlobMetaData;
import org.elasticsearch.common.collect.Tuple;
import org.elasticsearch.common.unit.ByteSizeUnit;
import org.elasticsearch.common.unit.ByteSizeValue;

import java.io.IOException;
import java.io.InputStream;
import java.net.URISyntaxException;
import java.nio.file.FileAlreadyExistsException;
import java.util.Map;
import java.util.function.Supplier;

/**
 * Azure Storage Service interface
 * @see AzureStorageServiceImpl for Azure REST API implementation
 */
public interface AzureStorageService {

    /**
     * Creates a {@code CloudBlobClient} on each invocation using the current client
     * settings. CloudBlobClient is not thread safe and the settings can change,
     * therefore the instance is not cache-able and should only be reused inside a
     * thread for logically coupled ops. The {@code OperationContext} is used to
     * specify the proxy, but a new context is *required* for each call.
     */
    Tuple<CloudBlobClient, Supplier<OperationContext>> client(String clientName);

    /**
     * Updates settings for building clients. Any client cache is cleared. Future
     * client requests will use the new refreshed settings.
     *
     * @param clientsSettings the settings for new clients
     * @return the old settings
     */
    Map<String, AzureStorageSettings> refreshAndClearCache(Map<String, AzureStorageSettings> clientsSettings);

    ByteSizeValue MIN_CHUNK_SIZE = new ByteSizeValue(1, ByteSizeUnit.BYTES);
    ByteSizeValue MAX_CHUNK_SIZE = new ByteSizeValue(64, ByteSizeUnit.MB);

    boolean doesContainerExist(String account, String container) throws URISyntaxException, StorageException;

    void removeContainer(String account, String container) throws URISyntaxException, StorageException;

    void createContainer(String account, String container) throws URISyntaxException, StorageException;

    void deleteFiles(String account, String container, String path) throws URISyntaxException, StorageException;

    boolean blobExists(String account, String container, String blob) throws URISyntaxException, StorageException;

    void deleteBlob(String account, String container, String blob) throws URISyntaxException, StorageException;

    InputStream getInputStream(String account, String container, String blob) throws URISyntaxException, StorageException, IOException;

    Map<String, BlobMetaData> listBlobsByPrefix(String account, String container, String keyPath, String prefix)
            throws URISyntaxException, StorageException;

<<<<<<< HEAD
    void writeBlob(String account, String container, String blobName, InputStream inputStream, long blobSize)
            throws URISyntaxException, StorageException;
=======
    void writeBlob(String account, LocationMode mode, String container, String blobName, InputStream inputStream, long blobSize) throws
        URISyntaxException, StorageException, FileAlreadyExistsException;
>>>>>>> b2e48c9f

    static InputStream giveSocketPermissionsToStream(InputStream stream) {
        return new InputStream() {
            @Override
            public int read() throws IOException {
                return SocketAccess.doPrivilegedIOException(stream::read);
            }

            @Override
            public int read(byte[] b) throws IOException {
                return SocketAccess.doPrivilegedIOException(() -> stream.read(b));
            }

            @Override
            public int read(byte[] b, int off, int len) throws IOException {
                return SocketAccess.doPrivilegedIOException(() -> stream.read(b, off, len));
            }
        };
    }
}<|MERGE_RESOLUTION|>--- conflicted
+++ resolved
@@ -79,13 +79,8 @@
     Map<String, BlobMetaData> listBlobsByPrefix(String account, String container, String keyPath, String prefix)
             throws URISyntaxException, StorageException;
 
-<<<<<<< HEAD
     void writeBlob(String account, String container, String blobName, InputStream inputStream, long blobSize)
-            throws URISyntaxException, StorageException;
-=======
-    void writeBlob(String account, LocationMode mode, String container, String blobName, InputStream inputStream, long blobSize) throws
-        URISyntaxException, StorageException, FileAlreadyExistsException;
->>>>>>> b2e48c9f
+            throws URISyntaxException, StorageException, FileAlreadyExistsException;
 
     static InputStream giveSocketPermissionsToStream(InputStream stream) {
         return new InputStream() {
