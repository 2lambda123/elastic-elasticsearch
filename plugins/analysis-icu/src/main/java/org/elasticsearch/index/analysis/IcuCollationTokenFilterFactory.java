/*
 * Licensed to Elasticsearch under one or more contributor
 * license agreements. See the NOTICE file distributed with
 * this work for additional information regarding copyright
 * ownership. Elasticsearch licenses this file to you under
 * the Apache License, Version 2.0 (the "License"); you may
 * not use this file except in compliance with the License.
 * You may obtain a copy of the License at
 *
 *    http://www.apache.org/licenses/LICENSE-2.0
 *
 * Unless required by applicable law or agreed to in writing,
 * software distributed under the License is distributed on an
 * "AS IS" BASIS, WITHOUT WARRANTIES OR CONDITIONS OF ANY
 * KIND, either express or implied.  See the License for the
 * specific language governing permissions and limitations
 * under the License.
 */

package org.elasticsearch.index.analysis;

import java.io.IOException;
import java.nio.charset.Charset;
import java.nio.file.Files;
import java.nio.file.InvalidPathException;

import org.apache.lucene.analysis.TokenStream;
import org.elasticsearch.common.io.Streams;
import org.elasticsearch.common.settings.Settings;
import org.elasticsearch.env.Environment;
import org.elasticsearch.index.IndexSettings;

import com.ibm.icu.text.Collator;
import com.ibm.icu.text.RuleBasedCollator;
import com.ibm.icu.util.ULocale;

/**
 * An ICU based collation token filter. There are two ways to configure collation:
<<<<<<< HEAD
 * <p>The first is simply specifying the locale (defaults to the default locale). The {@code language}
 * parameter is the lowercase two-letter ISO-639 code. An additional {@code country} and {@code variant}
 * can be provided.
 * <p>The second option is to specify collation rules as defined in the <a href="http://www.icu-project.org/userguide/Collate_Customization.html">
 * Collation customization</a> chapter in icu docs. The {@code rules} parameter can either embed the rules definition
 * in the settings or refer to an external location (preferable located under the {@code config} location, relative to it).
=======
 * <p>The first is simply specifying the locale (defaults to the default
 * locale). The {@code language} parameter is the lowercase two-letter
 * ISO-639 code. An additional {@code country} and {@code variant}
 * can be provided.
 * <p>The second option is to specify collation rules as defined in the
 * <a href="http://www.icu-project.org/userguide/Collate_Customization.html">
 * Collation customization</a> chapter in icu docs. The {@code rules}
 * parameter can either embed the rules definition
 * in the settings or refer to an external location (preferable located under
 * the {@code config} location, relative to it).
>>>>>>> 0c7f6570
 */
public class IcuCollationTokenFilterFactory extends AbstractTokenFilterFactory {

    private final Collator collator;

    public IcuCollationTokenFilterFactory(IndexSettings indexSettings, Environment environment, String name, Settings settings) {
        super(indexSettings, name, settings);

        Collator collator;
        String rules = settings.get("rules");
        if (rules != null) {
            Exception failureToResolve = null;
            try {
                rules = Streams.copyToString(Files.newBufferedReader(environment.configFile().resolve(rules), Charset.forName("UTF-8")));
            } catch (IOException | SecurityException | InvalidPathException e) {
                failureToResolve = e;
            }
            try {
                collator = new RuleBasedCollator(rules);
            } catch (Exception e) {
                if (failureToResolve != null) {
                    throw new IllegalArgumentException("Failed to resolve collation rules location", failureToResolve);
                } else {
                    throw new IllegalArgumentException("Failed to parse collation rules", e);
                }
            }
        } else {
            String language = settings.get("language");
            if (language != null) {
                ULocale locale;
                String country = settings.get("country");
                if (country != null) {
                    String variant = settings.get("variant");
                    if (variant != null) {
                        locale = new ULocale(language, country, variant);
                    } else {
                        locale = new ULocale(language, country);
                    }
                } else {
                    locale = new ULocale(language);
                }
                collator = Collator.getInstance(locale);
            } else {
                collator = Collator.getInstance(ULocale.ROOT);
            }
        }

        // set the strength flag, otherwise it will be the default.
        String strength = settings.get("strength");
        if (strength != null) {
            if (strength.equalsIgnoreCase("primary")) {
                collator.setStrength(Collator.PRIMARY);
            } else if (strength.equalsIgnoreCase("secondary")) {
                collator.setStrength(Collator.SECONDARY);
            } else if (strength.equalsIgnoreCase("tertiary")) {
                collator.setStrength(Collator.TERTIARY);
            } else if (strength.equalsIgnoreCase("quaternary")) {
                collator.setStrength(Collator.QUATERNARY);
            } else if (strength.equalsIgnoreCase("identical")) {
                collator.setStrength(Collator.IDENTICAL);
            } else {
                throw new IllegalArgumentException("Invalid strength: " + strength);
            }
        }

        // set the decomposition flag, otherwise it will be the default.
        String decomposition = settings.get("decomposition");
        if (decomposition != null) {
            if (decomposition.equalsIgnoreCase("no")) {
                collator.setDecomposition(Collator.NO_DECOMPOSITION);
            } else if (decomposition.equalsIgnoreCase("canonical")) {
                collator.setDecomposition(Collator.CANONICAL_DECOMPOSITION);
            } else {
                throw new IllegalArgumentException("Invalid decomposition: " + decomposition);
            }
        }

        // expert options: concrete subclasses are always a RuleBasedCollator
        RuleBasedCollator rbc = (RuleBasedCollator) collator;
        String alternate = settings.get("alternate");
        if (alternate != null) {
            if (alternate.equalsIgnoreCase("shifted")) {
                rbc.setAlternateHandlingShifted(true);
            } else if (alternate.equalsIgnoreCase("non-ignorable")) {
                rbc.setAlternateHandlingShifted(false);
            } else {
                throw new IllegalArgumentException("Invalid alternate: " + alternate);
            }
        }

        Boolean caseLevel = settings.getAsBooleanLenientForPreEs6Indices(
                indexSettings.getIndexVersionCreated(), "caseLevel", null, deprecationLogger);
        if (caseLevel != null) {
            rbc.setCaseLevel(caseLevel);
        }

        String caseFirst = settings.get("caseFirst");
        if (caseFirst != null) {
            if (caseFirst.equalsIgnoreCase("lower")) {
                rbc.setLowerCaseFirst(true);
            } else if (caseFirst.equalsIgnoreCase("upper")) {
                rbc.setUpperCaseFirst(true);
            } else {
                throw new IllegalArgumentException("Invalid caseFirst: " + caseFirst);
            }
        }

        Boolean numeric = settings.getAsBooleanLenientForPreEs6Indices(
                indexSettings.getIndexVersionCreated(), "numeric", null, deprecationLogger);
        if (numeric != null) {
            rbc.setNumericCollation(numeric);
        }

        String variableTop = settings.get("variableTop");
        if (variableTop != null) {
            rbc.setVariableTop(variableTop);
        }

        Boolean hiraganaQuaternaryMode = settings
            .getAsBooleanLenientForPreEs6Indices(indexSettings.getIndexVersionCreated(), "hiraganaQuaternaryMode", null, deprecationLogger);
        if (hiraganaQuaternaryMode != null) {
            rbc.setHiraganaQuaternary(hiraganaQuaternaryMode);
        }

        this.collator = collator;
    }

    @Override
    public TokenStream create(TokenStream tokenStream) {
        return new ICUCollationKeyFilter(tokenStream, collator);
    }
}<|MERGE_RESOLUTION|>--- conflicted
+++ resolved
@@ -36,14 +36,6 @@
 
 /**
  * An ICU based collation token filter. There are two ways to configure collation:
-<<<<<<< HEAD
- * <p>The first is simply specifying the locale (defaults to the default locale). The {@code language}
- * parameter is the lowercase two-letter ISO-639 code. An additional {@code country} and {@code variant}
- * can be provided.
- * <p>The second option is to specify collation rules as defined in the <a href="http://www.icu-project.org/userguide/Collate_Customization.html">
- * Collation customization</a> chapter in icu docs. The {@code rules} parameter can either embed the rules definition
- * in the settings or refer to an external location (preferable located under the {@code config} location, relative to it).
-=======
  * <p>The first is simply specifying the locale (defaults to the default
  * locale). The {@code language} parameter is the lowercase two-letter
  * ISO-639 code. An additional {@code country} and {@code variant}
@@ -54,7 +46,6 @@
  * parameter can either embed the rules definition
  * in the settings or refer to an external location (preferable located under
  * the {@code config} location, relative to it).
->>>>>>> 0c7f6570
  */
 public class IcuCollationTokenFilterFactory extends AbstractTokenFilterFactory {
 
