/*
 * Licensed to Elasticsearch under one or more contributor
 * license agreements. See the NOTICE file distributed with
 * this work for additional information regarding copyright
 * ownership. Elasticsearch licenses this file to you under
 * the Apache License, Version 2.0 (the "License"); you may
 * not use this file except in compliance with the License.
 * You may obtain a copy of the License at
 *
 *    http://www.apache.org/licenses/LICENSE-2.0
 *
 * Unless required by applicable law or agreed to in writing,
 * software distributed under the License is distributed on an
 * "AS IS" BASIS, WITHOUT WARRANTIES OR CONDITIONS OF ANY
 * KIND, either express or implied.  See the License for the
 * specific language governing permissions and limitations
 * under the License.
 */

package org.elasticsearch.example.expertscript;

import java.io.IOException;
import java.io.UncheckedIOException;
import java.util.Collection;
import java.util.Map;

import org.apache.lucene.index.LeafReaderContext;
import org.apache.lucene.index.PostingsEnum;
import org.apache.lucene.index.Term;
import org.elasticsearch.common.settings.Settings;
import org.elasticsearch.plugins.Plugin;
import org.elasticsearch.plugins.ScriptPlugin;
import org.elasticsearch.script.ScoreScript;
<<<<<<< HEAD
import org.elasticsearch.script.ScriptContext;
import org.elasticsearch.script.ScriptEngine;
=======
import org.elasticsearch.script.ScoreScript.LeafFactory;
import org.elasticsearch.script.ScriptContext;
import org.elasticsearch.script.ScriptEngine;
import org.elasticsearch.search.lookup.SearchLookup;
>>>>>>> 0c7f6570

/**
 * An example script plugin that adds a {@link ScriptEngine} implementing expert scoring.
 */
public class ExpertScriptPlugin extends Plugin implements ScriptPlugin {

    @Override
    public ScriptEngine getScriptEngine(Settings settings, Collection<ScriptContext<?>> contexts) {
        return new MyExpertScriptEngine();
    }

    /** An example {@link ScriptEngine} that uses Lucene segment details to implement pure document frequency scoring. */
    // tag::expert_engine
    private static class MyExpertScriptEngine implements ScriptEngine {
        @Override
        public String getType() {
            return "expert_scripts";
        }

        @Override
<<<<<<< HEAD
        public <T> T compile(String scriptName, String scriptSource, ScriptContext<T> context, Map<String, String> params) {
            if (context.equals(ScoreScript.CONTEXT) == false) {
                throw new IllegalArgumentException(getType() + " scripts cannot be used for context [" + context.name + "]");
            }
            // we use the script "source" as the script identifier
            if ("pure_df".equals(scriptSource)) {
                ScoreScript.Factory factory = (p, lookup) -> new ScoreScript.LeafFactory() {
                    final String field;
                    final String term;
                    {
                        if (p.containsKey("field") == false) {
                            throw new IllegalArgumentException("Missing parameter [field]");
                        }
                        if (p.containsKey("term") == false) {
                            throw new IllegalArgumentException("Missing parameter [term]");
                        }
                        field = p.get("field").toString();
                        term = p.get("term").toString();
                    }

                    @Override
                    public ScoreScript newInstance(LeafReaderContext context) throws IOException {
                        PostingsEnum postings = context.reader().postings(new Term(field, term));
                        if (postings == null) {
                            // the field and/or term don't exist in this segment, so always return 0
                            return new ScoreScript(p, lookup, context) {
                                @Override
                                public double execute() {
                                    return 0.0d;
                                }
                            };
                        }
                        return new ScoreScript(p, lookup, context) {
                            int currentDocid = -1;
                            @Override
                            public void setDocument(int docid) {
                                // advance has undefined behavior calling with a docid <= its current docid
                                if (postings.docID() < docid) {
                                    try {
                                        postings.advance(docid);
                                    } catch (IOException e) {
                                        throw new UncheckedIOException(e);
                                    }
                                }
                                currentDocid = docid;
                            }
                            @Override
                            public double execute() {
                                if (postings.docID() != currentDocid) {
                                    // advance moved past the current doc, so this doc has no occurrences of the term
                                    return 0.0d;
                                }
                                try {
                                    return postings.freq();
                                } catch (IOException e) {
                                    throw new UncheckedIOException(e);
                                }
=======
        public <T> T compile(String scriptName, String scriptSource,
                ScriptContext<T> context, Map<String, String> params) {
            if (context.equals(ScoreScript.CONTEXT) == false) {
                throw new IllegalArgumentException(getType()
                        + " scripts cannot be used for context ["
                        + context.name + "]");
            }
            // we use the script "source" as the script identifier
            if ("pure_df".equals(scriptSource)) {
                ScoreScript.Factory factory = PureDfLeafFactory::new;
                return context.factoryClazz.cast(factory);
            }
            throw new IllegalArgumentException("Unknown script name "
                    + scriptSource);
        }

        @Override
        public void close() {
            // optionally close resources
        }

        private static class PureDfLeafFactory implements LeafFactory {
            private final Map<String, Object> params;
            private final SearchLookup lookup;
            private final String field;
            private final String term;

            private PureDfLeafFactory(
                        Map<String, Object> params, SearchLookup lookup) {
                if (params.containsKey("field") == false) {
                    throw new IllegalArgumentException(
                            "Missing parameter [field]");
                }
                if (params.containsKey("term") == false) {
                    throw new IllegalArgumentException(
                            "Missing parameter [term]");
                }
                this.params = params;
                this.lookup = lookup;
                field = params.get("field").toString();
                term = params.get("term").toString();
            }

            @Override
            public boolean needs_score() {
                return false;  // Return true if the script needs the score
            }

            @Override
            public ScoreScript newInstance(LeafReaderContext context)
                    throws IOException {
                PostingsEnum postings = context.reader().postings(
                        new Term(field, term));
                if (postings == null) {
                    /*
                     * the field and/or term don't exist in this segment,
                     * so always return 0
                     */
                    return new ScoreScript(params, lookup, context) {
                        @Override
                        public double execute() {
                            return 0.0d;
                        }
                    };
                }
                return new ScoreScript(params, lookup, context) {
                    int currentDocid = -1;
                    @Override
                    public void setDocument(int docid) {
                        /*
                         * advance has undefined behavior calling with
                         * a docid <= its current docid
                         */
                        if (postings.docID() < docid) {
                            try {
                                postings.advance(docid);
                            } catch (IOException e) {
                                throw new UncheckedIOException(e);
>>>>>>> 0c7f6570
                            }
                        }
                        currentDocid = docid;
                    }
                    @Override
                    public double execute() {
                        if (postings.docID() != currentDocid) {
                            /*
                             * advance moved past the current doc, so this doc
                             * has no occurrences of the term
                             */
                            return 0.0d;
                        }
                        try {
                            return postings.freq();
                        } catch (IOException e) {
                            throw new UncheckedIOException(e);
                        }
                    }
                };
            }
        }
    }
    // end::expert_engine
}<|MERGE_RESOLUTION|>--- conflicted
+++ resolved
@@ -31,15 +31,10 @@
 import org.elasticsearch.plugins.Plugin;
 import org.elasticsearch.plugins.ScriptPlugin;
 import org.elasticsearch.script.ScoreScript;
-<<<<<<< HEAD
-import org.elasticsearch.script.ScriptContext;
-import org.elasticsearch.script.ScriptEngine;
-=======
 import org.elasticsearch.script.ScoreScript.LeafFactory;
 import org.elasticsearch.script.ScriptContext;
 import org.elasticsearch.script.ScriptEngine;
 import org.elasticsearch.search.lookup.SearchLookup;
->>>>>>> 0c7f6570
 
 /**
  * An example script plugin that adds a {@link ScriptEngine} implementing expert scoring.
@@ -60,65 +55,6 @@
         }
 
         @Override
-<<<<<<< HEAD
-        public <T> T compile(String scriptName, String scriptSource, ScriptContext<T> context, Map<String, String> params) {
-            if (context.equals(ScoreScript.CONTEXT) == false) {
-                throw new IllegalArgumentException(getType() + " scripts cannot be used for context [" + context.name + "]");
-            }
-            // we use the script "source" as the script identifier
-            if ("pure_df".equals(scriptSource)) {
-                ScoreScript.Factory factory = (p, lookup) -> new ScoreScript.LeafFactory() {
-                    final String field;
-                    final String term;
-                    {
-                        if (p.containsKey("field") == false) {
-                            throw new IllegalArgumentException("Missing parameter [field]");
-                        }
-                        if (p.containsKey("term") == false) {
-                            throw new IllegalArgumentException("Missing parameter [term]");
-                        }
-                        field = p.get("field").toString();
-                        term = p.get("term").toString();
-                    }
-
-                    @Override
-                    public ScoreScript newInstance(LeafReaderContext context) throws IOException {
-                        PostingsEnum postings = context.reader().postings(new Term(field, term));
-                        if (postings == null) {
-                            // the field and/or term don't exist in this segment, so always return 0
-                            return new ScoreScript(p, lookup, context) {
-                                @Override
-                                public double execute() {
-                                    return 0.0d;
-                                }
-                            };
-                        }
-                        return new ScoreScript(p, lookup, context) {
-                            int currentDocid = -1;
-                            @Override
-                            public void setDocument(int docid) {
-                                // advance has undefined behavior calling with a docid <= its current docid
-                                if (postings.docID() < docid) {
-                                    try {
-                                        postings.advance(docid);
-                                    } catch (IOException e) {
-                                        throw new UncheckedIOException(e);
-                                    }
-                                }
-                                currentDocid = docid;
-                            }
-                            @Override
-                            public double execute() {
-                                if (postings.docID() != currentDocid) {
-                                    // advance moved past the current doc, so this doc has no occurrences of the term
-                                    return 0.0d;
-                                }
-                                try {
-                                    return postings.freq();
-                                } catch (IOException e) {
-                                    throw new UncheckedIOException(e);
-                                }
-=======
         public <T> T compile(String scriptName, String scriptSource,
                 ScriptContext<T> context, Map<String, String> params) {
             if (context.equals(ScoreScript.CONTEXT) == false) {
@@ -197,7 +133,6 @@
                                 postings.advance(docid);
                             } catch (IOException e) {
                                 throw new UncheckedIOException(e);
->>>>>>> 0c7f6570
                             }
                         }
                         currentDocid = docid;
