/*
 * Licensed to Elasticsearch under one or more contributor
 * license agreements. See the NOTICE file distributed with
 * this work for additional information regarding copyright
 * ownership. Elasticsearch licenses this file to you under
 * the Apache License, Version 2.0 (the "License"); you may
 * not use this file except in compliance with the License.
 * You may obtain a copy of the License at
 *
 *    http://www.apache.org/licenses/LICENSE-2.0
 *
 * Unless required by applicable law or agreed to in writing,
 * software distributed under the License is distributed on an
 * "AS IS" BASIS, WITHOUT WARRANTIES OR CONDITIONS OF ANY
 * KIND, either express or implied.  See the License for the
 * specific language governing permissions and limitations
 * under the License.
 */

package org.elasticsearch.ingest.attachment;

import org.apache.logging.log4j.Logger;
import org.apache.lucene.util.automaton.CharacterRunAutomaton;
import org.apache.lucene.util.automaton.MinimizationOperations;
import org.apache.lucene.util.automaton.Operations;
import org.apache.tika.exception.ZeroByteFileException;
import org.apache.tika.language.LanguageIdentifier;
import org.apache.tika.metadata.Metadata;
import org.apache.tika.metadata.TikaCoreProperties;
import org.elasticsearch.ElasticsearchParseException;
import org.elasticsearch.common.Strings;
import org.elasticsearch.common.logging.ESLoggerFactory;
import org.elasticsearch.common.util.set.Sets;
import org.elasticsearch.ingest.AbstractProcessor;
import org.elasticsearch.ingest.IngestDocument;
import org.elasticsearch.ingest.Processor;

import java.util.EnumSet;
import java.util.HashMap;
import java.util.List;
import java.util.Locale;
import java.util.Map;
import java.util.Set;
import java.util.stream.Collectors;

import static org.elasticsearch.common.regex.Regex.simpleMatchToAutomaton;
import static org.elasticsearch.ingest.ConfigurationUtils.readBooleanProperty;
import static org.elasticsearch.ingest.ConfigurationUtils.readIntProperty;
import static org.elasticsearch.ingest.ConfigurationUtils.readOptionalList;
import static org.elasticsearch.ingest.ConfigurationUtils.readOptionalStringProperty;
import static org.elasticsearch.ingest.ConfigurationUtils.readStringProperty;

public final class AttachmentProcessor extends AbstractProcessor {

    private static final Logger logger = ESLoggerFactory.getLogger(AttachmentProcessor.class);

    static final String TYPE = "attachment";

    private static final int NUMBER_OF_CHARS_INDEXED = 100000;

    /**
     * Reserved keys
     */
    static final Set<String> RESERVED_PROPERTIES_KEYS =
        EnumSet.allOf(Property.class).stream().map(Property::toLowerCase).collect(Collectors.toSet());

    private final String field;
    private final String targetField;
    private final Set<String> properties;
    private final int indexedChars;
    private final boolean ignoreMissing;
<<<<<<< HEAD
    private final CharacterRunAutomaton runAutomaton;

    AttachmentProcessor(String tag, String field, String targetField, Set<String> properties,
                        int indexedChars, boolean ignoreMissing, CharacterRunAutomaton automaton) {
=======
    private final String indexedCharsField;

    AttachmentProcessor(String tag, String field, String targetField, Set<Property> properties,
                        int indexedChars, boolean ignoreMissing, String indexedCharsField) {
>>>>>>> 87553bba
        super(tag);
        this.field = field;
        this.targetField = targetField;
        this.properties = properties;
        this.indexedChars = indexedChars;
        this.ignoreMissing = ignoreMissing;
<<<<<<< HEAD
        this.runAutomaton = automaton;
=======
        this.indexedCharsField = indexedCharsField;
>>>>>>> 87553bba
    }

    boolean isIgnoreMissing() {
        return ignoreMissing;
    }

    @Override
    public void execute(IngestDocument ingestDocument) {
        Map<String, Object> additionalFields = new HashMap<>();

        byte[] input = ingestDocument.getFieldValueAsBytes(field, ignoreMissing);

        if (input == null && ignoreMissing) {
            return;
        } else if (input == null) {
            throw new IllegalArgumentException("field [" + field + "] is null, cannot parse.");
        }

        Integer indexedChars = this.indexedChars;

        if (indexedCharsField != null) {
            // If the user provided the number of characters to be extracted as part of the document, we use it
            indexedChars = ingestDocument.getFieldValue(indexedCharsField, Integer.class, true);
            if (indexedChars == null) {
                // If the field does not exist we fall back to the global limit
                indexedChars = this.indexedChars;
            }
        }

        Metadata metadata = new Metadata();
        String parsedContent = "";
        try {
            parsedContent = TikaImpl.parse(input, metadata, indexedChars);
        } catch (ZeroByteFileException e) {
            // tika 1.17 throws an exception when the InputStream has 0 bytes.
            // previously, it did not mind. This is here to preserve that behavior.
        } catch (Exception e) {
            throw new ElasticsearchParseException("Error parsing document in field [{}]", e, field);
        }

        if (properties.contains(Property.CONTENT.toLowerCase()) && Strings.hasLength(parsedContent)) {
            // somehow tika seems to append a newline at the end automatically, lets remove that again
            additionalFields.put(Property.CONTENT.toLowerCase(), parsedContent.trim());
        }

        if (properties.contains(Property.LANGUAGE.toLowerCase()) && Strings.hasLength(parsedContent)) {
            LanguageIdentifier identifier = new LanguageIdentifier(parsedContent);
            String language = identifier.getLanguage();
            additionalFields.put(Property.LANGUAGE.toLowerCase(), language);
        }

        if (properties.contains(Property.DATE.toLowerCase())) {
            String createdDate = metadata.get(TikaCoreProperties.CREATED);
            if (createdDate != null) {
                additionalFields.put(Property.DATE.toLowerCase(), createdDate);
            }
        }

        if (properties.contains(Property.TITLE.toLowerCase())) {
            String title = metadata.get(TikaCoreProperties.TITLE);
            if (Strings.hasLength(title)) {
                additionalFields.put(Property.TITLE.toLowerCase(), title);
            }
        }

        if (properties.contains(Property.AUTHOR.toLowerCase())) {
            String author = metadata.get("Author");
            if (Strings.hasLength(author)) {
                additionalFields.put(Property.AUTHOR.toLowerCase(), author);
            }
        }

        if (properties.contains(Property.KEYWORDS.toLowerCase())) {
            String keywords = metadata.get("Keywords");
            if (Strings.hasLength(keywords)) {
                additionalFields.put(Property.KEYWORDS.toLowerCase(), keywords);
            }
        }

        if (properties.contains(Property.CONTENT_TYPE.toLowerCase())) {
            String contentType = metadata.get(Metadata.CONTENT_TYPE);
            if (Strings.hasLength(contentType)) {
                additionalFields.put(Property.CONTENT_TYPE.toLowerCase(), contentType);
            }
        }

        if (properties.contains(Property.CONTENT_LENGTH.toLowerCase())) {
            String contentLength = metadata.get(Metadata.CONTENT_LENGTH);
            long length;
            if (Strings.hasLength(contentLength)) {
                length = Long.parseLong(contentLength);
            } else {
                length = parsedContent.length();
            }
            additionalFields.put(Property.CONTENT_LENGTH.toLowerCase(), length);
        }

        // If we asked for other raw metadata
        if (runAutomaton != null) {
            for (String metadataName : metadata.names()) {
                String value = metadata.get(metadataName);
                logger.trace("found metadata [{}:{}]", metadataName, value);
                if (runAutomaton.run(metadataName)) {
                    logger.trace("metadata [{}] matched one of the properties", metadataName);
                    additionalFields.put(metadataName, value);
                }
            }
        }

        ingestDocument.setFieldValue(targetField, additionalFields);
    }

    @Override
    public String getType() {
        return TYPE;
    }

    String getField() {
        return field;
    }

    String getTargetField() {
        return targetField;
    }

    Set<String> getProperties() {
        return properties;
    }

    CharacterRunAutomaton getRunAutomaton() {
        return runAutomaton;
    }

    int getIndexedChars() {
        return indexedChars;
    }

    public static final class Factory implements Processor.Factory {

        @Override
        public AttachmentProcessor create(Map<String, Processor.Factory> registry, String processorTag,
                                          Map<String, Object> config) throws Exception {
            String field = readStringProperty(TYPE, processorTag, config, "field");
            String targetField = readStringProperty(TYPE, processorTag, config, "target_field", "attachment");
            List<String> propertyNames = readOptionalList(TYPE, processorTag, config, "properties");
            int indexedChars = readIntProperty(TYPE, processorTag, config, "indexed_chars", NUMBER_OF_CHARS_INDEXED);
            boolean ignoreMissing = readBooleanProperty(TYPE, processorTag, config, "ignore_missing", false);
            String indexedCharsField = readOptionalStringProperty(TYPE, processorTag, config, "indexed_chars_field");

<<<<<<< HEAD
            final Set<String> properties;

            CharacterRunAutomaton automaton = null;
            if (propertyNames != null) {
                properties = Sets.newHashSet(propertyNames);
                automaton = buildCharacterRunAutomaton(properties);
=======
            final Set<Property> properties;
            if (propertyNames != null) {
                properties = EnumSet.noneOf(Property.class);
                for (String fieldName : propertyNames) {
                    try {
                        properties.add(Property.parse(fieldName));
                    } catch (Exception e) {
                        throw newConfigurationException(TYPE, processorTag, "properties", "illegal field option [" +
                            fieldName + "]. valid values are " + Arrays.toString(Property.values()));
                    }
                }
>>>>>>> 87553bba
            } else {
                properties = RESERVED_PROPERTIES_KEYS;
            }

<<<<<<< HEAD
            return new AttachmentProcessor(processorTag, field, targetField, properties, indexedChars, ignoreMissing, automaton);
        }
    }

    static CharacterRunAutomaton buildCharacterRunAutomaton(Set<String> regex) {
        // We build the regex automaton we will use to extract raw metadata
        if (regex.isEmpty()) {
            return null;
=======
            return new AttachmentProcessor(processorTag, field, targetField, properties, indexedChars, ignoreMissing, indexedCharsField);
>>>>>>> 87553bba
        }
        return new CharacterRunAutomaton(
            MinimizationOperations.minimize(
                simpleMatchToAutomaton(regex.toArray(new String[]{})), Operations.DEFAULT_MAX_DETERMINIZED_STATES));

    }

    enum Property {

        CONTENT,
        TITLE,
        AUTHOR,
        KEYWORDS,
        DATE,
        CONTENT_TYPE,
        CONTENT_LENGTH,
        LANGUAGE;

        public String toLowerCase() {
            return this.toString().toLowerCase(Locale.ROOT);
        }
    }
}<|MERGE_RESOLUTION|>--- conflicted
+++ resolved
@@ -69,28 +69,20 @@
     private final Set<String> properties;
     private final int indexedChars;
     private final boolean ignoreMissing;
-<<<<<<< HEAD
+    private final String indexedCharsField;
     private final CharacterRunAutomaton runAutomaton;
 
     AttachmentProcessor(String tag, String field, String targetField, Set<String> properties,
-                        int indexedChars, boolean ignoreMissing, CharacterRunAutomaton automaton) {
-=======
-    private final String indexedCharsField;
-
-    AttachmentProcessor(String tag, String field, String targetField, Set<Property> properties,
-                        int indexedChars, boolean ignoreMissing, String indexedCharsField) {
->>>>>>> 87553bba
+                        int indexedChars, boolean ignoreMissing, String indexedCharsField,
+                        CharacterRunAutomaton automaton) {
         super(tag);
         this.field = field;
         this.targetField = targetField;
         this.properties = properties;
         this.indexedChars = indexedChars;
         this.ignoreMissing = ignoreMissing;
-<<<<<<< HEAD
+        this.indexedCharsField = indexedCharsField;
         this.runAutomaton = automaton;
-=======
-        this.indexedCharsField = indexedCharsField;
->>>>>>> 87553bba
     }
 
     boolean isIgnoreMissing() {
@@ -240,32 +232,17 @@
             boolean ignoreMissing = readBooleanProperty(TYPE, processorTag, config, "ignore_missing", false);
             String indexedCharsField = readOptionalStringProperty(TYPE, processorTag, config, "indexed_chars_field");
 
-<<<<<<< HEAD
             final Set<String> properties;
 
             CharacterRunAutomaton automaton = null;
             if (propertyNames != null) {
                 properties = Sets.newHashSet(propertyNames);
                 automaton = buildCharacterRunAutomaton(properties);
-=======
-            final Set<Property> properties;
-            if (propertyNames != null) {
-                properties = EnumSet.noneOf(Property.class);
-                for (String fieldName : propertyNames) {
-                    try {
-                        properties.add(Property.parse(fieldName));
-                    } catch (Exception e) {
-                        throw newConfigurationException(TYPE, processorTag, "properties", "illegal field option [" +
-                            fieldName + "]. valid values are " + Arrays.toString(Property.values()));
-                    }
-                }
->>>>>>> 87553bba
             } else {
                 properties = RESERVED_PROPERTIES_KEYS;
             }
 
-<<<<<<< HEAD
-            return new AttachmentProcessor(processorTag, field, targetField, properties, indexedChars, ignoreMissing, automaton);
+            return new AttachmentProcessor(processorTag, field, targetField, properties, indexedChars, ignoreMissing, indexedCharsField, automaton);
         }
     }
 
@@ -273,9 +250,6 @@
         // We build the regex automaton we will use to extract raw metadata
         if (regex.isEmpty()) {
             return null;
-=======
-            return new AttachmentProcessor(processorTag, field, targetField, properties, indexedChars, ignoreMissing, indexedCharsField);
->>>>>>> 87553bba
         }
         return new CharacterRunAutomaton(
             MinimizationOperations.minimize(
