/*
 * Copyright Elasticsearch B.V. and/or licensed to Elasticsearch B.V. under one
 * or more contributor license agreements. Licensed under the Elastic License
 * 2.0 and the Server Side Public License, v 1; you may not use this file except
 * in compliance with, at your election, the Elastic License 2.0 or the Server
 * Side Public License, v 1.
 */

package org.elasticsearch.transport.nio;

import org.apache.logging.log4j.LogManager;
import org.apache.logging.log4j.Logger;
import org.elasticsearch.ElasticsearchException;
import org.elasticsearch.Version;
import org.elasticsearch.action.ActionListener;
import org.elasticsearch.action.support.PlainActionFuture;
import org.elasticsearch.cluster.node.DiscoveryNode;
import org.elasticsearch.common.io.stream.NamedWriteableRegistry;
import org.elasticsearch.common.network.NetworkService;
import org.elasticsearch.common.settings.Settings;
import org.elasticsearch.common.util.PageCacheRecycler;
import org.elasticsearch.indices.breaker.CircuitBreakerService;
import org.elasticsearch.nio.BytesChannelContext;
import org.elasticsearch.nio.ChannelFactory;
import org.elasticsearch.nio.Config;
import org.elasticsearch.nio.InboundChannelBuffer;
import org.elasticsearch.nio.NioGroup;
import org.elasticsearch.nio.NioSelector;
import org.elasticsearch.nio.NioSocketChannel;
import org.elasticsearch.nio.ServerChannelContext;
import org.elasticsearch.threadpool.ThreadPool;
import org.elasticsearch.transport.BytesRefRecycler;
import org.elasticsearch.transport.TcpTransport;
import org.elasticsearch.transport.TransportSettings;

import java.io.IOException;
import java.net.InetSocketAddress;
import java.nio.channels.ServerSocketChannel;
import java.nio.channels.SocketChannel;
import java.util.concurrent.ConcurrentMap;
import java.util.function.Consumer;
import java.util.function.Function;

import static org.elasticsearch.common.util.concurrent.ConcurrentCollections.newConcurrentMap;

public class NioTransport extends TcpTransport {

    private static final Logger logger = LogManager.getLogger(NioTransport.class);

    protected final PageAllocator pageAllocator;
    protected final BytesRefRecycler bytesRefRecycler;
    private final ConcurrentMap<String, TcpChannelFactory> profileToChannelFactory = newConcurrentMap();
    private final NioGroupFactory groupFactory;
    private volatile NioGroup nioGroup;
    private volatile Function<DiscoveryNode, TcpChannelFactory> clientChannelFactory;

    protected NioTransport(
        Settings settings,
        Version version,
        ThreadPool threadPool,
        NetworkService networkService,
        PageCacheRecycler pageCacheRecycler,
        NamedWriteableRegistry namedWriteableRegistry,
        CircuitBreakerService circuitBreakerService,
        NioGroupFactory groupFactory
    ) {
        super(settings, version, threadPool, pageCacheRecycler, circuitBreakerService, namedWriteableRegistry, networkService);
        this.pageAllocator = new PageAllocator(pageCacheRecycler);
        this.groupFactory = groupFactory;
        this.bytesRefRecycler = new BytesRefRecycler(pageCacheRecycler);
    }

    @Override
    protected NioTcpServerChannel bind(String name, InetSocketAddress address) throws IOException {
        TcpChannelFactory channelFactory = this.profileToChannelFactory.get(name);
        NioTcpServerChannel serverChannel = nioGroup.bindServerChannel(address, channelFactory);
        PlainActionFuture<Void> future = PlainActionFuture.newFuture();
        serverChannel.addBindListener(ActionListener.toBiConsumer(future));
        future.actionGet();
        return serverChannel;
    }

    @Override
    protected NioTcpChannel initiateChannel(DiscoveryNode node) throws IOException {
        InetSocketAddress address = node.getAddress().address();
        return nioGroup.openChannel(address, clientChannelFactory.apply(node));
    }

    @Override
    protected void doStart() {
        boolean success = false;
        try {
            nioGroup = groupFactory.getTransportGroup();

            ProfileSettings clientProfileSettings = new ProfileSettings(settings, TransportSettings.DEFAULT_PROFILE);
            clientChannelFactory = clientChannelFactoryFunction(clientProfileSettings);

            if (NetworkService.NETWORK_SERVER.get(settings)) {
                // loop through all profiles and start them up, special handling for default one
                for (ProfileSettings profileSettings : profileSettingsSet) {
                    String profileName = profileSettings.profileName;
                    TcpChannelFactory factory = serverChannelFactory(profileSettings);
                    profileToChannelFactory.putIfAbsent(profileName, factory);
                    bindServer(profileSettings);
                }
            }

            success = true;
        } catch (IOException e) {
            throw new ElasticsearchException(e);
        } finally {
            if (success == false) {
                doStop();
            }
        }
    }

    @Override
    protected void stopInternal() {
        try {
            nioGroup.close();
        } catch (Exception e) {
            logger.warn("unexpected exception while stopping nio group", e);
        }
        profileToChannelFactory.clear();
    }

    protected void acceptChannel(NioSocketChannel channel) {
        serverAcceptedChannel((NioTcpChannel) channel);
    }

    protected TcpChannelFactory serverChannelFactory(ProfileSettings profileSettings) {
        return new TcpChannelFactoryImpl(profileSettings, false);
    }

    protected Function<DiscoveryNode, TcpChannelFactory> clientChannelFactoryFunction(ProfileSettings profileSettings) {
        return (n) -> new TcpChannelFactoryImpl(profileSettings, true);
    }

    protected abstract static class TcpChannelFactory extends ChannelFactory<NioTcpServerChannel, NioTcpChannel> {

        protected TcpChannelFactory(ProfileSettings profileSettings) {
            super(
                profileSettings.tcpNoDelay,
                profileSettings.tcpKeepAlive,
                profileSettings.tcpKeepIdle,
                profileSettings.tcpKeepInterval,
                profileSettings.tcpKeepCount,
                profileSettings.reuseAddress,
                Math.toIntExact(profileSettings.sendBufferSize.getBytes()),
                Math.toIntExact(profileSettings.receiveBufferSize.getBytes())
            );
        }
    }

    private class TcpChannelFactoryImpl extends TcpChannelFactory {

        private final boolean isClient;
        private final String profileName;

        private TcpChannelFactoryImpl(ProfileSettings profileSettings, boolean isClient) {
            super(profileSettings);
            this.isClient = isClient;
            this.profileName = profileSettings.profileName;
        }

        @Override
        public NioTcpChannel createChannel(NioSelector selector, SocketChannel channel, Config.Socket socketConfig) {
            NioTcpChannel nioChannel = new NioTcpChannel(isClient == false, profileName, channel);
            Consumer<Exception> exceptionHandler = (e) -> onException(nioChannel, e);
<<<<<<< HEAD
            TcpReadWriteHandler handler = new TcpReadWriteHandler(nioChannel, pageCacheRecycler, NioTransport.this);
=======
            TcpReadWriteHandler handler = new TcpReadWriteHandler(nioChannel, bytesRefRecycler, NioTransport.this);
>>>>>>> 30e15ba8
            BytesChannelContext context = new BytesChannelContext(
                nioChannel,
                selector,
                socketConfig,
                exceptionHandler,
                handler,
                new InboundChannelBuffer(pageAllocator)
            );
            nioChannel.setContext(context);
            return nioChannel;
        }

        @Override
        public NioTcpServerChannel createServerChannel(
            NioSelector selector,
            ServerSocketChannel channel,
            Config.ServerSocket socketConfig
        ) {
            NioTcpServerChannel nioChannel = new NioTcpServerChannel(channel);
            Consumer<Exception> exceptionHandler = (e) -> onServerException(nioChannel, e);
            Consumer<NioSocketChannel> acceptor = NioTransport.this::acceptChannel;
            ServerChannelContext context = new ServerChannelContext(nioChannel, this, selector, socketConfig, acceptor, exceptionHandler);
            nioChannel.setContext(context);
            return nioChannel;
        }
    }
}<|MERGE_RESOLUTION|>--- conflicted
+++ resolved
@@ -168,11 +168,7 @@
         public NioTcpChannel createChannel(NioSelector selector, SocketChannel channel, Config.Socket socketConfig) {
             NioTcpChannel nioChannel = new NioTcpChannel(isClient == false, profileName, channel);
             Consumer<Exception> exceptionHandler = (e) -> onException(nioChannel, e);
-<<<<<<< HEAD
-            TcpReadWriteHandler handler = new TcpReadWriteHandler(nioChannel, pageCacheRecycler, NioTransport.this);
-=======
             TcpReadWriteHandler handler = new TcpReadWriteHandler(nioChannel, bytesRefRecycler, NioTransport.this);
->>>>>>> 30e15ba8
             BytesChannelContext context = new BytesChannelContext(
                 nioChannel,
                 selector,
