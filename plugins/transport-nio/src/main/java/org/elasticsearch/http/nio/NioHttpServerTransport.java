/*
 * Licensed to Elasticsearch under one or more contributor
 * license agreements. See the NOTICE file distributed with
 * this work for additional information regarding copyright
 * ownership. Elasticsearch licenses this file to you under
 * the Apache License, Version 2.0 (the "License"); you may
 * not use this file except in compliance with the License.
 * You may obtain a copy of the License at
 *
 *    http://www.apache.org/licenses/LICENSE-2.0
 *
 * Unless required by applicable law or agreed to in writing,
 * software distributed under the License is distributed on an
 * "AS IS" BASIS, WITHOUT WARRANTIES OR CONDITIONS OF ANY
 * KIND, either express or implied.  See the License for the
 * specific language governing permissions and limitations
 * under the License.
 */

package org.elasticsearch.http.nio;

import org.apache.logging.log4j.LogManager;
import org.apache.logging.log4j.Logger;
import org.elasticsearch.ElasticsearchException;
import org.elasticsearch.action.ActionListener;
import org.elasticsearch.action.support.PlainActionFuture;
import org.elasticsearch.common.network.NetworkService;
import org.elasticsearch.common.settings.Settings;
import org.elasticsearch.common.unit.ByteSizeValue;
import org.elasticsearch.common.util.BigArrays;
import org.elasticsearch.common.util.PageCacheRecycler;
import org.elasticsearch.common.xcontent.NamedXContentRegistry;
import org.elasticsearch.http.AbstractHttpServerTransport;
import org.elasticsearch.http.HttpChannel;
import org.elasticsearch.http.HttpServerChannel;
import org.elasticsearch.nio.BytesChannelContext;
import org.elasticsearch.nio.ChannelFactory;
import org.elasticsearch.nio.Config;
import org.elasticsearch.nio.InboundChannelBuffer;
import org.elasticsearch.nio.NioGroup;
import org.elasticsearch.nio.NioSelector;
import org.elasticsearch.nio.NioSocketChannel;
import org.elasticsearch.nio.ServerChannelContext;
import org.elasticsearch.nio.SocketChannelContext;
import org.elasticsearch.threadpool.ThreadPool;
import org.elasticsearch.transport.nio.NioGroupFactory;
import org.elasticsearch.transport.nio.PageAllocator;

import java.io.IOException;
import java.net.InetSocketAddress;
import java.nio.channels.ServerSocketChannel;
import java.nio.channels.SocketChannel;
import java.util.function.Consumer;

import static org.elasticsearch.http.HttpTransportSettings.SETTING_HTTP_MAX_CHUNK_SIZE;
import static org.elasticsearch.http.HttpTransportSettings.SETTING_HTTP_MAX_HEADER_SIZE;
import static org.elasticsearch.http.HttpTransportSettings.SETTING_HTTP_MAX_INITIAL_LINE_LENGTH;
import static org.elasticsearch.http.HttpTransportSettings.SETTING_HTTP_TCP_KEEP_ALIVE;
import static org.elasticsearch.http.HttpTransportSettings.SETTING_HTTP_TCP_KEEP_COUNT;
import static org.elasticsearch.http.HttpTransportSettings.SETTING_HTTP_TCP_KEEP_IDLE;
import static org.elasticsearch.http.HttpTransportSettings.SETTING_HTTP_TCP_KEEP_INTERVAL;
import static org.elasticsearch.http.HttpTransportSettings.SETTING_HTTP_TCP_NO_DELAY;
import static org.elasticsearch.http.HttpTransportSettings.SETTING_HTTP_TCP_RECEIVE_BUFFER_SIZE;
import static org.elasticsearch.http.HttpTransportSettings.SETTING_HTTP_TCP_REUSE_ADDRESS;
import static org.elasticsearch.http.HttpTransportSettings.SETTING_HTTP_TCP_SEND_BUFFER_SIZE;
import static org.elasticsearch.http.HttpTransportSettings.SETTING_PIPELINING_MAX_EVENTS;

public class NioHttpServerTransport extends AbstractHttpServerTransport {
    private static final Logger logger = LogManager.getLogger(NioHttpServerTransport.class);

    protected final PageAllocator pageAllocator;
    private final NioGroupFactory nioGroupFactory;

    protected final boolean tcpNoDelay;
    protected final boolean tcpKeepAlive;
    protected final int tcpKeepIdle;
    protected final int tcpKeepInterval;
    protected final int tcpKeepCount;
    protected final boolean reuseAddress;
    protected final int tcpSendBufferSize;
    protected final int tcpReceiveBufferSize;

    private volatile NioGroup nioGroup;
    private ChannelFactory<NioHttpServerChannel, NioHttpChannel> channelFactory;

    public NioHttpServerTransport(Settings settings, NetworkService networkService, BigArrays bigArrays,
                                  PageCacheRecycler pageCacheRecycler, ThreadPool threadPool, NamedXContentRegistry xContentRegistry,
                                  Dispatcher dispatcher, NioGroupFactory nioGroupFactory) {
        super(settings, networkService, bigArrays, threadPool, xContentRegistry, dispatcher);
        this.pageAllocator = new PageAllocator(pageCacheRecycler);
        this.nioGroupFactory = nioGroupFactory;

        ByteSizeValue maxChunkSize = SETTING_HTTP_MAX_CHUNK_SIZE.get(settings);
        ByteSizeValue maxHeaderSize = SETTING_HTTP_MAX_HEADER_SIZE.get(settings);
        ByteSizeValue maxInitialLineLength = SETTING_HTTP_MAX_INITIAL_LINE_LENGTH.get(settings);
        int pipeliningMaxEvents = SETTING_PIPELINING_MAX_EVENTS.get(settings);

        this.tcpNoDelay = SETTING_HTTP_TCP_NO_DELAY.get(settings);
        this.tcpKeepAlive = SETTING_HTTP_TCP_KEEP_ALIVE.get(settings);
        this.tcpKeepIdle = SETTING_HTTP_TCP_KEEP_IDLE.get(settings);
        this.tcpKeepInterval = SETTING_HTTP_TCP_KEEP_INTERVAL.get(settings);
        this.tcpKeepCount = SETTING_HTTP_TCP_KEEP_COUNT.get(settings);
        this.reuseAddress = SETTING_HTTP_TCP_REUSE_ADDRESS.get(settings);
        this.tcpSendBufferSize = Math.toIntExact(SETTING_HTTP_TCP_SEND_BUFFER_SIZE.get(settings).getBytes());
        this.tcpReceiveBufferSize = Math.toIntExact(SETTING_HTTP_TCP_RECEIVE_BUFFER_SIZE.get(settings).getBytes());


        logger.debug("using max_chunk_size[{}], max_header_size[{}], max_initial_line_length[{}], max_content_length[{}]," +
                " pipelining_max_events[{}]",
            maxChunkSize, maxHeaderSize, maxInitialLineLength, maxContentLength, pipeliningMaxEvents);
    }

    public Logger getLogger() {
        return logger;
    }

    @Override
    protected void doStart() {
        boolean success = false;
        try {
            nioGroup = nioGroupFactory.getHttpGroup();
            channelFactory = channelFactory();
            bindServer();
            success = true;
        } catch (IOException e) {
            throw new ElasticsearchException(e);
        } finally {
            if (success == false) {
                doStop(); // otherwise we leak threads since we never moved to started
            }
        }
    }

    @Override
    protected void stopInternal() {
        try {
            nioGroup.close();
        } catch (Exception e) {
            logger.warn("unexpected exception while stopping nio group", e);
        }
    }

    @Override
    protected HttpServerChannel bind(InetSocketAddress socketAddress) throws IOException {
        NioHttpServerChannel httpServerChannel = nioGroup.bindServerChannel(socketAddress, channelFactory);
        PlainActionFuture<Void> future = PlainActionFuture.newFuture();
        httpServerChannel.addBindListener(ActionListener.toBiConsumer(future));
        future.actionGet();
        return httpServerChannel;
    }

    protected ChannelFactory<NioHttpServerChannel, NioHttpChannel> channelFactory() {
        return new HttpChannelFactory();
    }

    protected void acceptChannel(NioSocketChannel socketChannel) {
        super.serverAcceptedChannel((HttpChannel) socketChannel);
    }

    private class HttpChannelFactory extends ChannelFactory<NioHttpServerChannel, NioHttpChannel> {

        private HttpChannelFactory() {
<<<<<<< HEAD
            super(tcpNoDelay, tcpKeepAlive, reuseAddress, tcpSendBufferSize, tcpReceiveBufferSize);
=======
            super(tcpNoDelay, tcpKeepAlive, tcpKeepIdle, tcpKeepInterval, tcpKeepCount, reuseAddress, tcpSendBufferSize,
                tcpReceiveBufferSize);
>>>>>>> b78053c3
        }

        @Override
        public NioHttpChannel createChannel(NioSelector selector, SocketChannel channel, Config.Socket socketConfig) {
            NioHttpChannel httpChannel = new NioHttpChannel(channel);
            HttpReadWriteHandler handler = new HttpReadWriteHandler(httpChannel,NioHttpServerTransport.this,
                handlingSettings, corsConfig, selector.getTaskScheduler(), threadPool::relativeTimeInMillis);
            Consumer<Exception> exceptionHandler = (e) -> onException(httpChannel, e);
            SocketChannelContext context = new BytesChannelContext(httpChannel, selector, socketConfig, exceptionHandler, handler,
                new InboundChannelBuffer(pageAllocator));
            httpChannel.setContext(context);
            return httpChannel;
        }

        @Override
        public NioHttpServerChannel createServerChannel(NioSelector selector, ServerSocketChannel channel,
                                                        Config.ServerSocket socketConfig) {
            NioHttpServerChannel httpServerChannel = new NioHttpServerChannel(channel);
            Consumer<Exception> exceptionHandler = (e) -> onServerException(httpServerChannel, e);
            Consumer<NioSocketChannel> acceptor = NioHttpServerTransport.this::acceptChannel;
            ServerChannelContext context = new ServerChannelContext(httpServerChannel, this, selector, socketConfig, acceptor,
                exceptionHandler);
            httpServerChannel.setContext(context);
            return httpServerChannel;
        }

    }
}<|MERGE_RESOLUTION|>--- conflicted
+++ resolved
@@ -160,12 +160,8 @@
     private class HttpChannelFactory extends ChannelFactory<NioHttpServerChannel, NioHttpChannel> {
 
         private HttpChannelFactory() {
-<<<<<<< HEAD
-            super(tcpNoDelay, tcpKeepAlive, reuseAddress, tcpSendBufferSize, tcpReceiveBufferSize);
-=======
             super(tcpNoDelay, tcpKeepAlive, tcpKeepIdle, tcpKeepInterval, tcpKeepCount, reuseAddress, tcpSendBufferSize,
                 tcpReceiveBufferSize);
->>>>>>> b78053c3
         }
 
         @Override
