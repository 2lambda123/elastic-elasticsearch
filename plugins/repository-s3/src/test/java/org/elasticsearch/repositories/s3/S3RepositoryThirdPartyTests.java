--- conflicted
+++ resolved
@@ -31,11 +31,8 @@
 
 import java.io.IOException;
 import java.util.Collection;
-<<<<<<< HEAD
 import java.util.concurrent.Executor;
-=======
 import java.util.Map;
->>>>>>> 8ffb5a15
 import java.util.concurrent.TimeUnit;
 
 import static org.hamcrest.Matchers.blankOrNullString;
@@ -81,7 +78,6 @@
     }
 
     @Override
-<<<<<<< HEAD
     protected boolean assertCorruptionVisible(BlobStoreRepository repo, Executor genericExec) throws Exception {
         // S3 is only eventually consistent for the list operations used by this assertions so we retry for 10 minutes assuming that
         // listing operations will become consistent within these 10 minutes.
@@ -94,7 +90,8 @@
         // S3 is only eventually consistent for the list operations used by this assertions so we retry for 10 minutes assuming that
         // listing operations will become consistent within these 10 minutes.
         assertBusy(() -> super.assertConsistentRepository(repo, executor), 10L, TimeUnit.MINUTES);
-=======
+    }
+
     protected void assertBlobsByPrefix(BlobPath path, String prefix, Map<String, BlobMetaData> blobs) throws Exception {
         // AWS S3 is eventually consistent so we retry for 10 minutes assuming a list operation will never take longer than that
         // to become consistent.
@@ -106,6 +103,5 @@
         // AWS S3 is eventually consistent so we retry for 10 minutes assuming a list operation will never take longer than that
         // to become consistent.
         assertBusy(() -> super.assertChildren(path, children), 10L, TimeUnit.MINUTES);
->>>>>>> 8ffb5a15
     }
 }