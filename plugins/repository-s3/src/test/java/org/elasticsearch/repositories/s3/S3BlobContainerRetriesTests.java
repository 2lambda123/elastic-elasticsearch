/*
 * Licensed to Elasticsearch under one or more contributor
 * license agreements. See the NOTICE file distributed with
 * this work for additional information regarding copyright
 * ownership. Elasticsearch licenses this file to you under
 * the Apache License, Version 2.0 (the "License"); you may
 * not use this file except in compliance with the License.
 * You may obtain a copy of the License at
 *
 *    http://www.apache.org/licenses/LICENSE-2.0
 *
 * Unless required by applicable law or agreed to in writing,
 * software distributed under the License is distributed on an
 * "AS IS" BASIS, WITHOUT WARRANTIES OR CONDITIONS OF ANY
 * KIND, either express or implied.  See the License for the
 * specific language governing permissions and limitations
 * under the License.
 */
package org.elasticsearch.repositories.s3;

import com.amazonaws.SdkClientException;
import com.amazonaws.services.s3.internal.MD5DigestCalculatingInputStream;
import com.amazonaws.util.Base16;
import com.sun.net.httpserver.HttpExchange;
import com.sun.net.httpserver.HttpServer;
import org.apache.http.ConnectionClosedException;
import org.apache.http.HttpStatus;
import org.apache.http.NoHttpResponseException;
import org.elasticsearch.cluster.metadata.RepositoryMetaData;
import org.elasticsearch.common.Nullable;
import org.elasticsearch.common.SuppressForbidden;
import org.elasticsearch.common.blobstore.BlobContainer;
import org.elasticsearch.common.blobstore.BlobPath;
import org.elasticsearch.common.bytes.BytesReference;
import org.elasticsearch.common.collect.Tuple;
import org.elasticsearch.common.io.Streams;
import org.elasticsearch.common.lucene.store.ByteArrayIndexInput;
import org.elasticsearch.common.lucene.store.InputStreamIndexInput;
import org.elasticsearch.common.network.InetAddresses;
import org.elasticsearch.common.settings.MockSecureSettings;
import org.elasticsearch.common.settings.Settings;
import org.elasticsearch.common.unit.ByteSizeUnit;
import org.elasticsearch.common.unit.ByteSizeValue;
import org.elasticsearch.common.unit.TimeValue;
import org.elasticsearch.common.util.concurrent.CountDown;
import org.elasticsearch.core.internal.io.IOUtils;
import org.elasticsearch.mocksocket.MockHttpServer;
import org.elasticsearch.test.ESTestCase;
import org.junit.After;
import org.junit.Before;

import java.io.IOException;
import java.io.InputStream;
import java.net.InetAddress;
import java.net.InetSocketAddress;
import java.net.SocketTimeoutException;
import java.nio.charset.StandardCharsets;
import java.nio.file.NoSuchFileException;
import java.util.Arrays;
import java.util.Locale;
import java.util.Objects;
import java.util.Optional;
import java.util.concurrent.atomic.AtomicBoolean;
import java.util.concurrent.atomic.AtomicInteger;
import java.util.concurrent.atomic.AtomicLong;
import java.util.regex.Matcher;
import java.util.regex.Pattern;

import static org.elasticsearch.repositories.s3.S3ClientSettings.DISABLE_CHUNKED_ENCODING;
import static org.elasticsearch.repositories.s3.S3ClientSettings.ENDPOINT_SETTING;
import static org.elasticsearch.repositories.s3.S3ClientSettings.MAX_RETRIES_SETTING;
import static org.elasticsearch.repositories.s3.S3ClientSettings.READ_TIMEOUT_SETTING;
import static org.hamcrest.Matchers.anyOf;
import static org.hamcrest.Matchers.containsString;
import static org.hamcrest.Matchers.either;
import static org.hamcrest.Matchers.equalTo;
import static org.hamcrest.Matchers.greaterThanOrEqualTo;
import static org.hamcrest.Matchers.instanceOf;
import static org.hamcrest.Matchers.is;
import static org.hamcrest.Matchers.lessThan;
import static org.hamcrest.Matchers.lessThanOrEqualTo;

/**
 * This class tests how a {@link S3BlobContainer} and its underlying AWS S3 client are retrying requests when reading or writing blobs.
 */
@SuppressForbidden(reason = "use a http server")
public class S3BlobContainerRetriesTests extends ESTestCase {

    private static final long MAX_RANGE_VAL = Long.MAX_VALUE - 1;

    private HttpServer httpServer;
    private S3Service service;

    @Before
    public void setUp() throws Exception {
        service = new S3Service();
        httpServer = MockHttpServer.createHttp(new InetSocketAddress(InetAddress.getLoopbackAddress(), 0), 0);
        httpServer.start();
        super.setUp();
    }

    @After
    public void tearDown() throws Exception {
        IOUtils.close(service);
        httpServer.stop(0);
        super.tearDown();
    }

    private BlobContainer createBlobContainer(final @Nullable Integer maxRetries,
                                              final @Nullable TimeValue readTimeout,
                                              final @Nullable Boolean disableChunkedEncoding,
                                              final @Nullable ByteSizeValue bufferSize) {
        final Settings.Builder clientSettings = Settings.builder();
        final String clientName = randomAlphaOfLength(5).toLowerCase(Locale.ROOT);

        final InetSocketAddress address = httpServer.getAddress();
        final String endpoint = "http://" + InetAddresses.toUriString(address.getAddress()) + ":" + address.getPort();
        clientSettings.put(ENDPOINT_SETTING.getConcreteSettingForNamespace(clientName).getKey(), endpoint);

        if (maxRetries != null) {
            clientSettings.put(MAX_RETRIES_SETTING.getConcreteSettingForNamespace(clientName).getKey(), maxRetries);
        }
        if (readTimeout != null) {
            clientSettings.put(READ_TIMEOUT_SETTING.getConcreteSettingForNamespace(clientName).getKey(), readTimeout);
        }
        if (disableChunkedEncoding != null) {
            clientSettings.put(DISABLE_CHUNKED_ENCODING.getConcreteSettingForNamespace(clientName).getKey(), disableChunkedEncoding);
        }

        final MockSecureSettings secureSettings = new MockSecureSettings();
        secureSettings.setString(S3ClientSettings.ACCESS_KEY_SETTING.getConcreteSettingForNamespace(clientName).getKey(), "access");
        secureSettings.setString(S3ClientSettings.SECRET_KEY_SETTING.getConcreteSettingForNamespace(clientName).getKey(), "secret");
        clientSettings.setSecureSettings(secureSettings);
        service.refreshAndClearCache(S3ClientSettings.load(clientSettings.build()));

        final RepositoryMetaData repositoryMetaData = new RepositoryMetaData("repository", S3Repository.TYPE,
            Settings.builder().put(S3Repository.CLIENT_NAME.getKey(), clientName).build());

        return new S3BlobContainer(BlobPath.cleanPath(), new S3BlobStore(service, "bucket",
            S3Repository.SERVER_SIDE_ENCRYPTION_SETTING.getDefault(Settings.EMPTY),
            bufferSize == null ? S3Repository.BUFFER_SIZE_SETTING.getDefault(Settings.EMPTY) : bufferSize,
            S3Repository.CANNED_ACL_SETTING.getDefault(Settings.EMPTY),
            S3Repository.STORAGE_CLASS_SETTING.getDefault(Settings.EMPTY),
            repositoryMetaData));
    }

    public void testReadNonexistentBlobThrowsNoSuchFileException() {
        final BlobContainer blobContainer = createBlobContainer(between(1, 5), null, null, null);
        final long position = randomLongBetween(0, MAX_RANGE_VAL);
        final int length = randomIntBetween(0, Math.toIntExact(Math.min(Integer.MAX_VALUE, MAX_RANGE_VAL - position)));
        final Exception exception = expectThrows(NoSuchFileException.class,
            () -> {
                if (randomBoolean()) {
                    blobContainer.readBlob("read_nonexistent_blob");
                } else {
                    blobContainer.readBlob("read_nonexistent_blob", 0, 1);
                }
            });
        assertThat(exception.getMessage().toLowerCase(Locale.ROOT), containsString("blob object [read_nonexistent_blob] not found"));
        assertThat(expectThrows(NoSuchFileException.class, () -> blobContainer.readBlob("read_nonexistent_blob", position, length))
            .getMessage().toLowerCase(Locale.ROOT), containsString("blob object [read_nonexistent_blob] not found"));
    }

    public void testReadBlobWithRetries() throws Exception {
        final int maxRetries = randomInt(5);
        final CountDown countDown = new CountDown(maxRetries + 1);

        final byte[] bytes = randomBlobContent();
        httpServer.createContext("/bucket/read_blob_max_retries", exchange -> {
            Streams.readFully(exchange.getRequestBody());
            if (countDown.countDown()) {
                final int rangeStart = getRangeStart(exchange);
                assertThat(rangeStart, lessThan(bytes.length));
                assertEquals(Optional.empty(), getRangeEnd(exchange));
                exchange.getResponseHeaders().add("Content-Type", "text/plain; charset=utf-8");
                exchange.sendResponseHeaders(HttpStatus.SC_OK, bytes.length - rangeStart);
                exchange.getResponseBody().write(bytes, rangeStart, bytes.length - rangeStart);
                exchange.close();
                return;
            }
            if (randomBoolean()) {
                exchange.sendResponseHeaders(randomFrom(HttpStatus.SC_INTERNAL_SERVER_ERROR, HttpStatus.SC_BAD_GATEWAY,
                                                        HttpStatus.SC_SERVICE_UNAVAILABLE, HttpStatus.SC_GATEWAY_TIMEOUT), -1);
            } else if (randomBoolean()) {
                sendIncompleteContent(exchange, bytes);
            }
            if (randomBoolean()) {
                exchange.close();
            }
        });

        final TimeValue readTimeout = TimeValue.timeValueSeconds(between(1, 3));
        final BlobContainer blobContainer = createBlobContainer(maxRetries, readTimeout, null, null);
        try (InputStream inputStream = blobContainer.readBlob("read_blob_max_retries")) {
            final int readLimit;
            final InputStream wrappedStream;
            if (randomBoolean()) {
                // read stream only partly
                readLimit = randomIntBetween(0, bytes.length);
                wrappedStream = Streams.limitStream(inputStream, readLimit);
            } else {
                readLimit = bytes.length;
                wrappedStream = inputStream;
            }
            final byte[] bytesRead = BytesReference.toBytes(Streams.readFully(wrappedStream));
            logger.info("maxRetries={}, readLimit={}, byteSize={}, bytesRead={}",
                maxRetries, readLimit, bytes.length, bytesRead.length);
            assertArrayEquals(Arrays.copyOfRange(bytes, 0, readLimit), bytesRead);
            if (readLimit < bytes.length) {
                // we might have completed things based on an incomplete response, and we're happy with that
            } else {
                assertTrue(countDown.isCountedDown());
            }
        }
    }

    public void testReadRangeBlobWithRetries() throws Exception {
        final int maxRetries = randomInt(5);
        final CountDown countDown = new CountDown(maxRetries + 1);

        final byte[] bytes = randomBlobContent();
        httpServer.createContext("/bucket/read_range_blob_max_retries", exchange -> {
            Streams.readFully(exchange.getRequestBody());
            if (countDown.countDown()) {
                final int rangeStart = getRangeStart(exchange);
                assertThat(rangeStart, lessThan(bytes.length));
                assertTrue(getRangeEnd(exchange).isPresent());
                final int rangeEnd = getRangeEnd(exchange).get();
                assertThat(rangeEnd, greaterThanOrEqualTo(rangeStart));
                // adapt range end to be compliant to https://www.w3.org/Protocols/rfc2616/rfc2616-sec14.html#sec14.35
                final int effectiveRangeEnd = Math.min(bytes.length - 1, rangeEnd);
                final int length = (effectiveRangeEnd - rangeStart) + 1;
                exchange.getResponseHeaders().add("Content-Type", "text/plain; charset=utf-8");
                exchange.sendResponseHeaders(HttpStatus.SC_OK, length);
                exchange.getResponseBody().write(bytes, rangeStart, length);
                exchange.close();
                return;
            }
            if (randomBoolean()) {
                exchange.sendResponseHeaders(randomFrom(HttpStatus.SC_INTERNAL_SERVER_ERROR, HttpStatus.SC_BAD_GATEWAY,
                    HttpStatus.SC_SERVICE_UNAVAILABLE, HttpStatus.SC_GATEWAY_TIMEOUT), -1);
            } else if (randomBoolean()) {
                sendIncompleteContent(exchange, bytes);
            }
            if (randomBoolean()) {
                exchange.close();
            }
        });

        final TimeValue readTimeout = TimeValue.timeValueMillis(between(100, 500));
        final BlobContainer blobContainer = createBlobContainer(maxRetries, readTimeout, null, null);
        final int position = randomIntBetween(0, bytes.length - 1);
        final int length = randomIntBetween(0, randomBoolean() ? bytes.length : Integer.MAX_VALUE);
        try (InputStream inputStream = blobContainer.readBlob("read_range_blob_max_retries", position, length)) {
            final int readLimit;
            final InputStream wrappedStream;
            if (randomBoolean()) {
                // read stream only partly
                readLimit = randomIntBetween(0, length);
                wrappedStream = Streams.limitStream(inputStream, readLimit);
            } else {
                readLimit = length;
                wrappedStream = inputStream;
            }
            final byte[] bytesRead = BytesReference.toBytes(Streams.readFully(wrappedStream));
            logger.info("maxRetries={}, position={}, length={}, readLimit={}, byteSize={}, bytesRead={}",
                maxRetries, position, length, readLimit, bytes.length, bytesRead.length);
            assertArrayEquals(Arrays.copyOfRange(bytes, position, Math.min(bytes.length, position + readLimit)), bytesRead);
            if (readLimit == 0 || (readLimit < length && readLimit == bytesRead.length)) {
                // we might have completed things based on an incomplete response, and we're happy with that
            } else {
                assertTrue(countDown.isCountedDown());
            }
        }
    }

    public void testReadBlobWithReadTimeouts() {
        final int maxRetries = randomInt(5);
        final TimeValue readTimeout = TimeValue.timeValueMillis(between(100, 200));
        final BlobContainer blobContainer = createBlobContainer(maxRetries, readTimeout, null, null);

        // HTTP server does not send a response
        httpServer.createContext("/bucket/read_blob_unresponsive", exchange -> {});

        Exception exception = expectThrows(SdkClientException.class, () -> blobContainer.readBlob("read_blob_unresponsive"));
        assertThat(exception.getMessage().toLowerCase(Locale.ROOT), containsString("read timed out"));
        assertThat(exception.getCause(), instanceOf(SocketTimeoutException.class));

        // HTTP server sends a partial response
        final byte[] bytes = randomBlobContent();
        httpServer.createContext("/bucket/read_blob_incomplete", exchange -> sendIncompleteContent(exchange, bytes));

        final int position = randomIntBetween(0, bytes.length - 1);
        final int length = randomIntBetween(1, randomBoolean() ? bytes.length : Integer.MAX_VALUE);
        exception = expectThrows(IOException.class, () -> {
            try (InputStream stream = randomBoolean() ?
                    blobContainer.readBlob("read_blob_incomplete") :
                    blobContainer.readBlob("read_blob_incomplete", position, length)) {
                Streams.readFully(stream);
            }
        });
        assertThat(exception, either(instanceOf(SocketTimeoutException.class)).or(instanceOf(ConnectionClosedException.class)));
        assertThat(exception.getMessage().toLowerCase(Locale.ROOT), either(containsString("read timed out")).or(
            containsString("premature end of chunk coded message body: closing chunk expected")));
        assertThat(exception.getSuppressed().length, equalTo(maxRetries));
    }

    public void testReadBlobWithNoHttpResponse() {
        final BlobContainer blobContainer = createBlobContainer(randomInt(5), null, null, null);

        // HTTP server closes connection immediately
        httpServer.createContext("/bucket/read_blob_no_response", HttpExchange::close);

        Exception exception = expectThrows(SdkClientException.class,
            () -> {
                if (randomBoolean()) {
                    blobContainer.readBlob("read_blob_no_response");
                } else {
                    blobContainer.readBlob("read_blob_no_response", 0, 1);
                }
            });
        assertThat(exception.getMessage().toLowerCase(Locale.ROOT), containsString("the target server failed to respond"));
        assertThat(exception.getCause(), instanceOf(NoHttpResponseException.class));
        assertThat(exception.getSuppressed().length, equalTo(0));
    }

    public void testReadBlobWithPrematureConnectionClose() {
        final int maxRetries = randomInt(20);
        final BlobContainer blobContainer = createBlobContainer(maxRetries, null, null, null);

        // HTTP server sends a partial response
        final byte[] bytes = randomBlobContent();
        httpServer.createContext("/bucket/read_blob_incomplete", exchange -> {
            sendIncompleteContent(exchange, bytes);
            exchange.close();
        });

        final Exception exception = expectThrows(ConnectionClosedException.class, () -> {
            try (InputStream stream = randomBoolean() ?
                    blobContainer.readBlob("read_blob_incomplete", 0, 1):
                    blobContainer.readBlob("read_blob_incomplete")) {
                Streams.readFully(stream);
            }
        });
        assertThat(exception.getMessage().toLowerCase(Locale.ROOT),
            either(containsString("premature end of chunk coded message body: closing chunk expected"))
                .or(containsString("premature end of content-length delimited message body")));
        assertThat(exception.getSuppressed().length, equalTo(Math.min(S3RetryingInputStream.MAX_SUPPRESSED_EXCEPTIONS, maxRetries)));
    }

    public void testWriteBlobWithRetries() throws Exception {
        final int maxRetries = randomInt(5);
        final CountDown countDown = new CountDown(maxRetries + 1);

        final byte[] bytes = randomBlobContent();
        httpServer.createContext("/bucket/write_blob_max_retries", exchange -> {
            if ("PUT".equals(exchange.getRequestMethod()) && exchange.getRequestURI().getQuery() == null) {
                if (countDown.countDown()) {
                    final BytesReference body = Streams.readFully(exchange.getRequestBody());
                    if (Objects.deepEquals(bytes, BytesReference.toBytes(body))) {
                        exchange.sendResponseHeaders(HttpStatus.SC_OK, -1);
                    } else {
                        exchange.sendResponseHeaders(HttpStatus.SC_BAD_REQUEST, -1);
                    }
                    exchange.close();
                    return;
                }

                if (randomBoolean()) {
                    if (randomBoolean()) {
                        Streams.readFully(exchange.getRequestBody(), new byte[randomIntBetween(1, Math.max(1, bytes.length - 1))]);
                    } else {
                        Streams.readFully(exchange.getRequestBody());
                        exchange.sendResponseHeaders(randomFrom(HttpStatus.SC_INTERNAL_SERVER_ERROR, HttpStatus.SC_BAD_GATEWAY,
                                                                HttpStatus.SC_SERVICE_UNAVAILABLE, HttpStatus.SC_GATEWAY_TIMEOUT), -1);
                    }
                }
                exchange.close();
            }
        });

        final BlobContainer blobContainer = createBlobContainer(maxRetries, null, true, null);
        try (InputStream stream = new InputStreamIndexInput(new ByteArrayIndexInput("desc", bytes), bytes.length)) {
            blobContainer.writeBlob("write_blob_max_retries", stream, bytes.length, false);
        }
        assertThat(countDown.isCountedDown(), is(true));
    }

    public void testWriteBlobWithReadTimeouts() {
        final byte[] bytes = randomByteArrayOfLength(randomIntBetween(10, 128));
        final TimeValue readTimeout = TimeValue.timeValueMillis(randomIntBetween(100, 500));
        final BlobContainer blobContainer = createBlobContainer(1, readTimeout, true, null);

        // HTTP server does not send a response
        httpServer.createContext("/bucket/write_blob_timeout", exchange -> {
            if (randomBoolean()) {
                if (randomBoolean()) {
                    Streams.readFully(exchange.getRequestBody(), new byte[randomIntBetween(1, bytes.length - 1)]);
                } else {
                    Streams.readFully(exchange.getRequestBody());
                }
            }
        });

        Exception exception = expectThrows(IOException.class, () -> {
            try (InputStream stream = new InputStreamIndexInput(new ByteArrayIndexInput("desc", bytes), bytes.length)) {
                blobContainer.writeBlob("write_blob_timeout", stream, bytes.length, false);
            }
        });
        assertThat(exception.getMessage().toLowerCase(Locale.ROOT),
            containsString("unable to upload object [write_blob_timeout] using a single upload"));

        assertThat(exception.getCause(), instanceOf(SdkClientException.class));
        assertThat(exception.getCause().getMessage().toLowerCase(Locale.ROOT), containsString("read timed out"));

        assertThat(exception.getCause().getCause(), instanceOf(SocketTimeoutException.class));
        assertThat(exception.getCause().getCause().getMessage().toLowerCase(Locale.ROOT), containsString("read timed out"));
    }

    public void testWriteLargeBlob() throws Exception {
        final boolean useTimeout = rarely();
        final TimeValue readTimeout = useTimeout ? TimeValue.timeValueMillis(randomIntBetween(100, 500)) : null;
        final ByteSizeValue bufferSize = new ByteSizeValue(5, ByteSizeUnit.MB);
        final BlobContainer blobContainer = createBlobContainer(null, readTimeout, true, bufferSize);

        final int parts = randomIntBetween(1, 5);
        final long lastPartSize = randomLongBetween(10, 512);
        final long blobSize = (parts * bufferSize.getBytes()) + lastPartSize;

        final int nbErrors = 2; // we want all requests to fail at least once
        final CountDown countDownInitiate = new CountDown(nbErrors);
        final AtomicInteger countDownUploads = new AtomicInteger(nbErrors * (parts + 1));
        final CountDown countDownComplete = new CountDown(nbErrors);

        httpServer.createContext("/bucket/write_large_blob", exchange -> {
            final long contentLength = Long.parseLong(exchange.getRequestHeaders().getFirst("Content-Length"));

            if ("POST".equals(exchange.getRequestMethod())
                && exchange.getRequestURI().getQuery().equals("uploads")) {
                // initiate multipart upload request
                if (countDownInitiate.countDown()) {
                    byte[] response = ("<?xml version=\"1.0\" encoding=\"UTF-8\"?>\n" +
                        "<InitiateMultipartUploadResult>\n" +
                        "  <Bucket>bucket</Bucket>\n" +
                        "  <Key>write_large_blob</Key>\n" +
                        "  <UploadId>TEST</UploadId>\n" +
                        "</InitiateMultipartUploadResult>").getBytes(StandardCharsets.UTF_8);
                    exchange.getResponseHeaders().add("Content-Type", "application/xml");
                    exchange.sendResponseHeaders(HttpStatus.SC_OK, response.length);
                    exchange.getResponseBody().write(response);
                    exchange.close();
                    return;
                }
            } else if ("PUT".equals(exchange.getRequestMethod())
                && exchange.getRequestURI().getQuery().contains("uploadId=TEST")
                && exchange.getRequestURI().getQuery().contains("partNumber=")) {
                // upload part request
                MD5DigestCalculatingInputStream md5 = new MD5DigestCalculatingInputStream(exchange.getRequestBody());
                BytesReference bytes = Streams.readFully(md5);
                assertThat((long) bytes.length(), anyOf(equalTo(lastPartSize), equalTo(bufferSize.getBytes())));
                assertThat(contentLength, anyOf(equalTo(lastPartSize), equalTo(bufferSize.getBytes())));

                if (countDownUploads.decrementAndGet() % 2 == 0) {
                    exchange.getResponseHeaders().add("ETag", Base16.encodeAsString(md5.getMd5Digest()));
                    exchange.sendResponseHeaders(HttpStatus.SC_OK, -1);
                    exchange.close();
                    return;
                }

            } else if ("POST".equals(exchange.getRequestMethod())
                && exchange.getRequestURI().getQuery().equals("uploadId=TEST")) {
                // complete multipart upload request
                if (countDownComplete.countDown()) {
                    Streams.readFully(exchange.getRequestBody());
                    byte[] response = ("<?xml version=\"1.0\" encoding=\"UTF-8\"?>\n" +
                        "<CompleteMultipartUploadResult>\n" +
                        "  <Bucket>bucket</Bucket>\n" +
                        "  <Key>write_large_blob</Key>\n" +
                        "</CompleteMultipartUploadResult>").getBytes(StandardCharsets.UTF_8);
                    exchange.getResponseHeaders().add("Content-Type", "application/xml");
                    exchange.sendResponseHeaders(HttpStatus.SC_OK, response.length);
                    exchange.getResponseBody().write(response);
                    exchange.close();
                    return;
                }
            }

            // sends an error back or let the request time out
            if (useTimeout == false) {
                if (randomBoolean() && contentLength > 0) {
                    Streams.readFully(exchange.getRequestBody(), new byte[randomIntBetween(1, Math.toIntExact(contentLength - 1))]);
                } else {
                    Streams.readFully(exchange.getRequestBody());
                    exchange.sendResponseHeaders(randomFrom(HttpStatus.SC_INTERNAL_SERVER_ERROR, HttpStatus.SC_BAD_GATEWAY,
                        HttpStatus.SC_SERVICE_UNAVAILABLE, HttpStatus.SC_GATEWAY_TIMEOUT), -1);
                }
                exchange.close();
            }
        });

        blobContainer.writeBlob("write_large_blob", new ZeroInputStream(blobSize), blobSize, false);

        assertThat(countDownInitiate.isCountedDown(), is(true));
        assertThat(countDownUploads.get(), equalTo(0));
        assertThat(countDownComplete.isCountedDown(), is(true));
    }

    private static byte[] randomBlobContent() {
        return randomByteArrayOfLength(randomIntBetween(1, frequently() ? 512 : 1 << 20)); // rarely up to 1mb
    }

<<<<<<< HEAD
    private static Tuple<Long, Long> getRange(HttpExchange exchange) {
=======
    private static final Pattern RANGE_PATTERN = Pattern.compile("^bytes=([0-9]+)-9223372036854775806$");

    private static int getRangeStart(HttpExchange exchange) {
>>>>>>> 687c888c
        final String rangeHeader = exchange.getRequestHeaders().getFirst("Range");
        if (rangeHeader == null) {
            return Tuple.tuple(0L, MAX_RANGE_VAL);
        }

<<<<<<< HEAD
        final Matcher matcher = Pattern.compile("^bytes=([0-9]+)-([0-9]+)$").matcher(rangeHeader);
=======
        final Matcher matcher = RANGE_PATTERN.matcher(rangeHeader);
>>>>>>> 687c888c
        assertTrue(rangeHeader + " matches expected pattern", matcher.matches());
        long rangeStart = Long.parseLong(matcher.group(1));
        long rangeEnd = Long.parseLong(matcher.group(2));
        assertThat(rangeStart, lessThanOrEqualTo(rangeEnd));
        return Tuple.tuple(rangeStart, rangeEnd);
    }

    private static int getRangeStart(HttpExchange exchange) {
        return Math.toIntExact(getRange(exchange).v1());
    }

    private static Optional<Integer> getRangeEnd(HttpExchange exchange) {
        final long rangeEnd = getRange(exchange).v2();
        if (rangeEnd == MAX_RANGE_VAL) {
            return Optional.empty();
        }
        return Optional.of(Math.toIntExact(rangeEnd));
    }

    private static void sendIncompleteContent(HttpExchange exchange, byte[] bytes) throws IOException {
        final int rangeStart = getRangeStart(exchange);
        assertThat(rangeStart, lessThan(bytes.length));
        final Optional<Integer> rangeEnd = getRangeEnd(exchange);
        final int length;
        if (rangeEnd.isPresent()) {
            // adapt range end to be compliant to https://www.w3.org/Protocols/rfc2616/rfc2616-sec14.html#sec14.35
            final int effectiveRangeEnd = Math.min(rangeEnd.get(), bytes.length - 1);
            length = effectiveRangeEnd - rangeStart;
        } else {
            length = bytes.length - rangeStart - 1;
        }
        exchange.getResponseHeaders().add("Content-Type", "text/plain; charset=utf-8");
        exchange.sendResponseHeaders(HttpStatus.SC_OK, length);
        final int bytesToSend = randomIntBetween(0, length - 1);
        if (bytesToSend > 0) {
            exchange.getResponseBody().write(bytes, rangeStart, bytesToSend);
        }
        if (randomBoolean()) {
            exchange.getResponseBody().flush();
        }
    }

    /**
     * A resettable InputStream that only serves zeros.
     **/
    private static class ZeroInputStream extends InputStream {

        private final AtomicBoolean closed = new AtomicBoolean(false);
        private final long length;
        private final AtomicLong reads;
        private volatile long mark;

        private ZeroInputStream(final long length) {
            this.length = length;
            this.reads = new AtomicLong(0);
            this.mark = -1;
        }

        @Override
        public int read() throws IOException {
            ensureOpen();
            return (reads.incrementAndGet() <= length) ? 0 : -1;
        }

        @Override
        public int read(byte[] b, int off, int len) throws IOException {
            ensureOpen();
            if (len == 0) {
                return 0;
            }

            final int available = available();
            if (available == 0) {
                return -1;
            }

            final int toCopy = Math.min(len, available);
            Arrays.fill(b, off, off + toCopy, (byte) 0);
            reads.addAndGet(toCopy);
            return toCopy;
        }

        @Override
        public boolean markSupported() {
            return true;
        }

        @Override
        public synchronized void mark(int readlimit) {
            mark = reads.get();
        }

        @Override
        public synchronized void reset() throws IOException {
            ensureOpen();
            reads.set(mark);
        }

        @Override
        public int available() throws IOException {
            ensureOpen();
            if (reads.get() >= length) {
                return 0;
            }
            try {
                return Math.toIntExact(length - reads.get());
            } catch (ArithmeticException e) {
                return Integer.MAX_VALUE;
            }
        }

        @Override
        public void close() {
            closed.set(true);
        }

        private void ensureOpen() throws IOException {
            if (closed.get()) {
                throw new IOException("Stream closed");
            }
        }
    }
}<|MERGE_RESOLUTION|>--- conflicted
+++ resolved
@@ -509,23 +509,15 @@
         return randomByteArrayOfLength(randomIntBetween(1, frequently() ? 512 : 1 << 20)); // rarely up to 1mb
     }
 
-<<<<<<< HEAD
+    private static final Pattern RANGE_PATTERN = Pattern.compile("^bytes=([0-9]+)-([0-9]+)$");
+
     private static Tuple<Long, Long> getRange(HttpExchange exchange) {
-=======
-    private static final Pattern RANGE_PATTERN = Pattern.compile("^bytes=([0-9]+)-9223372036854775806$");
-
-    private static int getRangeStart(HttpExchange exchange) {
->>>>>>> 687c888c
         final String rangeHeader = exchange.getRequestHeaders().getFirst("Range");
         if (rangeHeader == null) {
             return Tuple.tuple(0L, MAX_RANGE_VAL);
         }
 
-<<<<<<< HEAD
-        final Matcher matcher = Pattern.compile("^bytes=([0-9]+)-([0-9]+)$").matcher(rangeHeader);
-=======
         final Matcher matcher = RANGE_PATTERN.matcher(rangeHeader);
->>>>>>> 687c888c
         assertTrue(rangeHeader + " matches expected pattern", matcher.matches());
         long rangeStart = Long.parseLong(matcher.group(1));
         long rangeEnd = Long.parseLong(matcher.group(2));
