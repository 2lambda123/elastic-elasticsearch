/*
 * Licensed to Elasticsearch under one or more contributor
 * license agreements. See the NOTICE file distributed with
 * this work for additional information regarding copyright
 * ownership. Elasticsearch licenses this file to you under
 * the Apache License, Version 2.0 (the "License"); you may
 * not use this file except in compliance with the License.
 * You may obtain a copy of the License at
 *
 *    http://www.apache.org/licenses/LICENSE-2.0
 *
 * Unless required by applicable law or agreed to in writing,
 * software distributed under the License is distributed on an
 * "AS IS" BASIS, WITHOUT WARRANTIES OR CONDITIONS OF ANY
 * KIND, either express or implied.  See the License for the
 * specific language governing permissions and limitations
 * under the License.
 */

package org.elasticsearch.repositories.s3;

import com.amazonaws.ClientConfiguration;
import com.amazonaws.Protocol;
import com.amazonaws.services.s3.AmazonS3;
import org.elasticsearch.repositories.s3.AwsS3Service.CLOUD_S3;
import org.elasticsearch.cluster.metadata.RepositoryMetaData;
import org.elasticsearch.common.Strings;
import org.elasticsearch.common.blobstore.BlobPath;
import org.elasticsearch.common.blobstore.BlobStore;
import org.elasticsearch.common.settings.SecureSetting;
import org.elasticsearch.common.settings.SecureString;
import org.elasticsearch.common.settings.Setting;
import org.elasticsearch.common.settings.Setting.AffixSetting;
import org.elasticsearch.common.settings.Setting.Property;
import org.elasticsearch.common.settings.Settings;
import org.elasticsearch.common.unit.ByteSizeUnit;
import org.elasticsearch.common.unit.ByteSizeValue;
import org.elasticsearch.common.unit.TimeValue;
import org.elasticsearch.common.xcontent.NamedXContentRegistry;
import org.elasticsearch.monitor.jvm.JvmInfo;
import org.elasticsearch.repositories.RepositoryException;
import org.elasticsearch.repositories.blobstore.BlobStoreRepository;

import java.io.IOException;
import java.util.Locale;

/**
 * Shared file system implementation of the BlobStoreRepository
 * <p>
 * Shared file system repository supports the following settings
 * <dl>
 * <dt>{@code bucket}</dt><dd>S3 bucket</dd>
 * <dt>{@code base_path}</dt><dd>Specifies the path within bucket to repository data. Defaults to root directory.</dd>
 * <dt>{@code concurrent_streams}</dt><dd>Number of concurrent read/write stream (per repository on each node). Defaults to 5.</dd>
 * <dt>{@code chunk_size}</dt><dd>Large file can be divided into chunks. This parameter specifies the chunk size. Defaults to not chucked.</dd>
 * <dt>{@code compress}</dt><dd>If set to true metadata files will be stored compressed. Defaults to false.</dd>
 * </dl>
 */
class S3Repository extends BlobStoreRepository {

    public static final String TYPE = "s3";

<<<<<<< HEAD
=======
    // prefix for s3 client settings
    private static final String PREFIX = "s3.client.";

    /** The access key (ie login id) for connecting to s3. */
    public static final AffixSetting<SecureString> ACCESS_KEY_SETTING = Setting.affixKeySetting(PREFIX, "access_key",
        key -> SecureSetting.secureString(key, Repositories.KEY_SETTING));

    /** The secret key (ie password) for connecting to s3. */
    public static final AffixSetting<SecureString> SECRET_KEY_SETTING = Setting.affixKeySetting(PREFIX, "secret_key",
        key -> SecureSetting.secureString(key, Repositories.SECRET_SETTING));

    /** An override for the s3 endpoint to connect to. */
    public static final AffixSetting<String> ENDPOINT_SETTING = Setting.affixKeySetting(PREFIX, "endpoint",
        key -> new Setting<>(key, Repositories.ENDPOINT_SETTING, s -> s.toLowerCase(Locale.ROOT), Property.NodeScope));

    /** The protocol to use to connec to to s3. */
    public static final AffixSetting<Protocol> PROTOCOL_SETTING = Setting.affixKeySetting(PREFIX, "protocol",
        key -> new Setting<>(key, "https", s -> Protocol.valueOf(s.toUpperCase(Locale.ROOT)), Property.NodeScope));

    /** The host name of a proxy to connect to s3 through. */
    public static final AffixSetting<String> PROXY_HOST_SETTING = Setting.affixKeySetting(PREFIX, "proxy.host",
        key -> Setting.simpleString(key, Property.NodeScope));

    /** The port of a proxy to connect to s3 through. */
    public static final AffixSetting<Integer> PROXY_PORT_SETTING = Setting.affixKeySetting(PREFIX, "proxy.port",
        key -> Setting.intSetting(key, 80, 0, 1<<16, Property.NodeScope));

    /** The username of a proxy to connect to s3 through. */
    public static final AffixSetting<SecureString> PROXY_USERNAME_SETTING = Setting.affixKeySetting(PREFIX, "proxy.username",
        key -> SecureSetting.secureString(key, AwsS3Service.PROXY_USERNAME_SETTING));

    /** The password of a proxy to connect to s3 through. */
    public static final AffixSetting<SecureString> PROXY_PASSWORD_SETTING = Setting.affixKeySetting(PREFIX, "proxy.password",
        key -> SecureSetting.secureString(key, AwsS3Service.PROXY_PASSWORD_SETTING));

    /** The socket timeout for connecting to s3. */
    public static final AffixSetting<TimeValue> READ_TIMEOUT_SETTING = Setting.affixKeySetting(PREFIX, "read_timeout",
        key -> Setting.timeSetting(key, TimeValue.timeValueMillis(ClientConfiguration.DEFAULT_SOCKET_TIMEOUT), Property.NodeScope));

>>>>>>> 65f7a766
    /**
     * Global S3 repositories settings. Starting with: repositories.s3
     * NOTE: These are legacy settings. Use the named client config settings above.
     */
    public interface Repositories {
        /**
         * repositories.s3.access_key: AWS Access key specific for all S3 Repositories API calls. Defaults to cloud.aws.s3.access_key.
         * @see CLOUD_S3#KEY_SETTING
         */
        Setting<SecureString> KEY_SETTING = new Setting<>("repositories.s3.access_key", CLOUD_S3.KEY_SETTING, SecureString::new,
            Property.NodeScope, Property.Filtered, Property.Deprecated);

        /**
         * repositories.s3.secret_key: AWS Secret key specific for all S3 Repositories API calls. Defaults to cloud.aws.s3.secret_key.
         * @see CLOUD_S3#SECRET_SETTING
         */
        Setting<SecureString> SECRET_SETTING = new Setting<>("repositories.s3.secret_key", CLOUD_S3.SECRET_SETTING, SecureString::new,
            Property.NodeScope, Property.Filtered, Property.Deprecated);

        /**
         * repositories.s3.endpoint: Endpoint specific for all S3 Repositories API calls. Defaults to cloud.aws.s3.endpoint.
         * @see CLOUD_S3#ENDPOINT_SETTING
         */
        Setting<String> ENDPOINT_SETTING = new Setting<>("repositories.s3.endpoint", CLOUD_S3.ENDPOINT_SETTING,
            s -> s.toLowerCase(Locale.ROOT), Property.NodeScope, Property.Deprecated);
        /**
         * repositories.s3.protocol: Protocol specific for all S3 Repositories API calls. Defaults to cloud.aws.s3.protocol.
         * @see CLOUD_S3#PROTOCOL_SETTING
         */
        Setting<Protocol> PROTOCOL_SETTING = new Setting<>("repositories.s3.protocol", CLOUD_S3.PROTOCOL_SETTING,
            s -> Protocol.valueOf(s.toUpperCase(Locale.ROOT)), Property.NodeScope, Property.Deprecated);
        /**
         * repositories.s3.bucket: The name of the bucket to be used for snapshots.
         */
        Setting<String> BUCKET_SETTING = Setting.simpleString("repositories.s3.bucket", Property.NodeScope);
        /**
         * repositories.s3.server_side_encryption: When set to true files are encrypted on server side using AES256 algorithm.
         * Defaults to false.
         */
        Setting<Boolean> SERVER_SIDE_ENCRYPTION_SETTING =
            Setting.boolSetting("repositories.s3.server_side_encryption", false, Property.NodeScope);

        /**
         * Default is to use 100MB (S3 defaults) for heaps above 2GB and 5% of
         * the available memory for smaller heaps.
         */
        ByteSizeValue DEFAULT_BUFFER_SIZE = new ByteSizeValue(
                Math.max(
                        ByteSizeUnit.MB.toBytes(5), // minimum value
                        Math.min(
                                ByteSizeUnit.MB.toBytes(100),
                                JvmInfo.jvmInfo().getMem().getHeapMax().getBytes() / 20)),
                ByteSizeUnit.BYTES);

        /**
         * repositories.s3.buffer_size: Minimum threshold below which the chunk is uploaded using a single request. Beyond this threshold,
         * the S3 repository will use the AWS Multipart Upload API to split the chunk into several parts, each of buffer_size length, and
         * to upload each part in its own request. Note that setting a buffer size lower than 5mb is not allowed since it will prevents the
         * use of the Multipart API and may result in upload errors. Defaults to the minimum between 100MB and 5% of the heap size.
         */
        Setting<ByteSizeValue> BUFFER_SIZE_SETTING =
            Setting.byteSizeSetting("repositories.s3.buffer_size", DEFAULT_BUFFER_SIZE,
                new ByteSizeValue(5, ByteSizeUnit.MB), new ByteSizeValue(5, ByteSizeUnit.TB), Property.NodeScope);
        /**
         * repositories.s3.max_retries: Number of retries in case of S3 errors. Defaults to 3.
         */
        Setting<Integer> MAX_RETRIES_SETTING = Setting.intSetting("repositories.s3.max_retries", 3, Property.NodeScope);
        /**
         * repositories.s3.use_throttle_retries: Set to `true` if you want to throttle retries. Defaults to AWS SDK default value (`false`).
         */
        Setting<Boolean> USE_THROTTLE_RETRIES_SETTING = Setting.boolSetting("repositories.s3.use_throttle_retries",
            ClientConfiguration.DEFAULT_THROTTLE_RETRIES, Property.NodeScope);
        /**
         * repositories.s3.chunk_size: Big files can be broken down into chunks during snapshotting if needed. Defaults to 1g.
         */
        Setting<ByteSizeValue> CHUNK_SIZE_SETTING =
            Setting.byteSizeSetting("repositories.s3.chunk_size", new ByteSizeValue(1, ByteSizeUnit.GB),
                new ByteSizeValue(5, ByteSizeUnit.MB), new ByteSizeValue(5, ByteSizeUnit.TB), Property.NodeScope);
        /**
         * repositories.s3.compress: When set to true metadata files are stored in compressed format. This setting doesn’t affect index
         * files that are already compressed by default. Defaults to false.
         */
        Setting<Boolean> COMPRESS_SETTING = Setting.boolSetting("repositories.s3.compress", false, Property.NodeScope);
        /**
         * repositories.s3.storage_class: Sets the S3 storage class type for the backup files. Values may be standard, reduced_redundancy,
         * standard_ia. Defaults to standard.
         */
        Setting<String> STORAGE_CLASS_SETTING = Setting.simpleString("repositories.s3.storage_class", Property.NodeScope);
        /**
         * repositories.s3.canned_acl: The S3 repository supports all S3 canned ACLs : private, public-read, public-read-write,
         * authenticated-read, log-delivery-write, bucket-owner-read, bucket-owner-full-control. Defaults to private.
         */
        Setting<String> CANNED_ACL_SETTING = Setting.simpleString("repositories.s3.canned_acl", Property.NodeScope);
        /**
         * repositories.s3.base_path: Specifies the path within bucket to repository data. Defaults to root directory.
         */
        Setting<String> BASE_PATH_SETTING = Setting.simpleString("repositories.s3.base_path", Property.NodeScope);
        /**
         * repositories.s3.path_style_access: When set to true configures the client to use path-style access for all requests.
         Amazon S3 supports virtual-hosted-style and path-style access in all Regions. The path-style syntax, however,
         requires that you use the region-specific endpoint when attempting to access a bucket.
         The default behaviour is to detect which access style to use based on the configured endpoint (an IP will result
         in path-style access) and the bucket being accessed (some buckets are not valid DNS names). Setting this flag
         will result in path-style access being used for all requests.
         */
        Setting<Boolean> PATH_STYLE_ACCESS_SETTING = Setting.boolSetting("repositories.s3.path_style_access", false, Property.NodeScope);
    }

    /**
     * Per S3 repository specific settings. Same settings as Repositories settings but without the repositories.s3 prefix.
     * If undefined, they use the repositories.s3.xxx equivalent setting.
     */
    public interface Repository {
        Setting<SecureString> KEY_SETTING = new Setting<>("access_key", "", SecureString::new,
            Property.Filtered, Property.Deprecated);


        Setting<SecureString> SECRET_SETTING = new Setting<>("secret_key", "", SecureString::new,
            Property.Filtered, Property.Deprecated);

        Setting<String> BUCKET_SETTING = Setting.simpleString("bucket");
        /**
         * endpoint
         * @see  Repositories#ENDPOINT_SETTING
         */
        Setting<String> ENDPOINT_SETTING = Setting.simpleString("endpoint", Property.Deprecated);
        /**
         * protocol
         * @see  Repositories#PROTOCOL_SETTING
         */
        Setting<Protocol> PROTOCOL_SETTING = new Setting<>("protocol", "https", s -> Protocol.valueOf(s.toUpperCase(Locale.ROOT)),
            Property.Deprecated);
        /**
         * server_side_encryption
         * @see  Repositories#SERVER_SIDE_ENCRYPTION_SETTING
         */
        Setting<Boolean> SERVER_SIDE_ENCRYPTION_SETTING = Setting.boolSetting("server_side_encryption", false);

        /**
         * buffer_size
         * @see  Repositories#BUFFER_SIZE_SETTING
         */
        Setting<ByteSizeValue> BUFFER_SIZE_SETTING =
            Setting.byteSizeSetting("buffer_size", Repositories.DEFAULT_BUFFER_SIZE,
                new ByteSizeValue(5, ByteSizeUnit.MB), new ByteSizeValue(5, ByteSizeUnit.TB));
        /**
         * max_retries
         * @see  Repositories#MAX_RETRIES_SETTING
         */
        Setting<Integer> MAX_RETRIES_SETTING = Setting.intSetting("max_retries", 3);
        /**
         * use_throttle_retries
         * @see  Repositories#USE_THROTTLE_RETRIES_SETTING
         */
        Setting<Boolean> USE_THROTTLE_RETRIES_SETTING = Setting.boolSetting("use_throttle_retries",
            ClientConfiguration.DEFAULT_THROTTLE_RETRIES);
        /**
         * chunk_size
         * @see  Repositories#CHUNK_SIZE_SETTING
         */
        Setting<ByteSizeValue> CHUNK_SIZE_SETTING =
            Setting.byteSizeSetting("chunk_size", new ByteSizeValue(1, ByteSizeUnit.GB),
                new ByteSizeValue(5, ByteSizeUnit.MB), new ByteSizeValue(5, ByteSizeUnit.TB));
        /**
         * compress
         * @see  Repositories#COMPRESS_SETTING
         */
        Setting<Boolean> COMPRESS_SETTING = Setting.boolSetting("compress", false);
        /**
         * storage_class
         * @see  Repositories#STORAGE_CLASS_SETTING
         */
        Setting<String> STORAGE_CLASS_SETTING = Setting.simpleString("storage_class");
        /**
         * canned_acl
         * @see  Repositories#CANNED_ACL_SETTING
         */
        Setting<String> CANNED_ACL_SETTING = Setting.simpleString("canned_acl");
        /**
         * base_path
         * @see  Repositories#BASE_PATH_SETTING
         */
        Setting<String> BASE_PATH_SETTING = Setting.simpleString("base_path");
        /**
         * path_style_access
         * @see  Repositories#PATH_STYLE_ACCESS_SETTING
         */
        Setting<Boolean> PATH_STYLE_ACCESS_SETTING = Setting.boolSetting("path_style_access", false);
    }

    private final S3BlobStore blobStore;

    private final BlobPath basePath;

    private ByteSizeValue chunkSize;

    private boolean compress;

    /**
     * Constructs an s3 backed repository
     */
    S3Repository(RepositoryMetaData metadata, Settings settings,
                        NamedXContentRegistry namedXContentRegistry, AwsS3Service s3Service) throws IOException {
        super(metadata, settings, namedXContentRegistry);

        String bucket = getValue(metadata.settings(), settings, Repository.BUCKET_SETTING, Repositories.BUCKET_SETTING);
        if (bucket == null) {
            throw new RepositoryException(metadata.name(), "No bucket defined for s3 gateway");
        }

        boolean serverSideEncryption = getValue(metadata.settings(), settings, Repository.SERVER_SIDE_ENCRYPTION_SETTING, Repositories.SERVER_SIDE_ENCRYPTION_SETTING);
        ByteSizeValue bufferSize = getValue(metadata.settings(), settings, Repository.BUFFER_SIZE_SETTING, Repositories.BUFFER_SIZE_SETTING);
        this.chunkSize = getValue(metadata.settings(), settings, Repository.CHUNK_SIZE_SETTING, Repositories.CHUNK_SIZE_SETTING);
        this.compress = getValue(metadata.settings(), settings, Repository.COMPRESS_SETTING, Repositories.COMPRESS_SETTING);

        // We make sure that chunkSize is bigger or equal than/to bufferSize
        if (this.chunkSize.getBytes() < bufferSize.getBytes()) {
            throw new RepositoryException(metadata.name(), Repository.CHUNK_SIZE_SETTING.getKey() + " (" + this.chunkSize +
                ") can't be lower than " + Repository.BUFFER_SIZE_SETTING.getKey() + " (" + bufferSize + ").");
        }

        // Parse and validate the user's S3 Storage Class setting
        String storageClass = getValue(metadata.settings(), settings, Repository.STORAGE_CLASS_SETTING, Repositories.STORAGE_CLASS_SETTING);
        String cannedACL = getValue(metadata.settings(), settings, Repository.CANNED_ACL_SETTING, Repositories.CANNED_ACL_SETTING);

        logger.debug("using bucket [{}], chunk_size [{}], server_side_encryption [{}], " +
            "buffer_size [{}], cannedACL [{}], storageClass [{}]",
            bucket, chunkSize, serverSideEncryption, bufferSize, cannedACL, storageClass);

        AmazonS3 client = s3Service.client(metadata, metadata.settings());
        blobStore = new S3BlobStore(settings, client, bucket, serverSideEncryption, bufferSize, cannedACL, storageClass);

        String basePath = getValue(metadata.settings(), settings, Repository.BASE_PATH_SETTING, Repositories.BASE_PATH_SETTING);
        if (Strings.hasLength(basePath)) {
            if (basePath.startsWith("/")) {
                basePath = basePath.substring(1);
                deprecationLogger.deprecated("S3 repository base_path trimming the leading `/`, and " +
                                                 "leading `/` will not be supported for the S3 repository in future releases");
            }
            this.basePath = new BlobPath().add(basePath);
        } else {
            this.basePath = BlobPath.cleanPath();
        }
    }

    @Override
    protected BlobStore blobStore() {
        return blobStore;
    }

    @Override
    protected BlobPath basePath() {
        return basePath;
    }

    @Override
    protected boolean isCompress() {
        return compress;
    }

    @Override
    protected ByteSizeValue chunkSize() {
        return chunkSize;
    }

    public static <T> T getValue(Settings repositorySettings,
                                 Settings globalSettings,
                                 Setting<T> repositorySetting,
                                 Setting<T> repositoriesSetting) {
        if (repositorySetting.exists(repositorySettings)) {
            return repositorySetting.get(repositorySettings);
        } else {
            return repositoriesSetting.get(globalSettings);
        }
    }
}<|MERGE_RESOLUTION|>--- conflicted
+++ resolved
@@ -60,48 +60,6 @@
 
     public static final String TYPE = "s3";
 
-<<<<<<< HEAD
-=======
-    // prefix for s3 client settings
-    private static final String PREFIX = "s3.client.";
-
-    /** The access key (ie login id) for connecting to s3. */
-    public static final AffixSetting<SecureString> ACCESS_KEY_SETTING = Setting.affixKeySetting(PREFIX, "access_key",
-        key -> SecureSetting.secureString(key, Repositories.KEY_SETTING));
-
-    /** The secret key (ie password) for connecting to s3. */
-    public static final AffixSetting<SecureString> SECRET_KEY_SETTING = Setting.affixKeySetting(PREFIX, "secret_key",
-        key -> SecureSetting.secureString(key, Repositories.SECRET_SETTING));
-
-    /** An override for the s3 endpoint to connect to. */
-    public static final AffixSetting<String> ENDPOINT_SETTING = Setting.affixKeySetting(PREFIX, "endpoint",
-        key -> new Setting<>(key, Repositories.ENDPOINT_SETTING, s -> s.toLowerCase(Locale.ROOT), Property.NodeScope));
-
-    /** The protocol to use to connec to to s3. */
-    public static final AffixSetting<Protocol> PROTOCOL_SETTING = Setting.affixKeySetting(PREFIX, "protocol",
-        key -> new Setting<>(key, "https", s -> Protocol.valueOf(s.toUpperCase(Locale.ROOT)), Property.NodeScope));
-
-    /** The host name of a proxy to connect to s3 through. */
-    public static final AffixSetting<String> PROXY_HOST_SETTING = Setting.affixKeySetting(PREFIX, "proxy.host",
-        key -> Setting.simpleString(key, Property.NodeScope));
-
-    /** The port of a proxy to connect to s3 through. */
-    public static final AffixSetting<Integer> PROXY_PORT_SETTING = Setting.affixKeySetting(PREFIX, "proxy.port",
-        key -> Setting.intSetting(key, 80, 0, 1<<16, Property.NodeScope));
-
-    /** The username of a proxy to connect to s3 through. */
-    public static final AffixSetting<SecureString> PROXY_USERNAME_SETTING = Setting.affixKeySetting(PREFIX, "proxy.username",
-        key -> SecureSetting.secureString(key, AwsS3Service.PROXY_USERNAME_SETTING));
-
-    /** The password of a proxy to connect to s3 through. */
-    public static final AffixSetting<SecureString> PROXY_PASSWORD_SETTING = Setting.affixKeySetting(PREFIX, "proxy.password",
-        key -> SecureSetting.secureString(key, AwsS3Service.PROXY_PASSWORD_SETTING));
-
-    /** The socket timeout for connecting to s3. */
-    public static final AffixSetting<TimeValue> READ_TIMEOUT_SETTING = Setting.affixKeySetting(PREFIX, "read_timeout",
-        key -> Setting.timeSetting(key, TimeValue.timeValueMillis(ClientConfiguration.DEFAULT_SOCKET_TIMEOUT), Property.NodeScope));
-
->>>>>>> 65f7a766
     /**
      * Global S3 repositories settings. Starting with: repositories.s3
      * NOTE: These are legacy settings. Use the named client config settings above.
@@ -331,7 +289,7 @@
             "buffer_size [{}], cannedACL [{}], storageClass [{}]",
             bucket, chunkSize, serverSideEncryption, bufferSize, cannedACL, storageClass);
 
-        AmazonS3 client = s3Service.client(metadata, metadata.settings());
+        AmazonS3 client = s3Service.client(metadata.settings());
         blobStore = new S3BlobStore(settings, client, bucket, serverSideEncryption, bufferSize, cannedACL, storageClass);
 
         String basePath = getValue(metadata.settings(), settings, Repository.BASE_PATH_SETTING, Repositories.BASE_PATH_SETTING);
