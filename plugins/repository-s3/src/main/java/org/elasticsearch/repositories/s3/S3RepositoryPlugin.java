--- conflicted
+++ resolved
@@ -104,8 +104,6 @@
             S3ClientSettings.USE_THROTTLE_RETRIES_SETTING,
             S3Repository.ACCESS_KEY_SETTING,
             S3Repository.SECRET_KEY_SETTING);
-<<<<<<< HEAD
-=======
     }
 
     @Override
@@ -118,6 +116,5 @@
     @Override
     public void close() throws IOException {
         service.close();
->>>>>>> 0c7f6570
     }
 }