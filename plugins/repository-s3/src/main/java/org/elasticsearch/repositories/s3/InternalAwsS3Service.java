--- conflicted
+++ resolved
@@ -60,10 +60,7 @@
         this.clientsSettings = clientsSettings;
     }
 
-<<<<<<< HEAD
-=======
-    @Override
->>>>>>> dd3c1137
+    @Override
     public synchronized AmazonS3 client(Settings repositorySettings) {
         String clientName = CLIENT_NAME.get(repositorySettings);
         AmazonS3Client client = clientsCache.get(clientName);
@@ -71,7 +68,6 @@
             return client;
         }
 
-<<<<<<< HEAD
         S3ClientSettings clientSettings = clientsSettings.get(clientName);
         if (clientSettings == null) {
             throw new IllegalArgumentException("Unknown s3 client name [" + clientName + "]. " +
@@ -80,8 +76,6 @@
         }
 
         String endpoint = findEndpoint(logger, clientSettings, repositorySettings);
-=======
->>>>>>> dd3c1137
         Integer maxRetries = getValue(repositorySettings, settings,
             S3Repository.Repository.MAX_RETRIES_SETTING,
             S3Repository.Repositories.MAX_RETRIES_SETTING);
@@ -92,11 +86,7 @@
         // otherwise we use the default value set by the SDK
         Boolean pathStyleAccess = null;
         if (S3Repository.Repository.PATH_STYLE_ACCESS_SETTING.exists(repositorySettings) ||
-<<<<<<< HEAD
             S3Repository.Repositories.PATH_STYLE_ACCESS_SETTING.exists(settings)) {
-=======
-                S3Repository.Repositories.PATH_STYLE_ACCESS_SETTING.exists(settings)) {
->>>>>>> dd3c1137
             pathStyleAccess = getValue(repositorySettings, settings,
                 S3Repository.Repository.PATH_STYLE_ACCESS_SETTING,
                 S3Repository.Repositories.PATH_STYLE_ACCESS_SETTING);
