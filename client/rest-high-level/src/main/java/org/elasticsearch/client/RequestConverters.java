--- conflicted
+++ resolved
@@ -926,133 +926,6 @@
         return request;
     }
 
-<<<<<<< HEAD
-    static Request xPackInfo(XPackInfoRequest infoRequest) {
-        Request request = new Request(HttpGet.METHOD_NAME, "/_xpack");
-        if (false == infoRequest.isVerbose()) {
-            request.addParameter("human", "false");
-        }
-        if (false == infoRequest.getCategories().equals(EnumSet.allOf(XPackInfoRequest.Category.class))) {
-            request.addParameter("categories", infoRequest.getCategories().stream()
-                    .map(c -> c.toString().toLowerCase(Locale.ROOT))
-                    .collect(Collectors.joining(",")));
-        }
-        return request;
-    }
-
-    static Request xPackGraphExplore(GraphExploreRequest exploreRequest) throws IOException {
-        String endpoint = endpoint(exploreRequest.indices(), exploreRequest.types(), "_xpack/graph/_explore");
-        Request request = new Request(HttpGet.METHOD_NAME, endpoint);
-        request.setEntity(createEntity(exploreRequest, REQUEST_BODY_CONTENT_TYPE));
-        return request;
-    }
-
-    static Request xPackWatcherPutWatch(PutWatchRequest putWatchRequest) {
-        String endpoint = new EndpointBuilder()
-            .addPathPartAsIs("_xpack")
-            .addPathPartAsIs("watcher")
-            .addPathPartAsIs("watch")
-            .addPathPart(putWatchRequest.getId())
-            .build();
-
-        Request request = new Request(HttpPut.METHOD_NAME, endpoint);
-        Params params = new Params(request).withVersion(putWatchRequest.getVersion());
-        if (putWatchRequest.isActive() == false) {
-            params.putParam("active", "false");
-        }
-        ContentType contentType = createContentType(putWatchRequest.xContentType());
-        BytesReference source = putWatchRequest.getSource();
-        request.setEntity(new ByteArrayEntity(source.toBytesRef().bytes, 0, source.length(), contentType));
-        return request;
-    }
-
-    static Request xPackWatcherDeleteWatch(DeleteWatchRequest deleteWatchRequest) {
-        String endpoint = new EndpointBuilder()
-            .addPathPartAsIs("_xpack")
-            .addPathPartAsIs("watcher")
-            .addPathPartAsIs("watch")
-            .addPathPart(deleteWatchRequest.getId())
-            .build();
-
-        Request request = new Request(HttpDelete.METHOD_NAME, endpoint);
-        return request;
-    }
-
-    static Request xpackUsage(XPackUsageRequest usageRequest) {
-        Request request = new Request(HttpGet.METHOD_NAME, "/_xpack/usage");
-        Params parameters = new Params(request);
-        parameters.withMasterTimeout(usageRequest.masterNodeTimeout());
-        return request;
-    }
-
-    static Request putLicense(PutLicenseRequest putLicenseRequest) {
-        String endpoint = new EndpointBuilder()
-            .addPathPartAsIs("_xpack")
-            .addPathPartAsIs("license")
-            .build();
-        Request request = new Request(HttpPut.METHOD_NAME, endpoint);
-        Params parameters = new Params(request);
-        parameters.withTimeout(putLicenseRequest.timeout());
-        parameters.withMasterTimeout(putLicenseRequest.masterNodeTimeout());
-        if (putLicenseRequest.isAcknowledge()) {
-            parameters.putParam("acknowledge", "true");
-        }
-        request.setJsonEntity(putLicenseRequest.getLicenseDefinition());
-        return request;
-    }
-
-    static Request getLicense(GetLicenseRequest getLicenseRequest) {
-        String endpoint = new EndpointBuilder()
-            .addPathPartAsIs("_xpack")
-            .addPathPartAsIs("license")
-            .build();
-        Request request = new Request(HttpGet.METHOD_NAME, endpoint);
-        Params parameters = new Params(request);
-        parameters.withLocal(getLicenseRequest.local());
-        return request;
-    }
-
-    static Request deleteLicense(DeleteLicenseRequest deleteLicenseRequest) {
-        Request request = new Request(HttpDelete.METHOD_NAME, "/_xpack/license");
-        Params parameters = new Params(request);
-        parameters.withTimeout(deleteLicenseRequest.timeout());
-        parameters.withMasterTimeout(deleteLicenseRequest.masterNodeTimeout());
-        return request;
-    }
-
-    static Request postStartTrial(PostStartTrialRequest postStartTrialRequest) {
-        final String endpoint = new EndpointBuilder()
-            .addPathPartAsIs("_xpack")
-            .addPathPartAsIs("license")
-            .addPathPartAsIs("start_trial")
-            .build();
-
-        final Request request = new Request(HttpPost.METHOD_NAME, endpoint);
-
-        Params parameters = new Params(request);
-        if (postStartTrialRequest.isAcknowledge()) {
-            parameters.putParam("acknowledge", "true");
-        }
-        if (postStartTrialRequest.getLicenseType() != null) {
-            parameters.putParam("type", postStartTrialRequest.getLicenseType());
-        }
-
-        return request;
-    }
-
-    static Request getMigrationAssistance(IndexUpgradeInfoRequest indexUpgradeInfoRequest) {
-        EndpointBuilder endpointBuilder = new EndpointBuilder()
-            .addPathPartAsIs("_xpack/migration/assistance")
-            .addCommaSeparatedPathParts(indexUpgradeInfoRequest.indices());
-        String endpoint = endpointBuilder.build();
-        Request request = new Request(HttpGet.METHOD_NAME, endpoint);
-        Params parameters = new Params(request);
-        parameters.withIndicesOptions(indexUpgradeInfoRequest.indicesOptions());
-        return request;
-    }
-
-=======
->>>>>>> a5bad4d9
     static HttpEntity createEntity(ToXContent toXContent, XContentType xContentType) throws IOException {
         BytesRef source = XContentHelper.toXContent(toXContent, xContentType, false).toBytesRef();
         return new ByteArrayEntity(source.bytes, source.offset, source.length, createContentType(xContentType));
