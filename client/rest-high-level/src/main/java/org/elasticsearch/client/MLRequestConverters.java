/*
 * Licensed to Elasticsearch under one or more contributor
 * license agreements. See the NOTICE file distributed with
 * this work for additional information regarding copyright
 * ownership. Elasticsearch licenses this file to you under
 * the Apache License, Version 2.0 (the "License"); you may
 * not use this file except in compliance with the License.
 * You may obtain a copy of the License at
 *
 *    http://www.apache.org/licenses/LICENSE-2.0
 *
 * Unless required by applicable law or agreed to in writing,
 * software distributed under the License is distributed on an
 * "AS IS" BASIS, WITHOUT WARRANTIES OR CONDITIONS OF ANY
 * KIND, either express or implied.  See the License for the
 * specific language governing permissions and limitations
 * under the License.
 */

package org.elasticsearch.client;

import org.apache.http.client.methods.HttpDelete;
import org.apache.http.client.methods.HttpGet;
import org.apache.http.client.methods.HttpPost;
import org.apache.http.client.methods.HttpPut;
import org.elasticsearch.client.RequestConverters.EndpointBuilder;
import org.elasticsearch.client.ml.CloseJobRequest;
import org.elasticsearch.client.ml.DeleteJobRequest;
import org.elasticsearch.client.ml.GetBucketsRequest;
import org.elasticsearch.client.ml.GetJobRequest;
import org.elasticsearch.client.ml.GetJobStatsRequest;
import org.elasticsearch.client.ml.GetRecordsRequest;
import org.elasticsearch.client.ml.OpenJobRequest;
import org.elasticsearch.client.ml.PutJobRequest;
import org.elasticsearch.common.Strings;
import org.elasticsearch.client.ml.FlushJobRequest;

import java.io.IOException;

import static org.elasticsearch.client.RequestConverters.REQUEST_BODY_CONTENT_TYPE;
import static org.elasticsearch.client.RequestConverters.createEntity;

final class MLRequestConverters {

    private MLRequestConverters() {}

    static Request putJob(PutJobRequest putJobRequest) throws IOException {
        String endpoint = new EndpointBuilder()
                .addPathPartAsIs("_xpack")
                .addPathPartAsIs("ml")
                .addPathPartAsIs("anomaly_detectors")
                .addPathPart(putJobRequest.getJob().getId())
                .build();
        Request request = new Request(HttpPut.METHOD_NAME, endpoint);
        request.setEntity(createEntity(putJobRequest, REQUEST_BODY_CONTENT_TYPE));
        return request;
    }

    static Request getJob(GetJobRequest getJobRequest) {
        String endpoint = new EndpointBuilder()
            .addPathPartAsIs("_xpack")
            .addPathPartAsIs("ml")
            .addPathPartAsIs("anomaly_detectors")
            .addPathPart(Strings.collectionToCommaDelimitedString(getJobRequest.getJobIds()))
            .build();
        Request request = new Request(HttpGet.METHOD_NAME, endpoint);

        RequestConverters.Params params = new RequestConverters.Params(request);
        if (getJobRequest.isAllowNoJobs() != null) {
            params.putParam("allow_no_jobs", Boolean.toString(getJobRequest.isAllowNoJobs()));
        }

        return request;
    }

    static Request openJob(OpenJobRequest openJobRequest) throws IOException {
        String endpoint = new EndpointBuilder()
                .addPathPartAsIs("_xpack")
                .addPathPartAsIs("ml")
                .addPathPartAsIs("anomaly_detectors")
                .addPathPart(openJobRequest.getJobId())
                .addPathPartAsIs("_open")
                .build();
        Request request = new Request(HttpPost.METHOD_NAME, endpoint);
        request.setEntity(createEntity(openJobRequest, REQUEST_BODY_CONTENT_TYPE));
        return request;
    }

    static Request closeJob(CloseJobRequest closeJobRequest) throws IOException {
        String endpoint = new EndpointBuilder()
            .addPathPartAsIs("_xpack")
            .addPathPartAsIs("ml")
            .addPathPartAsIs("anomaly_detectors")
            .addPathPart(Strings.collectionToCommaDelimitedString(closeJobRequest.getJobIds()))
            .addPathPartAsIs("_close")
            .build();
        Request request = new Request(HttpPost.METHOD_NAME, endpoint);
        request.setEntity(createEntity(closeJobRequest, REQUEST_BODY_CONTENT_TYPE));
        return request;
    }

    static Request deleteJob(DeleteJobRequest deleteJobRequest) {
        String endpoint = new EndpointBuilder()
                .addPathPartAsIs("_xpack")
                .addPathPartAsIs("ml")
                .addPathPartAsIs("anomaly_detectors")
                .addPathPart(deleteJobRequest.getJobId())
                .build();
        Request request = new Request(HttpDelete.METHOD_NAME, endpoint);

        RequestConverters.Params params = new RequestConverters.Params(request);
        params.putParam("force", Boolean.toString(deleteJobRequest.isForce()));

        return request;
    }

    static Request getBuckets(GetBucketsRequest getBucketsRequest) throws IOException {
        String endpoint = new EndpointBuilder()
                .addPathPartAsIs("_xpack")
                .addPathPartAsIs("ml")
                .addPathPartAsIs("anomaly_detectors")
                .addPathPart(getBucketsRequest.getJobId())
                .addPathPartAsIs("results")
                .addPathPartAsIs("buckets")
                .build();
        Request request = new Request(HttpGet.METHOD_NAME, endpoint);
        request.setEntity(createEntity(getBucketsRequest, REQUEST_BODY_CONTENT_TYPE));
        return request;
    }

<<<<<<< HEAD
    static Request flushJob(FlushJobRequest flushJobRequest) throws IOException {
=======
    static Request getJobStats(GetJobStatsRequest getJobStatsRequest) {
>>>>>>> 19b14fa5
        String endpoint = new EndpointBuilder()
            .addPathPartAsIs("_xpack")
            .addPathPartAsIs("ml")
            .addPathPartAsIs("anomaly_detectors")
<<<<<<< HEAD
            .addPathPart(flushJobRequest.getJobId())
            .addPathPartAsIs("_flush")
            .build();
        Request request = new Request(HttpPost.METHOD_NAME, endpoint);
        request.setEntity(createEntity(flushJobRequest, REQUEST_BODY_CONTENT_TYPE));
=======
            .addPathPart(Strings.collectionToCommaDelimitedString(getJobStatsRequest.getJobIds()))
            .addPathPartAsIs("_stats")
            .build();
        Request request = new Request(HttpGet.METHOD_NAME, endpoint);

        RequestConverters.Params params = new RequestConverters.Params(request);
        if (getJobStatsRequest.isAllowNoJobs() != null) {
            params.putParam("allow_no_jobs", Boolean.toString(getJobStatsRequest.isAllowNoJobs()));
        }
>>>>>>> 19b14fa5
        return request;
    }

    static Request getRecords(GetRecordsRequest getRecordsRequest) throws IOException {
        String endpoint = new EndpointBuilder()
                .addPathPartAsIs("_xpack")
                .addPathPartAsIs("ml")
                .addPathPartAsIs("anomaly_detectors")
                .addPathPart(getRecordsRequest.getJobId())
                .addPathPartAsIs("results")
                .addPathPartAsIs("records")
                .build();
        Request request = new Request(HttpGet.METHOD_NAME, endpoint);
        request.setEntity(createEntity(getRecordsRequest, REQUEST_BODY_CONTENT_TYPE));
        return request;
    }
}<|MERGE_RESOLUTION|>--- conflicted
+++ resolved
@@ -128,22 +128,24 @@
         return request;
     }
 
-<<<<<<< HEAD
     static Request flushJob(FlushJobRequest flushJobRequest) throws IOException {
-=======
-    static Request getJobStats(GetJobStatsRequest getJobStatsRequest) {
->>>>>>> 19b14fa5
         String endpoint = new EndpointBuilder()
             .addPathPartAsIs("_xpack")
             .addPathPartAsIs("ml")
             .addPathPartAsIs("anomaly_detectors")
-<<<<<<< HEAD
             .addPathPart(flushJobRequest.getJobId())
             .addPathPartAsIs("_flush")
             .build();
         Request request = new Request(HttpPost.METHOD_NAME, endpoint);
         request.setEntity(createEntity(flushJobRequest, REQUEST_BODY_CONTENT_TYPE));
-=======
+        return request;
+    }
+
+    static Request getJobStats(GetJobStatsRequest getJobStatsRequest) {
+        String endpoint = new EndpointBuilder()
+            .addPathPartAsIs("_xpack")
+            .addPathPartAsIs("ml")
+            .addPathPartAsIs("anomaly_detectors")
             .addPathPart(Strings.collectionToCommaDelimitedString(getJobStatsRequest.getJobIds()))
             .addPathPartAsIs("_stats")
             .build();
@@ -153,7 +155,6 @@
         if (getJobStatsRequest.isAllowNoJobs() != null) {
             params.putParam("allow_no_jobs", Boolean.toString(getJobStatsRequest.isAllowNoJobs()));
         }
->>>>>>> 19b14fa5
         return request;
     }
 
