--- conflicted
+++ resolved
@@ -20,13 +20,10 @@
 package org.elasticsearch.client;
 
 import org.elasticsearch.action.ActionListener;
-<<<<<<< HEAD
 import org.elasticsearch.client.rollup.DeleteRollupJobRequest;
 import org.elasticsearch.client.rollup.DeleteRollupJobResponse;
-=======
 import org.elasticsearch.client.rollup.GetRollupJobRequest;
 import org.elasticsearch.client.rollup.GetRollupJobResponse;
->>>>>>> 7352f0da
 import org.elasticsearch.client.rollup.PutRollupJobRequest;
 import org.elasticsearch.client.rollup.PutRollupJobResponse;
 
@@ -82,20 +79,14 @@
     }
 
     /**
-<<<<<<< HEAD
      * delete a rollup job from the cluster
      * See <a href="https://www.elastic.co/guide/en/elasticsearch/reference/current/rollup-delete-job.html">
-=======
-     * Get a rollup job from the cluster.
-     * See <a href="https://www.elastic.co/guide/en/elasticsearch/reference/current/rollup-put-job.html">
->>>>>>> 7352f0da
      * the docs</a> for more.
      * @param request the request
      * @param options the request options (e.g. headers), use {@link RequestOptions#DEFAULT} if nothing needs to be customized
      * @return the response
      * @throws IOException in case there is a problem sending the request or parsing back the response
      */
-<<<<<<< HEAD
     public DeleteRollupJobResponse deleteRollupJob(DeleteRollupJobRequest request, RequestOptions options) throws IOException {
         return restHighLevelClient.performRequestAndParseEntity(request,
             RollupRequestConverters::deleteJob,
@@ -107,7 +98,29 @@
      * Asynchronously delete a rollup job from the cluster
      * See <a href="https://www.elastic.co/guide/en/elasticsearch/reference/current/rollup-delete-job.html">
      *     The docs</a> for details.
-=======
+     * @param request the request
+     * @param options the request options (e.g. headers), use {@link RequestOptions#DEFAULT} if nothing needs to be customized
+     * @param listener the listener to be notified upon request completion
+     */
+    public void deleteRollupJobAsync(DeleteRollupJobRequest request,
+                                     RequestOptions options,
+                                     ActionListener<DeleteRollupJobResponse> listener) {
+        restHighLevelClient.performRequestAsyncAndParseEntity(request,
+            RollupRequestConverters::deleteJob,
+            options,
+            DeleteRollupJobResponse::fromXContent,
+            listener, Collections.emptySet());
+    }
+
+    /**
+     * Get a rollup job from the cluster.
+     * See <a href="https://www.elastic.co/guide/en/elasticsearch/reference/current/rollup-put-job.html">
+     * the docs</a> for more.
+     * @param request the request
+     * @param options the request options (e.g. headers), use {@link RequestOptions#DEFAULT} if nothing needs to be customized
+     * @return the response
+     * @throws IOException in case there is a problem sending the request or parsing back the response
+     */
     public GetRollupJobResponse getRollupJob(GetRollupJobRequest request, RequestOptions options) throws IOException {
         return restHighLevelClient.performRequestAndParseEntity(request,
             RollupRequestConverters::getJob,
@@ -120,26 +133,15 @@
      * Asynchronously get a rollup job from the cluster.
      * See <a href="https://www.elastic.co/guide/en/elasticsearch/reference/current/rollup-put-job.html">
      * the docs</a> for more.
->>>>>>> 7352f0da
      * @param request the request
      * @param options the request options (e.g. headers), use {@link RequestOptions#DEFAULT} if nothing needs to be customized
      * @param listener the listener to be notified upon request completion
      */
-<<<<<<< HEAD
-    public void deleteRollupJobAsync(DeleteRollupJobRequest request,
-                                     RequestOptions options,
-                                     ActionListener<DeleteRollupJobResponse> listener) {
-        restHighLevelClient.performRequestAsyncAndParseEntity(request,
-            RollupRequestConverters::deleteJob,
-            options,
-            DeleteRollupJobResponse::fromXContent,
-=======
     public void getRollupJobAsync(GetRollupJobRequest request, RequestOptions options, ActionListener<GetRollupJobResponse> listener) {
         restHighLevelClient.performRequestAsyncAndParseEntity(request,
             RollupRequestConverters::getJob,
             options,
             GetRollupJobResponse::fromXContent,
->>>>>>> 7352f0da
             listener, Collections.emptySet());
     }
 }