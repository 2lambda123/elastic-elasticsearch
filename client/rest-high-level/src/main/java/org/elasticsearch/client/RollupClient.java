/*
 * Licensed to Elasticsearch under one or more contributor
 * license agreements. See the NOTICE file distributed with
 * this work for additional information regarding copyright
 * ownership. Elasticsearch licenses this file to you under
 * the Apache License, Version 2.0 (the "License"); you may
 * not use this file except in compliance with the License.
 * You may obtain a copy of the License at
 *
 *    http://www.apache.org/licenses/LICENSE-2.0
 *
 * Unless required by applicable law or agreed to in writing,
 * software distributed under the License is distributed on an
 * "AS IS" BASIS, WITHOUT WARRANTIES OR CONDITIONS OF ANY
 * KIND, either express or implied.  See the License for the
 * specific language governing permissions and limitations
 * under the License.
 */

package org.elasticsearch.client;

import org.elasticsearch.action.ActionListener;
import org.elasticsearch.client.rollup.DeleteRollupJobRequest;
import org.elasticsearch.client.rollup.DeleteRollupJobResponse;
import org.elasticsearch.client.rollup.GetRollupJobRequest;
import org.elasticsearch.client.rollup.GetRollupJobResponse;
import org.elasticsearch.client.rollup.GetRollupCapsRequest;
import org.elasticsearch.client.rollup.GetRollupCapsResponse;
import org.elasticsearch.client.rollup.PutRollupJobRequest;
import org.elasticsearch.client.rollup.PutRollupJobResponse;
<<<<<<< HEAD
import org.elasticsearch.client.rollup.StopRollupJobRequest;
import org.elasticsearch.client.rollup.StopRollupJobResponse;
=======
import org.elasticsearch.client.rollup.StartRollupJobRequest;
import org.elasticsearch.client.rollup.StartRollupJobResponse;
>>>>>>> 389910f1

import java.io.IOException;
import java.util.Collections;

/**
 * A wrapper for the {@link RestHighLevelClient} that provides methods for
 * accessing the Elastic Rollup-related methods
 * <p>
 * See the <a href="https://www.elastic.co/guide/en/elasticsearch/reference/current/rollup-apis.html">
 * X-Pack Rollup APIs on elastic.co</a> for more information.
 */
public class RollupClient {

    private final RestHighLevelClient restHighLevelClient;

    RollupClient(final RestHighLevelClient restHighLevelClient) {
        this.restHighLevelClient = restHighLevelClient;
    }

    /**
     * Put a rollup job into the cluster
     * See <a href="https://www.elastic.co/guide/en/elasticsearch/reference/current/rollup-put-job.html">
     * the docs</a> for more.
     * @param request the request
     * @param options the request options (e.g. headers), use {@link RequestOptions#DEFAULT} if nothing needs to be customized
     * @return the response
     * @throws IOException in case there is a problem sending the request or parsing back the response
     */
    public PutRollupJobResponse putRollupJob(PutRollupJobRequest request, RequestOptions options) throws IOException {
        return restHighLevelClient.performRequestAndParseEntity(request,
            RollupRequestConverters::putJob,
            options,
            PutRollupJobResponse::fromXContent,
            Collections.emptySet());
    }

    /**
     * Asynchronously put a rollup job into the cluster
     * See <a href="https://www.elastic.co/guide/en/elasticsearch/reference/current/rollup-put-job.html">
     * the docs</a> for more.
     * @param request the request
     * @param options the request options (e.g. headers), use {@link RequestOptions#DEFAULT} if nothing needs to be customized
     * @param listener the listener to be notified upon request completion
     */
    public void putRollupJobAsync(PutRollupJobRequest request, RequestOptions options, ActionListener<PutRollupJobResponse> listener) {
        restHighLevelClient.performRequestAsyncAndParseEntity(request,
            RollupRequestConverters::putJob,
            options,
            PutRollupJobResponse::fromXContent,
            listener, Collections.emptySet());
    }

    /**
<<<<<<< HEAD
     * Stop a rollup job
     * See <a href="https://www.elastic.co/guide/en/elasticsearch/reference/current/rollup-stop-job.html">
=======
     * Start a rollup job
     * See <a href="https://www.elastic.co/guide/en/elasticsearch/reference/current/rollup-start-job.html">
>>>>>>> 389910f1
     * the docs</a> for more.
     * @param request the request
     * @param options the request options (e.g. headers), use {@link RequestOptions#DEFAULT} if nothing needs to be customized
     * @return the response
     * @throws IOException in case there is a problem sending the request or parsing back the response
     */
<<<<<<< HEAD
    public StopRollupJobResponse stopRollupJob(StopRollupJobRequest request, RequestOptions options)  throws IOException {
        return restHighLevelClient.performRequestAndParseEntity(request,
            RollupRequestConverters::stopJob,
            options,
            StopRollupJobResponse::fromXContent,
=======
    public StartRollupJobResponse startRollupJob(StartRollupJobRequest request, RequestOptions options)  throws IOException {
        return restHighLevelClient.performRequestAndParseEntity(request,
            RollupRequestConverters::startJob,
            options,
            StartRollupJobResponse::fromXContent,
>>>>>>> 389910f1
            Collections.emptySet());
    }

    /**
<<<<<<< HEAD
     * Asynchronously stop a rollup job
     * See <a href="https://www.elastic.co/guide/en/elasticsearch/reference/current/rollup-stop-job.html">
=======
     * Asynchronously start a rollup job
     * See <a href="https://www.elastic.co/guide/en/elasticsearch/reference/current/rollup-start-job.html">
>>>>>>> 389910f1
     * the docs</a> for more.
     * @param request the request
     * @param options the request options (e.g. headers), use {@link RequestOptions#DEFAULT} if nothing needs to be customized
     * @param listener the listener to be notified upon request completion
     */
<<<<<<< HEAD
    public void stopRollupJobAsync(StopRollupJobRequest request, RequestOptions options,
            ActionListener<StopRollupJobResponse> listener) {
        restHighLevelClient.performRequestAsyncAndParseEntity(request,
            RollupRequestConverters::stopJob,
            options,
            StopRollupJobResponse::fromXContent,
=======
    public void startRollupJobAsync(StartRollupJobRequest request, RequestOptions options,
            ActionListener<StartRollupJobResponse> listener) {
        restHighLevelClient.performRequestAsyncAndParseEntity(request,
            RollupRequestConverters::startJob,
            options,
            StartRollupJobResponse::fromXContent,
>>>>>>> 389910f1
            listener, Collections.emptySet());
    }

    /**
     * Delete a rollup job from the cluster
     * See <a href="https://www.elastic.co/guide/en/elasticsearch/reference/current/rollup-delete-job.html">
     * the docs</a> for more.
     * @param request the request
     * @param options the request options (e.g. headers), use {@link RequestOptions#DEFAULT} if nothing needs to be customized
     * @return the response
     * @throws IOException in case there is a problem sending the request or parsing back the response
     */
    public DeleteRollupJobResponse deleteRollupJob(DeleteRollupJobRequest request, RequestOptions options) throws IOException {
        return restHighLevelClient.performRequestAndParseEntity(request,
            RollupRequestConverters::deleteJob,
            options,
            DeleteRollupJobResponse::fromXContent,
            Collections.emptySet());
    }
    /**
     * Asynchronously delete a rollup job from the cluster
     * See <a href="https://www.elastic.co/guide/en/elasticsearch/reference/current/rollup-delete-job.html">
     *     The docs</a> for details.
     * @param request the request
     * @param options the request options (e.g. headers), use {@link RequestOptions#DEFAULT} if nothing needs to be customized
     * @param listener the listener to be notified upon request completion
     */
    public void deleteRollupJobAsync(DeleteRollupJobRequest request,
                                     RequestOptions options,
                                     ActionListener<DeleteRollupJobResponse> listener) {
        restHighLevelClient.performRequestAsyncAndParseEntity(request,
            RollupRequestConverters::deleteJob,
            options,
            DeleteRollupJobResponse::fromXContent,
            listener, Collections.emptySet());
    }

    /**
     * Get a rollup job from the cluster.
     * See <a href="https://www.elastic.co/guide/en/elasticsearch/reference/current/rollup-put-job.html">
     * the docs</a> for more.
     * @param request the request
     * @param options the request options (e.g. headers), use {@link RequestOptions#DEFAULT} if nothing needs to be customized
     * @return the response
     * @throws IOException in case there is a problem sending the request or parsing back the response
     */
    public GetRollupJobResponse getRollupJob(GetRollupJobRequest request, RequestOptions options) throws IOException {
        return restHighLevelClient.performRequestAndParseEntity(request,
            RollupRequestConverters::getJob,
            options,
            GetRollupJobResponse::fromXContent,
            Collections.emptySet());
    }

    /**
     * Asynchronously get a rollup job from the cluster.
     * See <a href="https://www.elastic.co/guide/en/elasticsearch/reference/current/rollup-put-job.html">
     * the docs</a> for more.
     * @param request the request
     * @param options the request options (e.g. headers), use {@link RequestOptions#DEFAULT} if nothing needs to be customized
     * @param listener the listener to be notified upon request completion
     */


    public void getRollupJobAsync(GetRollupJobRequest request, RequestOptions options, ActionListener<GetRollupJobResponse> listener) {
        restHighLevelClient.performRequestAsyncAndParseEntity(request,
            RollupRequestConverters::getJob,
            options,
            GetRollupJobResponse::fromXContent,
            listener, Collections.emptySet());
    }

    /**
     * Get the Rollup Capabilities of a target (non-rollup) index or pattern
     * See <a href="https://www.elastic.co/guide/en/elasticsearch/reference/master/rollup-get-rollup-caps.html">
     * the docs</a> for more.
     * @param request the request
     * @param options the request options (e.g. headers), use {@link RequestOptions#DEFAULT} if nothing needs to be customized
     * @return the response
     * @throws IOException in case there is a problem sending the request or parsing back the response
     */
    public GetRollupCapsResponse getRollupCapabilities(GetRollupCapsRequest request, RequestOptions options) throws IOException {
        return restHighLevelClient.performRequestAndParseEntity(request,
            RollupRequestConverters::getRollupCaps,
            options,
            GetRollupCapsResponse::fromXContent,
            Collections.emptySet());
    }

    /**
     * Asynchronously Get the Rollup Capabilities of a target (non-rollup) index or pattern
     * See <a href="https://www.elastic.co/guide/en/elasticsearch/reference/current/rollup-put-job.html">
     * the docs</a> for more.
     * @param request the request
     * @param options the request options (e.g. headers), use {@link RequestOptions#DEFAULT} if nothing needs to be customized
     * @param listener the listener to be notified upon request completion
     */
    public void getRollupCapabilitiesAsync(GetRollupCapsRequest request, RequestOptions options,
                                           ActionListener<GetRollupCapsResponse> listener) {
        restHighLevelClient.performRequestAsyncAndParseEntity(request,
            RollupRequestConverters::getRollupCaps,
            options,
            GetRollupCapsResponse::fromXContent,
            listener,
            Collections.emptySet());
    }
}<|MERGE_RESOLUTION|>--- conflicted
+++ resolved
@@ -28,13 +28,10 @@
 import org.elasticsearch.client.rollup.GetRollupCapsResponse;
 import org.elasticsearch.client.rollup.PutRollupJobRequest;
 import org.elasticsearch.client.rollup.PutRollupJobResponse;
-<<<<<<< HEAD
 import org.elasticsearch.client.rollup.StopRollupJobRequest;
 import org.elasticsearch.client.rollup.StopRollupJobResponse;
-=======
 import org.elasticsearch.client.rollup.StartRollupJobRequest;
 import org.elasticsearch.client.rollup.StartRollupJobResponse;
->>>>>>> 389910f1
 
 import java.io.IOException;
 import java.util.Collections;
@@ -88,63 +85,69 @@
     }
 
     /**
-<<<<<<< HEAD
+     * Start a rollup job
+     * See <a href="https://www.elastic.co/guide/en/elasticsearch/reference/current/rollup-start-job.html">
+     * the docs</a> for more.
+     * @param request the request
+     * @param options the request options (e.g. headers), use {@link RequestOptions#DEFAULT} if nothing needs to be customized
+     * @return the response
+     * @throws IOException in case there is a problem sending the request or parsing back the response
+     */
+    public StartRollupJobResponse startRollupJob(StartRollupJobRequest request, RequestOptions options)  throws IOException {
+        return restHighLevelClient.performRequestAndParseEntity(request,
+            RollupRequestConverters::startJob,
+            options,
+            StartRollupJobResponse::fromXContent,
+            Collections.emptySet());
+    }
+
+    /**
+     * Asynchronously start a rollup job See <a href=
+     * "https://www.elastic.co/guide/en/elasticsearch/reference/current/rollup-start-job.html">
+     * the docs</a> for more.
+     *
+     * @param request the request
+     * @param options the request options (e.g. headers), use
+     * {@link RequestOptions#DEFAULT} if nothing needs to be customized
+     * @param listener the listener to be notified upon request completion
+     */
+    public void startRollupJobAsync(StartRollupJobRequest request, RequestOptions options,
+            ActionListener<StartRollupJobResponse> listener) {
+        restHighLevelClient.performRequestAsyncAndParseEntity(request, RollupRequestConverters::startJob, options,
+                StartRollupJobResponse::fromXContent, listener, Collections.emptySet());
+    }
+
+    /**
      * Stop a rollup job
      * See <a href="https://www.elastic.co/guide/en/elasticsearch/reference/current/rollup-stop-job.html">
-=======
-     * Start a rollup job
-     * See <a href="https://www.elastic.co/guide/en/elasticsearch/reference/current/rollup-start-job.html">
->>>>>>> 389910f1
-     * the docs</a> for more.
-     * @param request the request
-     * @param options the request options (e.g. headers), use {@link RequestOptions#DEFAULT} if nothing needs to be customized
-     * @return the response
-     * @throws IOException in case there is a problem sending the request or parsing back the response
-     */
-<<<<<<< HEAD
+     * the docs</a> for more.
+     * @param request the request
+     * @param options the request options (e.g. headers), use {@link RequestOptions#DEFAULT} if nothing needs to be customized
+     * @return the response
+     * @throws IOException in case there is a problem sending the request or parsing back the response
+     */
     public StopRollupJobResponse stopRollupJob(StopRollupJobRequest request, RequestOptions options)  throws IOException {
         return restHighLevelClient.performRequestAndParseEntity(request,
             RollupRequestConverters::stopJob,
             options,
             StopRollupJobResponse::fromXContent,
-=======
-    public StartRollupJobResponse startRollupJob(StartRollupJobRequest request, RequestOptions options)  throws IOException {
-        return restHighLevelClient.performRequestAndParseEntity(request,
-            RollupRequestConverters::startJob,
-            options,
-            StartRollupJobResponse::fromXContent,
->>>>>>> 389910f1
-            Collections.emptySet());
-    }
-
-    /**
-<<<<<<< HEAD
+            Collections.emptySet());
+    }
+
+    /**
      * Asynchronously stop a rollup job
      * See <a href="https://www.elastic.co/guide/en/elasticsearch/reference/current/rollup-stop-job.html">
-=======
-     * Asynchronously start a rollup job
-     * See <a href="https://www.elastic.co/guide/en/elasticsearch/reference/current/rollup-start-job.html">
->>>>>>> 389910f1
-     * the docs</a> for more.
-     * @param request the request
-     * @param options the request options (e.g. headers), use {@link RequestOptions#DEFAULT} if nothing needs to be customized
-     * @param listener the listener to be notified upon request completion
-     */
-<<<<<<< HEAD
+     * the docs</a> for more.
+     * @param request the request
+     * @param options the request options (e.g. headers), use {@link RequestOptions#DEFAULT} if nothing needs to be customized
+     * @param listener the listener to be notified upon request completion
+     */
     public void stopRollupJobAsync(StopRollupJobRequest request, RequestOptions options,
             ActionListener<StopRollupJobResponse> listener) {
         restHighLevelClient.performRequestAsyncAndParseEntity(request,
             RollupRequestConverters::stopJob,
             options,
             StopRollupJobResponse::fromXContent,
-=======
-    public void startRollupJobAsync(StartRollupJobRequest request, RequestOptions options,
-            ActionListener<StartRollupJobResponse> listener) {
-        restHighLevelClient.performRequestAsyncAndParseEntity(request,
-            RollupRequestConverters::startJob,
-            options,
-            StartRollupJobResponse::fromXContent,
->>>>>>> 389910f1
             listener, Collections.emptySet());
     }
 
