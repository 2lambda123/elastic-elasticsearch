--- conflicted
+++ resolved
@@ -141,20 +141,8 @@
         builder.startObject();
         builder.field(NAMES.getPreferredName(), indices);
         builder.field(PRIVILEGES.getPreferredName(), privileges);
-<<<<<<< HEAD
-        if (isUsingFieldLevelSecurity()) {
+        if (fieldSecurity != null) {
             builder.field(FIELD_PERMISSIONS.getPreferredName(), fieldSecurity, params);
-=======
-        if (grantedFields != null || deniedFields != null) {
-            builder.startObject(FIELD_PERMISSIONS.getPreferredName());
-            if (grantedFields != null) {
-                builder.field(GRANT_FIELDS.getPreferredName(), grantedFields);
-            }
-            if (deniedFields != null) {
-                builder.field(EXCEPT_FIELDS.getPreferredName(), deniedFields);
-            }
-            builder.endObject();
->>>>>>> de067696
         }
         if (isUsingDocumentLevelSecurity()) {
             builder.field("query", query);
