/*
 * Licensed to Elasticsearch under one or more contributor
 * license agreements. See the NOTICE file distributed with
 * this work for additional information regarding copyright
 * ownership. Elasticsearch licenses this file to you under
 * the Apache License, Version 2.0 (the "License"); you may
 * not use this file except in compliance with the License.
 * You may obtain a copy of the License at
 *
 *    http://www.apache.org/licenses/LICENSE-2.0
 *
 * Unless required by applicable law or agreed to in writing,
 * software distributed under the License is distributed on an
 * "AS IS" BASIS, WITHOUT WARRANTIES OR CONDITIONS OF ANY
 * KIND, either express or implied.  See the License for the
 * specific language governing permissions and limitations
 * under the License.
 */

package org.elasticsearch.client;

import org.apache.http.client.methods.HttpDelete;
import org.apache.http.client.methods.HttpGet;
import org.apache.http.client.methods.HttpHead;
import org.apache.http.client.methods.HttpPost;
import org.apache.http.client.methods.HttpPut;
import org.elasticsearch.action.admin.indices.alias.IndicesAliasesRequest;
import org.elasticsearch.action.admin.indices.alias.get.GetAliasesRequest;
import org.elasticsearch.action.admin.indices.cache.clear.ClearIndicesCacheRequest;
import org.elasticsearch.action.admin.indices.delete.DeleteIndexRequest;
import org.elasticsearch.action.admin.indices.flush.FlushRequest;
import org.elasticsearch.action.admin.indices.flush.SyncedFlushRequest;
import org.elasticsearch.action.admin.indices.forcemerge.ForceMergeRequest;
import org.elasticsearch.action.admin.indices.open.OpenIndexRequest;
import org.elasticsearch.action.admin.indices.refresh.RefreshRequest;
import org.elasticsearch.action.admin.indices.settings.get.GetSettingsRequest;
import org.elasticsearch.action.admin.indices.settings.put.UpdateSettingsRequest;
import org.elasticsearch.action.admin.indices.shrink.ResizeRequest;
import org.elasticsearch.action.admin.indices.shrink.ResizeType;
import org.elasticsearch.action.admin.indices.template.delete.DeleteIndexTemplateRequest;
import org.elasticsearch.action.admin.indices.validate.query.ValidateQueryRequest;
import org.elasticsearch.client.indices.AnalyzeRequest;
import org.elasticsearch.client.indices.CloseIndexRequest;
import org.elasticsearch.client.indices.CreateIndexRequest;
import org.elasticsearch.client.indices.FreezeIndexRequest;
import org.elasticsearch.client.indices.GetFieldMappingsRequest;
import org.elasticsearch.client.indices.GetIndexRequest;
import org.elasticsearch.client.indices.GetIndexTemplatesRequest;
import org.elasticsearch.client.indices.GetMappingsRequest;
import org.elasticsearch.client.indices.IndexTemplatesExistRequest;
import org.elasticsearch.client.indices.PutIndexTemplateRequest;
import org.elasticsearch.client.indices.PutMappingRequest;
import org.elasticsearch.client.indices.ReloadAnalyzersRequest;
import org.elasticsearch.client.indices.UnfreezeIndexRequest;
import org.elasticsearch.client.indices.rollover.RolloverRequest;
import org.elasticsearch.common.Strings;

import java.io.IOException;
import java.util.Locale;

import static org.elasticsearch.rest.BaseRestHandler.INCLUDE_TYPE_NAME_PARAMETER;

final class IndicesRequestConverters {

    private IndicesRequestConverters() {}

    static Request deleteIndex(DeleteIndexRequest deleteIndexRequest) {
        String endpoint = RequestConverters.endpoint(deleteIndexRequest.indices());
        Request request = new Request(HttpDelete.METHOD_NAME, endpoint);

        RequestConverters.Params parameters = new RequestConverters.Params();
        parameters.withTimeout(deleteIndexRequest.timeout());
        parameters.withMasterTimeout(deleteIndexRequest.masterNodeTimeout());
        parameters.withIndicesOptions(deleteIndexRequest.indicesOptions());
        request.addParameters(parameters.asMap());
        return request;
    }

    static Request openIndex(OpenIndexRequest openIndexRequest) {
        String endpoint = RequestConverters.endpoint(openIndexRequest.indices(), "_open");
        Request request = new Request(HttpPost.METHOD_NAME, endpoint);

        RequestConverters.Params parameters = new RequestConverters.Params();
        parameters.withTimeout(openIndexRequest.timeout());
        parameters.withMasterTimeout(openIndexRequest.masterNodeTimeout());
        parameters.withWaitForActiveShards(openIndexRequest.waitForActiveShards());
        parameters.withIndicesOptions(openIndexRequest.indicesOptions());
        request.addParameters(parameters.asMap());
        return request;
    }

    static Request closeIndex(CloseIndexRequest closeIndexRequest) {
        String endpoint = RequestConverters.endpoint(closeIndexRequest.indices(), "_close");
        Request request = new Request(HttpPost.METHOD_NAME, endpoint);

        RequestConverters.Params parameters = new RequestConverters.Params();
        parameters.withTimeout(closeIndexRequest.timeout());
        parameters.withMasterTimeout(closeIndexRequest.masterNodeTimeout());
        parameters.withIndicesOptions(closeIndexRequest.indicesOptions());
        request.addParameters(parameters.asMap());
        return request;
    }

    static Request createIndex(CreateIndexRequest createIndexRequest) throws IOException {
        String endpoint = new RequestConverters.EndpointBuilder()
            .addPathPart(createIndexRequest.index()).build();
        Request request = new Request(HttpPut.METHOD_NAME, endpoint);

        RequestConverters.Params parameters = new RequestConverters.Params();
        parameters.withTimeout(createIndexRequest.timeout());
        parameters.withMasterTimeout(createIndexRequest.masterNodeTimeout());
        parameters.withWaitForActiveShards(createIndexRequest.waitForActiveShards());
        request.addParameters(parameters.asMap());
        request.setEntity(RequestConverters.createEntity(createIndexRequest, RequestConverters.REQUEST_BODY_CONTENT_TYPE));
        return request;
    }

    static Request createIndex(org.elasticsearch.action.admin.indices.create.CreateIndexRequest createIndexRequest)
            throws IOException {
        String endpoint = RequestConverters.endpoint(createIndexRequest.indices());
        Request request = new Request(HttpPut.METHOD_NAME, endpoint);

        RequestConverters.Params parameters = new RequestConverters.Params();
        parameters.withTimeout(createIndexRequest.timeout());
        parameters.withMasterTimeout(createIndexRequest.masterNodeTimeout());
        parameters.withWaitForActiveShards(createIndexRequest.waitForActiveShards());
        parameters.putParam(INCLUDE_TYPE_NAME_PARAMETER, "true");
        request.addParameters(parameters.asMap());
        request.setEntity(RequestConverters.createEntity(createIndexRequest, RequestConverters.REQUEST_BODY_CONTENT_TYPE));
        return request;
    }

    static Request updateAliases(IndicesAliasesRequest indicesAliasesRequest) throws IOException {
        Request request = new Request(HttpPost.METHOD_NAME, "/_aliases");

        RequestConverters.Params parameters = new RequestConverters.Params();
        parameters.withTimeout(indicesAliasesRequest.timeout());
        parameters.withMasterTimeout(indicesAliasesRequest.masterNodeTimeout());
        request.addParameters(parameters.asMap());
        request.setEntity(RequestConverters.createEntity(indicesAliasesRequest, RequestConverters.REQUEST_BODY_CONTENT_TYPE));
        return request;
    }


    static Request putMapping(PutMappingRequest putMappingRequest) throws IOException {
        Request request = new Request(HttpPut.METHOD_NAME, RequestConverters.endpoint(putMappingRequest.indices(), "_mapping"));

        RequestConverters.Params parameters = new RequestConverters.Params();
        parameters.withTimeout(putMappingRequest.timeout());
        parameters.withMasterTimeout(putMappingRequest.masterNodeTimeout());
        request.addParameters(parameters.asMap());
        request.setEntity(RequestConverters.createEntity(putMappingRequest, RequestConverters.REQUEST_BODY_CONTENT_TYPE));
        return request;
    }

    /**
     * converter for the legacy server-side {@link org.elasticsearch.action.admin.indices.mapping.put.PutMappingRequest} that still supports
     * types
     */
    @Deprecated
    static Request putMapping(org.elasticsearch.action.admin.indices.mapping.put.PutMappingRequest putMappingRequest) throws IOException {
        // The concreteIndex is an internal concept, not applicable to requests made over the REST API.
        if (putMappingRequest.getConcreteIndex() != null) {
            throw new IllegalArgumentException("concreteIndex cannot be set on PutMapping requests made over the REST API");
        }

        Request request = new Request(HttpPut.METHOD_NAME, RequestConverters.endpoint(putMappingRequest.indices(),
            "_mapping", putMappingRequest.type()));

        RequestConverters.Params parameters = new RequestConverters.Params();
        parameters.withTimeout(putMappingRequest.timeout());
        parameters.withMasterTimeout(putMappingRequest.masterNodeTimeout());
        parameters.putParam(INCLUDE_TYPE_NAME_PARAMETER, "true");
        request.addParameters(parameters.asMap());
        request.setEntity(RequestConverters.createEntity(putMappingRequest, RequestConverters.REQUEST_BODY_CONTENT_TYPE));
        return request;
    }

    static Request getMappings(GetMappingsRequest getMappingsRequest) {
        String[] indices = getMappingsRequest.indices() == null ? Strings.EMPTY_ARRAY : getMappingsRequest.indices();

        Request request = new Request(HttpGet.METHOD_NAME, RequestConverters.endpoint(indices, "_mapping"));

        RequestConverters.Params parameters = new RequestConverters.Params();
        parameters.withMasterTimeout(getMappingsRequest.masterNodeTimeout());
        parameters.withIndicesOptions(getMappingsRequest.indicesOptions());
        parameters.withLocal(getMappingsRequest.local());
        request.addParameters(parameters.asMap());
        return request;
    }

<<<<<<< HEAD
    @Deprecated
    static Request getMappings(org.elasticsearch.action.admin.indices.mapping.get.GetMappingsRequest getMappingsRequest) {
        String[] indices = getMappingsRequest.indices() == null ? Strings.EMPTY_ARRAY : getMappingsRequest.indices();

        Request request = new Request(HttpGet.METHOD_NAME, RequestConverters.endpoint(indices, "_mapping"));

        RequestConverters.Params parameters = new RequestConverters.Params();
        parameters.withMasterTimeout(getMappingsRequest.masterNodeTimeout());
        parameters.withIndicesOptions(getMappingsRequest.indicesOptions());
        parameters.withLocal(getMappingsRequest.local());
        parameters.putParam(INCLUDE_TYPE_NAME_PARAMETER, "true");
        request.addParameters(parameters.asMap());
        return request;
    }

=======
>>>>>>> 292c045f
    static Request getFieldMapping(GetFieldMappingsRequest getFieldMappingsRequest) {
        String[] indices = getFieldMappingsRequest.indices() == null ? Strings.EMPTY_ARRAY : getFieldMappingsRequest.indices();
        String[] fields = getFieldMappingsRequest.fields() == null ? Strings.EMPTY_ARRAY : getFieldMappingsRequest.fields();

        String endpoint = new RequestConverters.EndpointBuilder()
            .addCommaSeparatedPathParts(indices)
            .addPathPartAsIs("_mapping")
            .addPathPartAsIs("field")
            .addCommaSeparatedPathParts(fields)
            .build();

        Request request = new Request(HttpGet.METHOD_NAME, endpoint);

        RequestConverters.Params parameters = new RequestConverters.Params();
        parameters.withIndicesOptions(getFieldMappingsRequest.indicesOptions());
        parameters.withIncludeDefaults(getFieldMappingsRequest.includeDefaults());
        parameters.withLocal(getFieldMappingsRequest.local());
        request.addParameters(parameters.asMap());
        return request;
    }

    @Deprecated
    static Request getFieldMapping(org.elasticsearch.action.admin.indices.mapping.get.GetFieldMappingsRequest getFieldMappingsRequest) {
        String[] indices = getFieldMappingsRequest.indices() == null ? Strings.EMPTY_ARRAY : getFieldMappingsRequest.indices();
        String[] types = getFieldMappingsRequest.types() == null ? Strings.EMPTY_ARRAY : getFieldMappingsRequest.types();
        String[] fields = getFieldMappingsRequest.fields() == null ? Strings.EMPTY_ARRAY : getFieldMappingsRequest.fields();

        String endpoint = new RequestConverters.EndpointBuilder().addCommaSeparatedPathParts(indices)
            .addPathPartAsIs("_mapping").addCommaSeparatedPathParts(types)
            .addPathPartAsIs("field").addCommaSeparatedPathParts(fields)
            .build();

        Request request = new Request(HttpGet.METHOD_NAME, endpoint);

        RequestConverters.Params parameters = new RequestConverters.Params();
        parameters.withIndicesOptions(getFieldMappingsRequest.indicesOptions());
        parameters.withIncludeDefaults(getFieldMappingsRequest.includeDefaults());
        parameters.withLocal(getFieldMappingsRequest.local());
        parameters.putParam(INCLUDE_TYPE_NAME_PARAMETER, "true");
        request.addParameters(parameters.asMap());
        return request;
    }

    static Request refresh(RefreshRequest refreshRequest) {
        String[] indices = refreshRequest.indices() == null ? Strings.EMPTY_ARRAY : refreshRequest.indices();
        Request request = new Request(HttpPost.METHOD_NAME, RequestConverters.endpoint(indices, "_refresh"));

        RequestConverters.Params parameters = new RequestConverters.Params();
        parameters.withIndicesOptions(refreshRequest.indicesOptions());
        request.addParameters(parameters.asMap());
        return request;
    }

    static Request flush(FlushRequest flushRequest) {
        String[] indices = flushRequest.indices() == null ? Strings.EMPTY_ARRAY : flushRequest.indices();
        Request request = new Request(HttpPost.METHOD_NAME, RequestConverters.endpoint(indices, "_flush"));

        RequestConverters.Params parameters = new RequestConverters.Params();
        parameters.withIndicesOptions(flushRequest.indicesOptions());
        parameters.putParam("wait_if_ongoing", Boolean.toString(flushRequest.waitIfOngoing()));
        parameters.putParam("force", Boolean.toString(flushRequest.force()));
        request.addParameters(parameters.asMap());
        return request;
    }

    static Request flushSynced(SyncedFlushRequest syncedFlushRequest) {
        String[] indices = syncedFlushRequest.indices() == null ? Strings.EMPTY_ARRAY : syncedFlushRequest.indices();
        Request request = new Request(HttpPost.METHOD_NAME, RequestConverters.endpoint(indices, "_flush/synced"));
        RequestConverters.Params parameters = new RequestConverters.Params();
        parameters.withIndicesOptions(syncedFlushRequest.indicesOptions());
        request.addParameters(parameters.asMap());
        return request;
    }

    static Request forceMerge(ForceMergeRequest forceMergeRequest) {
        String[] indices = forceMergeRequest.indices() == null ? Strings.EMPTY_ARRAY : forceMergeRequest.indices();
        Request request = new Request(HttpPost.METHOD_NAME, RequestConverters.endpoint(indices, "_forcemerge"));

        RequestConverters.Params parameters = new RequestConverters.Params();
        parameters.withIndicesOptions(forceMergeRequest.indicesOptions());
        parameters.putParam("max_num_segments", Integer.toString(forceMergeRequest.maxNumSegments()));
        parameters.putParam("only_expunge_deletes", Boolean.toString(forceMergeRequest.onlyExpungeDeletes()));
        parameters.putParam("flush", Boolean.toString(forceMergeRequest.flush()));
        request.addParameters(parameters.asMap());
        return request;
    }

    static Request clearCache(ClearIndicesCacheRequest clearIndicesCacheRequest) {
        String[] indices = clearIndicesCacheRequest.indices() == null ? Strings.EMPTY_ARRAY :clearIndicesCacheRequest.indices();
        Request request = new Request(HttpPost.METHOD_NAME, RequestConverters.endpoint(indices, "_cache/clear"));

        RequestConverters.Params parameters = new RequestConverters.Params();
        parameters.withIndicesOptions(clearIndicesCacheRequest.indicesOptions());
        parameters.putParam("query", Boolean.toString(clearIndicesCacheRequest.queryCache()));
        parameters.putParam("fielddata", Boolean.toString(clearIndicesCacheRequest.fieldDataCache()));
        parameters.putParam("request", Boolean.toString(clearIndicesCacheRequest.requestCache()));
        parameters.putParam("fields", String.join(",", clearIndicesCacheRequest.fields()));
        request.addParameters(parameters.asMap());
        return request;
    }

    static Request existsAlias(GetAliasesRequest getAliasesRequest) {
        if ((getAliasesRequest.indices() == null || getAliasesRequest.indices().length == 0) &&
                (getAliasesRequest.aliases() == null || getAliasesRequest.aliases().length == 0)) {
            throw new IllegalArgumentException("existsAlias requires at least an alias or an index");
        }
        String[] indices = getAliasesRequest.indices() == null ? Strings.EMPTY_ARRAY : getAliasesRequest.indices();
        String[] aliases = getAliasesRequest.aliases() == null ? Strings.EMPTY_ARRAY : getAliasesRequest.aliases();

        Request request = new Request(HttpHead.METHOD_NAME, RequestConverters.endpoint(indices, "_alias", aliases));

        RequestConverters.Params params = new RequestConverters.Params();
        params.withIndicesOptions(getAliasesRequest.indicesOptions());
        params.withLocal(getAliasesRequest.local());
        request.addParameters(params.asMap());
        return request;
    }

    static Request split(ResizeRequest resizeRequest) throws IOException {
        if (resizeRequest.getResizeType() != ResizeType.SPLIT) {
            throw new IllegalArgumentException("Wrong resize type [" + resizeRequest.getResizeType() + "] for indices split request");
        }
        return resize(resizeRequest);
    }

    static Request shrink(ResizeRequest resizeRequest) throws IOException {
        if (resizeRequest.getResizeType() != ResizeType.SHRINK) {
            throw new IllegalArgumentException("Wrong resize type [" + resizeRequest.getResizeType() + "] for indices shrink request");
        }
        return resize(resizeRequest);
    }

    static Request clone(ResizeRequest resizeRequest) throws IOException {
        if (resizeRequest.getResizeType() != ResizeType.CLONE) {
            throw new IllegalArgumentException("Wrong resize type [" + resizeRequest.getResizeType() + "] for indices clone request");
        }
        return resize(resizeRequest);
    }

    private static Request resize(ResizeRequest resizeRequest) throws IOException {
        String endpoint = new RequestConverters.EndpointBuilder().addPathPart(resizeRequest.getSourceIndex())
                .addPathPartAsIs("_" + resizeRequest.getResizeType().name().toLowerCase(Locale.ROOT))
                .addPathPart(resizeRequest.getTargetIndexRequest().index()).build();
        Request request = new Request(HttpPut.METHOD_NAME, endpoint);

        RequestConverters.Params params = new RequestConverters.Params();
        params.withTimeout(resizeRequest.timeout());
        params.withMasterTimeout(resizeRequest.masterNodeTimeout());
        params.withWaitForActiveShards(resizeRequest.getTargetIndexRequest().waitForActiveShards());
        request.addParameters(params.asMap());
        request.setEntity(RequestConverters.createEntity(resizeRequest, RequestConverters.REQUEST_BODY_CONTENT_TYPE));
        return request;
    }

    static Request rollover(RolloverRequest rolloverRequest) throws IOException {
        String endpoint = new RequestConverters.EndpointBuilder().addPathPart(rolloverRequest.getAlias()).addPathPartAsIs("_rollover")
            .addPathPart(rolloverRequest.getNewIndexName()).build();
        Request request = new Request(HttpPost.METHOD_NAME, endpoint);

        RequestConverters.Params params = new RequestConverters.Params();
        params.withTimeout(rolloverRequest.timeout());
        params.withMasterTimeout(rolloverRequest.masterNodeTimeout());
        params.withWaitForActiveShards(rolloverRequest.getCreateIndexRequest().waitForActiveShards());
        if (rolloverRequest.isDryRun()) {
            params.putParam("dry_run", Boolean.TRUE.toString());
        }
        request.addParameters(params.asMap());
        request.setEntity(RequestConverters.createEntity(rolloverRequest, RequestConverters.REQUEST_BODY_CONTENT_TYPE));
        return request;
    }

    @Deprecated
    static Request rollover(org.elasticsearch.action.admin.indices.rollover.RolloverRequest rolloverRequest) throws IOException {
        String endpoint = new RequestConverters.EndpointBuilder().addPathPart(rolloverRequest.getAlias()).addPathPartAsIs("_rollover")
            .addPathPart(rolloverRequest.getNewIndexName()).build();
        Request request = new Request(HttpPost.METHOD_NAME, endpoint);

        RequestConverters.Params params = new RequestConverters.Params();
        params.withTimeout(rolloverRequest.timeout());
        params.withMasterTimeout(rolloverRequest.masterNodeTimeout());
        params.withWaitForActiveShards(rolloverRequest.getCreateIndexRequest().waitForActiveShards());
        if (rolloverRequest.isDryRun()) {
            params.putParam("dry_run", Boolean.TRUE.toString());
        }
        params.putParam(INCLUDE_TYPE_NAME_PARAMETER, "true");
        request.setEntity(RequestConverters.createEntity(rolloverRequest, RequestConverters.REQUEST_BODY_CONTENT_TYPE));
        request.addParameters(params.asMap());
        return request;
    }

    static Request getSettings(GetSettingsRequest getSettingsRequest) {
        String[] indices = getSettingsRequest.indices() == null ? Strings.EMPTY_ARRAY : getSettingsRequest.indices();
        String[] names = getSettingsRequest.names() == null ? Strings.EMPTY_ARRAY : getSettingsRequest.names();

        String endpoint = RequestConverters.endpoint(indices, "_settings", names);
        Request request = new Request(HttpGet.METHOD_NAME, endpoint);

        RequestConverters.Params params = new RequestConverters.Params();
        params.withIndicesOptions(getSettingsRequest.indicesOptions());
        params.withLocal(getSettingsRequest.local());
        params.withIncludeDefaults(getSettingsRequest.includeDefaults());
        params.withMasterTimeout(getSettingsRequest.masterNodeTimeout());
        request.addParameters(params.asMap());
        return request;
    }

    /**
     * converter for the legacy server-side {@link org.elasticsearch.action.admin.indices.get.GetIndexRequest} that
     * still supports types
     */
    @Deprecated
    static Request getIndex(org.elasticsearch.action.admin.indices.get.GetIndexRequest getIndexRequest) {
        String[] indices = getIndexRequest.indices() == null ? Strings.EMPTY_ARRAY : getIndexRequest.indices();

        String endpoint = RequestConverters.endpoint(indices);
        Request request = new Request(HttpGet.METHOD_NAME, endpoint);

        RequestConverters.Params params = new RequestConverters.Params();
        params.withIndicesOptions(getIndexRequest.indicesOptions());
        params.withLocal(getIndexRequest.local());
        params.withIncludeDefaults(getIndexRequest.includeDefaults());
        params.withHuman(getIndexRequest.humanReadable());
        params.withMasterTimeout(getIndexRequest.masterNodeTimeout());
        params.putParam(INCLUDE_TYPE_NAME_PARAMETER, "true");
        request.addParameters(params.asMap());
        return request;
    }

    static Request getIndex(GetIndexRequest getIndexRequest) {
        String[] indices = getIndexRequest.indices() == null ? Strings.EMPTY_ARRAY : getIndexRequest.indices();

        String endpoint = RequestConverters.endpoint(indices);
        Request request = new Request(HttpGet.METHOD_NAME, endpoint);

        RequestConverters.Params params = new RequestConverters.Params();
        params.withIndicesOptions(getIndexRequest.indicesOptions());
        params.withLocal(getIndexRequest.local());
        params.withIncludeDefaults(getIndexRequest.includeDefaults());
        params.withHuman(getIndexRequest.humanReadable());
        params.withMasterTimeout(getIndexRequest.masterNodeTimeout());
        request.addParameters(params.asMap());
        return request;
    }

    /**
     * converter for the legacy server-side {@link org.elasticsearch.action.admin.indices.get.GetIndexRequest} that
     * still supports types
     */
    @Deprecated
    static Request indicesExist(org.elasticsearch.action.admin.indices.get.GetIndexRequest getIndexRequest) {
        if (getIndexRequest.indices() == null || getIndexRequest.indices().length == 0) {
            throw new IllegalArgumentException("indices are mandatory");
        }
        String endpoint = RequestConverters.endpoint(getIndexRequest.indices(), "");
        Request request = new Request(HttpHead.METHOD_NAME, endpoint);

        RequestConverters.Params params = new RequestConverters.Params();
        params.withLocal(getIndexRequest.local());
        params.withHuman(getIndexRequest.humanReadable());
        params.withIndicesOptions(getIndexRequest.indicesOptions());
        params.withIncludeDefaults(getIndexRequest.includeDefaults());
        params.putParam(INCLUDE_TYPE_NAME_PARAMETER, "true");
        request.addParameters(params.asMap());
        return request;
    }

    static Request indicesExist(GetIndexRequest getIndexRequest) {
        if (getIndexRequest.indices() == null || getIndexRequest.indices().length == 0) {
            throw new IllegalArgumentException("indices are mandatory");
        }
        String endpoint = RequestConverters.endpoint(getIndexRequest.indices(), "");
        Request request = new Request(HttpHead.METHOD_NAME, endpoint);

        RequestConverters.Params params = new RequestConverters.Params();
        params.withLocal(getIndexRequest.local());
        params.withHuman(getIndexRequest.humanReadable());
        params.withIndicesOptions(getIndexRequest.indicesOptions());
        params.withIncludeDefaults(getIndexRequest.includeDefaults());
        request.addParameters(params.asMap());
        return request;
    }

    static Request indexPutSettings(UpdateSettingsRequest updateSettingsRequest) throws IOException {
        String[] indices = updateSettingsRequest.indices() == null ? Strings.EMPTY_ARRAY : updateSettingsRequest.indices();
        Request request = new Request(HttpPut.METHOD_NAME, RequestConverters.endpoint(indices, "_settings"));

        RequestConverters.Params parameters = new RequestConverters.Params();
        parameters.withTimeout(updateSettingsRequest.timeout());
        parameters.withMasterTimeout(updateSettingsRequest.masterNodeTimeout());
        parameters.withIndicesOptions(updateSettingsRequest.indicesOptions());
        parameters.withPreserveExisting(updateSettingsRequest.isPreserveExisting());
        request.addParameters(parameters.asMap());
        request.setEntity(RequestConverters.createEntity(updateSettingsRequest, RequestConverters.REQUEST_BODY_CONTENT_TYPE));
        return request;
    }

    /**
     * @deprecated This uses the old form of PutIndexTemplateRequest which uses types.
     * Use (@link {@link #putTemplate(PutIndexTemplateRequest)} instead
     */
    @Deprecated
    static Request putTemplate(org.elasticsearch.action.admin.indices.template.put.PutIndexTemplateRequest putIndexTemplateRequest)
            throws IOException {
        String endpoint = new RequestConverters.EndpointBuilder().addPathPartAsIs("_template")
            .addPathPart(putIndexTemplateRequest.name()).build();
        Request request = new Request(HttpPut.METHOD_NAME, endpoint);
        RequestConverters.Params params = new RequestConverters.Params();
        params.withMasterTimeout(putIndexTemplateRequest.masterNodeTimeout());
        if (putIndexTemplateRequest.create()) {
            params.putParam("create", Boolean.TRUE.toString());
        }
        if (Strings.hasText(putIndexTemplateRequest.cause())) {
            params.putParam("cause", putIndexTemplateRequest.cause());
        }
        params.putParam(INCLUDE_TYPE_NAME_PARAMETER, "true");
        request.addParameters(params.asMap());
        request.setEntity(RequestConverters.createEntity(putIndexTemplateRequest, RequestConverters.REQUEST_BODY_CONTENT_TYPE));
        return request;
    }

    static Request putTemplate(PutIndexTemplateRequest putIndexTemplateRequest) throws IOException {
        String endpoint = new RequestConverters.EndpointBuilder().addPathPartAsIs("_template")
            .addPathPart(putIndexTemplateRequest.name()).build();
        Request request = new Request(HttpPut.METHOD_NAME, endpoint);
        RequestConverters.Params params = new RequestConverters.Params();
        params.withMasterTimeout(putIndexTemplateRequest.masterNodeTimeout());
        if (putIndexTemplateRequest.create()) {
            params.putParam("create", Boolean.TRUE.toString());
        }
        if (Strings.hasText(putIndexTemplateRequest.cause())) {
            params.putParam("cause", putIndexTemplateRequest.cause());
        }
        request.addParameters(params.asMap());
        request.setEntity(RequestConverters.createEntity(putIndexTemplateRequest, RequestConverters.REQUEST_BODY_CONTENT_TYPE));
        return request;
    }

    static Request validateQuery(ValidateQueryRequest validateQueryRequest) throws IOException {
        String[] indices = validateQueryRequest.indices() == null ? Strings.EMPTY_ARRAY : validateQueryRequest.indices();
        String endpoint = RequestConverters.endpoint(indices, "_validate/query");
        Request request = new Request(HttpGet.METHOD_NAME, endpoint);
        RequestConverters.Params params = new RequestConverters.Params();
        params.withIndicesOptions(validateQueryRequest.indicesOptions());
        params.putParam("explain", Boolean.toString(validateQueryRequest.explain()));
        params.putParam("all_shards", Boolean.toString(validateQueryRequest.allShards()));
        params.putParam("rewrite", Boolean.toString(validateQueryRequest.rewrite()));
        request.addParameters(params.asMap());
        request.setEntity(RequestConverters.createEntity(validateQueryRequest, RequestConverters.REQUEST_BODY_CONTENT_TYPE));
        return request;
    }

    static Request getAlias(GetAliasesRequest getAliasesRequest) {
        String[] indices = getAliasesRequest.indices() == null ? Strings.EMPTY_ARRAY : getAliasesRequest.indices();
        String[] aliases = getAliasesRequest.aliases() == null ? Strings.EMPTY_ARRAY : getAliasesRequest.aliases();
        String endpoint = RequestConverters.endpoint(indices, "_alias", aliases);
        Request request = new Request(HttpGet.METHOD_NAME, endpoint);
        RequestConverters.Params params = new RequestConverters.Params();
        params.withIndicesOptions(getAliasesRequest.indicesOptions());
        params.withLocal(getAliasesRequest.local());
        request.addParameters(params.asMap());
        return request;
    }

    @Deprecated
    static Request getTemplatesWithDocumentTypes(GetIndexTemplatesRequest getIndexTemplatesRequest) {
        return getTemplates(getIndexTemplatesRequest, true);
    }

    static Request getTemplates(GetIndexTemplatesRequest getIndexTemplatesRequest) {
        return getTemplates(getIndexTemplatesRequest, false);
    }

    private static Request getTemplates(GetIndexTemplatesRequest getIndexTemplatesRequest, boolean includeTypeName) {
        final String endpoint = new RequestConverters.EndpointBuilder()
            .addPathPartAsIs("_template")
            .addCommaSeparatedPathParts(getIndexTemplatesRequest.names())
            .build();
        final Request request = new Request(HttpGet.METHOD_NAME, endpoint);
        final RequestConverters.Params params = new RequestConverters.Params();
        params.withLocal(getIndexTemplatesRequest.isLocal());
        params.withMasterTimeout(getIndexTemplatesRequest.getMasterNodeTimeout());
        if (includeTypeName) {
            params.putParam(INCLUDE_TYPE_NAME_PARAMETER, "true");
        }
        request.addParameters(params.asMap());
        return request;
    }

    static Request templatesExist(IndexTemplatesExistRequest indexTemplatesExistRequest) {
        final String endpoint = new RequestConverters.EndpointBuilder()
            .addPathPartAsIs("_template")
            .addCommaSeparatedPathParts(indexTemplatesExistRequest.names())
            .build();
        final Request request = new Request(HttpHead.METHOD_NAME, endpoint);
        final RequestConverters.Params params = new RequestConverters.Params();
        params.withLocal(indexTemplatesExistRequest.isLocal());
        params.withMasterTimeout(indexTemplatesExistRequest.getMasterNodeTimeout());
        request.addParameters(params.asMap());
        return request;
    }

    static Request analyze(AnalyzeRequest request) throws IOException {
        RequestConverters.EndpointBuilder builder = new RequestConverters.EndpointBuilder();
        String index = request.index();
        if (index != null) {
            builder.addPathPart(index);
        }
        builder.addPathPartAsIs("_analyze");
        Request req = new Request(HttpGet.METHOD_NAME, builder.build());
        req.setEntity(RequestConverters.createEntity(request, RequestConverters.REQUEST_BODY_CONTENT_TYPE));
        return req;
    }

    static Request freezeIndex(FreezeIndexRequest freezeIndexRequest) {
        String endpoint = RequestConverters.endpoint(freezeIndexRequest.getIndices(), "_freeze");
        Request request = new Request(HttpPost.METHOD_NAME, endpoint);
        RequestConverters.Params parameters = new RequestConverters.Params();
        parameters.withTimeout(freezeIndexRequest.timeout());
        parameters.withMasterTimeout(freezeIndexRequest.masterNodeTimeout());
        parameters.withIndicesOptions(freezeIndexRequest.indicesOptions());
        parameters.withWaitForActiveShards(freezeIndexRequest.getWaitForActiveShards());
        request.addParameters(parameters.asMap());
        return request;
    }

    static Request unfreezeIndex(UnfreezeIndexRequest unfreezeIndexRequest) {
        String endpoint = RequestConverters.endpoint(unfreezeIndexRequest.getIndices(), "_unfreeze");
        Request request = new Request(HttpPost.METHOD_NAME, endpoint);
        RequestConverters.Params parameters = new RequestConverters.Params();
        parameters.withTimeout(unfreezeIndexRequest.timeout());
        parameters.withMasterTimeout(unfreezeIndexRequest.masterNodeTimeout());
        parameters.withIndicesOptions(unfreezeIndexRequest.indicesOptions());
        parameters.withWaitForActiveShards(unfreezeIndexRequest.getWaitForActiveShards());
        request.addParameters(parameters.asMap());
        return request;
    }

    static Request deleteTemplate(DeleteIndexTemplateRequest deleteIndexTemplateRequest) {
        String name = deleteIndexTemplateRequest.name();
        String endpoint = new RequestConverters.EndpointBuilder().addPathPartAsIs("_template").addPathPart(name).build();
        Request request = new Request(HttpDelete.METHOD_NAME, endpoint);
        RequestConverters.Params params = new RequestConverters.Params();
        params.withMasterTimeout(deleteIndexTemplateRequest.masterNodeTimeout());
        request.addParameters(params.asMap());
        return request;
    }

    static Request reloadAnalyzers(ReloadAnalyzersRequest reloadAnalyzersRequest) {
        String endpoint = RequestConverters.endpoint(reloadAnalyzersRequest.getIndices(), "_reload_search_analyzers");
        Request request = new Request(HttpPost.METHOD_NAME, endpoint);
        RequestConverters.Params parameters = new RequestConverters.Params();
        parameters.withIndicesOptions(reloadAnalyzersRequest.indicesOptions());
        request.addParameters(parameters.asMap());
        return request;
    }
}<|MERGE_RESOLUTION|>--- conflicted
+++ resolved
@@ -189,24 +189,6 @@
         return request;
     }
 
-<<<<<<< HEAD
-    @Deprecated
-    static Request getMappings(org.elasticsearch.action.admin.indices.mapping.get.GetMappingsRequest getMappingsRequest) {
-        String[] indices = getMappingsRequest.indices() == null ? Strings.EMPTY_ARRAY : getMappingsRequest.indices();
-
-        Request request = new Request(HttpGet.METHOD_NAME, RequestConverters.endpoint(indices, "_mapping"));
-
-        RequestConverters.Params parameters = new RequestConverters.Params();
-        parameters.withMasterTimeout(getMappingsRequest.masterNodeTimeout());
-        parameters.withIndicesOptions(getMappingsRequest.indicesOptions());
-        parameters.withLocal(getMappingsRequest.local());
-        parameters.putParam(INCLUDE_TYPE_NAME_PARAMETER, "true");
-        request.addParameters(parameters.asMap());
-        return request;
-    }
-
-=======
->>>>>>> 292c045f
     static Request getFieldMapping(GetFieldMappingsRequest getFieldMappingsRequest) {
         String[] indices = getFieldMappingsRequest.indices() == null ? Strings.EMPTY_ARRAY : getFieldMappingsRequest.indices();
         String[] fields = getFieldMappingsRequest.fields() == null ? Strings.EMPTY_ARRAY : getFieldMappingsRequest.fields();
