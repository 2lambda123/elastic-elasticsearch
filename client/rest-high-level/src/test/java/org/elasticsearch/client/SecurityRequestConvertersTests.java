--- conflicted
+++ resolved
@@ -504,8 +504,6 @@
         assertToXContentBody(invalidateApiKeyRequest, request.getEntity());
     }
 
-<<<<<<< HEAD
-=======
     public void testGetServiceAccounts() throws IOException {
         final String namespace = randomBoolean() ? randomAlphaOfLengthBetween(3, 8) : null;
         final String serviceName = namespace == null ? null : randomAlphaOfLengthBetween(3, 8);
@@ -561,5 +559,4 @@
         assertEquals(HttpGet.METHOD_NAME, request.getMethod());
         assertEquals("/_security/service/" + namespace + "/" + serviceName + "/credential", request.getEndpoint());
     }
->>>>>>> 31e1b1ae
  }