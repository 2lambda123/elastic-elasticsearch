--- conflicted
+++ resolved
@@ -22,17 +22,12 @@
 import org.elasticsearch.ElasticsearchException;
 import org.elasticsearch.action.ActionListener;
 import org.elasticsearch.action.admin.indices.alias.Alias;
-<<<<<<< HEAD
-import org.elasticsearch.action.admin.indices.close.CloseIndexRequest;
-import org.elasticsearch.action.admin.indices.close.CloseIndexResponse;
-=======
 import org.elasticsearch.action.admin.indices.alias.get.GetAliasesRequest;
 import org.elasticsearch.action.admin.indices.close.CloseIndexRequest;
 import org.elasticsearch.action.admin.indices.close.CloseIndexResponse;
 import org.elasticsearch.action.admin.indices.alias.IndicesAliasesRequest;
 import org.elasticsearch.action.admin.indices.alias.IndicesAliasesRequest.AliasActions;
 import org.elasticsearch.action.admin.indices.alias.IndicesAliasesResponse;
->>>>>>> b47b399f
 import org.elasticsearch.action.admin.indices.create.CreateIndexRequest;
 import org.elasticsearch.action.admin.indices.create.CreateIndexResponse;
 import org.elasticsearch.action.admin.indices.delete.DeleteIndexRequest;
@@ -310,23 +305,10 @@
                 }
             });
             // end::put-mapping-execute-async
-<<<<<<< HEAD
-
-            assertBusy(() -> {
-                // TODO Use Indices Exist API instead once it exists
-                Response response = client.getLowLevelClient().performRequest("HEAD", "twitter");
-                assertTrue(RestStatus.OK.getStatus() == response.getStatusLine().getStatusCode());
-            });
-        }
-    }
-
-    public void testOpenIndex() throws IOException {
-=======
         }
     }
 
     public void testOpenIndex() throws Exception {
->>>>>>> b47b399f
         RestHighLevelClient client = highLevelClient();
 
         {
@@ -397,11 +379,7 @@
         }
     }
 
-<<<<<<< HEAD
-    public void testCloseIndex() throws IOException {
-=======
     public void testCloseIndex() throws Exception {
->>>>>>> b47b399f
         RestHighLevelClient client = highLevelClient();
 
         {
@@ -449,23 +427,6 @@
                 }
             });
             // end::close-index-execute-async
-<<<<<<< HEAD
-        }
-
-        {
-            // tag::close-index-notfound
-            try {
-                CloseIndexRequest request = new CloseIndexRequest("does_not_exist");
-                client.indices().close(request);
-            } catch (ElasticsearchException exception) {
-                if (exception.status() == RestStatus.BAD_REQUEST) {
-                    // <1>
-                }
-            }
-            // end::close-index-notfound
-        }
-    }
-=======
 
         }
     }
@@ -584,6 +545,5 @@
             });
             // end::update-aliases-execute-async
         }
-    }    
->>>>>>> b47b399f
+    }
 }