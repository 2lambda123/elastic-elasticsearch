/*
 * Licensed to Elasticsearch under one or more contributor
 * license agreements. See the NOTICE file distributed with
 * this work for additional information regarding copyright
 * ownership. Elasticsearch licenses this file to you under
 * the Apache License, Version 2.0 (the "License"); you may
 * not use this file except in compliance with the License.
 * You may obtain a copy of the License at
 *
 *    http://www.apache.org/licenses/LICENSE-2.0
 *
 * Unless required by applicable law or agreed to in writing,
 * software distributed under the License is distributed on an
 * "AS IS" BASIS, WITHOUT WARRANTIES OR CONDITIONS OF ANY
 * KIND, either express or implied.  See the License for the
 * specific language governing permissions and limitations
 * under the License.
 */
package org.elasticsearch.client.documentation;

import org.elasticsearch.action.ActionListener;
import org.elasticsearch.action.LatchedActionListener;
import org.elasticsearch.action.admin.cluster.health.ClusterHealthRequest;
import org.elasticsearch.action.admin.cluster.health.ClusterHealthResponse;
import org.elasticsearch.action.admin.indices.refresh.RefreshRequest;
import org.elasticsearch.action.admin.indices.refresh.RefreshResponse;
import org.elasticsearch.action.bulk.BulkRequest;
import org.elasticsearch.action.bulk.BulkResponse;
import org.elasticsearch.action.index.IndexRequest;
import org.elasticsearch.action.support.WriteRequest;
import org.elasticsearch.client.ESRestHighLevelClientTestCase;
import org.elasticsearch.client.Request;
import org.elasticsearch.client.RequestOptions;
import org.elasticsearch.client.Response;
import org.elasticsearch.client.RestHighLevelClient;
<<<<<<< HEAD
import org.elasticsearch.client.rollup.GetRollupCapsRequest;
import org.elasticsearch.client.rollup.GetRollupCapsResponse;
=======
import org.elasticsearch.client.rollup.GetRollupJobRequest;
import org.elasticsearch.client.rollup.GetRollupJobResponse;
import org.elasticsearch.client.rollup.GetRollupJobResponse.JobWrapper;
import org.elasticsearch.client.rollup.GetRollupJobResponse.RollupIndexerJobStats;
import org.elasticsearch.client.rollup.GetRollupJobResponse.RollupJobStatus;
>>>>>>> 9bb620ee
import org.elasticsearch.client.rollup.PutRollupJobRequest;
import org.elasticsearch.client.rollup.PutRollupJobResponse;
import org.elasticsearch.client.rollup.RollableIndexCaps;
import org.elasticsearch.client.rollup.RollupJobCaps;
import org.elasticsearch.client.rollup.job.config.DateHistogramGroupConfig;
import org.elasticsearch.client.rollup.job.config.GroupConfig;
import org.elasticsearch.client.rollup.job.config.HistogramGroupConfig;
import org.elasticsearch.client.rollup.job.config.MetricConfig;
import org.elasticsearch.client.rollup.job.config.RollupJobConfig;
import org.elasticsearch.client.rollup.job.config.TermsGroupConfig;
import org.elasticsearch.cluster.health.ClusterHealthStatus;
import org.elasticsearch.common.unit.TimeValue;
import org.elasticsearch.common.xcontent.support.XContentMapValues;
import org.elasticsearch.rest.RestStatus;
import org.elasticsearch.search.aggregations.bucket.histogram.DateHistogramInterval;
import org.junit.After;
import org.junit.Before;

import java.io.BufferedReader;
import java.io.IOException;
import java.io.InputStreamReader;
import java.nio.charset.StandardCharsets;
import java.util.ArrayList;
import java.util.Arrays;
import java.util.List;
import java.util.Locale;
import java.util.Map;
import java.util.concurrent.CountDownLatch;
import java.util.concurrent.TimeUnit;

import static org.elasticsearch.common.xcontent.XContentFactory.jsonBuilder;
<<<<<<< HEAD
import static org.hamcrest.Matchers.equalTo;
import static org.hamcrest.Matchers.isOneOf;
=======
import static org.hamcrest.Matchers.hasSize;
>>>>>>> 9bb620ee

public class RollupDocumentationIT extends ESRestHighLevelClientTestCase {

    @Before
    public void setUpDocs() throws IOException {
        final BulkRequest bulkRequest = new BulkRequest();
        bulkRequest.setRefreshPolicy(WriteRequest.RefreshPolicy.IMMEDIATE);
        for (int i = 0; i < 50; i++) {
            final IndexRequest indexRequest = new IndexRequest("docs", "doc");
            indexRequest.source(jsonBuilder()
                .startObject()
                .field("timestamp", String.format(Locale.ROOT, "2018-01-01T00:%02d:00Z", i))
                .field("hostname", 0)
                .field("datacenter", 0)
                .field("temperature", 0)
                .field("voltage", 0)
                .field("load", 0)
                .field("net_in", 0)
                .field("net_out", 0)
                .endObject());
            bulkRequest.add(indexRequest);
        }
        BulkResponse bulkResponse = highLevelClient().bulk(bulkRequest, RequestOptions.DEFAULT);
        assertEquals(RestStatus.OK, bulkResponse.status());
        assertFalse(bulkResponse.hasFailures());

        RefreshResponse refreshResponse = highLevelClient().indices().refresh(new RefreshRequest("docs"), RequestOptions.DEFAULT);
        assertEquals(0, refreshResponse.getFailedShards());
    }

    public void testCreateRollupJob() throws Exception {
        RestHighLevelClient client = highLevelClient();

        final String indexPattern = "docs";
        final String rollupIndex = "rollup";
        final String cron = "*/1 * * * * ?";
        final int pageSize = 100;
        final TimeValue timeout = null;

        //tag::x-pack-rollup-put-rollup-job-group-config
        DateHistogramGroupConfig dateHistogram =
            new DateHistogramGroupConfig("timestamp", DateHistogramInterval.HOUR, new DateHistogramInterval("7d"), "UTC"); // <1>
        TermsGroupConfig terms = new TermsGroupConfig("hostname", "datacenter"); // <2>
        HistogramGroupConfig histogram = new HistogramGroupConfig(5L, "load", "net_in", "net_out"); // <3>

        GroupConfig groups = new GroupConfig(dateHistogram, histogram, terms); // <4>
        //end::x-pack-rollup-put-rollup-job-group-config

        //tag::x-pack-rollup-put-rollup-job-metrics-config
        List<MetricConfig> metrics = new ArrayList<>(); // <1>
        metrics.add(new MetricConfig("temperature", Arrays.asList("min", "max", "sum"))); // <2>
        metrics.add(new MetricConfig("voltage", Arrays.asList("avg", "value_count"))); // <3>
        //end::x-pack-rollup-put-rollup-job-metrics-config
        {
            String id = "job_1";

            //tag::x-pack-rollup-put-rollup-job-config
            RollupJobConfig config = new RollupJobConfig(id, // <1>
                indexPattern,  // <2>
                rollupIndex,  // <3>
                cron,  // <4>
                pageSize,  // <5>
                groups,  // <6>
                metrics,  // <7>
                timeout);  // <8>
            //end::x-pack-rollup-put-rollup-job-config

            //tag::x-pack-rollup-put-rollup-job-request
            PutRollupJobRequest request = new PutRollupJobRequest(config); // <1>
            //end::x-pack-rollup-put-rollup-job-request

            //tag::x-pack-rollup-put-rollup-job-execute
            PutRollupJobResponse response = client.rollup().putRollupJob(request, RequestOptions.DEFAULT);
            //end::x-pack-rollup-put-rollup-job-execute

            //tag::x-pack-rollup-put-rollup-job-response
            boolean acknowledged = response.isAcknowledged(); // <1>
            //end::x-pack-rollup-put-rollup-job-response
            assertTrue(acknowledged);
        }
        {
            String id = "job_2";
            RollupJobConfig config = new RollupJobConfig(id, indexPattern, rollupIndex, cron, pageSize, groups, metrics, timeout);
            PutRollupJobRequest request = new PutRollupJobRequest(config);
            // tag::x-pack-rollup-put-rollup-job-execute-listener
            ActionListener<PutRollupJobResponse> listener = new ActionListener<PutRollupJobResponse>() {
                @Override
                public void onResponse(PutRollupJobResponse response) {
                    // <1>
                }

                @Override
                public void onFailure(Exception e) {
                    // <2>
                }
            };
            // end::x-pack-rollup-put-rollup-job-execute-listener

            // Replace the empty listener by a blocking listener in test
            final CountDownLatch latch = new CountDownLatch(1);
            listener = new LatchedActionListener<>(listener, latch);

            // tag::x-pack-rollup-put-rollup-job-execute-async
            client.rollup().putRollupJobAsync(request, RequestOptions.DEFAULT, listener); // <1>
            // end::x-pack-rollup-put-rollup-job-execute-async

            assertTrue(latch.await(30L, TimeUnit.SECONDS));
        }
    }

<<<<<<< HEAD
    public void testGetRollupCaps() throws Exception {
        RestHighLevelClient client = highLevelClient();

        DateHistogramGroupConfig dateHistogram =
            new DateHistogramGroupConfig("timestamp", DateHistogramInterval.HOUR, new DateHistogramInterval("7d"), "UTC"); // <1>
        TermsGroupConfig terms = new TermsGroupConfig("hostname", "datacenter");
        HistogramGroupConfig histogram = new HistogramGroupConfig(5L, "load", "net_in", "net_out");
        GroupConfig groups = new GroupConfig(dateHistogram, histogram, terms);
        List<MetricConfig> metrics = new ArrayList<>(); // <1>
        metrics.add(new MetricConfig("temperature", Arrays.asList("min", "max", "sum")));
        metrics.add(new MetricConfig("voltage", Arrays.asList("avg", "value_count")));

        //tag::x-pack-rollup-get-rollup-caps-setup
        final String indexPattern = "docs";
        final String rollupIndexName = "rollup";
        final String cron = "*/1 * * * * ?";
        final int pageSize = 100;
        final TimeValue timeout = null;

        String id = "job_1";
        RollupJobConfig config = new RollupJobConfig(id, indexPattern, rollupIndexName, cron,
            pageSize, groups, metrics, timeout);

        PutRollupJobRequest request = new PutRollupJobRequest(config);
        PutRollupJobResponse response = client.rollup().putRollupJob(request, RequestOptions.DEFAULT);

        boolean acknowledged = response.isAcknowledged();
        //end::x-pack-rollup-get-rollup-caps-setup
        assertTrue(acknowledged);

        ClusterHealthRequest healthRequest = new ClusterHealthRequest(config.getRollupIndex()).waitForYellowStatus();
        ClusterHealthResponse healthResponse = client.cluster().health(healthRequest, RequestOptions.DEFAULT);
        assertFalse(healthResponse.isTimedOut());
        assertThat(healthResponse.getStatus(), isOneOf(ClusterHealthStatus.YELLOW, ClusterHealthStatus.GREEN));

        // Now that the job is created, we should have a rollup index with metadata.
        // We can test out the caps API now.

        //tag::x-pack-rollup-get-rollup-caps-request
        GetRollupCapsRequest getRollupCapsRequest = new GetRollupCapsRequest("docs");
        //end::x-pack-rollup-get-rollup-caps-request

        //tag::x-pack-rollup-get-rollup-caps-execute
        GetRollupCapsResponse capsResponse = client.rollup().getRollupCapabilities(getRollupCapsRequest, RequestOptions.DEFAULT);
        //end::x-pack-rollup-get-rollup-caps-execute

        //tag::x-pack-rollup-get-rollup-caps-response
        Map<String, RollableIndexCaps> rolledPatterns = capsResponse.getJobs();

        RollableIndexCaps docsPattern = rolledPatterns.get("docs");

        // indexName will be "docs" in this case... the index pattern that we rolled up
        String indexName = docsPattern.getIndexName();

        // Each index pattern can have multiple jobs that rolled it up, so `getJobCaps()`
        // returns a list of jobs that rolled up the pattern
        List<RollupJobCaps> rollupJobs = docsPattern.getJobCaps();
        RollupJobCaps jobCaps = rollupJobs.get(0);

        // jobID is the identifier we used when we created the job (e.g. `job1`)
        String jobID = jobCaps.getJobID();

        // rollupIndex is the location that the job stored it's rollup docs (e.g. `rollup`)
        String rollupIndex = jobCaps.getRollupIndex();

        // indexPattern is the same as the indexName that we retrieved earlier, redundant info
        assert jobCaps.getIndexPattern().equals(indexName);

        // Finally, fieldCaps are the capabilities of individual fields in the config
        // The key is the field name, and the value is a RollupFieldCaps object which
        // provides more info.
        Map<String, RollupJobCaps.RollupFieldCaps> fieldCaps = jobCaps.getFieldCaps();

        // If we retrieve the "timestamp" field, it returns a list of maps.  Each list
        // item represents a different aggregation that can be run against the "timestamp"
        // field, and any additional details specific to that agg (interval, etc)
        List<Map<String, Object>> timestampCaps = fieldCaps.get("timestamp").getAggs();
        assert timestampCaps.get(0).toString().equals("{agg=date_histogram, delay=7d, interval=1h, time_zone=UTC}");

        // In contrast to the timestamp field, the temperature field has multiple aggs configured
        List<Map<String, Object>> temperatureCaps = fieldCaps.get("temperature").getAggs();
        assert temperatureCaps.toString().equals("[{agg=min}, {agg=max}, {agg=sum}]");
        //end::x-pack-rollup-get-rollup-caps-response

        assertThat(indexName, equalTo("docs"));
        assertThat(jobID, equalTo("job_1"));
        assertThat(rollupIndex, equalTo("rollup"));
        assertThat(fieldCaps.size(), equalTo(8));

        // tag::x-pack-rollup-get-rollup-caps-execute-listener
        ActionListener<GetRollupCapsResponse> listener = new ActionListener<GetRollupCapsResponse>() {
            @Override
            public void onResponse(GetRollupCapsResponse response) {
=======
    public void testGetRollupJob() throws Exception {
        testCreateRollupJob();
        RestHighLevelClient client = highLevelClient();


        // tag::x-pack-rollup-get-rollup-job-request
        GetRollupJobRequest getAll = new GetRollupJobRequest();        // <1>
        GetRollupJobRequest getJob = new GetRollupJobRequest("job_1"); // <2>
        // end::x-pack-rollup-get-rollup-job-request

        // tag::x-pack-rollup-get-rollup-job-execute
        GetRollupJobResponse response = client.rollup().getRollupJob(getJob, RequestOptions.DEFAULT);
        // end::x-pack-rollup-get-rollup-job-execute

        // tag::x-pack-rollup-get-rollup-job-response
        assertThat(response.getJobs(), hasSize(1));
        JobWrapper job = response.getJobs().get(0); // <1>
        RollupJobConfig config = job.getJob();
        RollupJobStatus status = job.getStatus();
        RollupIndexerJobStats stats = job.getStats();
        // end::x-pack-rollup-get-rollup-job-response
        assertNotNull(config);
        assertNotNull(status);
        assertNotNull(status);

        // tag::x-pack-rollup-get-rollup-job-execute-listener
        ActionListener<GetRollupJobResponse> listener = new ActionListener<GetRollupJobResponse>() {
            @Override
            public void onResponse(GetRollupJobResponse response) {
>>>>>>> 9bb620ee
                // <1>
            }

            @Override
            public void onFailure(Exception e) {
                // <2>
            }
        };
<<<<<<< HEAD
        // end::x-pack-rollup-get-rollup-caps-execute-listener
=======
        // end::x-pack-rollup-get-rollup-job-execute-listener
>>>>>>> 9bb620ee

        // Replace the empty listener by a blocking listener in test
        final CountDownLatch latch = new CountDownLatch(1);
        listener = new LatchedActionListener<>(listener, latch);

<<<<<<< HEAD
        // tag::x-pack-rollup-get-rollup-caps-execute-async
        client.rollup().getRollupCapabilitiesAsync(getRollupCapsRequest, RequestOptions.DEFAULT, listener); // <1>
        // end::x-pack-rollup-get-rollup-caps-execute-async
=======
        // tag::x-pack-rollup-get-rollup-job-execute-async
        client.rollup().getRollupJobAsync(getJob, RequestOptions.DEFAULT, listener); // <1>
        // end::x-pack-rollup-get-rollup-job-execute-async
>>>>>>> 9bb620ee

        assertTrue(latch.await(30L, TimeUnit.SECONDS));
    }

    @After
    public void wipeRollup() throws Exception {
        // TODO move this to ESRestTestCase
        deleteRollupJobs();
        waitForPendingRollupTasks();
    }
<<<<<<< HEAD
=======

>>>>>>> 9bb620ee
    private void deleteRollupJobs() throws Exception {
        Response response = adminClient().performRequest(new Request("GET", "/_xpack/rollup/job/_all"));
        Map<String, Object> jobs = entityAsMap(response);
        @SuppressWarnings("unchecked")
        List<Map<String, Object>> jobConfigs =
<<<<<<< HEAD
            (List<Map<String, Object>>) XContentMapValues.extractValue("jobs", jobs);
        if (jobConfigs == null) {
            return;
        }
=======
                (List<Map<String, Object>>) XContentMapValues.extractValue("jobs", jobs);

        if (jobConfigs == null) {
            return;
        }

>>>>>>> 9bb620ee
        for (Map<String, Object> jobConfig : jobConfigs) {
            @SuppressWarnings("unchecked")
            String jobId = (String) ((Map<String, Object>) jobConfig.get("config")).get("id");
            Request request = new Request("DELETE", "/_xpack/rollup/job/" + jobId);
            request.addParameter("ignore", "404"); // Ignore 404s because they imply someone was racing us to delete this
            adminClient().performRequest(request);
        }
    }
<<<<<<< HEAD
=======

>>>>>>> 9bb620ee
    private void waitForPendingRollupTasks() throws Exception {
        assertBusy(() -> {
            try {
                Request request = new Request("GET", "/_cat/tasks");
                request.addParameter("detailed", "true");
                Response response = adminClient().performRequest(request);
<<<<<<< HEAD
                try (BufferedReader responseReader = new BufferedReader(
                    new InputStreamReader(response.getEntity().getContent(), StandardCharsets.UTF_8))) {
=======

                try (BufferedReader responseReader = new BufferedReader(
                        new InputStreamReader(response.getEntity().getContent(), StandardCharsets.UTF_8))) {
>>>>>>> 9bb620ee
                    int activeTasks = 0;
                    String line;
                    StringBuilder tasksListString = new StringBuilder();
                    while ((line = responseReader.readLine()) != null) {
<<<<<<< HEAD
=======

>>>>>>> 9bb620ee
                        // We only care about Rollup jobs, otherwise this fails too easily due to unrelated tasks
                        if (line.startsWith("xpack/rollup/job") == true) {
                            activeTasks++;
                            tasksListString.append(line).append('\n');
                        }
                    }
                    assertEquals(activeTasks + " active tasks found:\n" + tasksListString, 0, activeTasks);
                }
            } catch (IOException e) {
                // Throw an assertion error so we retry
                throw new AssertionError("Error getting active tasks list", e);
            }
        });
    }
}<|MERGE_RESOLUTION|>--- conflicted
+++ resolved
@@ -33,16 +33,13 @@
 import org.elasticsearch.client.RequestOptions;
 import org.elasticsearch.client.Response;
 import org.elasticsearch.client.RestHighLevelClient;
-<<<<<<< HEAD
 import org.elasticsearch.client.rollup.GetRollupCapsRequest;
 import org.elasticsearch.client.rollup.GetRollupCapsResponse;
-=======
 import org.elasticsearch.client.rollup.GetRollupJobRequest;
 import org.elasticsearch.client.rollup.GetRollupJobResponse;
 import org.elasticsearch.client.rollup.GetRollupJobResponse.JobWrapper;
 import org.elasticsearch.client.rollup.GetRollupJobResponse.RollupIndexerJobStats;
 import org.elasticsearch.client.rollup.GetRollupJobResponse.RollupJobStatus;
->>>>>>> 9bb620ee
 import org.elasticsearch.client.rollup.PutRollupJobRequest;
 import org.elasticsearch.client.rollup.PutRollupJobResponse;
 import org.elasticsearch.client.rollup.RollableIndexCaps;
@@ -74,12 +71,9 @@
 import java.util.concurrent.TimeUnit;
 
 import static org.elasticsearch.common.xcontent.XContentFactory.jsonBuilder;
-<<<<<<< HEAD
 import static org.hamcrest.Matchers.equalTo;
+import static org.hamcrest.Matchers.hasSize;
 import static org.hamcrest.Matchers.isOneOf;
-=======
-import static org.hamcrest.Matchers.hasSize;
->>>>>>> 9bb620ee
 
 public class RollupDocumentationIT extends ESRestHighLevelClientTestCase {
 
@@ -190,101 +184,6 @@
         }
     }
 
-<<<<<<< HEAD
-    public void testGetRollupCaps() throws Exception {
-        RestHighLevelClient client = highLevelClient();
-
-        DateHistogramGroupConfig dateHistogram =
-            new DateHistogramGroupConfig("timestamp", DateHistogramInterval.HOUR, new DateHistogramInterval("7d"), "UTC"); // <1>
-        TermsGroupConfig terms = new TermsGroupConfig("hostname", "datacenter");
-        HistogramGroupConfig histogram = new HistogramGroupConfig(5L, "load", "net_in", "net_out");
-        GroupConfig groups = new GroupConfig(dateHistogram, histogram, terms);
-        List<MetricConfig> metrics = new ArrayList<>(); // <1>
-        metrics.add(new MetricConfig("temperature", Arrays.asList("min", "max", "sum")));
-        metrics.add(new MetricConfig("voltage", Arrays.asList("avg", "value_count")));
-
-        //tag::x-pack-rollup-get-rollup-caps-setup
-        final String indexPattern = "docs";
-        final String rollupIndexName = "rollup";
-        final String cron = "*/1 * * * * ?";
-        final int pageSize = 100;
-        final TimeValue timeout = null;
-
-        String id = "job_1";
-        RollupJobConfig config = new RollupJobConfig(id, indexPattern, rollupIndexName, cron,
-            pageSize, groups, metrics, timeout);
-
-        PutRollupJobRequest request = new PutRollupJobRequest(config);
-        PutRollupJobResponse response = client.rollup().putRollupJob(request, RequestOptions.DEFAULT);
-
-        boolean acknowledged = response.isAcknowledged();
-        //end::x-pack-rollup-get-rollup-caps-setup
-        assertTrue(acknowledged);
-
-        ClusterHealthRequest healthRequest = new ClusterHealthRequest(config.getRollupIndex()).waitForYellowStatus();
-        ClusterHealthResponse healthResponse = client.cluster().health(healthRequest, RequestOptions.DEFAULT);
-        assertFalse(healthResponse.isTimedOut());
-        assertThat(healthResponse.getStatus(), isOneOf(ClusterHealthStatus.YELLOW, ClusterHealthStatus.GREEN));
-
-        // Now that the job is created, we should have a rollup index with metadata.
-        // We can test out the caps API now.
-
-        //tag::x-pack-rollup-get-rollup-caps-request
-        GetRollupCapsRequest getRollupCapsRequest = new GetRollupCapsRequest("docs");
-        //end::x-pack-rollup-get-rollup-caps-request
-
-        //tag::x-pack-rollup-get-rollup-caps-execute
-        GetRollupCapsResponse capsResponse = client.rollup().getRollupCapabilities(getRollupCapsRequest, RequestOptions.DEFAULT);
-        //end::x-pack-rollup-get-rollup-caps-execute
-
-        //tag::x-pack-rollup-get-rollup-caps-response
-        Map<String, RollableIndexCaps> rolledPatterns = capsResponse.getJobs();
-
-        RollableIndexCaps docsPattern = rolledPatterns.get("docs");
-
-        // indexName will be "docs" in this case... the index pattern that we rolled up
-        String indexName = docsPattern.getIndexName();
-
-        // Each index pattern can have multiple jobs that rolled it up, so `getJobCaps()`
-        // returns a list of jobs that rolled up the pattern
-        List<RollupJobCaps> rollupJobs = docsPattern.getJobCaps();
-        RollupJobCaps jobCaps = rollupJobs.get(0);
-
-        // jobID is the identifier we used when we created the job (e.g. `job1`)
-        String jobID = jobCaps.getJobID();
-
-        // rollupIndex is the location that the job stored it's rollup docs (e.g. `rollup`)
-        String rollupIndex = jobCaps.getRollupIndex();
-
-        // indexPattern is the same as the indexName that we retrieved earlier, redundant info
-        assert jobCaps.getIndexPattern().equals(indexName);
-
-        // Finally, fieldCaps are the capabilities of individual fields in the config
-        // The key is the field name, and the value is a RollupFieldCaps object which
-        // provides more info.
-        Map<String, RollupJobCaps.RollupFieldCaps> fieldCaps = jobCaps.getFieldCaps();
-
-        // If we retrieve the "timestamp" field, it returns a list of maps.  Each list
-        // item represents a different aggregation that can be run against the "timestamp"
-        // field, and any additional details specific to that agg (interval, etc)
-        List<Map<String, Object>> timestampCaps = fieldCaps.get("timestamp").getAggs();
-        assert timestampCaps.get(0).toString().equals("{agg=date_histogram, delay=7d, interval=1h, time_zone=UTC}");
-
-        // In contrast to the timestamp field, the temperature field has multiple aggs configured
-        List<Map<String, Object>> temperatureCaps = fieldCaps.get("temperature").getAggs();
-        assert temperatureCaps.toString().equals("[{agg=min}, {agg=max}, {agg=sum}]");
-        //end::x-pack-rollup-get-rollup-caps-response
-
-        assertThat(indexName, equalTo("docs"));
-        assertThat(jobID, equalTo("job_1"));
-        assertThat(rollupIndex, equalTo("rollup"));
-        assertThat(fieldCaps.size(), equalTo(8));
-
-        // tag::x-pack-rollup-get-rollup-caps-execute-listener
-        ActionListener<GetRollupCapsResponse> listener = new ActionListener<GetRollupCapsResponse>() {
-            @Override
-            public void onResponse(GetRollupCapsResponse response) {
-=======
     public void testGetRollupJob() throws Exception {
         testCreateRollupJob();
         RestHighLevelClient client = highLevelClient();
@@ -314,7 +213,6 @@
         ActionListener<GetRollupJobResponse> listener = new ActionListener<GetRollupJobResponse>() {
             @Override
             public void onResponse(GetRollupJobResponse response) {
->>>>>>> 9bb620ee
                 // <1>
             }
 
@@ -323,25 +221,129 @@
                 // <2>
             }
         };
-<<<<<<< HEAD
-        // end::x-pack-rollup-get-rollup-caps-execute-listener
-=======
         // end::x-pack-rollup-get-rollup-job-execute-listener
->>>>>>> 9bb620ee
 
         // Replace the empty listener by a blocking listener in test
         final CountDownLatch latch = new CountDownLatch(1);
         listener = new LatchedActionListener<>(listener, latch);
 
-<<<<<<< HEAD
+        // tag::x-pack-rollup-get-rollup-job-execute-async
+        client.rollup().getRollupJobAsync(getJob, RequestOptions.DEFAULT, listener); // <1>
+        // end::x-pack-rollup-get-rollup-job-execute-async
+
+        assertTrue(latch.await(30L, TimeUnit.SECONDS));
+    }
+
+    public void testGetRollupCaps() throws Exception {
+        RestHighLevelClient client = highLevelClient();
+
+        DateHistogramGroupConfig dateHistogram =
+            new DateHistogramGroupConfig("timestamp", DateHistogramInterval.HOUR, new DateHistogramInterval("7d"), "UTC"); // <1>
+        TermsGroupConfig terms = new TermsGroupConfig("hostname", "datacenter");
+        HistogramGroupConfig histogram = new HistogramGroupConfig(5L, "load", "net_in", "net_out");
+        GroupConfig groups = new GroupConfig(dateHistogram, histogram, terms);
+        List<MetricConfig> metrics = new ArrayList<>(); // <1>
+        metrics.add(new MetricConfig("temperature", Arrays.asList("min", "max", "sum")));
+        metrics.add(new MetricConfig("voltage", Arrays.asList("avg", "value_count")));
+
+        //tag::x-pack-rollup-get-rollup-caps-setup
+        final String indexPattern = "docs";
+        final String rollupIndexName = "rollup";
+        final String cron = "*/1 * * * * ?";
+        final int pageSize = 100;
+        final TimeValue timeout = null;
+
+        String id = "job_1";
+        RollupJobConfig config = new RollupJobConfig(id, indexPattern, rollupIndexName, cron,
+            pageSize, groups, metrics, timeout);
+
+        PutRollupJobRequest request = new PutRollupJobRequest(config);
+        PutRollupJobResponse response = client.rollup().putRollupJob(request, RequestOptions.DEFAULT);
+
+        boolean acknowledged = response.isAcknowledged();
+        //end::x-pack-rollup-get-rollup-caps-setup
+        assertTrue(acknowledged);
+
+        ClusterHealthRequest healthRequest = new ClusterHealthRequest(config.getRollupIndex()).waitForYellowStatus();
+        ClusterHealthResponse healthResponse = client.cluster().health(healthRequest, RequestOptions.DEFAULT);
+        assertFalse(healthResponse.isTimedOut());
+        assertThat(healthResponse.getStatus(), isOneOf(ClusterHealthStatus.YELLOW, ClusterHealthStatus.GREEN));
+
+        // Now that the job is created, we should have a rollup index with metadata.
+        // We can test out the caps API now.
+
+        //tag::x-pack-rollup-get-rollup-caps-request
+        GetRollupCapsRequest getRollupCapsRequest = new GetRollupCapsRequest("docs");
+        //end::x-pack-rollup-get-rollup-caps-request
+
+        //tag::x-pack-rollup-get-rollup-caps-execute
+        GetRollupCapsResponse capsResponse = client.rollup().getRollupCapabilities(getRollupCapsRequest, RequestOptions.DEFAULT);
+        //end::x-pack-rollup-get-rollup-caps-execute
+
+        //tag::x-pack-rollup-get-rollup-caps-response
+        Map<String, RollableIndexCaps> rolledPatterns = capsResponse.getJobs();
+
+        RollableIndexCaps docsPattern = rolledPatterns.get("docs");
+
+        // indexName will be "docs" in this case... the index pattern that we rolled up
+        String indexName = docsPattern.getIndexName();
+
+        // Each index pattern can have multiple jobs that rolled it up, so `getJobCaps()`
+        // returns a list of jobs that rolled up the pattern
+        List<RollupJobCaps> rollupJobs = docsPattern.getJobCaps();
+        RollupJobCaps jobCaps = rollupJobs.get(0);
+
+        // jobID is the identifier we used when we created the job (e.g. `job1`)
+        String jobID = jobCaps.getJobID();
+
+        // rollupIndex is the location that the job stored it's rollup docs (e.g. `rollup`)
+        String rollupIndex = jobCaps.getRollupIndex();
+
+        // indexPattern is the same as the indexName that we retrieved earlier, redundant info
+        assert jobCaps.getIndexPattern().equals(indexName);
+
+        // Finally, fieldCaps are the capabilities of individual fields in the config
+        // The key is the field name, and the value is a RollupFieldCaps object which
+        // provides more info.
+        Map<String, RollupJobCaps.RollupFieldCaps> fieldCaps = jobCaps.getFieldCaps();
+
+        // If we retrieve the "timestamp" field, it returns a list of maps.  Each list
+        // item represents a different aggregation that can be run against the "timestamp"
+        // field, and any additional details specific to that agg (interval, etc)
+        List<Map<String, Object>> timestampCaps = fieldCaps.get("timestamp").getAggs();
+        assert timestampCaps.get(0).toString().equals("{agg=date_histogram, delay=7d, interval=1h, time_zone=UTC}");
+
+        // In contrast to the timestamp field, the temperature field has multiple aggs configured
+        List<Map<String, Object>> temperatureCaps = fieldCaps.get("temperature").getAggs();
+        assert temperatureCaps.toString().equals("[{agg=min}, {agg=max}, {agg=sum}]");
+        //end::x-pack-rollup-get-rollup-caps-response
+
+        assertThat(indexName, equalTo("docs"));
+        assertThat(jobID, equalTo("job_1"));
+        assertThat(rollupIndex, equalTo("rollup"));
+        assertThat(fieldCaps.size(), equalTo(8));
+
+        // tag::x-pack-rollup-get-rollup-caps-execute-listener
+        ActionListener<GetRollupCapsResponse> listener = new ActionListener<GetRollupCapsResponse>() {
+            @Override
+            public void onResponse(GetRollupCapsResponse response) {
+                // <1>
+            }
+
+            @Override
+            public void onFailure(Exception e) {
+                // <2>
+            }
+        };
+        // end::x-pack-rollup-get-rollup-caps-execute-listener
+
+        // Replace the empty listener by a blocking listener in test
+        final CountDownLatch latch = new CountDownLatch(1);
+        listener = new LatchedActionListener<>(listener, latch);
+
         // tag::x-pack-rollup-get-rollup-caps-execute-async
         client.rollup().getRollupCapabilitiesAsync(getRollupCapsRequest, RequestOptions.DEFAULT, listener); // <1>
         // end::x-pack-rollup-get-rollup-caps-execute-async
-=======
-        // tag::x-pack-rollup-get-rollup-job-execute-async
-        client.rollup().getRollupJobAsync(getJob, RequestOptions.DEFAULT, listener); // <1>
-        // end::x-pack-rollup-get-rollup-job-execute-async
->>>>>>> 9bb620ee
 
         assertTrue(latch.await(30L, TimeUnit.SECONDS));
     }
@@ -352,28 +354,18 @@
         deleteRollupJobs();
         waitForPendingRollupTasks();
     }
-<<<<<<< HEAD
-=======
-
->>>>>>> 9bb620ee
+
     private void deleteRollupJobs() throws Exception {
         Response response = adminClient().performRequest(new Request("GET", "/_xpack/rollup/job/_all"));
         Map<String, Object> jobs = entityAsMap(response);
         @SuppressWarnings("unchecked")
         List<Map<String, Object>> jobConfigs =
-<<<<<<< HEAD
-            (List<Map<String, Object>>) XContentMapValues.extractValue("jobs", jobs);
+                (List<Map<String, Object>>) XContentMapValues.extractValue("jobs", jobs);
+
         if (jobConfigs == null) {
             return;
         }
-=======
-                (List<Map<String, Object>>) XContentMapValues.extractValue("jobs", jobs);
-
-        if (jobConfigs == null) {
-            return;
-        }
-
->>>>>>> 9bb620ee
+
         for (Map<String, Object> jobConfig : jobConfigs) {
             @SuppressWarnings("unchecked")
             String jobId = (String) ((Map<String, Object>) jobConfig.get("config")).get("id");
@@ -382,32 +374,21 @@
             adminClient().performRequest(request);
         }
     }
-<<<<<<< HEAD
-=======
-
->>>>>>> 9bb620ee
+
     private void waitForPendingRollupTasks() throws Exception {
         assertBusy(() -> {
             try {
                 Request request = new Request("GET", "/_cat/tasks");
                 request.addParameter("detailed", "true");
                 Response response = adminClient().performRequest(request);
-<<<<<<< HEAD
-                try (BufferedReader responseReader = new BufferedReader(
-                    new InputStreamReader(response.getEntity().getContent(), StandardCharsets.UTF_8))) {
-=======
 
                 try (BufferedReader responseReader = new BufferedReader(
                         new InputStreamReader(response.getEntity().getContent(), StandardCharsets.UTF_8))) {
->>>>>>> 9bb620ee
                     int activeTasks = 0;
                     String line;
                     StringBuilder tasksListString = new StringBuilder();
                     while ((line = responseReader.readLine()) != null) {
-<<<<<<< HEAD
-=======
-
->>>>>>> 9bb620ee
+
                         // We only care about Rollup jobs, otherwise this fails too easily due to unrelated tasks
                         if (line.startsWith("xpack/rollup/job") == true) {
                             activeTasks++;
