package org.elasticsearch.client;
/*
 * Licensed to Elasticsearch under one or more contributor
 * license agreements. See the NOTICE file distributed with
 * this work for additional information regarding copyright
 * ownership. Elasticsearch licenses this file to you under
 * the Apache License, Version 2.0 (the "License"); you may
 * not use this file except in compliance with the License.
 * You may obtain a copy of the License at
 *
 *    http://www.apache.org/licenses/LICENSE-2.0
 *
 * Unless required by applicable law or agreed to in writing,
 * software distributed under the License is distributed on an
 * "AS IS" BASIS, WITHOUT WARRANTIES OR CONDITIONS OF ANY
 * KIND, either express or implied.  See the License for the
 * specific language governing permissions and limitations
 * under the License.
 */

<<<<<<< HEAD
=======
import org.apache.http.util.EntityUtils;
>>>>>>> 94e4cb64
import org.elasticsearch.ElasticsearchStatusException;
import org.elasticsearch.action.admin.cluster.storedscripts.DeleteStoredScriptRequest;
import org.elasticsearch.action.admin.cluster.storedscripts.GetStoredScriptRequest;
import org.elasticsearch.action.admin.cluster.storedscripts.GetStoredScriptResponse;
<<<<<<< HEAD
import org.elasticsearch.action.admin.cluster.storedscripts.PutStoredScriptRequest;
import org.elasticsearch.common.bytes.BytesArray;
=======
import org.elasticsearch.action.support.master.AcknowledgedResponse;
import org.elasticsearch.common.Strings;
import org.elasticsearch.common.xcontent.ToXContent;
>>>>>>> 94e4cb64
import org.elasticsearch.common.xcontent.XContentType;
import org.elasticsearch.rest.RestStatus;
import org.elasticsearch.script.Script;
import org.elasticsearch.script.StoredScriptSource;

import java.util.Collections;
import java.util.Map;

<<<<<<< HEAD
import static org.elasticsearch.common.xcontent.support.XContentMapValues.extractValue;
import static org.elasticsearch.test.hamcrest.ElasticsearchAssertions.assertAcked;
=======
import static org.elasticsearch.common.xcontent.XContentFactory.jsonBuilder;
>>>>>>> 94e4cb64
import static org.hamcrest.Matchers.equalTo;

public class StoredScriptsIT extends ESRestHighLevelClientTestCase {

    private static final String id = "calculate-score";

    public void testGetStoredScript() throws Exception {
        final StoredScriptSource scriptSource =
            new StoredScriptSource("painless",
                "Math.log(_score * 2) + params.my_modifier",
            Collections.singletonMap(Script.CONTENT_TYPE_OPTION, XContentType.JSON.mediaType()));

<<<<<<< HEAD
        PutStoredScriptRequest request =
            new PutStoredScriptRequest(id, "search", new BytesArray("{}"), XContentType.JSON, scriptSource);
        assertAcked(execute(request, highLevelClient()::putScript, highLevelClient()::putScriptAsync));

        GetStoredScriptRequest getRequest = new GetStoredScriptRequest(id);
=======
        final String script = Strings.toString(scriptSource.toXContent(jsonBuilder(), ToXContent.EMPTY_PARAMS));
        // TODO: change to HighLevel PutStoredScriptRequest when it will be ready
        // so far - using low-level REST API
        Request putRequest = new Request("PUT", "/_scripts/calculate-score");
        putRequest.setJsonEntity("{\"script\":" + script + "}");
        Response putResponse = adminClient().performRequest(putRequest);
        assertEquals("{\"acknowledged\":true}", EntityUtils.toString(putResponse.getEntity()));

        GetStoredScriptRequest getRequest = new GetStoredScriptRequest("calculate-score");
>>>>>>> 94e4cb64
        getRequest.masterNodeTimeout("50s");

        GetStoredScriptResponse getResponse = execute(getRequest, highLevelClient()::getScript,
            highLevelClient()::getScriptAsync);

        assertThat(getResponse.getSource(), equalTo(scriptSource));
    }

    public void testDeleteStoredScript() throws Exception {
        final StoredScriptSource scriptSource =
            new StoredScriptSource("painless",
                "Math.log(_score * 2) + params.my_modifier",
                Collections.singletonMap(Script.CONTENT_TYPE_OPTION, XContentType.JSON.mediaType()));

<<<<<<< HEAD
        PutStoredScriptRequest request =
            new PutStoredScriptRequest(id, "search", new BytesArray("{}"), XContentType.JSON, scriptSource);
        assertAcked(execute(request, highLevelClient()::putScript, highLevelClient()::putScriptAsync));
=======
        final String script = Strings.toString(scriptSource.toXContent(jsonBuilder(), ToXContent.EMPTY_PARAMS));
        // TODO: change to HighLevel PutStoredScriptRequest when it will be ready
        // so far - using low-level REST API
        Request putRequest = new Request("PUT", "/_scripts/" + id);
        putRequest.setJsonEntity("{\"script\":" + script + "}");
        Response putResponse = adminClient().performRequest(putRequest);
        assertEquals("{\"acknowledged\":true}", EntityUtils.toString(putResponse.getEntity()));
>>>>>>> 94e4cb64

        DeleteStoredScriptRequest deleteRequest = new DeleteStoredScriptRequest(id);
        deleteRequest.masterNodeTimeout("50s");
        deleteRequest.timeout("50s");
<<<<<<< HEAD
        assertAcked(execute(deleteRequest, highLevelClient()::deleteScript, highLevelClient()::deleteScriptAsync));
=======

        AcknowledgedResponse deleteResponse = execute(deleteRequest, highLevelClient()::deleteScript,
            highLevelClient()::deleteScriptAsync);

        assertThat(deleteResponse.isAcknowledged(), equalTo(true));
>>>>>>> 94e4cb64

        GetStoredScriptRequest getRequest = new GetStoredScriptRequest(id);

        final ElasticsearchStatusException statusException = expectThrows(ElasticsearchStatusException.class,
            () -> execute(getRequest, highLevelClient()::getScript,
                highLevelClient()::getScriptAsync));
        assertThat(statusException.status(), equalTo(RestStatus.NOT_FOUND));
    }

    public void testPutScript() throws Exception {
        final StoredScriptSource scriptSource =
            new StoredScriptSource("painless",
                "Math.log(_score * 2) + params.my_modifier",
                Collections.singletonMap(Script.CONTENT_TYPE_OPTION, XContentType.JSON.mediaType()));

        PutStoredScriptRequest request =
            new PutStoredScriptRequest(id, "search", new BytesArray("{}"), XContentType.JSON, scriptSource);
        assertAcked(execute(request, highLevelClient()::putScript, highLevelClient()::putScriptAsync));

        Map<String, Object> script = getAsMap("/_scripts/" + id);
        assertThat(extractValue("_id", script), equalTo(id));
        assertThat(extractValue("found", script), equalTo(true));
        assertThat(extractValue("script.lang", script), equalTo("painless"));
        assertThat(extractValue("script.source", script), equalTo("Math.log(_score * 2) + params.my_modifier"));
    }
}<|MERGE_RESOLUTION|>--- conflicted
+++ resolved
@@ -18,22 +18,12 @@
  * under the License.
  */
 
-<<<<<<< HEAD
-=======
-import org.apache.http.util.EntityUtils;
->>>>>>> 94e4cb64
 import org.elasticsearch.ElasticsearchStatusException;
 import org.elasticsearch.action.admin.cluster.storedscripts.DeleteStoredScriptRequest;
 import org.elasticsearch.action.admin.cluster.storedscripts.GetStoredScriptRequest;
 import org.elasticsearch.action.admin.cluster.storedscripts.GetStoredScriptResponse;
-<<<<<<< HEAD
 import org.elasticsearch.action.admin.cluster.storedscripts.PutStoredScriptRequest;
 import org.elasticsearch.common.bytes.BytesArray;
-=======
-import org.elasticsearch.action.support.master.AcknowledgedResponse;
-import org.elasticsearch.common.Strings;
-import org.elasticsearch.common.xcontent.ToXContent;
->>>>>>> 94e4cb64
 import org.elasticsearch.common.xcontent.XContentType;
 import org.elasticsearch.rest.RestStatus;
 import org.elasticsearch.script.Script;
@@ -42,12 +32,8 @@
 import java.util.Collections;
 import java.util.Map;
 
-<<<<<<< HEAD
 import static org.elasticsearch.common.xcontent.support.XContentMapValues.extractValue;
 import static org.elasticsearch.test.hamcrest.ElasticsearchAssertions.assertAcked;
-=======
-import static org.elasticsearch.common.xcontent.XContentFactory.jsonBuilder;
->>>>>>> 94e4cb64
 import static org.hamcrest.Matchers.equalTo;
 
 public class StoredScriptsIT extends ESRestHighLevelClientTestCase {
@@ -60,23 +46,11 @@
                 "Math.log(_score * 2) + params.my_modifier",
             Collections.singletonMap(Script.CONTENT_TYPE_OPTION, XContentType.JSON.mediaType()));
 
-<<<<<<< HEAD
         PutStoredScriptRequest request =
             new PutStoredScriptRequest(id, "search", new BytesArray("{}"), XContentType.JSON, scriptSource);
         assertAcked(execute(request, highLevelClient()::putScript, highLevelClient()::putScriptAsync));
 
-        GetStoredScriptRequest getRequest = new GetStoredScriptRequest(id);
-=======
-        final String script = Strings.toString(scriptSource.toXContent(jsonBuilder(), ToXContent.EMPTY_PARAMS));
-        // TODO: change to HighLevel PutStoredScriptRequest when it will be ready
-        // so far - using low-level REST API
-        Request putRequest = new Request("PUT", "/_scripts/calculate-score");
-        putRequest.setJsonEntity("{\"script\":" + script + "}");
-        Response putResponse = adminClient().performRequest(putRequest);
-        assertEquals("{\"acknowledged\":true}", EntityUtils.toString(putResponse.getEntity()));
-
         GetStoredScriptRequest getRequest = new GetStoredScriptRequest("calculate-score");
->>>>>>> 94e4cb64
         getRequest.masterNodeTimeout("50s");
 
         GetStoredScriptResponse getResponse = execute(getRequest, highLevelClient()::getScript,
@@ -91,32 +65,14 @@
                 "Math.log(_score * 2) + params.my_modifier",
                 Collections.singletonMap(Script.CONTENT_TYPE_OPTION, XContentType.JSON.mediaType()));
 
-<<<<<<< HEAD
         PutStoredScriptRequest request =
             new PutStoredScriptRequest(id, "search", new BytesArray("{}"), XContentType.JSON, scriptSource);
         assertAcked(execute(request, highLevelClient()::putScript, highLevelClient()::putScriptAsync));
-=======
-        final String script = Strings.toString(scriptSource.toXContent(jsonBuilder(), ToXContent.EMPTY_PARAMS));
-        // TODO: change to HighLevel PutStoredScriptRequest when it will be ready
-        // so far - using low-level REST API
-        Request putRequest = new Request("PUT", "/_scripts/" + id);
-        putRequest.setJsonEntity("{\"script\":" + script + "}");
-        Response putResponse = adminClient().performRequest(putRequest);
-        assertEquals("{\"acknowledged\":true}", EntityUtils.toString(putResponse.getEntity()));
->>>>>>> 94e4cb64
 
         DeleteStoredScriptRequest deleteRequest = new DeleteStoredScriptRequest(id);
         deleteRequest.masterNodeTimeout("50s");
         deleteRequest.timeout("50s");
-<<<<<<< HEAD
         assertAcked(execute(deleteRequest, highLevelClient()::deleteScript, highLevelClient()::deleteScriptAsync));
-=======
-
-        AcknowledgedResponse deleteResponse = execute(deleteRequest, highLevelClient()::deleteScript,
-            highLevelClient()::deleteScriptAsync);
-
-        assertThat(deleteResponse.isAcknowledged(), equalTo(true));
->>>>>>> 94e4cb64
 
         GetStoredScriptRequest getRequest = new GetStoredScriptRequest(id);
 
