--- conflicted
+++ resolved
@@ -40,7 +40,6 @@
 
 import java.io.IOException;
 import java.util.Collections;
-import java.util.List;
 import java.util.concurrent.CountDownLatch;
 import java.util.concurrent.TimeUnit;
 import java.util.stream.Collectors;
@@ -182,158 +181,6 @@
         assertTrue(response.getTook().getMillis() > 0);
     }
 
-<<<<<<< HEAD
-=======
-    public void testUpdateByQuery() throws Exception {
-        final String sourceIndex = "source1";
-        {
-            // Prepare
-            Settings settings = Settings.builder()
-                .put("number_of_shards", 1)
-                .put("number_of_replicas", 0)
-                .build();
-            createIndex(sourceIndex, settings);
-            assertEquals(
-                RestStatus.OK,
-                highLevelClient().bulk(
-                    new BulkRequest()
-                        .add(new IndexRequest(sourceIndex).id("1")
-                            .source(Collections.singletonMap("foo", 1), XContentType.JSON))
-                        .add(new IndexRequest(sourceIndex).id("2")
-                            .source(Collections.singletonMap("foo", 2), XContentType.JSON))
-                        .setRefreshPolicy(WriteRequest.RefreshPolicy.IMMEDIATE),
-                    RequestOptions.DEFAULT
-                ).status()
-            );
-        }
-        {
-            // test1: create one doc in dest
-            UpdateByQueryRequest updateByQueryRequest = new UpdateByQueryRequest();
-            updateByQueryRequest.indices(sourceIndex);
-            updateByQueryRequest.setQuery(new IdsQueryBuilder().addIds("1"));
-            updateByQueryRequest.setRefresh(true);
-            BulkByScrollResponse bulkResponse =
-                execute(updateByQueryRequest, highLevelClient()::updateByQuery, highLevelClient()::updateByQueryAsync);
-            assertEquals(1, bulkResponse.getTotal());
-            assertEquals(1, bulkResponse.getUpdated());
-            assertEquals(0, bulkResponse.getNoops());
-            assertEquals(0, bulkResponse.getVersionConflicts());
-            assertEquals(1, bulkResponse.getBatches());
-            assertTrue(bulkResponse.getTook().getMillis() > 0);
-            assertEquals(1, bulkResponse.getBatches());
-            assertEquals(0, bulkResponse.getBulkFailures().size());
-            assertEquals(0, bulkResponse.getSearchFailures().size());
-        }
-        {
-            // test2: update using script
-            UpdateByQueryRequest updateByQueryRequest = new UpdateByQueryRequest();
-            updateByQueryRequest.indices(sourceIndex);
-            updateByQueryRequest.setScript(new Script("if (ctx._source.foo == 2) ctx._source.foo++;"));
-            updateByQueryRequest.setRefresh(true);
-            BulkByScrollResponse bulkResponse =
-                execute(updateByQueryRequest, highLevelClient()::updateByQuery, highLevelClient()::updateByQueryAsync);
-            assertEquals(2, bulkResponse.getTotal());
-            assertEquals(2, bulkResponse.getUpdated());
-            assertEquals(0, bulkResponse.getDeleted());
-            assertEquals(0, bulkResponse.getNoops());
-            assertEquals(0, bulkResponse.getVersionConflicts());
-            assertEquals(1, bulkResponse.getBatches());
-            assertTrue(bulkResponse.getTook().getMillis() > 0);
-            assertEquals(1, bulkResponse.getBatches());
-            assertEquals(0, bulkResponse.getBulkFailures().size());
-            assertEquals(0, bulkResponse.getSearchFailures().size());
-            assertEquals(
-                3,
-                (int) (highLevelClient().get(new GetRequest(sourceIndex, "2"), RequestOptions.DEFAULT)
-                    .getSourceAsMap().get("foo"))
-            );
-        }
-        {
-            // test update-by-query rethrottling
-            UpdateByQueryRequest updateByQueryRequest = new UpdateByQueryRequest();
-            updateByQueryRequest.indices(sourceIndex);
-            updateByQueryRequest.setQuery(new IdsQueryBuilder().addIds("1"));
-            updateByQueryRequest.setRefresh(true);
-
-            // this following settings are supposed to halt reindexing after first document
-            updateByQueryRequest.setBatchSize(1);
-            updateByQueryRequest.setRequestsPerSecond(0.00001f);
-            final CountDownLatch taskFinished = new CountDownLatch(1);
-            highLevelClient().updateByQueryAsync(updateByQueryRequest, RequestOptions.DEFAULT, new ActionListener<BulkByScrollResponse>() {
-
-                @Override
-                public void onResponse(BulkByScrollResponse response) {
-                    taskFinished.countDown();
-                }
-
-                @Override
-                public void onFailure(Exception e) {
-                    fail(e.toString());
-                }
-            });
-
-            TaskId taskIdToRethrottle = findTaskToRethrottle(UpdateByQueryAction.NAME, updateByQueryRequest.getDescription());
-            float requestsPerSecond = 1000f;
-            ListTasksResponse response = execute(new RethrottleRequest(taskIdToRethrottle, requestsPerSecond),
-                highLevelClient()::updateByQueryRethrottle, highLevelClient()::updateByQueryRethrottleAsync);
-            assertThat(response.getTasks(), hasSize(1));
-            assertEquals(taskIdToRethrottle, response.getTasks().get(0).getTaskId());
-            assertThat(response.getTasks().get(0).getStatus(), instanceOf(RawTaskStatus.class));
-            assertEquals(Float.toString(requestsPerSecond),
-                ((RawTaskStatus) response.getTasks().get(0).getStatus()).toMap().get("requests_per_second").toString());
-            assertTrue(taskFinished.await(10, TimeUnit.SECONDS));
-
-            // any rethrottling after the update-by-query is done performed with the same taskId should result in a failure
-            response = execute(new RethrottleRequest(taskIdToRethrottle, requestsPerSecond),
-                highLevelClient()::updateByQueryRethrottle, highLevelClient()::updateByQueryRethrottleAsync);
-            assertTrue(response.getTasks().isEmpty());
-            assertFalse(response.getNodeFailures().isEmpty());
-            assertEquals(1, response.getNodeFailures().size());
-            assertEquals("Elasticsearch exception [type=resource_not_found_exception, reason=task [" + taskIdToRethrottle + "] is missing]",
-                response.getNodeFailures().get(0).getCause().getMessage());
-        }
-    }
-
-    public void testUpdateByQueryConflict() throws IOException {
-        final String index = "testupdatebyqueryconflict";
-
-        final Settings settings = Settings.builder()
-            .put("number_of_shards", 1)
-            .put("number_of_replicas", 0)
-            .build();
-        createIndex(index, settings);
-        final BulkRequest bulkRequest = new BulkRequest()
-            .add(new IndexRequest(index).id("1").source(Collections.singletonMap("foo", "bar"), XContentType.JSON))
-            .add(new IndexRequest(index).id("2").source(Collections.singletonMap("foo", "bar"), XContentType.JSON))
-            .setRefreshPolicy(WriteRequest.RefreshPolicy.IMMEDIATE);
-        assertThat(highLevelClient().bulk(bulkRequest, RequestOptions.DEFAULT).status(), equalTo(RestStatus.OK));
-
-        putConflictPipeline();
-
-        final UpdateByQueryRequest updateByQueryRequest = new UpdateByQueryRequest();
-        updateByQueryRequest.indices(index);
-        updateByQueryRequest.setRefresh(true);
-        updateByQueryRequest.setPipeline(CONFLICT_PIPELINE_ID);
-        final BulkByScrollResponse response = highLevelClient().updateByQuery(updateByQueryRequest, RequestOptions.DEFAULT);
-
-        assertThat(response.getVersionConflicts(), equalTo(1L));
-        assertThat(response.getSearchFailures(), empty());
-        assertThat(response.getBulkFailures(), hasSize(1));
-        assertThat(
-            response.getBulkFailures().stream().map(BulkItemResponse.Failure::getMessage).collect(Collectors.toSet()),
-            everyItem(containsString("version conflict"))
-        );
-
-        assertThat(response.getTotal(), equalTo(2L));
-        assertThat(response.getCreated(), equalTo(0L));
-        assertThat(response.getUpdated(), equalTo(1L));
-        assertThat(response.getDeleted(), equalTo(0L));
-        assertThat(response.getNoops(), equalTo(0L));
-        assertThat(response.getBatches(), equalTo(1));
-        assertTrue(response.getTook().getMillis() > 0);
-    }
-
->>>>>>> 4eb09cb3
     public void testDeleteByQuery() throws Exception {
         final String sourceIndex = "source1";
         {
@@ -466,62 +313,4 @@
             assertBusy(checkTaskCompletionStatus(client(), taskId));
         }
     }
-<<<<<<< HEAD
-=======
-
-    private static TaskId findTaskToRethrottle(String actionName, String description) throws IOException {
-        long start = System.nanoTime();
-        ListTasksRequest request = new ListTasksRequest();
-        request.setActions(actionName);
-        request.setDetailed(true);
-        do {
-            ListTasksResponse list = highLevelClient().tasks().list(request, RequestOptions.DEFAULT);
-            list.rethrowFailures("Finding tasks to rethrottle");
-            List<TaskGroup> taskGroups =
-                list.getTaskGroups().stream()
-                    .filter(taskGroup -> taskGroup.getTaskInfo().getDescription().equals(description)).collect(Collectors.toList());
-            assertThat("tasks are left over from the last execution of this test",
-                taskGroups, hasSize(lessThan(2)));
-            if (0 == taskGroups.size()) {
-                // The parent task hasn't started yet
-                continue;
-            }
-            TaskGroup taskGroup = taskGroups.get(0);
-            assertThat(taskGroup.getChildTasks(), empty());
-            return taskGroup.getTaskInfo().getTaskId();
-        } while (System.nanoTime() - start < TimeUnit.SECONDS.toNanos(10));
-        throw new AssertionError("Couldn't find tasks to rethrottle. Here are the running tasks " +
-            highLevelClient().tasks().list(request, RequestOptions.DEFAULT));
-    }
-
-    static CheckedRunnable<Exception> checkCompletionStatus(RestClient client, String taskId) {
-        return () -> {
-            Response response = client.performRequest(new Request("GET", "/_tasks/" + taskId));
-            assertTrue((boolean) entityAsMap(response).get("completed"));
-        };
-    }
-
-    private void putConflictPipeline() throws IOException {
-        final XContentBuilder pipelineBuilder = jsonBuilder()
-            .startObject()
-                .startArray("processors")
-                    .startObject()
-                        .startObject("set")
-                            .field("field", "_version")
-                            .field("value", 1)
-                        .endObject()
-                    .endObject()
-                    .startObject()
-                        .startObject("set")
-                            .field("field", "_id")
-                            .field("value", "1")
-                        .endObject()
-                    .endObject()
-                .endArray()
-            .endObject();
-        final PutPipelineRequest putPipelineRequest = new PutPipelineRequest(CONFLICT_PIPELINE_ID, BytesReference.bytes(pipelineBuilder),
-            pipelineBuilder.contentType());
-        assertTrue(highLevelClient().ingest().putPipeline(putPipelineRequest, RequestOptions.DEFAULT).isAcknowledged());
-    }
->>>>>>> 4eb09cb3
 }