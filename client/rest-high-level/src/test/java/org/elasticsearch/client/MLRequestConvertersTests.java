--- conflicted
+++ resolved
@@ -174,7 +174,6 @@
                 requestEntityToString(request));
     }
 
-<<<<<<< HEAD
     public void testForecastJob() throws Exception {
         String jobId = randomAlphaOfLength(10);
         ForecastJobRequest forecastJobRequest = new ForecastJobRequest(jobId);
@@ -187,7 +186,9 @@
         try (XContentParser parser = createParser(JsonXContent.jsonXContent, request.getEntity().getContent())) {
             ForecastJobRequest parsedRequest = ForecastJobRequest.PARSER.apply(parser, null);
             assertThat(parsedRequest, equalTo(forecastJobRequest));
-=======
+        }
+    }
+
     public void testUpdateJob() throws Exception {
         String jobId = randomAlphaOfLength(10);
         JobUpdate updates = JobUpdateTests.createRandom(jobId);
@@ -199,7 +200,6 @@
         try (XContentParser parser = createParser(JsonXContent.jsonXContent, request.getEntity().getContent())) {
             JobUpdate.Builder parsedRequest = JobUpdate.PARSER.apply(parser, null);
             assertThat(parsedRequest.build(), equalTo(updates));
->>>>>>> 79e79697
         }
     }
 
