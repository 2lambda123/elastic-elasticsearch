/*
 * Copyright Elasticsearch B.V. and/or licensed to Elasticsearch B.V. under one
 * or more contributor license agreements. Licensed under the Elastic License
 * 2.0 and the Server Side Public License, v 1; you may not use this file except
 * in compliance with, at your election, the Elastic License 2.0 or the Server
 * Side Public License, v 1.
 */
package org.elasticsearch.client;

import org.elasticsearch.client.textstructure.FindStructureRequest;
import org.elasticsearch.client.textstructure.FindStructureResponse;
import org.elasticsearch.client.textstructure.structurefinder.TextStructure;

import java.io.IOException;
import java.nio.charset.StandardCharsets;
import java.util.Collections;
import java.util.Locale;

<<<<<<< HEAD
=======
@SuppressWarnings("removal")
>>>>>>> 30e15ba8
public class TextStructureIT extends ESRestHighLevelClientTestCase {

    public void testFindFileStructure() throws IOException {

        String sample = "{\"logger\":\"controller\",\"timestamp\":1478261151445,\"level\":\"INFO\","
            + "\"pid\":42,\"thread\":\"0x7fff7d2a8000\",\"message\":\"message 1\",\"class\":\"ml\","
            + "\"method\":\"core::SomeNoiseMaker\",\"file\":\"Noisemaker.cc\",\"line\":333}\n"
            + "{\"logger\":\"controller\",\"timestamp\":1478261151445,"
            + "\"level\":\"INFO\",\"pid\":42,\"thread\":\"0x7fff7d2a8000\",\"message\":\"message 2\",\"class\":\"ml\","
            + "\"method\":\"core::SomeNoiseMaker\",\"file\":\"Noisemaker.cc\",\"line\":333}\n";

        TextStructureClient textStructureClient = highLevelClient().textStructure();

        FindStructureRequest request = new FindStructureRequest();
        request.setSample(sample.getBytes(StandardCharsets.UTF_8));

        FindStructureResponse response = execute(
            request,
            textStructureClient::findStructure,
            textStructureClient::findStructureAsync,
            RequestOptions.DEFAULT
        );

        TextStructure structure = response.getFileStructure();

        assertEquals(2, structure.getNumLinesAnalyzed());
        assertEquals(2, structure.getNumMessagesAnalyzed());
        assertEquals(sample, structure.getSampleStart());
        assertEquals(TextStructure.Format.NDJSON, structure.getFormat());
        assertEquals(StandardCharsets.UTF_8.displayName(Locale.ROOT), structure.getCharset());
        assertFalse(structure.getHasByteOrderMarker());
        assertNull(structure.getMultilineStartPattern());
        assertNull(structure.getExcludeLinesPattern());
        assertNull(structure.getColumnNames());
        assertNull(structure.getHasHeaderRow());
        assertNull(structure.getDelimiter());
        assertNull(structure.getQuote());
        assertNull(structure.getShouldTrimFields());
        assertNull(structure.getGrokPattern());
        assertEquals(Collections.singletonList("UNIX_MS"), structure.getJavaTimestampFormats());
        assertEquals(Collections.singletonList("UNIX_MS"), structure.getJodaTimestampFormats());
        assertEquals("timestamp", structure.getTimestampField());
        assertFalse(structure.needClientTimezone());
    }

}<|MERGE_RESOLUTION|>--- conflicted
+++ resolved
@@ -16,10 +16,7 @@
 import java.util.Collections;
 import java.util.Locale;
 
-<<<<<<< HEAD
-=======
 @SuppressWarnings("removal")
->>>>>>> 30e15ba8
 public class TextStructureIT extends ESRestHighLevelClientTestCase {
 
     public void testFindFileStructure() throws IOException {
