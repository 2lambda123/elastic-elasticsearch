--- conflicted
+++ resolved
@@ -55,9 +55,6 @@
         assertInstances(serverTestInstance, clientInstance);
     }
 
-<<<<<<< HEAD
-    protected abstract S createServerTestInstance(XContentType xContentType) throws IOException;
-=======
     /**
      * @param xContentType The xcontent type that will be used to serialize the test instance.
      *                     This is parameter is needed if the test instance contains serialized xcontent as bytes or string.
@@ -65,7 +62,6 @@
      * @return The server side test instance to will be serialized as xcontent to be used to parse client side response class.
      */
     protected abstract S createServerTestInstance(XContentType xContentType);
->>>>>>> 63fe69fe
 
     /**
      * @param parser The xcontent parser
