/*
 * Licensed to Elasticsearch under one or more contributor
 * license agreements. See the NOTICE file distributed with
 * this work for additional information regarding copyright
 * ownership. Elasticsearch licenses this file to you under
 * the Apache License, Version 2.0 (the "License"); you may
 * not use this file except in compliance with the License.
 * You may obtain a copy of the License at
 *
 *    http://www.apache.org/licenses/LICENSE-2.0
 *
 * Unless required by applicable law or agreed to in writing,
 * software distributed under the License is distributed on an
 * "AS IS" BASIS, WITHOUT WARRANTIES OR CONDITIONS OF ANY
 * KIND, either express or implied.  See the License for the
 * specific language governing permissions and limitations
 * under the License.
 */

package org.elasticsearch.client.documentation;

import org.apache.http.client.methods.HttpPost;
import org.apache.http.entity.ContentType;
import org.apache.http.nio.entity.NStringEntity;
import org.elasticsearch.action.ActionListener;
import org.elasticsearch.action.LatchedActionListener;
import org.elasticsearch.action.support.PlainActionFuture;
import org.elasticsearch.client.ESRestHighLevelClientTestCase;
import org.elasticsearch.client.Request;
import org.elasticsearch.client.RequestOptions;
import org.elasticsearch.client.RestHighLevelClient;
import org.elasticsearch.client.security.AuthenticateResponse;
import org.elasticsearch.client.security.ChangePasswordRequest;
import org.elasticsearch.client.security.ClearRealmCacheRequest;
import org.elasticsearch.client.security.ClearRealmCacheResponse;
import org.elasticsearch.client.security.ClearRolesCacheRequest;
import org.elasticsearch.client.security.ClearRolesCacheResponse;
import org.elasticsearch.client.security.CreateTokenRequest;
import org.elasticsearch.client.security.CreateTokenResponse;
import org.elasticsearch.client.security.DeleteRoleMappingRequest;
import org.elasticsearch.client.security.DeleteRoleMappingResponse;
import org.elasticsearch.client.security.DeleteRoleRequest;
import org.elasticsearch.client.security.DeleteRoleResponse;
import org.elasticsearch.client.security.DisableUserRequest;
import org.elasticsearch.client.security.EmptyResponse;
import org.elasticsearch.client.security.EnableUserRequest;
import org.elasticsearch.client.security.ExpressionRoleMapping;
import org.elasticsearch.client.security.GetRoleMappingsRequest;
import org.elasticsearch.client.security.GetRoleMappingsResponse;
import org.elasticsearch.client.security.GetRolesRequest;
import org.elasticsearch.client.security.GetRolesResponse;
import org.elasticsearch.client.security.GetSslCertificatesResponse;
import org.elasticsearch.client.security.InvalidateTokenRequest;
import org.elasticsearch.client.security.InvalidateTokenResponse;
import org.elasticsearch.client.security.PutRoleMappingRequest;
import org.elasticsearch.client.security.PutRoleMappingResponse;
import org.elasticsearch.client.security.PutUserRequest;
import org.elasticsearch.client.security.PutUserResponse;
import org.elasticsearch.client.security.RefreshPolicy;
import org.elasticsearch.client.security.support.expressiondsl.RoleMapperExpression;
import org.elasticsearch.client.security.support.expressiondsl.fields.FieldRoleMapperExpression;
import org.elasticsearch.client.security.user.User;
import org.elasticsearch.client.security.support.CertificateInfo;
import org.elasticsearch.client.security.support.expressiondsl.expressions.AnyRoleMapperExpression;
import org.elasticsearch.common.Strings;
import org.elasticsearch.common.xcontent.XContentBuilder;
import org.hamcrest.Matchers;

import java.io.IOException;
import java.util.Collections;
import java.util.HashMap;
import java.util.Iterator;
import java.util.List;
import java.util.Map;
import java.util.concurrent.CountDownLatch;
import java.util.concurrent.TimeUnit;

import static org.elasticsearch.common.xcontent.XContentFactory.jsonBuilder;
import static org.hamcrest.Matchers.contains;
import static org.hamcrest.Matchers.empty;
import static org.hamcrest.Matchers.equalTo;
import static org.hamcrest.Matchers.is;
import static org.hamcrest.Matchers.isIn;
import static org.hamcrest.Matchers.not;
import static org.hamcrest.Matchers.nullValue;

public class SecurityDocumentationIT extends ESRestHighLevelClientTestCase {

    public void testPutUser() throws Exception {
        RestHighLevelClient client = highLevelClient();

        {
            //tag::put-user-execute
            char[] password = new char[]{'p', 'a', 's', 's', 'w', 'o', 'r', 'd'};
            User user = new User("example", Collections.singletonList("superuser"));
            PutUserRequest request = new PutUserRequest(user, password, true, RefreshPolicy.NONE);
            PutUserResponse response = client.security().putUser(request, RequestOptions.DEFAULT);
            //end::put-user-execute

            //tag::put-user-response
            boolean isCreated = response.isCreated(); // <1>
            //end::put-user-response

            assertTrue(isCreated);
        }

        {
            char[] password = new char[]{'p', 'a', 's', 's', 'w', 'o', 'r', 'd'};
            User user2 = new User("example2", Collections.singletonList("superuser"));
            PutUserRequest request = new PutUserRequest(user2, password, true, RefreshPolicy.NONE);
            // tag::put-user-execute-listener
            ActionListener<PutUserResponse> listener = new ActionListener<PutUserResponse>() {
                @Override
                public void onResponse(PutUserResponse response) {
                    // <1>
                }

                @Override
                public void onFailure(Exception e) {
                    // <2>
                }
            };
            // end::put-user-execute-listener

            // Replace the empty listener by a blocking listener in test
            final CountDownLatch latch = new CountDownLatch(1);
            listener = new LatchedActionListener<>(listener, latch);

            // tag::put-user-execute-async
            client.security().putUserAsync(request, RequestOptions.DEFAULT, listener); // <1>
            // end::put-user-execute-async

            assertTrue(latch.await(30L, TimeUnit.SECONDS));
        }
    }

    public void testPutRoleMapping() throws Exception {
        final RestHighLevelClient client = highLevelClient();

        {
            // tag::put-role-mapping-execute
            final RoleMapperExpression rules = AnyRoleMapperExpression.builder()
                .addExpression(FieldRoleMapperExpression.ofUsername("*"))
                .addExpression(FieldRoleMapperExpression.ofGroups("cn=admins,dc=example,dc=com"))
                .build();
            final PutRoleMappingRequest request = new PutRoleMappingRequest("mapping-example", true, Collections.singletonList("superuser"),
                rules, null, RefreshPolicy.NONE);
            final PutRoleMappingResponse response = client.security().putRoleMapping(request, RequestOptions.DEFAULT);
            // end::put-role-mapping-execute
            // tag::put-role-mapping-response
            boolean isCreated = response.isCreated(); // <1>
            // end::put-role-mapping-response
            assertTrue(isCreated);
        }

        {
            final RoleMapperExpression rules = AnyRoleMapperExpression.builder()
                .addExpression(FieldRoleMapperExpression.ofUsername("*"))
                .addExpression(FieldRoleMapperExpression.ofGroups("cn=admins,dc=example,dc=com"))
                .build();
            final PutRoleMappingRequest request = new PutRoleMappingRequest("mapping-example", true, Collections.singletonList("superuser"),
                rules, null, RefreshPolicy.NONE);
            // tag::put-role-mapping-execute-listener
            ActionListener<PutRoleMappingResponse> listener = new ActionListener<PutRoleMappingResponse>() {
                @Override
                public void onResponse(PutRoleMappingResponse response) {
                    // <1>
                }

                @Override
                public void onFailure(Exception e) {
                    // <2>
                }
            };
            // end::put-role-mapping-execute-listener

            // Replace the empty listener by a blocking listener in test
            final CountDownLatch latch = new CountDownLatch(1);
            listener = new LatchedActionListener<>(listener, latch);

            // tag::put-role-mapping-execute-async
            client.security().putRoleMappingAsync(request, RequestOptions.DEFAULT, listener); // <1>
            // end::put-role-mapping-execute-async

            assertTrue(latch.await(30L, TimeUnit.SECONDS));
        }
    }

    public void testGetRoleMappings() throws Exception {
        final RestHighLevelClient client = highLevelClient();

        final RoleMapperExpression rules1 = AnyRoleMapperExpression.builder().addExpression(FieldRoleMapperExpression.ofUsername("*"))
            .addExpression(FieldRoleMapperExpression.ofGroups("cn=admins,dc=example,dc=com")).build();
        final PutRoleMappingRequest putRoleMappingRequest1 = new PutRoleMappingRequest("mapping-example-1", true, Collections.singletonList(
            "superuser"), rules1, null, RefreshPolicy.NONE);
        final PutRoleMappingResponse putRoleMappingResponse1 = client.security().putRoleMapping(putRoleMappingRequest1,
            RequestOptions.DEFAULT);
        boolean isCreated1 = putRoleMappingResponse1.isCreated();
        assertTrue(isCreated1);
        final RoleMapperExpression rules2 = AnyRoleMapperExpression.builder().addExpression(FieldRoleMapperExpression.ofGroups(
            "cn=admins,dc=example,dc=com")).build();
        final Map<String, Object> metadata2 = new HashMap<>();
        metadata2.put("k1", "v1");
        final PutRoleMappingRequest putRoleMappingRequest2 = new PutRoleMappingRequest("mapping-example-2", true, Collections.singletonList(
            "monitoring"), rules2, metadata2, RefreshPolicy.NONE);
        final PutRoleMappingResponse putRoleMappingResponse2 = client.security().putRoleMapping(putRoleMappingRequest2,
            RequestOptions.DEFAULT);
        boolean isCreated2 = putRoleMappingResponse2.isCreated();
        assertTrue(isCreated2);

        {
            // tag::get-role-mappings-execute
            final GetRoleMappingsRequest request = new GetRoleMappingsRequest("mapping-example-1");
            final GetRoleMappingsResponse response = client.security().getRoleMappings(request, RequestOptions.DEFAULT);
            // end::get-role-mappings-execute
            // tag::get-role-mappings-response
            List<ExpressionRoleMapping> mappings = response.getMappings();
            // end::get-role-mappings-response
            assertNotNull(mappings);
            assertThat(mappings.size(), is(1));
            assertThat(mappings.get(0).isEnabled(), is(true));
            assertThat(mappings.get(0).getName(), is("mapping-example-1"));
            assertThat(mappings.get(0).getExpression(), equalTo(rules1));
            assertThat(mappings.get(0).getMetadata(), equalTo(Collections.emptyMap()));
            assertThat(mappings.get(0).getRoles(), contains("superuser"));
        }

        {
            // tag::get-role-mappings-list-execute
            final GetRoleMappingsRequest request = new GetRoleMappingsRequest("mapping-example-1", "mapping-example-2");
            final GetRoleMappingsResponse response = client.security().getRoleMappings(request, RequestOptions.DEFAULT);
            // end::get-role-mappings-list-execute
            List<ExpressionRoleMapping> mappings = response.getMappings();
            assertNotNull(mappings);
            assertThat(mappings.size(), is(2));
            for (ExpressionRoleMapping roleMapping : mappings) {
                assertThat(roleMapping.isEnabled(), is(true));
                assertThat(roleMapping.getName(), isIn(new String[]{"mapping-example-1", "mapping-example-2"}));
                if (roleMapping.getName().equals("mapping-example-1")) {
                    assertThat(roleMapping.getMetadata(), equalTo(Collections.emptyMap()));
                    assertThat(roleMapping.getExpression(), equalTo(rules1));
                    assertThat(roleMapping.getRoles(), contains("superuser"));
                } else {
                    assertThat(roleMapping.getMetadata(), equalTo(metadata2));
                    assertThat(roleMapping.getExpression(), equalTo(rules2));
                    assertThat(roleMapping.getRoles(), contains("monitoring"));
                }
            }
        }

        {
            // tag::get-role-mappings-all-execute
            final GetRoleMappingsRequest request = new GetRoleMappingsRequest();
            final GetRoleMappingsResponse response = client.security().getRoleMappings(request, RequestOptions.DEFAULT);
            // end::get-role-mappings-all-execute
            List<ExpressionRoleMapping> mappings = response.getMappings();
            assertNotNull(mappings);
            assertThat(mappings.size(), is(2));
            for (ExpressionRoleMapping roleMapping : mappings) {
                assertThat(roleMapping.isEnabled(), is(true));
                assertThat(roleMapping.getName(), isIn(new String[]{"mapping-example-1", "mapping-example-2"}));
                if (roleMapping.getName().equals("mapping-example-1")) {
                    assertThat(roleMapping.getMetadata(), equalTo(Collections.emptyMap()));
                    assertThat(roleMapping.getExpression(), equalTo(rules1));
                    assertThat(roleMapping.getRoles(), contains("superuser"));
                } else {
                    assertThat(roleMapping.getMetadata(), equalTo(metadata2));
                    assertThat(roleMapping.getExpression(), equalTo(rules2));
                    assertThat(roleMapping.getRoles(), contains("monitoring"));
                }
            }
        }

        {
            final GetRoleMappingsRequest request = new GetRoleMappingsRequest();
            // tag::get-role-mappings-execute-listener
            ActionListener<GetRoleMappingsResponse> listener = new ActionListener<GetRoleMappingsResponse>() {
                @Override
                public void onResponse(GetRoleMappingsResponse response) {
                    // <1>
                }

                @Override
                public void onFailure(Exception e) {
                    // <2>
                }
            };
            // end::get-role-mappings-execute-listener

            // Replace the empty listener by a blocking listener in test
            final CountDownLatch latch = new CountDownLatch(1);
            listener = new LatchedActionListener<>(listener, latch);

            // tag::get-role-mappings-execute-async
            client.security().getRoleMappingsAsync(request, RequestOptions.DEFAULT, listener); // <1>
            // end::get-role-mappings-execute-async

            assertTrue(latch.await(30L, TimeUnit.SECONDS));
        }
    }

    public void testEnableUser() throws Exception {
        RestHighLevelClient client = highLevelClient();
        char[] password = new char[]{'p', 'a', 's', 's', 'w', 'o', 'r', 'd'};
        User enable_user = new User("enable_user", Collections.singletonList("superuser"));
        PutUserRequest putUserRequest = new PutUserRequest(enable_user, password, true, RefreshPolicy.IMMEDIATE);
        PutUserResponse putUserResponse = client.security().putUser(putUserRequest, RequestOptions.DEFAULT);
        assertTrue(putUserResponse.isCreated());

        {
            //tag::enable-user-execute
            EnableUserRequest request = new EnableUserRequest("enable_user", RefreshPolicy.NONE);
            EmptyResponse response = client.security().enableUser(request, RequestOptions.DEFAULT);
            //end::enable-user-execute

            assertNotNull(response);
        }

        {
            //tag::enable-user-execute-listener
            EnableUserRequest request = new EnableUserRequest("enable_user", RefreshPolicy.NONE);
            ActionListener<EmptyResponse> listener = new ActionListener<EmptyResponse>() {
                @Override
                public void onResponse(EmptyResponse setUserEnabledResponse) {
                    // <1>
                }

                @Override
                public void onFailure(Exception e) {
                    // <2>
                }
            };
            //end::enable-user-execute-listener

            // Replace the empty listener by a blocking listener in test
            final CountDownLatch latch = new CountDownLatch(1);
            listener = new LatchedActionListener<>(listener, latch);

            // tag::enable-user-execute-async
            client.security().enableUserAsync(request, RequestOptions.DEFAULT, listener); // <1>
            // end::enable-user-execute-async

            assertTrue(latch.await(30L, TimeUnit.SECONDS));
        }
    }

    public void testDisableUser() throws Exception {
        RestHighLevelClient client = highLevelClient();
        char[] password = new char[]{'p', 'a', 's', 's', 'w', 'o', 'r', 'd'};
        User disable_user = new User("disable_user", Collections.singletonList("superuser"));
        PutUserRequest putUserRequest = new PutUserRequest(disable_user, password, true, RefreshPolicy.IMMEDIATE);
        PutUserResponse putUserResponse = client.security().putUser(putUserRequest, RequestOptions.DEFAULT);
        assertTrue(putUserResponse.isCreated());
        {
            //tag::disable-user-execute
            DisableUserRequest request = new DisableUserRequest("disable_user", RefreshPolicy.NONE);
            EmptyResponse response = client.security().disableUser(request, RequestOptions.DEFAULT);
            //end::disable-user-execute

            assertNotNull(response);
        }

        {
            //tag::disable-user-execute-listener
            DisableUserRequest request = new DisableUserRequest("disable_user", RefreshPolicy.NONE);
            ActionListener<EmptyResponse> listener = new ActionListener<EmptyResponse>() {
                @Override
                public void onResponse(EmptyResponse setUserEnabledResponse) {
                    // <1>
                }

                @Override
                public void onFailure(Exception e) {
                    // <2>
                }
            };
            //end::disable-user-execute-listener

            // Replace the empty listener by a blocking listener in test
            final CountDownLatch latch = new CountDownLatch(1);
            listener = new LatchedActionListener<>(listener, latch);

            // tag::disable-user-execute-async
            client.security().disableUserAsync(request, RequestOptions.DEFAULT, listener); // <1>
            // end::disable-user-execute-async

            assertTrue(latch.await(30L, TimeUnit.SECONDS));
        }
    }

<<<<<<< HEAD
    public void testGetRoles() throws Exception {
        RestHighLevelClient client = highLevelClient();
        addRole("my_role");
        {
            //tag::get-roles-request
            GetRolesRequest request = new GetRolesRequest("my_role");
            //end::get-roles-request
            //tag::get-roles-execute
            GetRolesResponse response = client.security().getRoles(request, RequestOptions.DEFAULT);
            //end::get-roles-execute

            assertNotNull(response);
            //TODO: Once response is implemented
        }

        {
            //tag::get-roles-execute-listener
            GetRolesRequest request = new GetRolesRequest("my_role");
            ActionListener<GetRolesResponse> listener = new ActionListener<GetRolesResponse>() {
                @Override
                public void onResponse(GetRolesResponse getRolesResponse) {
=======
    public void testAuthenticate() throws Exception {
        RestHighLevelClient client = highLevelClient();
        {
            //tag::authenticate-execute
            AuthenticateResponse response = client.security().authenticate(RequestOptions.DEFAULT);
            //end::authenticate-execute

            //tag::authenticate-response
            User user = response.getUser(); // <1>
            boolean enabled = response.enabled(); // <2>
            //end::authenticate-response

            assertThat(user.getUsername(), is("test_user"));
            assertThat(user.getRoles(), contains(new String[] {"superuser"}));
            assertThat(user.getFullName(), nullValue());
            assertThat(user.getEmail(), nullValue());
            assertThat(user.getMetadata().isEmpty(), is(true));
            assertThat(enabled, is(true));
        }

        {
            // tag::authenticate-execute-listener
            ActionListener<AuthenticateResponse> listener = new ActionListener<AuthenticateResponse>() {
                @Override
                public void onResponse(AuthenticateResponse response) {
>>>>>>> ef10461c
                    // <1>
                }

                @Override
                public void onFailure(Exception e) {
                    // <2>
                }
            };
<<<<<<< HEAD
            //end::get-roles-execute-listener

            //Replace the emtpty listener by a blocking listener in test
            final CountDownLatch latch = new CountDownLatch(1);
            listener = new LatchedActionListener<>(listener, latch);

            //tag::get-roles-execute-async
            client.security().getRolesAsync(request, RequestOptions.DEFAULT, listener); // <1>
            //end::get-roles-execute-async
=======
            // end::authenticate-execute-listener

            // Replace the empty listener by a blocking listener in test
            final CountDownLatch latch = new CountDownLatch(1);
            listener = new LatchedActionListener<>(listener, latch);

            // tag::authenticate-execute-async
            client.security().authenticateAsync(RequestOptions.DEFAULT, listener); // <1>
            // end::authenticate-execute-async
>>>>>>> ef10461c

            assertTrue(latch.await(30L, TimeUnit.SECONDS));
        }
    }

<<<<<<< HEAD
=======
    public void testClearRealmCache() throws Exception {
        RestHighLevelClient client = highLevelClient();
        {
            //tag::clear-realm-cache-request
            ClearRealmCacheRequest request = new ClearRealmCacheRequest(Collections.emptyList(), Collections.emptyList());
            //end::clear-realm-cache-request
            //tag::clear-realm-cache-execute
            ClearRealmCacheResponse response = client.security().clearRealmCache(request, RequestOptions.DEFAULT);
            //end::clear-realm-cache-execute

            assertNotNull(response);
            assertThat(response.getNodes(), not(empty()));

            //tag::clear-realm-cache-response
            List<ClearRealmCacheResponse.Node> nodes = response.getNodes(); // <1>
            //end::clear-realm-cache-response
        }
        {
            //tag::clear-realm-cache-execute-listener
            ClearRealmCacheRequest request = new ClearRealmCacheRequest(Collections.emptyList(), Collections.emptyList());
            ActionListener<ClearRealmCacheResponse> listener = new ActionListener<ClearRealmCacheResponse>() {
                @Override
                public void onResponse(ClearRealmCacheResponse clearRealmCacheResponse) {
                    // <1>
                }

                @Override
                public void onFailure(Exception e) {
                    // <2>
                }
            };
            //end::clear-realm-cache-execute-listener

            // Replace the empty listener by a blocking listener in test
            final CountDownLatch latch = new CountDownLatch(1);
            listener = new LatchedActionListener<>(listener, latch);

            // tag::clear-realm-cache-execute-async
            client.security().clearRealmCacheAsync(request, RequestOptions.DEFAULT, listener); // <1>
            // end::clear-realm-cache-execute-async

            assertTrue(latch.await(30L, TimeUnit.SECONDS));
        }
    }
>>>>>>> ef10461c

    public void testClearRolesCache() throws Exception {
        RestHighLevelClient client = highLevelClient();
        {
            //tag::clear-roles-cache-request
            ClearRolesCacheRequest request = new ClearRolesCacheRequest("my_role");
            //end::clear-roles-cache-request
            //tag::clear-roles-cache-execute
            ClearRolesCacheResponse response = client.security().clearRolesCache(request, RequestOptions.DEFAULT);
            //end::clear-roles-cache-execute

            assertNotNull(response);
            assertThat(response.getNodes(), not(empty()));

            //tag::clear-roles-cache-response
            List<ClearRolesCacheResponse.Node> nodes = response.getNodes(); // <1>
            //end::clear-roles-cache-response
        }

        {
            //tag::clear-roles-cache-execute-listener
            ClearRolesCacheRequest request = new ClearRolesCacheRequest("my_role");
            ActionListener<ClearRolesCacheResponse> listener = new ActionListener<ClearRolesCacheResponse>() {
                @Override
                public void onResponse(ClearRolesCacheResponse clearRolesCacheResponse) {
                    // <1>
                }

                @Override
                public void onFailure(Exception e) {
                    // <2>
                }
            };
            //end::clear-roles-cache-execute-listener

            // Replace the empty listener by a blocking listener in test
            final CountDownLatch latch = new CountDownLatch(1);
            listener = new LatchedActionListener<>(listener, latch);

            // tag::clear-roles-cache-execute-async
            client.security().clearRolesCacheAsync(request, RequestOptions.DEFAULT, listener); // <1>
            // end::clear-roles-cache-execute-async

            assertTrue(latch.await(30L, TimeUnit.SECONDS));
        }
    }

    public void testGetSslCertificates() throws Exception {
        RestHighLevelClient client = highLevelClient();
        {
            //tag::get-certificates-execute
            GetSslCertificatesResponse response = client.security().getSslCertificates(RequestOptions.DEFAULT);
            //end::get-certificates-execute

            assertNotNull(response);

            //tag::get-certificates-response
            List<CertificateInfo> certificates = response.getCertificates(); // <1>
            //end::get-certificates-response

            assertThat(certificates.size(), Matchers.equalTo(9));
            final Iterator<CertificateInfo> it = certificates.iterator();
            CertificateInfo c = it.next();
            assertThat(c.getSubjectDn(), Matchers.equalTo("CN=testnode-client-profile"));
            assertThat(c.getPath(), Matchers.equalTo("testnode.jks"));
            assertThat(c.getFormat(), Matchers.equalTo("jks"));
            c = it.next();
            assertThat(c.getSubjectDn(), Matchers.equalTo("CN=Elasticsearch Test Node, OU=elasticsearch, O=org"));
            assertThat(c.getPath(), Matchers.equalTo("testnode.crt"));
            assertThat(c.getFormat(), Matchers.equalTo("PEM"));
            c = it.next();
            assertThat(c.getSubjectDn(), Matchers.equalTo("CN=OpenLDAP, OU=Elasticsearch, O=Elastic, L=Mountain View, ST=CA, C=US"));
            assertThat(c.getPath(), Matchers.equalTo("testnode.jks"));
            assertThat(c.getFormat(), Matchers.equalTo("jks"));
            c = it.next();
            assertThat(c.getSubjectDn(), Matchers.equalTo("CN=Elasticsearch Test Node, OU=elasticsearch, O=org"));
            assertThat(c.getPath(), Matchers.equalTo("testnode.jks"));
            assertThat(c.getFormat(), Matchers.equalTo("jks"));
            c = it.next();
            assertThat(c.getSubjectDn(), Matchers.equalTo("CN=Elasticsearch Test Client, OU=elasticsearch, O=org"));
            assertThat(c.getPath(), Matchers.equalTo("testnode.jks"));
            assertThat(c.getFormat(), Matchers.equalTo("jks"));
            c = it.next();
            assertThat(c.getSubjectDn(), Matchers.equalTo("CN=ad-ELASTICSEARCHAD-CA, DC=ad, DC=test, DC=elasticsearch, DC=com"));
            assertThat(c.getPath(), Matchers.equalTo("testnode.jks"));
            assertThat(c.getFormat(), Matchers.equalTo("jks"));
            c = it.next();
            assertThat(c.getSubjectDn(), Matchers.equalTo("CN=Elasticsearch Test Node"));
            assertThat(c.getPath(), Matchers.equalTo("testnode.jks"));
            assertThat(c.getFormat(), Matchers.equalTo("jks"));
            c = it.next();
            assertThat(c.getSubjectDn(), Matchers.equalTo("CN=samba4"));
            assertThat(c.getPath(), Matchers.equalTo("testnode.jks"));
            assertThat(c.getFormat(), Matchers.equalTo("jks"));
            c = it.next();
            assertThat(c.getSubjectDn(), Matchers.equalTo("CN=Elasticsearch Test Node"));
            assertThat(c.getPath(), Matchers.equalTo("testnode.jks"));
            assertThat(c.getFormat(), Matchers.equalTo("jks"));
        }

        {
            // tag::get-certificates-execute-listener
            ActionListener<GetSslCertificatesResponse> listener = new ActionListener<GetSslCertificatesResponse>() {
                @Override
                public void onResponse(GetSslCertificatesResponse getSslCertificatesResponse) {
                    // <1>
                }

                @Override
                public void onFailure(Exception e) {
                    // <2>
                }
            };
            // end::get-certificates-execute-listener

            // Replace the empty listener by a blocking listener in test
            final CountDownLatch latch = new CountDownLatch(1);
            listener = new LatchedActionListener<>(listener, latch);

            // tag::get-certificates-execute-async
            client.security().getSslCertificatesAsync(RequestOptions.DEFAULT, listener); // <1>
            // end::get-certificates-execute-async

            assertTrue(latch.await(30L, TimeUnit.SECONDS));
        }
    }

    public void testChangePassword() throws Exception {
        RestHighLevelClient client = highLevelClient();
        char[] password = new char[]{'p', 'a', 's', 's', 'w', 'o', 'r', 'd'};
        char[] newPassword = new char[]{'n', 'e', 'w', 'p', 'a', 's', 's', 'w', 'o', 'r', 'd'};
        User user = new User("change_password_user", Collections.singletonList("superuser"), Collections.emptyMap(), null, null);
        PutUserRequest putUserRequest = new PutUserRequest(user, password, true, RefreshPolicy.NONE);
        PutUserResponse putUserResponse = client.security().putUser(putUserRequest, RequestOptions.DEFAULT);
        assertTrue(putUserResponse.isCreated());
        {
            //tag::change-password-execute
            ChangePasswordRequest request = new ChangePasswordRequest("change_password_user", newPassword, RefreshPolicy.NONE);
            EmptyResponse response = client.security().changePassword(request, RequestOptions.DEFAULT);
            //end::change-password-execute

            assertNotNull(response);
        }
        {
            //tag::change-password-execute-listener
            ChangePasswordRequest request = new ChangePasswordRequest("change_password_user", password, RefreshPolicy.NONE);
            ActionListener<EmptyResponse> listener = new ActionListener<EmptyResponse>() {
                @Override
                public void onResponse(EmptyResponse response) {
                    // <1>
                }

                @Override
                public void onFailure(Exception e) {
                    // <2>
                }
            };
            //end::change-password-execute-listener

            // Replace the empty listener by a blocking listener in test
            final CountDownLatch latch = new CountDownLatch(1);
            listener = new LatchedActionListener<>(listener, latch);

            //tag::change-password-execute-async
            client.security().changePasswordAsync(request, RequestOptions.DEFAULT, listener); // <1>
            //end::change-password-execute-async

            assertTrue(latch.await(30L, TimeUnit.SECONDS));
        }
    }

    public void testDeleteRoleMapping() throws Exception {
        final RestHighLevelClient client = highLevelClient();

        {
            // Create role mappings
            final RoleMapperExpression rules = FieldRoleMapperExpression.ofUsername("*");
            final PutRoleMappingRequest request = new PutRoleMappingRequest("mapping-example", true, Collections.singletonList("superuser"),
                rules, null, RefreshPolicy.NONE);
            final PutRoleMappingResponse response = client.security().putRoleMapping(request, RequestOptions.DEFAULT);
            boolean isCreated = response.isCreated();
            assertTrue(isCreated);
        }

        {
            // tag::delete-role-mapping-execute
            final DeleteRoleMappingRequest request = new DeleteRoleMappingRequest("mapping-example", RefreshPolicy.NONE);
            final DeleteRoleMappingResponse response = client.security().deleteRoleMapping(request, RequestOptions.DEFAULT);
            // end::delete-role-mapping-execute
            // tag::delete-role-mapping-response
            boolean isFound = response.isFound(); // <1>
            // end::delete-role-mapping-response

            assertTrue(isFound);
        }

        {
            final DeleteRoleMappingRequest request = new DeleteRoleMappingRequest("mapping-example", RefreshPolicy.NONE);
            // tag::delete-role-mapping-execute-listener
            ActionListener<DeleteRoleMappingResponse> listener = new ActionListener<DeleteRoleMappingResponse>() {
                @Override
                public void onResponse(DeleteRoleMappingResponse response) {
                    // <1>
                }

                @Override
                public void onFailure(Exception e) {
                    // <2>
                }
            };
            // end::delete-role-mapping-execute-listener

            // Replace the empty listener by a blocking listener in test
            final CountDownLatch latch = new CountDownLatch(1);
            listener = new LatchedActionListener<>(listener, latch);

            // tag::delete-role-mapping-execute-async
            client.security().deleteRoleMappingAsync(request, RequestOptions.DEFAULT, listener); // <1>
            // end::delete-role-mapping-execute-async

            assertTrue(latch.await(30L, TimeUnit.SECONDS));
        }
    }

    public void testDeleteRole() throws Exception {
        RestHighLevelClient client = highLevelClient();
        addRole("testrole");

        {
            // tag::delete-role-request
            DeleteRoleRequest deleteRoleRequest = new DeleteRoleRequest(
                "testrole");    // <1>
            // end::delete-role-request

            // tag::delete-role-execute
            DeleteRoleResponse deleteRoleResponse = client.security().deleteRole(deleteRoleRequest, RequestOptions.DEFAULT);
            // end::delete-role-execute

            // tag::delete-role-response
            boolean found = deleteRoleResponse.isFound();    // <1>
            // end::delete-role-response
            assertTrue(found);

            // check if deleting the already deleted role again will give us a different response
            deleteRoleResponse = client.security().deleteRole(deleteRoleRequest, RequestOptions.DEFAULT);
            assertFalse(deleteRoleResponse.isFound());
        }

        {
            DeleteRoleRequest deleteRoleRequest = new DeleteRoleRequest("testrole");

            ActionListener<DeleteRoleResponse> listener;
            //tag::delete-role-execute-listener
            listener = new ActionListener<DeleteRoleResponse>() {
                @Override
                public void onResponse(DeleteRoleResponse deleteRoleResponse) {
                    // <1>
                }

                @Override
                public void onFailure(Exception e) {
                    // <2>
                }
            };
            //end::delete-role-execute-listener

            // Replace the empty listener by a blocking listener in test
            final CountDownLatch latch = new CountDownLatch(1);
            listener = new LatchedActionListener<>(listener, latch);

            //tag::delete-role-execute-async
            client.security().deleteRoleAsync(deleteRoleRequest, RequestOptions.DEFAULT, listener); // <1>
            //end::delete-role-execute-async

            assertTrue(latch.await(30L, TimeUnit.SECONDS));
        }
    }

    // TODO: move all calls to high-level REST client once APIs for adding new role exist
    private void addRole(String roleName) throws IOException {
        Request addRoleRequest = new Request(HttpPost.METHOD_NAME, "/_xpack/security/role/" + roleName);
        try (XContentBuilder builder = jsonBuilder()) {
            builder.startObject();
            {
                builder.array("cluster", "all");
            }
            builder.endObject();
            addRoleRequest.setEntity(new NStringEntity(Strings.toString(builder), ContentType.APPLICATION_JSON));
        }
        client().performRequest(addRoleRequest);
    }

    public void testCreateToken() throws Exception {
        RestHighLevelClient client = highLevelClient();

        {
            // Setup user
            User token_user = new User("token_user", Collections.singletonList("kibana_user"));
            PutUserRequest putUserRequest = new PutUserRequest(token_user, "password".toCharArray(), true, RefreshPolicy.IMMEDIATE);
            PutUserResponse putUserResponse = client.security().putUser(putUserRequest, RequestOptions.DEFAULT);
            assertTrue(putUserResponse.isCreated());
        }
        {
            // tag::create-token-password-request
            final char[] password = new char[]{'p', 'a', 's', 's', 'w', 'o', 'r', 'd'};
            CreateTokenRequest createTokenRequest = CreateTokenRequest.passwordGrant("token_user", password);
            // end::create-token-password-request

            // tag::create-token-execute
            CreateTokenResponse createTokenResponse = client.security().createToken(createTokenRequest, RequestOptions.DEFAULT);
            // end::create-token-execute

            // tag::create-token-response
            String accessToken = createTokenResponse.getAccessToken();    // <1>
            String refreshToken = createTokenResponse.getRefreshToken();    // <2>
            // end::create-token-response
            assertNotNull(accessToken);
            assertNotNull(refreshToken);
            assertNotNull(createTokenResponse.getExpiresIn());

            // tag::create-token-refresh-request
            createTokenRequest = CreateTokenRequest.refreshTokenGrant(refreshToken);
            // end::create-token-refresh-request

            CreateTokenResponse refreshResponse = client.security().createToken(createTokenRequest, RequestOptions.DEFAULT);
            assertNotNull(refreshResponse.getAccessToken());
            assertNotNull(refreshResponse.getRefreshToken());
        }

        {
            // tag::create-token-client-credentials-request
            CreateTokenRequest createTokenRequest = CreateTokenRequest.clientCredentialsGrant();
            // end::create-token-client-credentials-request

            ActionListener<CreateTokenResponse> listener;
            //tag::create-token-execute-listener
            listener = new ActionListener<CreateTokenResponse>() {
                @Override
                public void onResponse(CreateTokenResponse createTokenResponse) {
                    // <1>
                }

                @Override
                public void onFailure(Exception e) {
                    // <2>
                }
            };
            //end::create-token-execute-listener

            // Avoid unused variable warning
            assertNotNull(listener);

            // Replace the empty listener by a blocking listener in test
            final PlainActionFuture<CreateTokenResponse> future = new PlainActionFuture<>();
            listener = future;

            //tag::create-token-execute-async
            client.security().createTokenAsync(createTokenRequest, RequestOptions.DEFAULT, listener); // <1>
            //end::create-token-execute-async

            assertNotNull(future.get(30, TimeUnit.SECONDS));
            assertNotNull(future.get().getAccessToken());
            // "client-credentials" grants aren't refreshable
            assertNull(future.get().getRefreshToken());
        }
    }

    public void testInvalidateToken() throws Exception {
        RestHighLevelClient client = highLevelClient();

        String accessToken;
        String refreshToken;
        {
            // Setup user
            final char[] password = "password".toCharArray();
            User invalidate_token_user = new User("invalidate_token", Collections.singletonList("kibana_user"));
            PutUserRequest putUserRequest = new PutUserRequest(invalidate_token_user, password, true, RefreshPolicy.IMMEDIATE);
            PutUserResponse putUserResponse = client.security().putUser(putUserRequest, RequestOptions.DEFAULT);
            assertTrue(putUserResponse.isCreated());

            // Create tokens
            final CreateTokenRequest createTokenRequest = CreateTokenRequest.passwordGrant("invalidate_token", password);
            final CreateTokenResponse tokenResponse = client.security().createToken(createTokenRequest, RequestOptions.DEFAULT);
            accessToken = tokenResponse.getAccessToken();
            refreshToken = tokenResponse.getRefreshToken();
        }
        {
            // tag::invalidate-access-token-request
            InvalidateTokenRequest invalidateTokenRequest = InvalidateTokenRequest.accessToken(accessToken);
            // end::invalidate-access-token-request

            // tag::invalidate-token-execute
            InvalidateTokenResponse invalidateTokenResponse =
                client.security().invalidateToken(invalidateTokenRequest, RequestOptions.DEFAULT);
            // end::invalidate-token-execute

            // tag::invalidate-token-response
            boolean isCreated = invalidateTokenResponse.isCreated();
            // end::invalidate-token-response
            assertTrue(isCreated);
        }

        {
            // tag::invalidate-refresh-token-request
            InvalidateTokenRequest invalidateTokenRequest = InvalidateTokenRequest.refreshToken(refreshToken);
            // end::invalidate-refresh-token-request

            ActionListener<InvalidateTokenResponse> listener;
            //tag::invalidate-token-execute-listener
            listener = new ActionListener<InvalidateTokenResponse>() {
                @Override
                public void onResponse(InvalidateTokenResponse invalidateTokenResponse) {
                    // <1>
                }

                @Override
                public void onFailure(Exception e) {
                    // <2>
                }
            };
            //end::invalidate-token-execute-listener

            // Avoid unused variable warning
            assertNotNull(listener);

            // Replace the empty listener by a blocking listener in test
            final PlainActionFuture<InvalidateTokenResponse> future = new PlainActionFuture<>();
            listener = future;

            //tag::invalidate-token-execute-async
            client.security().invalidateTokenAsync(invalidateTokenRequest, RequestOptions.DEFAULT, listener); // <1>
            //end::invalidate-token-execute-async

            final InvalidateTokenResponse response = future.get(30, TimeUnit.SECONDS);
            assertNotNull(response);
            assertTrue(response.isCreated());// technically, this should be false, but the API is broken
            // See https://github.com/elastic/elasticsearch/issues/35115
        }
    }
}<|MERGE_RESOLUTION|>--- conflicted
+++ resolved
@@ -388,7 +388,6 @@
         }
     }
 
-<<<<<<< HEAD
     public void testGetRoles() throws Exception {
         RestHighLevelClient client = highLevelClient();
         addRole("my_role");
@@ -410,7 +409,28 @@
             ActionListener<GetRolesResponse> listener = new ActionListener<GetRolesResponse>() {
                 @Override
                 public void onResponse(GetRolesResponse getRolesResponse) {
-=======
+                    // <1>
+                }
+
+                @Override
+                public void onFailure(Exception e) {
+                    // <2>
+                }
+            };
+            //end::get-roles-execute-listener
+
+            //Replace the emtpty listener by a blocking listener in test
+            final CountDownLatch latch = new CountDownLatch(1);
+            listener = new LatchedActionListener<>(listener, latch);
+
+            //tag::get-roles-execute-async
+            client.security().getRolesAsync(request, RequestOptions.DEFAULT, listener); // <1>
+            //end::get-roles-execute-async
+
+            assertTrue(latch.await(30L, TimeUnit.SECONDS));
+        }
+    }
+
     public void testAuthenticate() throws Exception {
         RestHighLevelClient client = highLevelClient();
         {
@@ -424,7 +444,7 @@
             //end::authenticate-response
 
             assertThat(user.getUsername(), is("test_user"));
-            assertThat(user.getRoles(), contains(new String[] {"superuser"}));
+            assertThat(user.getRoles(), contains(new String[]{"superuser"}));
             assertThat(user.getFullName(), nullValue());
             assertThat(user.getEmail(), nullValue());
             assertThat(user.getMetadata().isEmpty(), is(true));
@@ -436,26 +456,14 @@
             ActionListener<AuthenticateResponse> listener = new ActionListener<AuthenticateResponse>() {
                 @Override
                 public void onResponse(AuthenticateResponse response) {
->>>>>>> ef10461c
-                    // <1>
-                }
-
-                @Override
-                public void onFailure(Exception e) {
-                    // <2>
-                }
-            };
-<<<<<<< HEAD
-            //end::get-roles-execute-listener
-
-            //Replace the emtpty listener by a blocking listener in test
-            final CountDownLatch latch = new CountDownLatch(1);
-            listener = new LatchedActionListener<>(listener, latch);
-
-            //tag::get-roles-execute-async
-            client.security().getRolesAsync(request, RequestOptions.DEFAULT, listener); // <1>
-            //end::get-roles-execute-async
-=======
+                    // <1>
+                }
+
+                @Override
+                public void onFailure(Exception e) {
+                    // <2>
+                }
+            };
             // end::authenticate-execute-listener
 
             // Replace the empty listener by a blocking listener in test
@@ -465,14 +473,11 @@
             // tag::authenticate-execute-async
             client.security().authenticateAsync(RequestOptions.DEFAULT, listener); // <1>
             // end::authenticate-execute-async
->>>>>>> ef10461c
-
-            assertTrue(latch.await(30L, TimeUnit.SECONDS));
-        }
-    }
-
-<<<<<<< HEAD
-=======
+
+            assertTrue(latch.await(30L, TimeUnit.SECONDS));
+        }
+    }
+
     public void testClearRealmCache() throws Exception {
         RestHighLevelClient client = highLevelClient();
         {
@@ -517,7 +522,6 @@
             assertTrue(latch.await(30L, TimeUnit.SECONDS));
         }
     }
->>>>>>> ef10461c
 
     public void testClearRolesCache() throws Exception {
         RestHighLevelClient client = highLevelClient();
