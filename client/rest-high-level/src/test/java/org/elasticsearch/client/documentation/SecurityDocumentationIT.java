/*
 * Licensed to Elasticsearch under one or more contributor
 * license agreements. See the NOTICE file distributed with
 * this work for additional information regarding copyright
 * ownership. Elasticsearch licenses this file to you under
 * the Apache License, Version 2.0 (the "License"); you may
 * not use this file except in compliance with the License.
 * You may obtain a copy of the License at
 *
 *    http://www.apache.org/licenses/LICENSE-2.0
 *
 * Unless required by applicable law or agreed to in writing,
 * software distributed under the License is distributed on an
 * "AS IS" BASIS, WITHOUT WARRANTIES OR CONDITIONS OF ANY
 * KIND, either express or implied.  See the License for the
 * specific language governing permissions and limitations
 * under the License.
 */

package org.elasticsearch.client.documentation;

import org.elasticsearch.ElasticsearchException;
import org.elasticsearch.ElasticsearchStatusException;
import org.elasticsearch.action.ActionListener;
import org.elasticsearch.action.LatchedActionListener;
import org.elasticsearch.action.support.PlainActionFuture;
import org.elasticsearch.client.ESRestHighLevelClientTestCase;
import org.elasticsearch.client.RequestOptions;
import org.elasticsearch.client.RestHighLevelClient;
import org.elasticsearch.client.security.AuthenticateResponse;
import org.elasticsearch.client.security.AuthenticateResponse.RealmInfo;
import org.elasticsearch.client.security.ChangePasswordRequest;
import org.elasticsearch.client.security.ClearRealmCacheRequest;
import org.elasticsearch.client.security.ClearRealmCacheResponse;
import org.elasticsearch.client.security.ClearRolesCacheRequest;
import org.elasticsearch.client.security.ClearRolesCacheResponse;
import org.elasticsearch.client.security.CreateApiKeyRequest;
import org.elasticsearch.client.security.CreateApiKeyResponse;
import org.elasticsearch.client.security.CreateTokenRequest;
import org.elasticsearch.client.security.CreateTokenResponse;
import org.elasticsearch.client.security.DelegatePkiAuthenticationRequest;
import org.elasticsearch.client.security.DelegatePkiAuthenticationResponse;
import org.elasticsearch.client.security.DeletePrivilegesRequest;
import org.elasticsearch.client.security.DeletePrivilegesResponse;
import org.elasticsearch.client.security.DeleteRoleMappingRequest;
import org.elasticsearch.client.security.DeleteRoleMappingResponse;
import org.elasticsearch.client.security.DeleteRoleRequest;
import org.elasticsearch.client.security.DeleteRoleResponse;
import org.elasticsearch.client.security.DeleteUserRequest;
import org.elasticsearch.client.security.DeleteUserResponse;
import org.elasticsearch.client.security.DisableUserRequest;
import org.elasticsearch.client.security.EnableUserRequest;
import org.elasticsearch.client.security.ExpressionRoleMapping;
import org.elasticsearch.client.security.GetApiKeyRequest;
import org.elasticsearch.client.security.GetApiKeyResponse;
import org.elasticsearch.client.security.GetBuiltinPrivilegesResponse;
import org.elasticsearch.client.security.GetPrivilegesRequest;
import org.elasticsearch.client.security.GetPrivilegesResponse;
import org.elasticsearch.client.security.GetRoleMappingsRequest;
import org.elasticsearch.client.security.GetRoleMappingsResponse;
import org.elasticsearch.client.security.GetRolesRequest;
import org.elasticsearch.client.security.GetRolesResponse;
import org.elasticsearch.client.security.GetSslCertificatesResponse;
import org.elasticsearch.client.security.GetUserPrivilegesResponse;
import org.elasticsearch.client.security.GetUsersRequest;
import org.elasticsearch.client.security.GetUsersResponse;
import org.elasticsearch.client.security.HasPrivilegesRequest;
import org.elasticsearch.client.security.HasPrivilegesResponse;
import org.elasticsearch.client.security.InvalidateApiKeyRequest;
import org.elasticsearch.client.security.InvalidateApiKeyResponse;
import org.elasticsearch.client.security.InvalidateTokenRequest;
import org.elasticsearch.client.security.InvalidateTokenResponse;
import org.elasticsearch.client.security.PutPrivilegesRequest;
import org.elasticsearch.client.security.PutPrivilegesResponse;
import org.elasticsearch.client.security.PutRoleMappingRequest;
import org.elasticsearch.client.security.PutRoleMappingResponse;
import org.elasticsearch.client.security.PutRoleRequest;
import org.elasticsearch.client.security.PutRoleResponse;
import org.elasticsearch.client.security.PutUserRequest;
import org.elasticsearch.client.security.PutUserResponse;
import org.elasticsearch.client.security.RefreshPolicy;
import org.elasticsearch.client.security.TemplateRoleName;
import org.elasticsearch.client.security.support.ApiKey;
import org.elasticsearch.client.security.support.CertificateInfo;
import org.elasticsearch.client.security.support.expressiondsl.RoleMapperExpression;
import org.elasticsearch.client.security.support.expressiondsl.expressions.AnyRoleMapperExpression;
import org.elasticsearch.client.security.support.expressiondsl.fields.FieldRoleMapperExpression;
import org.elasticsearch.client.security.user.User;
import org.elasticsearch.client.security.user.privileges.ApplicationPrivilege;
import org.elasticsearch.client.security.user.privileges.ApplicationResourcePrivileges;
import org.elasticsearch.client.security.user.privileges.IndicesPrivileges;
import org.elasticsearch.client.security.user.privileges.Role;
import org.elasticsearch.client.security.user.privileges.Role.ClusterPrivilegeName;
import org.elasticsearch.client.security.user.privileges.Role.IndexPrivilegeName;
import org.elasticsearch.client.security.user.privileges.UserIndicesPrivileges;
import org.elasticsearch.common.Strings;
import org.elasticsearch.common.settings.SecureString;
import org.elasticsearch.common.settings.Settings;
import org.elasticsearch.common.unit.TimeValue;
import org.elasticsearch.common.util.concurrent.ThreadContext;
import org.elasticsearch.common.util.set.Sets;
import org.hamcrest.Matchers;

import java.io.IOException;
import java.io.InputStream;
import java.nio.file.Files;
import java.nio.file.Path;
import java.security.cert.CertificateFactory;
import java.security.cert.X509Certificate;
import java.time.Instant;
import java.util.ArrayList;
import java.util.Arrays;
import java.util.Base64;
import java.util.Collections;
import java.util.Comparator;
import java.util.HashMap;
import java.util.Iterator;
import java.util.List;
import java.util.Map;
import java.util.Set;
import java.util.concurrent.CountDownLatch;
import java.util.concurrent.TimeUnit;

import javax.crypto.SecretKeyFactory;
import javax.crypto.spec.PBEKeySpec;

import static org.elasticsearch.xpack.core.security.authc.support.UsernamePasswordToken.basicAuthHeaderValue;

import static org.hamcrest.Matchers.contains;
import static org.hamcrest.Matchers.containsInAnyOrder;
import static org.hamcrest.Matchers.containsString;
import static org.hamcrest.Matchers.empty;
import static org.hamcrest.Matchers.emptyIterable;
import static org.hamcrest.Matchers.equalTo;
import static org.hamcrest.Matchers.greaterThan;
import static org.hamcrest.Matchers.hasItem;
import static org.hamcrest.Matchers.is;
import static org.hamcrest.Matchers.isIn;
import static org.hamcrest.Matchers.iterableWithSize;
import static org.hamcrest.Matchers.not;
import static org.hamcrest.Matchers.notNullValue;
import static org.hamcrest.Matchers.nullValue;

public class SecurityDocumentationIT extends ESRestHighLevelClientTestCase {

    @Override
    protected Settings restAdminSettings() {
        String token = basicAuthHeaderValue("admin_user", new SecureString("admin-password".toCharArray()));
        return Settings.builder()
                .put(ThreadContext.PREFIX + ".Authorization", token)
                .build();
    }

    public void testGetUsers() throws Exception {
        final RestHighLevelClient client = highLevelClient();
        String[] usernames = new String[] {"user1", "user2", "user3"};
        addUser(client, usernames[0], randomAlphaOfLengthBetween(6, 10));
        addUser(client, usernames[1], randomAlphaOfLengthBetween(6, 10));
        addUser(client, usernames[2], randomAlphaOfLengthBetween(6, 10));
        {
            //tag::get-users-request
            GetUsersRequest request = new GetUsersRequest(usernames[0]);
            //end::get-users-request
            //tag::get-users-execute
            GetUsersResponse response = client.security().getUsers(request, RequestOptions.DEFAULT);
            //end::get-users-execute
            //tag::get-users-response
            List<User> users = new ArrayList<>(1);
            users.addAll(response.getUsers());
            //end::get-users-response

            assertNotNull(response);
            assertThat(users.size(), equalTo(1));
            assertThat(users.get(0).getUsername(), is(usernames[0]));
        }

        {
            //tag::get-users-list-request
            GetUsersRequest request = new GetUsersRequest(usernames);
            GetUsersResponse response = client.security().getUsers(request, RequestOptions.DEFAULT);
            //end::get-users-list-request

            List<User> users = new ArrayList<>(3);
            users.addAll(response.getUsers());
            users.sort(Comparator.comparing(User::getUsername));
            assertNotNull(response);
            assertThat(users.size(), equalTo(3));
            assertThat(users.get(0).getUsername(), equalTo(usernames[0]));
            assertThat(users.get(1).getUsername(), equalTo(usernames[1]));
            assertThat(users.get(2).getUsername(), equalTo(usernames[2]));
            assertThat(users.size(), equalTo(3));
        }

        {
            //tag::get-users-all-request
            GetUsersRequest request = new GetUsersRequest();
            GetUsersResponse response = client.security().getUsers(request, RequestOptions.DEFAULT);
            //end::get-users-all-request

            List<User> users = new ArrayList<>(3);
            users.addAll(response.getUsers());
            assertNotNull(response);
            // 9 users are expected to be returned
            // test_users (3): user1, user2, user3
            // system_users (6): elastic, beats_system, apm_system, logstash_system, kibana, remote_monitoring_user
            logger.info(users);
            assertThat(users.size(), equalTo(9));
        }

        {
            GetUsersRequest request = new GetUsersRequest(usernames[0]);
            ActionListener<GetUsersResponse> listener;

            //tag::get-users-execute-listener
            listener = new ActionListener<GetUsersResponse>() {
                @Override
                public void onResponse(GetUsersResponse getRolesResponse) {
                    // <1>
                }

                @Override
                public void onFailure(Exception e) {
                    // <2>
                }
            };
            //end::get-users-execute-listener

            assertNotNull(listener);

            // Replace the empty listener by a blocking listener in test
            final PlainActionFuture<GetUsersResponse> future = new PlainActionFuture<>();
            listener = future;

            //tag::get-users-execute-async
            client.security().getUsersAsync(request, RequestOptions.DEFAULT, listener); // <1>
            //end::get-users-execute-async

            final GetUsersResponse response = future.get(30, TimeUnit.SECONDS);
            List<User> users = new ArrayList<>(1);
            users.addAll(response.getUsers());
            assertNotNull(response);
            assertThat(users.size(), equalTo(1));
            assertThat(users.get(0).getUsername(), equalTo(usernames[0]));
        }
    }

    public void testPutUser() throws Exception {
        RestHighLevelClient client = highLevelClient();

        {
            //tag::put-user-password-request
            char[] password = new char[]{'p', 'a', 's', 's', 'w', 'o', 'r', 'd'};
            User user = new User("example", Collections.singletonList("superuser"));
            PutUserRequest request = PutUserRequest.withPassword(user, password, true, RefreshPolicy.NONE);
            //end::put-user-password-request

            //tag::put-user-execute
            PutUserResponse response = client.security().putUser(request, RequestOptions.DEFAULT);
            //end::put-user-execute

            //tag::put-user-response
            boolean isCreated = response.isCreated(); // <1>
            //end::put-user-response

            assertTrue(isCreated);
        }
        {
            byte[] salt = new byte[32];
            // no need for secure random in a test; it could block and would not be reproducible anyway
            random().nextBytes(salt);
            char[] password = new char[]{'p', 'a', 's', 's', 'w', 'o', 'r', 'd'};
            User user = new User("example2", Collections.singletonList("superuser"));

            //tag::put-user-hash-request
            SecretKeyFactory secretKeyFactory = SecretKeyFactory.getInstance("PBKDF2withHMACSHA512");
            PBEKeySpec keySpec = new PBEKeySpec(password, salt, 10000, 256);
            final byte[] pbkdfEncoded = secretKeyFactory.generateSecret(keySpec).getEncoded();
            char[] passwordHash = ("{PBKDF2}10000$" + Base64.getEncoder().encodeToString(salt)
                + "$" + Base64.getEncoder().encodeToString(pbkdfEncoded)).toCharArray();

            PutUserRequest request = PutUserRequest.withPasswordHash(user, passwordHash, true, RefreshPolicy.NONE);
            //end::put-user-hash-request

            try {
                client.security().putUser(request, RequestOptions.DEFAULT);
            } catch (ElasticsearchStatusException e) {
                // This is expected to fail as the server will not be using PBKDF2, but that's easiest hasher to support
                // in a standard JVM without introducing additional libraries.
                assertThat(e.getDetailedMessage(), containsString("PBKDF2"));
            }
        }

        {
            User user = new User("example", Arrays.asList("superuser", "another-role"));
            //tag::put-user-update-request
            PutUserRequest request = PutUserRequest.updateUser(user, true, RefreshPolicy.NONE);
            //end::put-user-update-request

            // tag::put-user-execute-listener
            ActionListener<PutUserResponse> listener = new ActionListener<PutUserResponse>() {
                @Override
                public void onResponse(PutUserResponse response) {
                    // <1>
                }

                @Override
                public void onFailure(Exception e) {
                    // <2>
                }
            };
            // end::put-user-execute-listener

            // Replace the empty listener by a blocking listener in test
            final CountDownLatch latch = new CountDownLatch(1);
            listener = new LatchedActionListener<>(listener, latch);

            // tag::put-user-execute-async
            client.security().putUserAsync(request, RequestOptions.DEFAULT, listener); // <1>
            // end::put-user-execute-async

            assertTrue(latch.await(30L, TimeUnit.SECONDS));
        }
    }

    public void testDeleteUser() throws Exception {
        RestHighLevelClient client = highLevelClient();
        addUser(client, "testUser", "testPassword");

        {
            // tag::delete-user-request
            DeleteUserRequest deleteUserRequest = new DeleteUserRequest(
                "testUser");    // <1>
            // end::delete-user-request

            // tag::delete-user-execute
            DeleteUserResponse deleteUserResponse = client.security().deleteUser(deleteUserRequest, RequestOptions.DEFAULT);
            // end::delete-user-execute

            // tag::delete-user-response
            boolean found = deleteUserResponse.isAcknowledged();    // <1>
            // end::delete-user-response
            assertTrue(found);

            // check if deleting the already deleted user again will give us a different response
            deleteUserResponse = client.security().deleteUser(deleteUserRequest, RequestOptions.DEFAULT);
            assertFalse(deleteUserResponse.isAcknowledged());
        }

        {
            DeleteUserRequest deleteUserRequest = new DeleteUserRequest("testUser", RefreshPolicy.IMMEDIATE);

            ActionListener<DeleteUserResponse> listener;
            //tag::delete-user-execute-listener
            listener = new ActionListener<DeleteUserResponse>() {
                @Override
                public void onResponse(DeleteUserResponse deleteUserResponse) {
                    // <1>
                }

                @Override
                public void onFailure(Exception e) {
                    // <2>
                }
            };
            //end::delete-user-execute-listener

            // Replace the empty listener by a blocking listener in test
            final CountDownLatch latch = new CountDownLatch(1);
            listener = new LatchedActionListener<>(listener, latch);

            //tag::delete-user-execute-async
            client.security().deleteUserAsync(deleteUserRequest, RequestOptions.DEFAULT, listener); // <1>
            //end::delete-user-execute-async

            assertTrue(latch.await(30L, TimeUnit.SECONDS));
        }
    }

    private void addUser(RestHighLevelClient client, String userName, String password) throws IOException {
        User user = new User(userName, Collections.singletonList(userName));
        PutUserRequest request = PutUserRequest.withPassword(user, password.toCharArray(), true, RefreshPolicy.NONE);
        PutUserResponse response = client.security().putUser(request, RequestOptions.DEFAULT);
        assertTrue(response.isCreated());
    }

    public void testPutRoleMapping() throws Exception {
        final RestHighLevelClient client = highLevelClient();

        {
            // tag::put-role-mapping-execute
            final RoleMapperExpression rules = AnyRoleMapperExpression.builder()
                .addExpression(FieldRoleMapperExpression.ofUsername("*"))
                .addExpression(FieldRoleMapperExpression.ofGroups("cn=admins,dc=example,dc=com"))
                .build();
            final PutRoleMappingRequest request = new PutRoleMappingRequest("mapping-example", true,
                Collections.singletonList("superuser"), Collections.emptyList(), rules, null, RefreshPolicy.NONE);
            final PutRoleMappingResponse response = client.security().putRoleMapping(request, RequestOptions.DEFAULT);
            // end::put-role-mapping-execute
            // tag::put-role-mapping-response
            boolean isCreated = response.isCreated(); // <1>
            // end::put-role-mapping-response
            assertTrue(isCreated);
        }

        {
            final RoleMapperExpression rules = AnyRoleMapperExpression.builder()
                .addExpression(FieldRoleMapperExpression.ofUsername("*"))
                .addExpression(FieldRoleMapperExpression.ofGroups("cn=admins,dc=example,dc=com"))
                .build();
            final PutRoleMappingRequest request = new PutRoleMappingRequest("mapping-example", true, Collections.emptyList(),
                Collections.singletonList(new TemplateRoleName("{\"source\":\"{{username}}\"}", TemplateRoleName.Format.STRING)),
                rules, null, RefreshPolicy.NONE);
            // tag::put-role-mapping-execute-listener
            ActionListener<PutRoleMappingResponse> listener = new ActionListener<PutRoleMappingResponse>() {
                @Override
                public void onResponse(PutRoleMappingResponse response) {
                    // <1>
                }

                @Override
                public void onFailure(Exception e) {
                    // <2>
                }
            };
            // end::put-role-mapping-execute-listener

            // avoid unused local warning
            assertNotNull(listener);

            // Replace the empty listener by a blocking listener in test
            final PlainActionFuture<PutRoleMappingResponse> future = new PlainActionFuture<>();
            listener = future;

            // tag::put-role-mapping-execute-async
            client.security().putRoleMappingAsync(request, RequestOptions.DEFAULT, listener); // <1>
            // end::put-role-mapping-execute-async

            assertThat(future.get(), notNullValue());
            assertThat(future.get().isCreated(), is(false));
        }
    }

    public void testGetRoleMappings() throws Exception {
        final RestHighLevelClient client = highLevelClient();

        final TemplateRoleName monitoring = new TemplateRoleName("{\"source\":\"monitoring\"}", TemplateRoleName.Format.STRING);
        final TemplateRoleName template = new TemplateRoleName("{\"source\":\"{{username}}\"}", TemplateRoleName.Format.STRING);

        final RoleMapperExpression rules1 = AnyRoleMapperExpression.builder().addExpression(FieldRoleMapperExpression.ofUsername("*"))
            .addExpression(FieldRoleMapperExpression.ofGroups("cn=admins,dc=example,dc=com")).build();
        final PutRoleMappingRequest putRoleMappingRequest1 = new PutRoleMappingRequest("mapping-example-1", true, Collections.emptyList(),
            Arrays.asList(monitoring, template), rules1, null, RefreshPolicy.NONE);
        final PutRoleMappingResponse putRoleMappingResponse1 = client.security().putRoleMapping(putRoleMappingRequest1,
            RequestOptions.DEFAULT);
        boolean isCreated1 = putRoleMappingResponse1.isCreated();
        assertTrue(isCreated1);
        final RoleMapperExpression rules2 = AnyRoleMapperExpression.builder().addExpression(FieldRoleMapperExpression.ofGroups(
            "cn=admins,dc=example,dc=com")).build();
        final Map<String, Object> metadata2 = new HashMap<>();
        metadata2.put("k1", "v1");
        final PutRoleMappingRequest putRoleMappingRequest2 = new PutRoleMappingRequest("mapping-example-2", true,
            Arrays.asList("superuser"), Collections.emptyList(), rules2, metadata2, RefreshPolicy.NONE);
        final PutRoleMappingResponse putRoleMappingResponse2 = client.security().putRoleMapping(putRoleMappingRequest2,
            RequestOptions.DEFAULT);
        boolean isCreated2 = putRoleMappingResponse2.isCreated();
        assertTrue(isCreated2);

        {
            // tag::get-role-mappings-execute
            final GetRoleMappingsRequest request = new GetRoleMappingsRequest("mapping-example-1");
            final GetRoleMappingsResponse response = client.security().getRoleMappings(request, RequestOptions.DEFAULT);
            // end::get-role-mappings-execute
            // tag::get-role-mappings-response
            List<ExpressionRoleMapping> mappings = response.getMappings();
            // end::get-role-mappings-response
            assertNotNull(mappings);
            assertThat(mappings.size(), is(1));
            assertThat(mappings.get(0).isEnabled(), is(true));
            assertThat(mappings.get(0).getName(), is("mapping-example-1"));
            assertThat(mappings.get(0).getExpression(), equalTo(rules1));
            assertThat(mappings.get(0).getMetadata(), equalTo(Collections.emptyMap()));
            assertThat(mappings.get(0).getRoles(), iterableWithSize(0));
            assertThat(mappings.get(0).getRoleTemplates(), iterableWithSize(2));
            assertThat(mappings.get(0).getRoleTemplates(), containsInAnyOrder(monitoring, template));
        }

        {
            // tag::get-role-mappings-list-execute
            final GetRoleMappingsRequest request = new GetRoleMappingsRequest("mapping-example-1", "mapping-example-2");
            final GetRoleMappingsResponse response = client.security().getRoleMappings(request, RequestOptions.DEFAULT);
            // end::get-role-mappings-list-execute
            List<ExpressionRoleMapping> mappings = response.getMappings();
            assertNotNull(mappings);
            assertThat(mappings.size(), is(2));
            for (ExpressionRoleMapping roleMapping : mappings) {
                assertThat(roleMapping.isEnabled(), is(true));
                assertThat(roleMapping.getName(), isIn(new String[]{"mapping-example-1", "mapping-example-2"}));
                if (roleMapping.getName().equals("mapping-example-1")) {
                    assertThat(roleMapping.getMetadata(), equalTo(Collections.emptyMap()));
                    assertThat(roleMapping.getExpression(), equalTo(rules1));
                    assertThat(roleMapping.getRoles(), emptyIterable());
                    assertThat(roleMapping.getRoleTemplates(), contains(monitoring, template));
                } else {
                    assertThat(roleMapping.getMetadata(), equalTo(metadata2));
                    assertThat(roleMapping.getExpression(), equalTo(rules2));
                    assertThat(roleMapping.getRoles(), contains("superuser"));
                    assertThat(roleMapping.getRoleTemplates(), emptyIterable());
                }
            }
        }

        {
            // tag::get-role-mappings-all-execute
            final GetRoleMappingsRequest request = new GetRoleMappingsRequest();
            final GetRoleMappingsResponse response = client.security().getRoleMappings(request, RequestOptions.DEFAULT);
            // end::get-role-mappings-all-execute
            List<ExpressionRoleMapping> mappings = response.getMappings();
            assertNotNull(mappings);
            assertThat(mappings.size(), is(2));
            for (ExpressionRoleMapping roleMapping : mappings) {
                assertThat(roleMapping.isEnabled(), is(true));
                assertThat(roleMapping.getName(), isIn(new String[]{"mapping-example-1", "mapping-example-2"}));
                if (roleMapping.getName().equals("mapping-example-1")) {
                    assertThat(roleMapping.getMetadata(), equalTo(Collections.emptyMap()));
                    assertThat(roleMapping.getExpression(), equalTo(rules1));
                    assertThat(roleMapping.getRoles(), emptyIterable());
                    assertThat(roleMapping.getRoleTemplates(), containsInAnyOrder(monitoring, template));
                } else {
                    assertThat(roleMapping.getMetadata(), equalTo(metadata2));
                    assertThat(roleMapping.getExpression(), equalTo(rules2));
                    assertThat(roleMapping.getRoles(), contains("superuser"));
                    assertThat(roleMapping.getRoleTemplates(), emptyIterable());
                }
            }
        }

        {
            final GetRoleMappingsRequest request = new GetRoleMappingsRequest();
            // tag::get-role-mappings-execute-listener
            ActionListener<GetRoleMappingsResponse> listener = new ActionListener<GetRoleMappingsResponse>() {
                @Override
                public void onResponse(GetRoleMappingsResponse response) {
                    // <1>
                }

                @Override
                public void onFailure(Exception e) {
                    // <2>
                }
            };
            // end::get-role-mappings-execute-listener

            // Replace the empty listener by a blocking listener in test
            final CountDownLatch latch = new CountDownLatch(1);
            listener = new LatchedActionListener<>(listener, latch);

            // tag::get-role-mappings-execute-async
            client.security().getRoleMappingsAsync(request, RequestOptions.DEFAULT, listener); // <1>
            // end::get-role-mappings-execute-async

            assertTrue(latch.await(30L, TimeUnit.SECONDS));
        }
    }

    public void testEnableUser() throws Exception {
        RestHighLevelClient client = highLevelClient();
        char[] password = new char[]{'p', 'a', 's', 's', 'w', 'o', 'r', 'd'};
        User enable_user = new User("enable_user", Collections.singletonList("superuser"));
        PutUserRequest putUserRequest = PutUserRequest.withPassword(enable_user, password, true, RefreshPolicy.IMMEDIATE);
        PutUserResponse putUserResponse = client.security().putUser(putUserRequest, RequestOptions.DEFAULT);
        assertTrue(putUserResponse.isCreated());

        {
            //tag::enable-user-execute
            EnableUserRequest request = new EnableUserRequest("enable_user", RefreshPolicy.NONE);
            boolean response = client.security().enableUser(request, RequestOptions.DEFAULT);
            //end::enable-user-execute

            assertTrue(response);
        }

        {
            //tag::enable-user-execute-listener
            EnableUserRequest request = new EnableUserRequest("enable_user", RefreshPolicy.NONE);
            ActionListener<Boolean> listener = new ActionListener<Boolean>() {
                @Override
                public void onResponse(Boolean response) {
                    // <1>
                }

                @Override
                public void onFailure(Exception e) {
                    // <2>
                }
            };
            //end::enable-user-execute-listener

            // Replace the empty listener by a blocking listener in test
            final CountDownLatch latch = new CountDownLatch(1);
            listener = new LatchedActionListener<>(listener, latch);

            // tag::enable-user-execute-async
            client.security().enableUserAsync(request, RequestOptions.DEFAULT, listener); // <1>
            // end::enable-user-execute-async

            assertTrue(latch.await(30L, TimeUnit.SECONDS));
        }
    }

    public void testDisableUser() throws Exception {
        RestHighLevelClient client = highLevelClient();
        char[] password = new char[]{'p', 'a', 's', 's', 'w', 'o', 'r', 'd'};
        User disable_user = new User("disable_user", Collections.singletonList("superuser"));
        PutUserRequest putUserRequest = PutUserRequest.withPassword(disable_user, password, true, RefreshPolicy.IMMEDIATE);
        PutUserResponse putUserResponse = client.security().putUser(putUserRequest, RequestOptions.DEFAULT);
        assertTrue(putUserResponse.isCreated());
        {
            //tag::disable-user-execute
            DisableUserRequest request = new DisableUserRequest("disable_user", RefreshPolicy.NONE);
            boolean response = client.security().disableUser(request, RequestOptions.DEFAULT);
            //end::disable-user-execute

            assertTrue(response);
        }

        {
            //tag::disable-user-execute-listener
            DisableUserRequest request = new DisableUserRequest("disable_user", RefreshPolicy.NONE);
            ActionListener<Boolean> listener = new ActionListener<Boolean>() {
                @Override
                public void onResponse(Boolean response) {
                    // <1>
                }

                @Override
                public void onFailure(Exception e) {
                    // <2>
                }
            };
            //end::disable-user-execute-listener

            // Replace the empty listener by a blocking listener in test
            final CountDownLatch latch = new CountDownLatch(1);
            listener = new LatchedActionListener<>(listener, latch);

            // tag::disable-user-execute-async
            client.security().disableUserAsync(request, RequestOptions.DEFAULT, listener); // <1>
            // end::disable-user-execute-async

            assertTrue(latch.await(30L, TimeUnit.SECONDS));
        }
    }

    public void testGetRoles() throws Exception {
        final RestHighLevelClient client = highLevelClient();
        addRole("my_role");
        addRole("my_role2");
        addRole("my_role3");
        {
            //tag::get-roles-request
            GetRolesRequest request = new GetRolesRequest("my_role");
            //end::get-roles-request
            //tag::get-roles-execute
            GetRolesResponse response = client.security().getRoles(request, RequestOptions.DEFAULT);
            //end::get-roles-execute
            //tag::get-roles-response
            List<Role> roles = response.getRoles();
            //end::get-roles-response

            assertNotNull(response);
            assertThat(roles.size(), equalTo(1));
            assertThat(roles.get(0).getName(), equalTo("my_role"));
            assertThat(roles.get(0).getClusterPrivileges().contains("all"), equalTo(true));
        }

        {
            //tag::get-roles-list-request
            GetRolesRequest request = new GetRolesRequest("my_role", "my_role2");
            GetRolesResponse response = client.security().getRoles(request, RequestOptions.DEFAULT);
            //end::get-roles-list-request

            List<Role> roles = response.getRoles();
            assertNotNull(response);
            assertThat(roles.size(), equalTo(2));
            assertThat(roles.get(0).getClusterPrivileges().contains("all"), equalTo(true));
            assertThat(roles.get(1).getClusterPrivileges().contains("all"), equalTo(true));
        }

        {
            //tag::get-roles-all-request
            GetRolesRequest request = new GetRolesRequest();
            GetRolesResponse response = client.security().getRoles(request, RequestOptions.DEFAULT);
            //end::get-roles-all-request

            List<Role> roles = response.getRoles();
            assertNotNull(response);
<<<<<<< HEAD
            // 31 system roles plus the three we created
            assertThat(roles.size(), equalTo(31 + 3));
=======
            // 28 system roles plus the three we created
            assertThat(roles.size(), equalTo(28 + 3));
>>>>>>> 9a781c63
        }

        {
            GetRolesRequest request = new GetRolesRequest("my_role");
            ActionListener<GetRolesResponse> listener;

            //tag::get-roles-execute-listener
            listener = new ActionListener<GetRolesResponse>() {
                @Override
                public void onResponse(GetRolesResponse getRolesResponse) {
                    // <1>
                }

                @Override
                public void onFailure(Exception e) {
                    // <2>
                }
            };
            //end::get-roles-execute-listener

            assertNotNull(listener);

            // Replace the empty listener by a blocking listener in test
            final PlainActionFuture<GetRolesResponse> future = new PlainActionFuture<>();
            listener = future;

            //tag::get-roles-execute-async
            client.security().getRolesAsync(request, RequestOptions.DEFAULT, listener); // <1>
            //end::get-roles-execute-async

            final GetRolesResponse response = future.get(30, TimeUnit.SECONDS);
            assertNotNull(response);
            assertThat(response.getRoles().size(), equalTo(1));
            assertThat(response.getRoles().get(0).getName(), equalTo("my_role"));
            assertThat(response.getRoles().get(0).getClusterPrivileges().contains("all"), equalTo(true));
        }
    }

    public void testAuthenticate() throws Exception {
        RestHighLevelClient client = highLevelClient();
        {
            //tag::authenticate-execute
            AuthenticateResponse response = client.security().authenticate(RequestOptions.DEFAULT);
            //end::authenticate-execute

            //tag::authenticate-response
            User user = response.getUser(); // <1>
            boolean enabled = response.enabled(); // <2>
            final String authenticationRealmName = response.getAuthenticationRealm().getName(); // <3>
            final String authenticationRealmType = response.getAuthenticationRealm().getType(); // <4>
            final String lookupRealmName = response.getLookupRealm().getName(); // <5>
            final String lookupRealmType = response.getLookupRealm().getType(); // <6>
            //end::authenticate-response

            assertThat(user.getUsername(), is("test_user"));
            assertThat(user.getRoles(), contains(new String[]{"admin"}));
            assertThat(user.getFullName(), nullValue());
            assertThat(user.getEmail(), nullValue());
            assertThat(user.getMetadata().isEmpty(), is(true));
            assertThat(enabled, is(true));
            assertThat(authenticationRealmName, is("default_file"));
            assertThat(authenticationRealmType, is("file"));
            assertThat(lookupRealmName, is("default_file"));
            assertThat(lookupRealmType, is("file"));
        }

        {
            // tag::authenticate-execute-listener
            ActionListener<AuthenticateResponse> listener = new ActionListener<AuthenticateResponse>() {
                @Override
                public void onResponse(AuthenticateResponse response) {
                    // <1>
                }

                @Override
                public void onFailure(Exception e) {
                    // <2>
                }
            };
            // end::authenticate-execute-listener

            // Replace the empty listener by a blocking listener in test
            final CountDownLatch latch = new CountDownLatch(1);
            listener = new LatchedActionListener<>(listener, latch);

            // tag::authenticate-execute-async
            client.security().authenticateAsync(RequestOptions.DEFAULT, listener); // <1>
            // end::authenticate-execute-async

            assertTrue(latch.await(30L, TimeUnit.SECONDS));
        }
    }

    public void testHasPrivileges() throws Exception {
        RestHighLevelClient client = highLevelClient();
        {
            //tag::has-privileges-request
            HasPrivilegesRequest request = new HasPrivilegesRequest(
                Sets.newHashSet("monitor", "manage"),
                Sets.newHashSet(
                    IndicesPrivileges.builder().indices("logstash-2018-10-05").privileges("read", "write")
                        .allowRestrictedIndices(false).build(),
                    IndicesPrivileges.builder().indices("logstash-2018-*").privileges("read")
                        .allowRestrictedIndices(true).build()
                ),
                null
            );
            //end::has-privileges-request

            //tag::has-privileges-execute
            HasPrivilegesResponse response = client.security().hasPrivileges(request, RequestOptions.DEFAULT);
            //end::has-privileges-execute

            //tag::has-privileges-response
            boolean hasMonitor = response.hasClusterPrivilege("monitor"); // <1>
            boolean hasWrite = response.hasIndexPrivilege("logstash-2018-10-05", "write"); // <2>
            boolean hasRead = response.hasIndexPrivilege("logstash-2018-*", "read"); // <3>
            //end::has-privileges-response

            assertThat(response.getUsername(), is("test_user"));
            assertThat(response.hasAllRequested(), is(true));
            assertThat(hasMonitor, is(true));
            assertThat(hasWrite, is(true));
            assertThat(hasRead, is(true));
            assertThat(response.getApplicationPrivileges().entrySet(), emptyIterable());
        }

        {
            HasPrivilegesRequest request = new HasPrivilegesRequest(Collections.singleton("monitor"), null, null);

            // tag::has-privileges-execute-listener
            ActionListener<HasPrivilegesResponse> listener = new ActionListener<HasPrivilegesResponse>() {
                @Override
                public void onResponse(HasPrivilegesResponse response) {
                    // <1>
                }

                @Override
                public void onFailure(Exception e) {
                    // <2>
                }
            };
            // end::has-privileges-execute-listener

            // Replace the empty listener by a blocking listener in test
            final CountDownLatch latch = new CountDownLatch(1);
            listener = new LatchedActionListener<>(listener, latch);

            // tag::has-privileges-execute-async
            client.security().hasPrivilegesAsync(request, RequestOptions.DEFAULT, listener); // <1>
            // end::has-privileges-execute-async

            assertTrue(latch.await(30L, TimeUnit.SECONDS));
        }
    }

    public void testGetUserPrivileges() throws Exception {
        RestHighLevelClient client = highLevelClient();
        {
            //tag::get-user-privileges-execute
            GetUserPrivilegesResponse response = client.security().getUserPrivileges(RequestOptions.DEFAULT);
            //end::get-user-privileges-execute

            assertNotNull(response);
            //tag::get-user-privileges-response
            final Set<String> cluster = response.getClusterPrivileges();
            final Set<UserIndicesPrivileges> index = response.getIndicesPrivileges();
            final Set<ApplicationResourcePrivileges> application = response.getApplicationPrivileges();
            final Set<String> runAs = response.getRunAsPrivilege();
            //end::get-user-privileges-response

            assertNotNull(cluster);
            assertThat(cluster, contains("all"));

            assertNotNull(index);
            assertThat(index.size(), is(1));
            final UserIndicesPrivileges indexPrivilege = index.iterator().next();
            assertThat(indexPrivilege.getIndices(), contains("*"));
            assertThat(indexPrivilege.getPrivileges(), contains("all"));
            assertThat(indexPrivilege.getFieldSecurity().size(), is(0));
            assertThat(indexPrivilege.getQueries().size(), is(0));

            assertNotNull(application);
            assertThat(application.size(), is(1));

            assertNotNull(runAs);
            assertThat(runAs, contains("*"));
        }

        {
            //tag::get-user-privileges-execute-listener
            ActionListener<GetUserPrivilegesResponse> listener = new ActionListener<GetUserPrivilegesResponse>() {
                @Override
                public void onResponse(GetUserPrivilegesResponse getUserPrivilegesResponse) {
                    // <1>
                }

                @Override
                public void onFailure(Exception e) {
                    // <2>
                }
            };
            //end::get-user-privileges-execute-listener

            // Replace the empty listener by a blocking listener in test
            final CountDownLatch latch = new CountDownLatch(1);
            listener = new LatchedActionListener<>(listener, latch);

            // tag::get-user-privileges-execute-async
            client.security().getUserPrivilegesAsync(RequestOptions.DEFAULT, listener); // <1>
            // end::get-user-privileges-execute-async

            assertTrue(latch.await(30L, TimeUnit.SECONDS));
        }
    }

    public void testClearRealmCache() throws Exception {
        RestHighLevelClient client = highLevelClient();
        {
            //tag::clear-realm-cache-request
            ClearRealmCacheRequest request = new ClearRealmCacheRequest(Collections.emptyList(), Collections.emptyList());
            //end::clear-realm-cache-request
            //tag::clear-realm-cache-execute
            ClearRealmCacheResponse response = client.security().clearRealmCache(request, RequestOptions.DEFAULT);
            //end::clear-realm-cache-execute

            assertNotNull(response);
            assertThat(response.getNodes(), not(empty()));

            //tag::clear-realm-cache-response
            List<ClearRealmCacheResponse.Node> nodes = response.getNodes(); // <1>
            //end::clear-realm-cache-response
        }
        {
            //tag::clear-realm-cache-execute-listener
            ClearRealmCacheRequest request = new ClearRealmCacheRequest(Collections.emptyList(), Collections.emptyList());
            ActionListener<ClearRealmCacheResponse> listener = new ActionListener<ClearRealmCacheResponse>() {
                @Override
                public void onResponse(ClearRealmCacheResponse clearRealmCacheResponse) {
                    // <1>
                }

                @Override
                public void onFailure(Exception e) {
                    // <2>
                }
            };
            //end::clear-realm-cache-execute-listener

            // Replace the empty listener by a blocking listener in test
            final CountDownLatch latch = new CountDownLatch(1);
            listener = new LatchedActionListener<>(listener, latch);

            // tag::clear-realm-cache-execute-async
            client.security().clearRealmCacheAsync(request, RequestOptions.DEFAULT, listener); // <1>
            // end::clear-realm-cache-execute-async

            assertTrue(latch.await(30L, TimeUnit.SECONDS));
        }
    }

    public void testClearRolesCache() throws Exception {
        RestHighLevelClient client = highLevelClient();
        {
            //tag::clear-roles-cache-request
            ClearRolesCacheRequest request = new ClearRolesCacheRequest("my_role");
            //end::clear-roles-cache-request
            //tag::clear-roles-cache-execute
            ClearRolesCacheResponse response = client.security().clearRolesCache(request, RequestOptions.DEFAULT);
            //end::clear-roles-cache-execute

            assertNotNull(response);
            assertThat(response.getNodes(), not(empty()));

            //tag::clear-roles-cache-response
            List<ClearRolesCacheResponse.Node> nodes = response.getNodes(); // <1>
            //end::clear-roles-cache-response
        }

        {
            //tag::clear-roles-cache-execute-listener
            ClearRolesCacheRequest request = new ClearRolesCacheRequest("my_role");
            ActionListener<ClearRolesCacheResponse> listener = new ActionListener<ClearRolesCacheResponse>() {
                @Override
                public void onResponse(ClearRolesCacheResponse clearRolesCacheResponse) {
                    // <1>
                }

                @Override
                public void onFailure(Exception e) {
                    // <2>
                }
            };
            //end::clear-roles-cache-execute-listener

            // Replace the empty listener by a blocking listener in test
            final CountDownLatch latch = new CountDownLatch(1);
            listener = new LatchedActionListener<>(listener, latch);

            // tag::clear-roles-cache-execute-async
            client.security().clearRolesCacheAsync(request, RequestOptions.DEFAULT, listener); // <1>
            // end::clear-roles-cache-execute-async

            assertTrue(latch.await(30L, TimeUnit.SECONDS));
        }
    }

    public void testGetSslCertificates() throws Exception {
        RestHighLevelClient client = highLevelClient();
        {
            //tag::get-certificates-execute
            GetSslCertificatesResponse response = client.security().getSslCertificates(RequestOptions.DEFAULT);
            //end::get-certificates-execute

            assertNotNull(response);

            //tag::get-certificates-response
            List<CertificateInfo> certificates = response.getCertificates(); // <1>
            //end::get-certificates-response

            assertThat(certificates.size(), Matchers.equalTo(9));
            final Iterator<CertificateInfo> it = certificates.iterator();
            CertificateInfo c = it.next();
            assertThat(c.getSerialNumber(), Matchers.equalTo("c0ea4216e8ff0fd8"));
            assertThat(c.getPath(), Matchers.equalTo("testnode.jks"));
            assertThat(c.getFormat(), Matchers.equalTo("jks"));
            c = it.next();
            assertThat(c.getSerialNumber(), Matchers.equalTo("b8b96c37e332cccb"));
            assertThat(c.getPath(), Matchers.equalTo("testnode.crt"));
            assertThat(c.getFormat(), Matchers.equalTo("PEM"));
            c = it.next();
            assertThat(c.getSerialNumber(), Matchers.equalTo("d3850b2b1995ad5f"));
            assertThat(c.getPath(), Matchers.equalTo("testnode.jks"));
            assertThat(c.getFormat(), Matchers.equalTo("jks"));
            c = it.next();
            assertThat(c.getSerialNumber(), Matchers.equalTo("b8b96c37e332cccb"));
            assertThat(c.getPath(), Matchers.equalTo("testnode.jks"));
            assertThat(c.getFormat(), Matchers.equalTo("jks"));
            c = it.next();
            assertThat(c.getSerialNumber(), Matchers.equalTo("b9d497f2924bbe29"));
            assertThat(c.getPath(), Matchers.equalTo("testnode.jks"));
            assertThat(c.getFormat(), Matchers.equalTo("jks"));
            c = it.next();
            assertThat(c.getSerialNumber(), Matchers.equalTo("580db8ad52bb168a4080e1df122a3f56"));
            assertThat(c.getPath(), Matchers.equalTo("testnode.jks"));
            assertThat(c.getFormat(), Matchers.equalTo("jks"));
            c = it.next();
            assertThat(c.getSerialNumber(), Matchers.equalTo("7268203b"));
            assertThat(c.getPath(), Matchers.equalTo("testnode.jks"));
            assertThat(c.getFormat(), Matchers.equalTo("jks"));
            c = it.next();
            assertThat(c.getSerialNumber(), Matchers.equalTo("3151a81eec8d4e34c56a8466a8510bcfbe63cc31"));
            assertThat(c.getPath(), Matchers.equalTo("testnode.jks"));
            assertThat(c.getFormat(), Matchers.equalTo("jks"));
            c = it.next();
            assertThat(c.getSerialNumber(), Matchers.equalTo("223c736a"));
            assertThat(c.getPath(), Matchers.equalTo("testnode.jks"));
            assertThat(c.getFormat(), Matchers.equalTo("jks"));
        }

        {
            // tag::get-certificates-execute-listener
            ActionListener<GetSslCertificatesResponse> listener = new ActionListener<GetSslCertificatesResponse>() {
                @Override
                public void onResponse(GetSslCertificatesResponse getSslCertificatesResponse) {
                    // <1>
                }

                @Override
                public void onFailure(Exception e) {
                    // <2>
                }
            };
            // end::get-certificates-execute-listener

            // Replace the empty listener by a blocking listener in test
            final CountDownLatch latch = new CountDownLatch(1);
            listener = new LatchedActionListener<>(listener, latch);

            // tag::get-certificates-execute-async
            client.security().getSslCertificatesAsync(RequestOptions.DEFAULT, listener); // <1>
            // end::get-certificates-execute-async

            assertTrue(latch.await(30L, TimeUnit.SECONDS));
        }
    }

    public void testChangePassword() throws Exception {
        RestHighLevelClient client = highLevelClient();
        char[] password = new char[]{'p', 'a', 's', 's', 'w', 'o', 'r', 'd'};
        char[] newPassword = new char[]{'n', 'e', 'w', 'p', 'a', 's', 's', 'w', 'o', 'r', 'd'};
        User user = new User("change_password_user", Collections.singletonList("superuser"), Collections.emptyMap(), null, null);
        PutUserRequest putUserRequest = PutUserRequest.withPassword(user, password, true, RefreshPolicy.NONE);
        PutUserResponse putUserResponse = client.security().putUser(putUserRequest, RequestOptions.DEFAULT);
        assertTrue(putUserResponse.isCreated());
        {
            //tag::change-password-execute
            ChangePasswordRequest request = new ChangePasswordRequest("change_password_user", newPassword, RefreshPolicy.NONE);
            boolean response = client.security().changePassword(request, RequestOptions.DEFAULT);
            //end::change-password-execute

            assertTrue(response);
        }
        {
            //tag::change-password-execute-listener
            ChangePasswordRequest request = new ChangePasswordRequest("change_password_user", password, RefreshPolicy.NONE);
            ActionListener<Boolean> listener = new ActionListener<Boolean>() {
                @Override
                public void onResponse(Boolean response) {
                    // <1>
                }

                @Override
                public void onFailure(Exception e) {
                    // <2>
                }
            };
            //end::change-password-execute-listener

            // Replace the empty listener by a blocking listener in test
            final CountDownLatch latch = new CountDownLatch(1);
            listener = new LatchedActionListener<>(listener, latch);

            //tag::change-password-execute-async
            client.security().changePasswordAsync(request, RequestOptions.DEFAULT, listener); // <1>
            //end::change-password-execute-async

            assertTrue(latch.await(30L, TimeUnit.SECONDS));
        }
    }

    public void testDeleteRoleMapping() throws Exception {
        final RestHighLevelClient client = highLevelClient();

        {
            // Create role mappings
            final RoleMapperExpression rules = FieldRoleMapperExpression.ofUsername("*");
            final PutRoleMappingRequest request = new PutRoleMappingRequest("mapping-example", true,
                Collections.singletonList("superuser"), Collections.emptyList(), rules, null, RefreshPolicy.NONE);
            final PutRoleMappingResponse response = client.security().putRoleMapping(request, RequestOptions.DEFAULT);
            boolean isCreated = response.isCreated();
            assertTrue(isCreated);
        }

        {
            // tag::delete-role-mapping-execute
            final DeleteRoleMappingRequest request = new DeleteRoleMappingRequest("mapping-example", RefreshPolicy.NONE);
            final DeleteRoleMappingResponse response = client.security().deleteRoleMapping(request, RequestOptions.DEFAULT);
            // end::delete-role-mapping-execute
            // tag::delete-role-mapping-response
            boolean isFound = response.isFound(); // <1>
            // end::delete-role-mapping-response

            assertTrue(isFound);
        }

        {
            final DeleteRoleMappingRequest request = new DeleteRoleMappingRequest("mapping-example", RefreshPolicy.NONE);
            // tag::delete-role-mapping-execute-listener
            ActionListener<DeleteRoleMappingResponse> listener = new ActionListener<DeleteRoleMappingResponse>() {
                @Override
                public void onResponse(DeleteRoleMappingResponse response) {
                    // <1>
                }

                @Override
                public void onFailure(Exception e) {
                    // <2>
                }
            };
            // end::delete-role-mapping-execute-listener

            // Replace the empty listener by a blocking listener in test
            final CountDownLatch latch = new CountDownLatch(1);
            listener = new LatchedActionListener<>(listener, latch);

            // tag::delete-role-mapping-execute-async
            client.security().deleteRoleMappingAsync(request, RequestOptions.DEFAULT, listener); // <1>
            // end::delete-role-mapping-execute-async

            assertTrue(latch.await(30L, TimeUnit.SECONDS));
        }
    }

    public void testDeleteRole() throws Exception {
        RestHighLevelClient client = highLevelClient();
        addRole("testrole");

        {
            // tag::delete-role-request
            DeleteRoleRequest deleteRoleRequest = new DeleteRoleRequest(
                "testrole");    // <1>
            // end::delete-role-request

            // tag::delete-role-execute
            DeleteRoleResponse deleteRoleResponse = client.security().deleteRole(deleteRoleRequest, RequestOptions.DEFAULT);
            // end::delete-role-execute

            // tag::delete-role-response
            boolean found = deleteRoleResponse.isFound();    // <1>
            // end::delete-role-response
            assertTrue(found);

            // check if deleting the already deleted role again will give us a different response
            deleteRoleResponse = client.security().deleteRole(deleteRoleRequest, RequestOptions.DEFAULT);
            assertFalse(deleteRoleResponse.isFound());
        }

        {
            DeleteRoleRequest deleteRoleRequest = new DeleteRoleRequest("testrole");

            ActionListener<DeleteRoleResponse> listener;
            //tag::delete-role-execute-listener
            listener = new ActionListener<DeleteRoleResponse>() {
                @Override
                public void onResponse(DeleteRoleResponse deleteRoleResponse) {
                    // <1>
                }

                @Override
                public void onFailure(Exception e) {
                    // <2>
                }
            };
            //end::delete-role-execute-listener

            // Replace the empty listener by a blocking listener in test
            final CountDownLatch latch = new CountDownLatch(1);
            listener = new LatchedActionListener<>(listener, latch);

            //tag::delete-role-execute-async
            client.security().deleteRoleAsync(deleteRoleRequest, RequestOptions.DEFAULT, listener); // <1>
            //end::delete-role-execute-async

            assertTrue(latch.await(30L, TimeUnit.SECONDS));
        }
    }

    public void testPutRole() throws Exception {
        RestHighLevelClient client = highLevelClient();

        {
            // tag::put-role-request
            final Role role = Role.builder()
                .name("testPutRole")
                .clusterPrivileges(randomSubsetOf(1, Role.ClusterPrivilegeName.ALL_ARRAY))
                .build();
            final PutRoleRequest request = new PutRoleRequest(role, RefreshPolicy.NONE);
            // end::put-role-request
            // tag::put-role-execute
            final PutRoleResponse response = client.security().putRole(request, RequestOptions.DEFAULT);
            // end::put-role-execute
            // tag::put-role-response
            boolean isCreated = response.isCreated(); // <1>
            // end::put-role-response
            assertTrue(isCreated);
        }

        {
            final Role role = Role.builder()
                .name("testPutRole")
                .clusterPrivileges(randomSubsetOf(1, Role.ClusterPrivilegeName.ALL_ARRAY))
                .build();
            final PutRoleRequest request = new PutRoleRequest(role, RefreshPolicy.NONE);
            // tag::put-role-execute-listener
            ActionListener<PutRoleResponse> listener = new ActionListener<PutRoleResponse>() {
                @Override
                public void onResponse(PutRoleResponse response) {
                    // <1>
                }

                @Override
                public void onFailure(Exception e) {
                    // <2>
                }
            };
            // end::put-role-execute-listener

            // Avoid unused variable warning
            assertNotNull(listener);

            // Replace the empty listener by a blocking listener in test
            final PlainActionFuture<PutRoleResponse> future = new PlainActionFuture<>();
            listener = future;

            // tag::put-role-execute-async
            client.security().putRoleAsync(request, RequestOptions.DEFAULT, listener); // <1>
            // end::put-role-execute-async

            assertNotNull(future.get(30, TimeUnit.SECONDS));
            assertThat(future.get().isCreated(), is(false)); // false because it has already been created by the sync variant
        }
    }

    private void addRole(String roleName) throws IOException {
        final Role role = Role.builder()
            .name(roleName)
            .clusterPrivileges("all")
            .build();
        final PutRoleRequest request = new PutRoleRequest(role, RefreshPolicy.IMMEDIATE);
        highLevelClient().security().putRole(request, RequestOptions.DEFAULT);
    }

    public void testCreateToken() throws Exception {
        RestHighLevelClient client = highLevelClient();

        {
            // Setup user
            User token_user = new User("token_user", Collections.singletonList("kibana_user"));
            PutUserRequest putUserRequest = PutUserRequest.withPassword(token_user, "password".toCharArray(), true,
                    RefreshPolicy.IMMEDIATE);
            PutUserResponse putUserResponse = client.security().putUser(putUserRequest, RequestOptions.DEFAULT);
            assertTrue(putUserResponse.isCreated());
        }
        {
            // tag::create-token-password-request
            final char[] password = new char[]{'p', 'a', 's', 's', 'w', 'o', 'r', 'd'};
            CreateTokenRequest createTokenRequest = CreateTokenRequest.passwordGrant("token_user", password);
            // end::create-token-password-request

            // tag::create-token-execute
            CreateTokenResponse createTokenResponse = client.security().createToken(createTokenRequest, RequestOptions.DEFAULT);
            // end::create-token-execute

            // tag::create-token-response
            String accessToken = createTokenResponse.getAccessToken();    // <1>
            String refreshToken = createTokenResponse.getRefreshToken();    // <2>
            // end::create-token-response
            assertNotNull(accessToken);
            assertNotNull(refreshToken);
            assertNotNull(createTokenResponse.getExpiresIn());

            // tag::create-token-refresh-request
            createTokenRequest = CreateTokenRequest.refreshTokenGrant(refreshToken);
            // end::create-token-refresh-request

            CreateTokenResponse refreshResponse = client.security().createToken(createTokenRequest, RequestOptions.DEFAULT);
            assertNotNull(refreshResponse.getAccessToken());
            assertNotNull(refreshResponse.getRefreshToken());
        }

        {
            // tag::create-token-client-credentials-request
            CreateTokenRequest createTokenRequest = CreateTokenRequest.clientCredentialsGrant();
            // end::create-token-client-credentials-request

            ActionListener<CreateTokenResponse> listener;
            //tag::create-token-execute-listener
            listener = new ActionListener<CreateTokenResponse>() {
                @Override
                public void onResponse(CreateTokenResponse createTokenResponse) {
                    // <1>
                }

                @Override
                public void onFailure(Exception e) {
                    // <2>
                }
            };
            //end::create-token-execute-listener

            // Avoid unused variable warning
            assertNotNull(listener);

            // Replace the empty listener by a blocking listener in test
            final PlainActionFuture<CreateTokenResponse> future = new PlainActionFuture<>();
            listener = future;

            //tag::create-token-execute-async
            client.security().createTokenAsync(createTokenRequest, RequestOptions.DEFAULT, listener); // <1>
            //end::create-token-execute-async

            assertNotNull(future.get(30, TimeUnit.SECONDS));
            assertNotNull(future.get().getAccessToken());
            // "client-credentials" grants aren't refreshable
            assertNull(future.get().getRefreshToken());
        }
    }

    public void testInvalidateToken() throws Exception {
        RestHighLevelClient client = highLevelClient();

        String accessToken;
        String refreshToken;
        {
            // Setup users
            final char[] password = "password".toCharArray();
            User user = new User("user", Collections.singletonList("kibana_user"));
            PutUserRequest putUserRequest = PutUserRequest.withPassword(user, password, true, RefreshPolicy.IMMEDIATE);
            PutUserResponse putUserResponse = client.security().putUser(putUserRequest, RequestOptions.DEFAULT);
            assertTrue(putUserResponse.isCreated());

            User this_user = new User("this_user", Collections.singletonList("kibana_user"));
            PutUserRequest putThisUserRequest = PutUserRequest.withPassword(this_user, password, true, RefreshPolicy.IMMEDIATE);
            PutUserResponse putThisUserResponse = client.security().putUser(putThisUserRequest, RequestOptions.DEFAULT);
            assertTrue(putThisUserResponse.isCreated());

            User that_user = new User("that_user", Collections.singletonList("kibana_user"));
            PutUserRequest putThatUserRequest = PutUserRequest.withPassword(that_user, password, true, RefreshPolicy.IMMEDIATE);
            PutUserResponse putThatUserResponse = client.security().putUser(putThatUserRequest, RequestOptions.DEFAULT);
            assertTrue(putThatUserResponse.isCreated());

            User other_user = new User("other_user", Collections.singletonList("kibana_user"));
            PutUserRequest putOtherUserRequest = PutUserRequest.withPassword(other_user, password, true, RefreshPolicy.IMMEDIATE);
            PutUserResponse putOtherUserResponse = client.security().putUser(putOtherUserRequest, RequestOptions.DEFAULT);
            assertTrue(putOtherUserResponse.isCreated());

            User extra_user = new User("extra_user", Collections.singletonList("kibana_user"));
            PutUserRequest putExtraUserRequest = PutUserRequest.withPassword(extra_user, password, true, RefreshPolicy.IMMEDIATE);
            PutUserResponse putExtraUserResponse = client.security().putUser(putExtraUserRequest, RequestOptions.DEFAULT);
            assertTrue(putExtraUserResponse.isCreated());

            // Create tokens
            final CreateTokenRequest createTokenRequest = CreateTokenRequest.passwordGrant("user", password);
            final CreateTokenResponse tokenResponse = client.security().createToken(createTokenRequest, RequestOptions.DEFAULT);
            accessToken = tokenResponse.getAccessToken();
            refreshToken = tokenResponse.getRefreshToken();
            final CreateTokenRequest createThisTokenRequest = CreateTokenRequest.passwordGrant("this_user", password);
            final CreateTokenResponse thisTokenResponse = client.security().createToken(createThisTokenRequest, RequestOptions.DEFAULT);
            assertNotNull(thisTokenResponse);
            final CreateTokenRequest createThatTokenRequest = CreateTokenRequest.passwordGrant("that_user", password);
            final CreateTokenResponse thatTokenResponse = client.security().createToken(createThatTokenRequest, RequestOptions.DEFAULT);
            assertNotNull(thatTokenResponse);
            final CreateTokenRequest createOtherTokenRequest = CreateTokenRequest.passwordGrant("other_user", password);
            final CreateTokenResponse otherTokenResponse = client.security().createToken(createOtherTokenRequest, RequestOptions.DEFAULT);
            assertNotNull(otherTokenResponse);
            final CreateTokenRequest createExtraTokenRequest = CreateTokenRequest.passwordGrant("extra_user", password);
            final CreateTokenResponse extraTokenResponse = client.security().createToken(createExtraTokenRequest, RequestOptions.DEFAULT);
            assertNotNull(extraTokenResponse);
        }

        {
            // tag::invalidate-access-token-request
            InvalidateTokenRequest invalidateTokenRequest = InvalidateTokenRequest.accessToken(accessToken);
            // end::invalidate-access-token-request

            // tag::invalidate-token-execute
            InvalidateTokenResponse invalidateTokenResponse =
                client.security().invalidateToken(invalidateTokenRequest, RequestOptions.DEFAULT);
            // end::invalidate-token-execute

            // tag::invalidate-token-response
            final List<ElasticsearchException> errors = invalidateTokenResponse.getErrors();
            final int invalidatedTokens = invalidateTokenResponse.getInvalidatedTokens();
            final int previouslyInvalidatedTokens = invalidateTokenResponse.getPreviouslyInvalidatedTokens();
            // end::invalidate-token-response
            assertTrue(errors.isEmpty());
            assertThat(invalidatedTokens, equalTo(1));
            assertThat(previouslyInvalidatedTokens, equalTo(0));
        }

        {
            // tag::invalidate-refresh-token-request
            InvalidateTokenRequest invalidateTokenRequest = InvalidateTokenRequest.refreshToken(refreshToken);
            // end::invalidate-refresh-token-request
            InvalidateTokenResponse invalidateTokenResponse =
                client.security().invalidateToken(invalidateTokenRequest, RequestOptions.DEFAULT);
            assertTrue(invalidateTokenResponse.getErrors().isEmpty());
            assertThat(invalidateTokenResponse.getInvalidatedTokens(), equalTo(1));
            assertThat(invalidateTokenResponse.getPreviouslyInvalidatedTokens(), equalTo(0));
        }

        {
            // tag::invalidate-user-tokens-request
            InvalidateTokenRequest invalidateTokenRequest = InvalidateTokenRequest.userTokens("other_user");
            // end::invalidate-user-tokens-request
            InvalidateTokenResponse invalidateTokenResponse =
                client.security().invalidateToken(invalidateTokenRequest, RequestOptions.DEFAULT);
            assertTrue(invalidateTokenResponse.getErrors().isEmpty());
            // We have one refresh and one access token for that user
            assertThat(invalidateTokenResponse.getInvalidatedTokens(), equalTo(2));
            assertThat(invalidateTokenResponse.getPreviouslyInvalidatedTokens(), equalTo(0));
        }

        {
            // tag::invalidate-user-realm-tokens-request
            InvalidateTokenRequest invalidateTokenRequest = new InvalidateTokenRequest(null, null, "default_native", "extra_user");
            // end::invalidate-user-realm-tokens-request
            InvalidateTokenResponse invalidateTokenResponse =
                client.security().invalidateToken(invalidateTokenRequest, RequestOptions.DEFAULT);
            assertTrue(invalidateTokenResponse.getErrors().isEmpty());
            // We have one refresh and one access token for that user in this realm
            assertThat(invalidateTokenResponse.getInvalidatedTokens(), equalTo(2));
            assertThat(invalidateTokenResponse.getPreviouslyInvalidatedTokens(), equalTo(0));
        }

        {
            // tag::invalidate-realm-tokens-request
            InvalidateTokenRequest invalidateTokenRequest = InvalidateTokenRequest.realmTokens("default_native");
            // end::invalidate-realm-tokens-request

            ActionListener<InvalidateTokenResponse> listener;
            //tag::invalidate-token-execute-listener
            listener = new ActionListener<InvalidateTokenResponse>() {
                @Override
                public void onResponse(InvalidateTokenResponse invalidateTokenResponse) {
                    // <1>
                }

                @Override
                public void onFailure(Exception e) {
                    // <2>
                }
            };
            //end::invalidate-token-execute-listener

            // Avoid unused variable warning
            assertNotNull(listener);

            // Replace the empty listener by a blocking listener in test
            final PlainActionFuture<InvalidateTokenResponse> future = new PlainActionFuture<>();
            listener = future;

            //tag::invalidate-token-execute-async
            client.security().invalidateTokenAsync(invalidateTokenRequest, RequestOptions.DEFAULT, listener); // <1>
            //end::invalidate-token-execute-async

            final InvalidateTokenResponse response = future.get(30, TimeUnit.SECONDS);
            assertNotNull(response);
            assertTrue(response.getErrors().isEmpty());
            //We still have 4 tokens ( 2 access_tokens and 2 refresh_tokens ) for the default_native realm
            assertThat(response.getInvalidatedTokens(), equalTo(4));
            assertThat(response.getPreviouslyInvalidatedTokens(), equalTo(0));
        }
    }

    public void testGetBuiltinPrivileges() throws Exception {
        final RestHighLevelClient client = highLevelClient();
        {
            //tag::get-builtin-privileges-execute
            GetBuiltinPrivilegesResponse response = client.security().getBuiltinPrivileges(RequestOptions.DEFAULT);
            //end::get-builtin-privileges-execute

            assertNotNull(response);
            //tag::get-builtin-privileges-response
            final Set<String> cluster = response.getClusterPrivileges();
            final Set<String> index = response.getIndexPrivileges();
            //end::get-builtin-privileges-response

            assertThat(cluster, hasItem("all"));
            assertThat(cluster, hasItem("manage"));
            assertThat(cluster, hasItem("monitor"));
            assertThat(cluster, hasItem("manage_security"));

            assertThat(index, hasItem("all"));
            assertThat(index, hasItem("manage"));
            assertThat(index, hasItem("monitor"));
            assertThat(index, hasItem("read"));
            assertThat(index, hasItem("write"));
        }
        {
            // tag::get-builtin-privileges-execute-listener
            ActionListener<GetBuiltinPrivilegesResponse> listener = new ActionListener<GetBuiltinPrivilegesResponse>() {
                @Override
                public void onResponse(GetBuiltinPrivilegesResponse response) {
                    // <1>
                }

                @Override
                public void onFailure(Exception e) {
                    // <2>
                }
            };
            // end::get-builtin-privileges-execute-listener

            // Replace the empty listener by a blocking listener in test
            final PlainActionFuture<GetBuiltinPrivilegesResponse> future = new PlainActionFuture<>();
            listener = future;

            // tag::get-builtin-privileges-execute-async
            client.security().getBuiltinPrivilegesAsync(RequestOptions.DEFAULT, listener); // <1>
            // end::get-builtin-privileges-execute-async

            final GetBuiltinPrivilegesResponse response = future.get(30, TimeUnit.SECONDS);
            assertNotNull(response);
            assertThat(response.getClusterPrivileges(), hasItem("manage_security"));
            assertThat(response.getIndexPrivileges(), hasItem("read"));
        }
    }

    public void testGetPrivileges() throws Exception {
        final RestHighLevelClient client = highLevelClient();
        final ApplicationPrivilege readTestappPrivilege =
            new ApplicationPrivilege("testapp", "read", Arrays.asList("action:login", "data:read/*"), null);
        final Map<String, Object> metadata = new HashMap<>();
        metadata.put("key1", "value1");
        final ApplicationPrivilege writeTestappPrivilege =
            new ApplicationPrivilege("testapp", "write", Arrays.asList("action:login", "data:write/*"), metadata);
        final ApplicationPrivilege allTestappPrivilege =
            new ApplicationPrivilege("testapp", "all", Arrays.asList("action:login", "data:write/*", "manage:*"), null);
        final Map<String, Object> metadata2 = new HashMap<>();
        metadata2.put("key2", "value2");
        final ApplicationPrivilege readTestapp2Privilege =
            new ApplicationPrivilege("testapp2", "read", Arrays.asList("action:login", "data:read/*"), metadata2);
        final ApplicationPrivilege writeTestapp2Privilege =
            new ApplicationPrivilege("testapp2", "write", Arrays.asList("action:login", "data:write/*"), null);
        final ApplicationPrivilege allTestapp2Privilege =
            new ApplicationPrivilege("testapp2", "all", Arrays.asList("action:login", "data:write/*", "manage:*"), null);

        {
            List<ApplicationPrivilege> applicationPrivileges = new ArrayList<>();
            applicationPrivileges.add(readTestappPrivilege);
            applicationPrivileges.add(writeTestappPrivilege);
            applicationPrivileges.add(allTestappPrivilege);
            applicationPrivileges.add(readTestapp2Privilege);
            applicationPrivileges.add(writeTestapp2Privilege);
            applicationPrivileges.add(allTestapp2Privilege);
            PutPrivilegesRequest putPrivilegesRequest = new PutPrivilegesRequest(applicationPrivileges, RefreshPolicy.IMMEDIATE);
            PutPrivilegesResponse putPrivilegesResponse = client.security().putPrivileges(putPrivilegesRequest, RequestOptions.DEFAULT);

            assertNotNull(putPrivilegesResponse);
            assertThat(putPrivilegesResponse.wasCreated("testapp", "write"), is(true));
            assertThat(putPrivilegesResponse.wasCreated("testapp", "read"), is(true));
            assertThat(putPrivilegesResponse.wasCreated("testapp", "all"), is(true));
            assertThat(putPrivilegesResponse.wasCreated("testapp2", "all"), is(true));
            assertThat(putPrivilegesResponse.wasCreated("testapp2", "write"), is(true));
            assertThat(putPrivilegesResponse.wasCreated("testapp2", "read"), is(true));
        }

        {
            //tag::get-privileges-request
            GetPrivilegesRequest request = new GetPrivilegesRequest("testapp", "write");
            //end::get-privileges-request
            //tag::get-privileges-execute
            GetPrivilegesResponse response = client.security().getPrivileges(request, RequestOptions.DEFAULT);
            //end::get-privileges-execute
            assertNotNull(response);
            assertThat(response.getPrivileges().size(), equalTo(1));
            assertThat(response.getPrivileges().contains(writeTestappPrivilege), equalTo(true));
        }

        {
            //tag::get-all-application-privileges-request
            GetPrivilegesRequest request = GetPrivilegesRequest.getApplicationPrivileges("testapp");
            //end::get-all-application-privileges-request
            GetPrivilegesResponse response = client.security().getPrivileges(request, RequestOptions.DEFAULT);

            assertNotNull(response);
            assertThat(response.getPrivileges().size(), equalTo(3));
            final GetPrivilegesResponse expectedResponse =
                new GetPrivilegesResponse(Arrays.asList(readTestappPrivilege, writeTestappPrivilege, allTestappPrivilege));
            assertThat(response, equalTo(expectedResponse));
            //tag::get-privileges-response
            Set<ApplicationPrivilege> privileges = response.getPrivileges();
            //end::get-privileges-response
            for (ApplicationPrivilege privilege : privileges) {
                assertThat(privilege.getApplication(), equalTo("testapp"));
                if (privilege.getName().equals("read")) {
                    assertThat(privilege.getActions(), containsInAnyOrder("action:login", "data:read/*"));
                    assertThat(privilege.getMetadata().isEmpty(), equalTo(true));
                } else if (privilege.getName().equals("write")) {
                    assertThat(privilege.getActions(), containsInAnyOrder("action:login", "data:write/*"));
                    assertThat(privilege.getMetadata().isEmpty(), equalTo(false));
                    assertThat(privilege.getMetadata().get("key1"), equalTo("value1"));
                } else if (privilege.getName().equals("all")) {
                    assertThat(privilege.getActions(), containsInAnyOrder("action:login", "data:write/*", "manage:*"));
                    assertThat(privilege.getMetadata().isEmpty(), equalTo(true));
                }
            }
        }

        {
            //tag::get-all-privileges-request
            GetPrivilegesRequest request = GetPrivilegesRequest.getAllPrivileges();
            //end::get-all-privileges-request
            GetPrivilegesResponse response = client.security().getPrivileges(request, RequestOptions.DEFAULT);

            assertNotNull(response);
            assertThat(response.getPrivileges().size(), equalTo(6));
            final GetPrivilegesResponse exptectedResponse =
                new GetPrivilegesResponse(Arrays.asList(readTestappPrivilege, writeTestappPrivilege, allTestappPrivilege,
                    readTestapp2Privilege, writeTestapp2Privilege, allTestapp2Privilege));
            assertThat(response, equalTo(exptectedResponse));
        }

        {
            GetPrivilegesRequest request = new GetPrivilegesRequest("testapp", "read");
            //tag::get-privileges-execute-listener
            ActionListener<GetPrivilegesResponse> listener = new ActionListener<GetPrivilegesResponse>() {
                @Override
                public void onResponse(GetPrivilegesResponse getPrivilegesResponse) {
                    // <1>
                }

                @Override
                public void onFailure(Exception e) {
                    // <2>
                }
            };
            //end::get-privileges-execute-listener

            // Avoid unused variable warning
            assertNotNull(listener);

            // Replace the empty listener by a blocking listener in test
            final PlainActionFuture<GetPrivilegesResponse> future = new PlainActionFuture<>();
            listener = future;

            //tag::get-privileges-execute-async
            client.security().getPrivilegesAsync(request, RequestOptions.DEFAULT, listener); // <1>
            //end::get-privileges-execute-async

            final GetPrivilegesResponse response = future.get(30, TimeUnit.SECONDS);
            assertNotNull(response);
            assertThat(response.getPrivileges().size(), equalTo(1));
            assertThat(response.getPrivileges().contains(readTestappPrivilege), equalTo(true));
        }
    }

    public void testPutPrivileges() throws Exception {
        RestHighLevelClient client = highLevelClient();

        {
            // tag::put-privileges-request
            final List<ApplicationPrivilege> privileges = new ArrayList<>();
            privileges.add(ApplicationPrivilege.builder()
                .application("app01")
                .privilege("all")
                .actions(List.of("action:login"))
                .metadata(Collections.singletonMap("k1", "v1"))
                .build());
            privileges.add(ApplicationPrivilege.builder()
                .application("app01")
                .privilege("write")
                .actions(List.of("action:write"))
                .build());
            final PutPrivilegesRequest putPrivilegesRequest = new PutPrivilegesRequest(privileges, RefreshPolicy.IMMEDIATE);
            // end::put-privileges-request

            // tag::put-privileges-execute
            final PutPrivilegesResponse putPrivilegesResponse = client.security().putPrivileges(putPrivilegesRequest,
                RequestOptions.DEFAULT);
            // end::put-privileges-execute

            final String applicationName = "app01";
            final String privilegeName = "all";
            // tag::put-privileges-response
            final boolean status = putPrivilegesResponse.wasCreated(applicationName, privilegeName); // <1>
            // end::put-privileges-response
            assertThat(status, is(true));
        }

        {
            final List<ApplicationPrivilege> privileges = new ArrayList<>();
            privileges.add(ApplicationPrivilege.builder()
                .application("app01")
                .privilege("all")
                .actions(List.of("action:login"))
                .metadata(Collections.singletonMap("k1", "v1"))
                .build());
            final PutPrivilegesRequest putPrivilegesRequest = new PutPrivilegesRequest(privileges, RefreshPolicy.IMMEDIATE);

            // tag::put-privileges-execute-listener
            ActionListener<PutPrivilegesResponse> listener = new ActionListener<PutPrivilegesResponse>() {
                @Override
                public void onResponse(PutPrivilegesResponse response) {
                    // <1>
                }

                @Override
                public void onFailure(Exception e) {
                    // <2>
                }
            };
            // end::put-privileges-execute-listener

            // Avoid unused variable warning
            assertNotNull(listener);

            // Replace the empty listener by a blocking listener in test
            final PlainActionFuture<PutPrivilegesResponse> future = new PlainActionFuture<>();
            listener = future;

            //tag::put-privileges-execute-async
            client.security().putPrivilegesAsync(putPrivilegesRequest, RequestOptions.DEFAULT, listener); // <1>
            //end::put-privileges-execute-async

            assertNotNull(future.get(30, TimeUnit.SECONDS));
            assertThat(future.get().wasCreated("app01", "all"), is(false));
        }
    }

    public void testDeletePrivilege() throws Exception {
        RestHighLevelClient client = highLevelClient();
        {
            List<ApplicationPrivilege> applicationPrivileges = new ArrayList<>();
            applicationPrivileges.add(ApplicationPrivilege.builder()
                .application("testapp")
                .privilege("read")
                .actions("action:login", "data:read/*")
                .build());
            applicationPrivileges.add(ApplicationPrivilege.builder()
                .application("testapp")
                .privilege("write")
                .actions("action:login", "data:write/*")
                .build());
            applicationPrivileges.add(ApplicationPrivilege.builder()
                .application("testapp")
                .privilege("all")
                .actions("action:login", "data:write/*")
                .build());
            PutPrivilegesRequest putPrivilegesRequest = new PutPrivilegesRequest(applicationPrivileges, RefreshPolicy.IMMEDIATE);
            PutPrivilegesResponse putPrivilegesResponse = client.security().putPrivileges(putPrivilegesRequest, RequestOptions.DEFAULT);

            assertNotNull(putPrivilegesResponse);
            assertThat(putPrivilegesResponse.wasCreated("testapp", "write"), is(true));
            assertThat(putPrivilegesResponse.wasCreated("testapp", "read"), is(true));
            assertThat(putPrivilegesResponse.wasCreated("testapp", "all"), is(true));
        }
        {
            // tag::delete-privileges-request
            DeletePrivilegesRequest request = new DeletePrivilegesRequest(
                "testapp",          // <1>
                "read", "write"); // <2>
            // end::delete-privileges-request

            // tag::delete-privileges-execute
            DeletePrivilegesResponse response = client.security().deletePrivileges(request, RequestOptions.DEFAULT);
            // end::delete-privileges-execute

            // tag::delete-privileges-response
            String application = response.getApplication();        // <1>
            boolean found = response.isFound("read");              // <2>
            // end::delete-privileges-response
            assertThat(application, equalTo("testapp"));
            assertTrue(response.isFound("write"));
            assertTrue(found);

            // check if deleting the already deleted privileges again will give us a different response
            response = client.security().deletePrivileges(request, RequestOptions.DEFAULT);
            assertFalse(response.isFound("write"));
        }
        {
            DeletePrivilegesRequest deletePrivilegesRequest = new DeletePrivilegesRequest("testapp", "all");

            ActionListener<DeletePrivilegesResponse> listener;
            //tag::delete-privileges-execute-listener
            listener = new ActionListener<DeletePrivilegesResponse>() {
                @Override
                public void onResponse(DeletePrivilegesResponse deletePrivilegesResponse) {
                    // <1>
                }

                @Override
                public void onFailure(Exception e) {
                    // <2>
                }
            };
            //end::delete-privileges-execute-listener

            // Replace the empty listener by a blocking listener in test
            final CountDownLatch latch = new CountDownLatch(1);
            listener = new LatchedActionListener<>(listener, latch);

            //tag::delete-privileges-execute-async
            client.security().deletePrivilegesAsync(deletePrivilegesRequest, RequestOptions.DEFAULT, listener); // <1>
            //end::delete-privileges-execute-async

            assertTrue(latch.await(30L, TimeUnit.SECONDS));
        }
    }

    public void testCreateApiKey() throws Exception {
        RestHighLevelClient client = highLevelClient();

        List<Role> roles = Collections.singletonList(Role.builder().name("r1").clusterPrivileges(ClusterPrivilegeName.ALL)
                .indicesPrivileges(IndicesPrivileges.builder().indices("ind-x").privileges(IndexPrivilegeName.ALL).build()).build());
        final TimeValue expiration = TimeValue.timeValueHours(24);
        final RefreshPolicy refreshPolicy = randomFrom(RefreshPolicy.values());
        {
            final String name = randomAlphaOfLength(5);
            // tag::create-api-key-request
            CreateApiKeyRequest createApiKeyRequest = new CreateApiKeyRequest(name, roles, expiration, refreshPolicy);
            // end::create-api-key-request

            // tag::create-api-key-execute
            CreateApiKeyResponse createApiKeyResponse = client.security().createApiKey(createApiKeyRequest, RequestOptions.DEFAULT);
            // end::create-api-key-execute

            // tag::create-api-key-response
            SecureString apiKey = createApiKeyResponse.getKey(); // <1>
            Instant apiKeyExpiration = createApiKeyResponse.getExpiration(); // <2>
            // end::create-api-key-response
            assertThat(createApiKeyResponse.getName(), equalTo(name));
            assertNotNull(apiKey);
            assertNotNull(apiKeyExpiration);
        }

        {
            final String name = randomAlphaOfLength(5);
            CreateApiKeyRequest createApiKeyRequest = new CreateApiKeyRequest(name, roles, expiration, refreshPolicy);

            ActionListener<CreateApiKeyResponse> listener;
            // tag::create-api-key-execute-listener
            listener = new ActionListener<CreateApiKeyResponse>() {
                @Override
                public void onResponse(CreateApiKeyResponse createApiKeyResponse) {
                    // <1>
                }

                @Override
                public void onFailure(Exception e) {
                    // <2>
                }
            };
            // end::create-api-key-execute-listener

            // Avoid unused variable warning
            assertNotNull(listener);

            // Replace the empty listener by a blocking listener in test
            final PlainActionFuture<CreateApiKeyResponse> future = new PlainActionFuture<>();
            listener = future;

            // tag::create-api-key-execute-async
            client.security().createApiKeyAsync(createApiKeyRequest, RequestOptions.DEFAULT, listener); // <1>
            // end::create-api-key-execute-async

            assertNotNull(future.get(30, TimeUnit.SECONDS));
            assertThat(future.get().getName(), equalTo(name));
            assertNotNull(future.get().getKey());
            assertNotNull(future.get().getExpiration());
        }
    }

    public void testGetApiKey() throws Exception {
        RestHighLevelClient client = highLevelClient();

        List<Role> roles = Collections.singletonList(Role.builder().name("r1").clusterPrivileges(ClusterPrivilegeName.ALL)
                .indicesPrivileges(IndicesPrivileges.builder().indices("ind-x").privileges(IndexPrivilegeName.ALL).build()).build());
        final TimeValue expiration = TimeValue.timeValueHours(24);
        final RefreshPolicy refreshPolicy = randomFrom(RefreshPolicy.values());
        // Create API Keys
        CreateApiKeyRequest createApiKeyRequest = new CreateApiKeyRequest("k1", roles, expiration, refreshPolicy);
        CreateApiKeyResponse createApiKeyResponse1 = client.security().createApiKey(createApiKeyRequest, RequestOptions.DEFAULT);
        assertThat(createApiKeyResponse1.getName(), equalTo("k1"));
        assertNotNull(createApiKeyResponse1.getKey());

        final ApiKey expectedApiKeyInfo = new ApiKey(createApiKeyResponse1.getName(), createApiKeyResponse1.getId(), Instant.now(),
                Instant.now().plusMillis(expiration.getMillis()), false, "test_user", "default_file");
        {
            // tag::get-api-key-id-request
            GetApiKeyRequest getApiKeyRequest = GetApiKeyRequest.usingApiKeyId(createApiKeyResponse1.getId(), false);
            // end::get-api-key-id-request

            // tag::get-api-key-execute
            GetApiKeyResponse getApiKeyResponse = client.security().getApiKey(getApiKeyRequest, RequestOptions.DEFAULT);
            // end::get-api-key-execute

            assertThat(getApiKeyResponse.getApiKeyInfos(), is(notNullValue()));
            assertThat(getApiKeyResponse.getApiKeyInfos().size(), is(1));
            verifyApiKey(getApiKeyResponse.getApiKeyInfos().get(0), expectedApiKeyInfo);
        }

        {
            // tag::get-api-key-name-request
            GetApiKeyRequest getApiKeyRequest = GetApiKeyRequest.usingApiKeyName(createApiKeyResponse1.getName(), false);
            // end::get-api-key-name-request

            GetApiKeyResponse getApiKeyResponse = client.security().getApiKey(getApiKeyRequest, RequestOptions.DEFAULT);

            assertThat(getApiKeyResponse.getApiKeyInfos(), is(notNullValue()));
            assertThat(getApiKeyResponse.getApiKeyInfos().size(), is(1));
            verifyApiKey(getApiKeyResponse.getApiKeyInfos().get(0), expectedApiKeyInfo);
        }

        {
            // tag::get-realm-api-keys-request
            GetApiKeyRequest getApiKeyRequest = GetApiKeyRequest.usingRealmName("default_file");
            // end::get-realm-api-keys-request

            GetApiKeyResponse getApiKeyResponse = client.security().getApiKey(getApiKeyRequest, RequestOptions.DEFAULT);

            assertThat(getApiKeyResponse.getApiKeyInfos(), is(notNullValue()));
            assertThat(getApiKeyResponse.getApiKeyInfos().size(), is(1));
            verifyApiKey(getApiKeyResponse.getApiKeyInfos().get(0), expectedApiKeyInfo);
        }

        {
            // tag::get-user-api-keys-request
            GetApiKeyRequest getApiKeyRequest = GetApiKeyRequest.usingUserName("test_user");
            // end::get-user-api-keys-request

            GetApiKeyResponse getApiKeyResponse = client.security().getApiKey(getApiKeyRequest, RequestOptions.DEFAULT);

            assertThat(getApiKeyResponse.getApiKeyInfos(), is(notNullValue()));
            assertThat(getApiKeyResponse.getApiKeyInfos().size(), is(1));
            verifyApiKey(getApiKeyResponse.getApiKeyInfos().get(0), expectedApiKeyInfo);
        }

        {
            // tag::get-api-keys-owned-by-authenticated-user-request
            GetApiKeyRequest getApiKeyRequest = GetApiKeyRequest.forOwnedApiKeys();
            // end::get-api-keys-owned-by-authenticated-user-request

            GetApiKeyResponse getApiKeyResponse = client.security().getApiKey(getApiKeyRequest, RequestOptions.DEFAULT);

            assertThat(getApiKeyResponse.getApiKeyInfos(), is(notNullValue()));
            assertThat(getApiKeyResponse.getApiKeyInfos().size(), is(1));
            verifyApiKey(getApiKeyResponse.getApiKeyInfos().get(0), expectedApiKeyInfo);
        }

        {
            // tag::get-all-api-keys-request
            GetApiKeyRequest getApiKeyRequest = GetApiKeyRequest.forAllApiKeys();
            // end::get-all-api-keys-request

            GetApiKeyResponse getApiKeyResponse = client.security().getApiKey(getApiKeyRequest, RequestOptions.DEFAULT);

            assertThat(getApiKeyResponse.getApiKeyInfos(), is(notNullValue()));
            assertThat(getApiKeyResponse.getApiKeyInfos().size(), is(1));
            verifyApiKey(getApiKeyResponse.getApiKeyInfos().get(0), expectedApiKeyInfo);
        }

        {
            // tag::get-user-realm-api-keys-request
            GetApiKeyRequest getApiKeyRequest = GetApiKeyRequest.usingRealmAndUserName("default_file", "test_user");
            // end::get-user-realm-api-keys-request

            // tag::get-api-key-response
            GetApiKeyResponse getApiKeyResponse = client.security().getApiKey(getApiKeyRequest, RequestOptions.DEFAULT);
            // end::get-api-key-response

            assertThat(getApiKeyResponse.getApiKeyInfos(), is(notNullValue()));
            assertThat(getApiKeyResponse.getApiKeyInfos().size(), is(1));
            verifyApiKey(getApiKeyResponse.getApiKeyInfos().get(0), expectedApiKeyInfo);
        }

        {
            GetApiKeyRequest getApiKeyRequest = GetApiKeyRequest.usingApiKeyId(createApiKeyResponse1.getId(), false);

            ActionListener<GetApiKeyResponse> listener;
            // tag::get-api-key-execute-listener
            listener = new ActionListener<GetApiKeyResponse>() {
                @Override
                public void onResponse(GetApiKeyResponse getApiKeyResponse) {
                    // <1>
                }

                @Override
                public void onFailure(Exception e) {
                    // <2>
                }
            };
            // end::get-api-key-execute-listener

            // Avoid unused variable warning
            assertNotNull(listener);

            // Replace the empty listener by a blocking listener in test
            final PlainActionFuture<GetApiKeyResponse> future = new PlainActionFuture<>();
            listener = future;

            // tag::get-api-key-execute-async
            client.security().getApiKeyAsync(getApiKeyRequest, RequestOptions.DEFAULT, listener); // <1>
            // end::get-api-key-execute-async

            final GetApiKeyResponse response = future.get(30, TimeUnit.SECONDS);
            assertNotNull(response);

            assertThat(response.getApiKeyInfos(), is(notNullValue()));
            assertThat(response.getApiKeyInfos().size(), is(1));
            verifyApiKey(response.getApiKeyInfos().get(0), expectedApiKeyInfo);
        }
    }

    private void verifyApiKey(final ApiKey actual, final ApiKey expected) {
        assertThat(actual.getId(), is(expected.getId()));
        assertThat(actual.getName(), is(expected.getName()));
        assertThat(actual.getUsername(), is(expected.getUsername()));
        assertThat(actual.getRealm(), is(expected.getRealm()));
        assertThat(actual.isInvalidated(), is(expected.isInvalidated()));
        assertThat(actual.getExpiration(), is(greaterThan(Instant.now())));
    }

    public void testInvalidateApiKey() throws Exception {
        RestHighLevelClient client = highLevelClient();

        List<Role> roles = Collections.singletonList(Role.builder().name("r1").clusterPrivileges(ClusterPrivilegeName.ALL)
                .indicesPrivileges(IndicesPrivileges.builder().indices("ind-x").privileges(IndexPrivilegeName.ALL).build()).build());
        final TimeValue expiration = TimeValue.timeValueHours(24);
        final RefreshPolicy refreshPolicy = randomFrom(RefreshPolicy.values());
        // Create API Keys
        CreateApiKeyRequest createApiKeyRequest = new CreateApiKeyRequest("k1", roles, expiration, refreshPolicy);
        CreateApiKeyResponse createApiKeyResponse1 = client.security().createApiKey(createApiKeyRequest, RequestOptions.DEFAULT);
        assertThat(createApiKeyResponse1.getName(), equalTo("k1"));
        assertNotNull(createApiKeyResponse1.getKey());

        {
            // tag::invalidate-api-key-id-request
            InvalidateApiKeyRequest invalidateApiKeyRequest = InvalidateApiKeyRequest.usingApiKeyId(createApiKeyResponse1.getId(), false);
            // end::invalidate-api-key-id-request

            // tag::invalidate-api-key-execute
            InvalidateApiKeyResponse invalidateApiKeyResponse = client.security().invalidateApiKey(invalidateApiKeyRequest,
                    RequestOptions.DEFAULT);
            // end::invalidate-api-key-execute

            final List<ElasticsearchException> errors = invalidateApiKeyResponse.getErrors();
            final List<String> invalidatedApiKeyIds = invalidateApiKeyResponse.getInvalidatedApiKeys();
            final List<String> previouslyInvalidatedApiKeyIds = invalidateApiKeyResponse.getPreviouslyInvalidatedApiKeys();

            assertTrue(errors.isEmpty());
            List<String> expectedInvalidatedApiKeyIds = Arrays.asList(createApiKeyResponse1.getId());
            assertThat(invalidatedApiKeyIds, containsInAnyOrder(expectedInvalidatedApiKeyIds.toArray(Strings.EMPTY_ARRAY)));
            assertThat(previouslyInvalidatedApiKeyIds.size(), equalTo(0));
        }

        {
            createApiKeyRequest = new CreateApiKeyRequest("k2", roles, expiration, refreshPolicy);
            CreateApiKeyResponse createApiKeyResponse2 = client.security().createApiKey(createApiKeyRequest, RequestOptions.DEFAULT);
            assertThat(createApiKeyResponse2.getName(), equalTo("k2"));
            assertNotNull(createApiKeyResponse2.getKey());

            // tag::invalidate-api-key-name-request
            InvalidateApiKeyRequest invalidateApiKeyRequest = InvalidateApiKeyRequest.usingApiKeyName(createApiKeyResponse2.getName(),
                false);
            // end::invalidate-api-key-name-request

            InvalidateApiKeyResponse invalidateApiKeyResponse = client.security().invalidateApiKey(invalidateApiKeyRequest,
                    RequestOptions.DEFAULT);

            final List<ElasticsearchException> errors = invalidateApiKeyResponse.getErrors();
            final List<String> invalidatedApiKeyIds = invalidateApiKeyResponse.getInvalidatedApiKeys();
            final List<String> previouslyInvalidatedApiKeyIds = invalidateApiKeyResponse.getPreviouslyInvalidatedApiKeys();

            assertTrue(errors.isEmpty());
            List<String> expectedInvalidatedApiKeyIds = Arrays.asList(createApiKeyResponse2.getId());
            assertThat(invalidatedApiKeyIds, containsInAnyOrder(expectedInvalidatedApiKeyIds.toArray(Strings.EMPTY_ARRAY)));
            assertThat(previouslyInvalidatedApiKeyIds.size(), equalTo(0));
        }

        {
            createApiKeyRequest = new CreateApiKeyRequest("k3", roles, expiration, refreshPolicy);
            CreateApiKeyResponse createApiKeyResponse3 = client.security().createApiKey(createApiKeyRequest, RequestOptions.DEFAULT);
            assertThat(createApiKeyResponse3.getName(), equalTo("k3"));
            assertNotNull(createApiKeyResponse3.getKey());

            // tag::invalidate-realm-api-keys-request
            InvalidateApiKeyRequest invalidateApiKeyRequest = InvalidateApiKeyRequest.usingRealmName("default_file");
            // end::invalidate-realm-api-keys-request

            InvalidateApiKeyResponse invalidateApiKeyResponse = client.security().invalidateApiKey(invalidateApiKeyRequest,
                    RequestOptions.DEFAULT);

            final List<ElasticsearchException> errors = invalidateApiKeyResponse.getErrors();
            final List<String> invalidatedApiKeyIds = invalidateApiKeyResponse.getInvalidatedApiKeys();
            final List<String> previouslyInvalidatedApiKeyIds = invalidateApiKeyResponse.getPreviouslyInvalidatedApiKeys();

            assertTrue(errors.isEmpty());
            List<String> expectedInvalidatedApiKeyIds = Arrays.asList(createApiKeyResponse3.getId());
            assertThat(invalidatedApiKeyIds, containsInAnyOrder(expectedInvalidatedApiKeyIds.toArray(Strings.EMPTY_ARRAY)));
            assertThat(previouslyInvalidatedApiKeyIds.size(), equalTo(0));
        }

        {
            createApiKeyRequest = new CreateApiKeyRequest("k4", roles, expiration, refreshPolicy);
            CreateApiKeyResponse createApiKeyResponse4 = client.security().createApiKey(createApiKeyRequest, RequestOptions.DEFAULT);
            assertThat(createApiKeyResponse4.getName(), equalTo("k4"));
            assertNotNull(createApiKeyResponse4.getKey());

            // tag::invalidate-user-api-keys-request
            InvalidateApiKeyRequest invalidateApiKeyRequest = InvalidateApiKeyRequest.usingUserName("test_user");
            // end::invalidate-user-api-keys-request

            InvalidateApiKeyResponse invalidateApiKeyResponse = client.security().invalidateApiKey(invalidateApiKeyRequest,
                    RequestOptions.DEFAULT);

            final List<ElasticsearchException> errors = invalidateApiKeyResponse.getErrors();
            final List<String> invalidatedApiKeyIds = invalidateApiKeyResponse.getInvalidatedApiKeys();
            final List<String> previouslyInvalidatedApiKeyIds = invalidateApiKeyResponse.getPreviouslyInvalidatedApiKeys();

            assertTrue(errors.isEmpty());
            List<String> expectedInvalidatedApiKeyIds = Arrays.asList(createApiKeyResponse4.getId());
            assertThat(invalidatedApiKeyIds, containsInAnyOrder(expectedInvalidatedApiKeyIds.toArray(Strings.EMPTY_ARRAY)));
            assertThat(previouslyInvalidatedApiKeyIds.size(), equalTo(0));
        }

        {
            createApiKeyRequest = new CreateApiKeyRequest("k5", roles, expiration, refreshPolicy);
            CreateApiKeyResponse createApiKeyResponse5 = client.security().createApiKey(createApiKeyRequest, RequestOptions.DEFAULT);
            assertThat(createApiKeyResponse5.getName(), equalTo("k5"));
            assertNotNull(createApiKeyResponse5.getKey());

            // tag::invalidate-user-realm-api-keys-request
            InvalidateApiKeyRequest invalidateApiKeyRequest = InvalidateApiKeyRequest.usingRealmAndUserName("default_file", "test_user");
            // end::invalidate-user-realm-api-keys-request

            // tag::invalidate-api-key-response
            InvalidateApiKeyResponse invalidateApiKeyResponse = client.security().invalidateApiKey(invalidateApiKeyRequest,
                    RequestOptions.DEFAULT);
            // end::invalidate-api-key-response

            final List<ElasticsearchException> errors = invalidateApiKeyResponse.getErrors();
            final List<String> invalidatedApiKeyIds = invalidateApiKeyResponse.getInvalidatedApiKeys();
            final List<String> previouslyInvalidatedApiKeyIds = invalidateApiKeyResponse.getPreviouslyInvalidatedApiKeys();

            assertTrue(errors.isEmpty());
            List<String> expectedInvalidatedApiKeyIds = Arrays.asList(createApiKeyResponse5.getId());
            assertThat(invalidatedApiKeyIds, containsInAnyOrder(expectedInvalidatedApiKeyIds.toArray(Strings.EMPTY_ARRAY)));
            assertThat(previouslyInvalidatedApiKeyIds.size(), equalTo(0));
        }

        {
            createApiKeyRequest = new CreateApiKeyRequest("k6", roles, expiration, refreshPolicy);
            CreateApiKeyResponse createApiKeyResponse6 = client.security().createApiKey(createApiKeyRequest, RequestOptions.DEFAULT);
            assertThat(createApiKeyResponse6.getName(), equalTo("k6"));
            assertNotNull(createApiKeyResponse6.getKey());

            InvalidateApiKeyRequest invalidateApiKeyRequest = InvalidateApiKeyRequest.usingApiKeyId(createApiKeyResponse6.getId(), false);

            ActionListener<InvalidateApiKeyResponse> listener;
            // tag::invalidate-api-key-execute-listener
            listener = new ActionListener<InvalidateApiKeyResponse>() {
                @Override
                public void onResponse(InvalidateApiKeyResponse invalidateApiKeyResponse) {
                    // <1>
                }

                @Override
                public void onFailure(Exception e) {
                    // <2>
                }
            };
            // end::invalidate-api-key-execute-listener

            // Avoid unused variable warning
            assertNotNull(listener);

            // Replace the empty listener by a blocking listener in test
            final PlainActionFuture<InvalidateApiKeyResponse> future = new PlainActionFuture<>();
            listener = future;

            // tag::invalidate-api-key-execute-async
            client.security().invalidateApiKeyAsync(invalidateApiKeyRequest, RequestOptions.DEFAULT, listener); // <1>
            // end::invalidate-api-key-execute-async

            final InvalidateApiKeyResponse response = future.get(30, TimeUnit.SECONDS);
            assertNotNull(response);
            final List<String> invalidatedApiKeyIds = response.getInvalidatedApiKeys();
            List<String> expectedInvalidatedApiKeyIds = Arrays.asList(createApiKeyResponse6.getId());
            assertTrue(response.getErrors().isEmpty());
            assertThat(invalidatedApiKeyIds, containsInAnyOrder(expectedInvalidatedApiKeyIds.toArray(Strings.EMPTY_ARRAY)));
            assertThat(response.getPreviouslyInvalidatedApiKeys().size(), equalTo(0));
        }

        {
            createApiKeyRequest = new CreateApiKeyRequest("k7", roles, expiration, refreshPolicy);
            CreateApiKeyResponse createApiKeyResponse7 = client.security().createApiKey(createApiKeyRequest, RequestOptions.DEFAULT);
            assertThat(createApiKeyResponse7.getName(), equalTo("k7"));
            assertNotNull(createApiKeyResponse7.getKey());

            // tag::invalidate-api-keys-owned-by-authenticated-user-request
            InvalidateApiKeyRequest invalidateApiKeyRequest = InvalidateApiKeyRequest.forOwnedApiKeys();
            // end::invalidate-api-keys-owned-by-authenticated-user-request

            InvalidateApiKeyResponse invalidateApiKeyResponse = client.security().invalidateApiKey(invalidateApiKeyRequest,
                RequestOptions.DEFAULT);

            final List<ElasticsearchException> errors = invalidateApiKeyResponse.getErrors();
            final List<String> invalidatedApiKeyIds = invalidateApiKeyResponse.getInvalidatedApiKeys();
            final List<String> previouslyInvalidatedApiKeyIds = invalidateApiKeyResponse.getPreviouslyInvalidatedApiKeys();

            assertTrue(errors.isEmpty());
            List<String> expectedInvalidatedApiKeyIds = Arrays.asList(createApiKeyResponse7.getId());
            assertThat(invalidatedApiKeyIds, containsInAnyOrder(expectedInvalidatedApiKeyIds.toArray(Strings.EMPTY_ARRAY)));
            assertThat(previouslyInvalidatedApiKeyIds.size(), equalTo(0));
        }

    }

    public void testDelegatePkiAuthentication() throws Exception {
        final RestHighLevelClient client = highLevelClient();
        X509Certificate clientCertificate = readCertForPkiDelegation("testClient.crt");
        X509Certificate intermediateCA = readCertForPkiDelegation("testIntermediateCA.crt");
        {
            //tag::delegate-pki-request
            DelegatePkiAuthenticationRequest request = new DelegatePkiAuthenticationRequest(
                    Arrays.asList(clientCertificate, intermediateCA));
            //end::delegate-pki-request
            //tag::delegate-pki-execute
            DelegatePkiAuthenticationResponse response = client.security().delegatePkiAuthentication(request, RequestOptions.DEFAULT);
            //end::delegate-pki-execute
            //tag::delegate-pki-response
            String accessToken = response.getAccessToken(); // <1>
            //end::delegate-pki-response

            RequestOptions.Builder optionsBuilder = RequestOptions.DEFAULT.toBuilder();
            optionsBuilder.addHeader("Authorization", "Bearer " + accessToken);
            AuthenticateResponse resp = client.security().authenticate(optionsBuilder.build());
            User user = resp.getUser();
            assertThat(user, is(notNullValue()));
            assertThat(user.getUsername(), is("Elasticsearch Test Client"));
            RealmInfo authnRealm = resp.getAuthenticationRealm();
            assertThat(authnRealm, is(notNullValue()));
            assertThat(authnRealm.getName(), is("pki1"));
            assertThat(authnRealm.getType(), is("pki"));
        }

        {
            DelegatePkiAuthenticationRequest request = new DelegatePkiAuthenticationRequest(
                    Arrays.asList(clientCertificate, intermediateCA));
            ActionListener<DelegatePkiAuthenticationResponse> listener;

            //tag::delegate-pki-execute-listener
            listener = new ActionListener<DelegatePkiAuthenticationResponse>() {
                @Override
                public void onResponse(DelegatePkiAuthenticationResponse getRolesResponse) {
                    // <1>
                }

                @Override
                public void onFailure(Exception e) {
                    // <2>
                }
            };
            //end::delegate-pki-execute-listener

            assertNotNull(listener);

            // Replace the empty listener by a blocking listener in test
            final PlainActionFuture<DelegatePkiAuthenticationResponse> future = new PlainActionFuture<>();
            listener = future;

            //tag::delegate-pki-execute-async
            client.security().delegatePkiAuthenticationAsync(request, RequestOptions.DEFAULT, listener); // <1>
            //end::delegate-pki-execute-async

            final DelegatePkiAuthenticationResponse response = future.get(30, TimeUnit.SECONDS);
            String accessToken = response.getAccessToken();
            RequestOptions.Builder optionsBuilder = RequestOptions.DEFAULT.toBuilder();
            optionsBuilder.addHeader("Authorization", "Bearer " + accessToken);
            AuthenticateResponse resp = client.security().authenticate(optionsBuilder.build());
            User user = resp.getUser();
            assertThat(user, is(notNullValue()));
            assertThat(user.getUsername(), is("Elasticsearch Test Client"));
            RealmInfo authnRealm = resp.getAuthenticationRealm();
            assertThat(authnRealm, is(notNullValue()));
            assertThat(authnRealm.getName(), is("pki1"));
            assertThat(authnRealm.getType(), is("pki"));
        }
    }

    private X509Certificate readCertForPkiDelegation(String certificateName) throws Exception {
        Path path = getDataPath("/org/elasticsearch/client/security/delegate_pki/" + certificateName);
        try (InputStream in = Files.newInputStream(path)) {
            CertificateFactory factory = CertificateFactory.getInstance("X.509");
            return (X509Certificate) factory.generateCertificate(in);
        }
    }
}<|MERGE_RESOLUTION|>--- conflicted
+++ resolved
@@ -694,13 +694,8 @@
 
             List<Role> roles = response.getRoles();
             assertNotNull(response);
-<<<<<<< HEAD
-            // 31 system roles plus the three we created
-            assertThat(roles.size(), equalTo(31 + 3));
-=======
-            // 28 system roles plus the three we created
-            assertThat(roles.size(), equalTo(28 + 3));
->>>>>>> 9a781c63
+            // 29 system roles plus the three we created
+            assertThat(roles.size(), equalTo(29 + 3));
         }
 
         {
