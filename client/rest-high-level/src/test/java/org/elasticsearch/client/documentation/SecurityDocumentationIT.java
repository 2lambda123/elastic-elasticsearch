--- conflicted
+++ resolved
@@ -1206,38 +1206,6 @@
             new ApplicationPrivilege("testapp2", "all", Arrays.asList("action:login", "data:write/*", "manage:*"), null);
 
         {
-<<<<<<< HEAD
-            //TODO Replace this with a call to PutPrivileges once it is implemented
-            final Request createPrivilegeRequest = new Request("POST", "/_security/privilege");
-            createPrivilegeRequest.setJsonEntity("{" +
-                "  \"testapp\": {" +
-                "    \"read\": {" +
-                "      \"actions\": [ \"action:login\", \"data:read/*\" ]" +
-                "    }," +
-                "    \"write\": {" +
-                "      \"actions\": [ \"action:login\", \"data:write/*\" ]," +
-                "      \"metadata\": { \"key1\": \"value1\" }" +
-                "    }," +
-                "    \"all\": {" +
-                "      \"actions\": [ \"action:login\", \"data:write/*\" , \"manage:*\"]" +
-                "    }" +
-                "  }," +
-                "  \"testapp2\": {" +
-                "    \"read\": {" +
-                "      \"actions\": [ \"action:login\", \"data:read/*\" ]," +
-                "      \"metadata\": { \"key2\": \"value2\" }" +
-                "    }," +
-                "    \"write\": {" +
-                "      \"actions\": [ \"action:login\", \"data:write/*\" ]" +
-                "    }," +
-                "    \"all\": {" +
-                "      \"actions\": [ \"action:login\", \"data:write/*\" , \"manage:*\"]" +
-                "    }" +
-                "  }" +
-                "}");
-            final Response createPrivilegeResponse = client.getLowLevelClient().performRequest(createPrivilegeRequest);
-            assertEquals(RestStatus.OK.getStatus(), createPrivilegeResponse.getStatusLine().getStatusCode());
-=======
             List<ApplicationPrivilege> applicationPrivileges = new ArrayList<>();
             applicationPrivileges.add(readTestappPrivilege);
             applicationPrivileges.add(writeTestappPrivilege);
@@ -1255,7 +1223,6 @@
             assertThat(putPrivilegesResponse.wasCreated("testapp2", "all"), is(true));
             assertThat(putPrivilegesResponse.wasCreated("testapp2", "write"), is(true));
             assertThat(putPrivilegesResponse.wasCreated("testapp2", "read"), is(true));
->>>>>>> f4aac8d3
         }
 
         {
@@ -1355,22 +1322,22 @@
             // tag::put-privileges-request
             final List<ApplicationPrivilege> privileges = new ArrayList<>();
             privileges.add(ApplicationPrivilege.builder()
-                    .application("app01")
-                    .privilege("all")
-                    .actions(Sets.newHashSet("action:login"))
-                    .metadata(Collections.singletonMap("k1", "v1"))
-                    .build());
+                .application("app01")
+                .privilege("all")
+                .actions(Sets.newHashSet("action:login"))
+                .metadata(Collections.singletonMap("k1", "v1"))
+                .build());
             privileges.add(ApplicationPrivilege.builder()
-                    .application("app01")
-                    .privilege("write")
-                    .actions(Sets.newHashSet("action:write"))
-                    .build());
+                .application("app01")
+                .privilege("write")
+                .actions(Sets.newHashSet("action:write"))
+                .build());
             final PutPrivilegesRequest putPrivilegesRequest = new PutPrivilegesRequest(privileges, RefreshPolicy.IMMEDIATE);
             // end::put-privileges-request
 
             // tag::put-privileges-execute
             final PutPrivilegesResponse putPrivilegesResponse = client.security().putPrivileges(putPrivilegesRequest,
-                    RequestOptions.DEFAULT);
+                RequestOptions.DEFAULT);
             // end::put-privileges-execute
 
             final String applicationName = "app01";
@@ -1384,11 +1351,11 @@
         {
             final List<ApplicationPrivilege> privileges = new ArrayList<>();
             privileges.add(ApplicationPrivilege.builder()
-                    .application("app01")
-                    .privilege("all")
-                    .actions(Sets.newHashSet("action:login"))
-                    .metadata(Collections.singletonMap("k1", "v1"))
-                    .build());
+                .application("app01")
+                .privilege("all")
+                .actions(Sets.newHashSet("action:login"))
+                .metadata(Collections.singletonMap("k1", "v1"))
+                .build());
             final PutPrivilegesRequest putPrivilegesRequest = new PutPrivilegesRequest(privileges, RefreshPolicy.IMMEDIATE);
 
             // tag::put-privileges-execute-listener
@@ -1424,41 +1391,22 @@
     public void testDeletePrivilege() throws Exception {
         RestHighLevelClient client = highLevelClient();
         {
-<<<<<<< HEAD
-            final Request createPrivilegeRequest = new Request("POST", "/_security/privilege");
-            createPrivilegeRequest.setJsonEntity("{" +
-                "  \"testapp\": {" +
-                "    \"read\": {" +
-                "      \"actions\": [ \"action:login\", \"data:read/*\" ]" +
-                "    }," +
-                "    \"write\": {" +
-                "      \"actions\": [ \"action:login\", \"data:write/*\" ]" +
-                "    }," +
-                "    \"all\": {" +
-                "      \"actions\": [ \"action:login\", \"data:write/*\" ]" +
-                "    }" +
-                "  }" +
-                "}");
-
-            final Response createPrivilegeResponse = client.getLowLevelClient().performRequest(createPrivilegeRequest);
-            assertEquals(RestStatus.OK.getStatus(), createPrivilegeResponse.getStatusLine().getStatusCode());
-=======
             List<ApplicationPrivilege> applicationPrivileges = new ArrayList<>();
             applicationPrivileges.add(ApplicationPrivilege.builder()
-                    .application("testapp")
-                    .privilege("read")
-                    .actions("action:login", "data:read/*")
-                    .build());
+                .application("testapp")
+                .privilege("read")
+                .actions("action:login", "data:read/*")
+                .build());
             applicationPrivileges.add(ApplicationPrivilege.builder()
-                    .application("testapp")
-                    .privilege("write")
-                    .actions("action:login", "data:write/*")
-                    .build());
+                .application("testapp")
+                .privilege("write")
+                .actions("action:login", "data:write/*")
+                .build());
             applicationPrivileges.add(ApplicationPrivilege.builder()
-                    .application("testapp")
-                    .privilege("all")
-                    .actions("action:login", "data:write/*")
-                    .build());
+                .application("testapp")
+                .privilege("all")
+                .actions("action:login", "data:write/*")
+                .build());
             PutPrivilegesRequest putPrivilegesRequest = new PutPrivilegesRequest(applicationPrivileges, RefreshPolicy.IMMEDIATE);
             PutPrivilegesResponse putPrivilegesResponse = client.security().putPrivileges(putPrivilegesRequest, RequestOptions.DEFAULT);
 
@@ -1466,7 +1414,6 @@
             assertThat(putPrivilegesResponse.wasCreated("testapp", "write"), is(true));
             assertThat(putPrivilegesResponse.wasCreated("testapp", "read"), is(true));
             assertThat(putPrivilegesResponse.wasCreated("testapp", "all"), is(true));
->>>>>>> f4aac8d3
         }
         {
             // tag::delete-privileges-request
