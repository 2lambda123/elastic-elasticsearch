--- conflicted
+++ resolved
@@ -941,13 +941,8 @@
         multiSearchTemplateRequest.add(badRequest);
 
         MultiSearchTemplateResponse multiSearchTemplateResponse =
-<<<<<<< HEAD
                 execute(multiSearchTemplateRequest, highLevelClient()::msearchTemplate,
                         highLevelClient()::msearchTemplateAsync);
-=======
-                execute(multiSearchTemplateRequest, highLevelClient()::multiSearchTemplate,
-                        highLevelClient()::multiSearchTemplateAsync);
->>>>>>> 44f0c1df
 
         Item[] responses = multiSearchTemplateResponse.getResponses();
 
@@ -1004,13 +999,8 @@
 
         // The whole HTTP request should fail if no nested search requests are valid
         ElasticsearchStatusException exception = expectThrows(ElasticsearchStatusException.class,
-<<<<<<< HEAD
                 () -> execute(multiSearchTemplateRequest, highLevelClient()::msearchTemplate,
                         highLevelClient()::msearchTemplateAsync));
-=======
-                () -> execute(multiSearchTemplateRequest, highLevelClient()::multiSearchTemplate,
-                        highLevelClient()::multiSearchTemplateAsync));
->>>>>>> 44f0c1df
 
         assertEquals(RestStatus.BAD_REQUEST, exception.status());
         assertThat(exception.getMessage(), containsString("no requests added"));
