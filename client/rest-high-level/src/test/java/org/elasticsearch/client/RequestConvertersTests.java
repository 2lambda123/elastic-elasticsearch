/*
 * Licensed to Elasticsearch under one or more contributor
 * license agreements. See the NOTICE file distributed with
 * this work for additional information regarding copyright
 * ownership. Elasticsearch licenses this file to you under
 * the Apache License, Version 2.0 (the "License"); you may
 * not use this file except in compliance with the License.
 * You may obtain a copy of the License at
 *
 *    http://www.apache.org/licenses/LICENSE-2.0
 *
 * Unless required by applicable law or agreed to in writing,
 * software distributed under the License is distributed on an
 * "AS IS" BASIS, WITHOUT WARRANTIES OR CONDITIONS OF ANY
 * KIND, either express or implied.  See the License for the
 * specific language governing permissions and limitations
 * under the License.
 */

package org.elasticsearch.client;

import org.apache.http.HttpEntity;
import org.apache.http.client.methods.HttpDelete;
import org.apache.http.client.methods.HttpGet;
import org.apache.http.client.methods.HttpHead;
import org.apache.http.client.methods.HttpPost;
import org.apache.http.client.methods.HttpPut;
import org.apache.http.entity.ByteArrayEntity;
import org.apache.http.util.EntityUtils;
import org.elasticsearch.action.ActionRequestValidationException;
import org.elasticsearch.action.DocWriteRequest;
import org.elasticsearch.action.admin.cluster.health.ClusterHealthRequest;
import org.elasticsearch.action.admin.cluster.node.tasks.cancel.CancelTasksRequest;
import org.elasticsearch.action.admin.cluster.node.tasks.list.ListTasksRequest;
import org.elasticsearch.action.admin.cluster.repositories.delete.DeleteRepositoryRequest;
import org.elasticsearch.action.admin.cluster.repositories.get.GetRepositoriesRequest;
import org.elasticsearch.action.admin.cluster.repositories.put.PutRepositoryRequest;
import org.elasticsearch.action.admin.cluster.repositories.verify.VerifyRepositoryRequest;
import org.elasticsearch.action.admin.cluster.settings.ClusterUpdateSettingsRequest;
import org.elasticsearch.action.admin.cluster.storedscripts.DeleteStoredScriptRequest;
import org.elasticsearch.action.admin.cluster.storedscripts.GetStoredScriptRequest;
import org.elasticsearch.action.admin.indices.alias.Alias;
import org.elasticsearch.action.admin.indices.alias.IndicesAliasesRequest;
import org.elasticsearch.action.admin.indices.alias.IndicesAliasesRequest.AliasActions;
import org.elasticsearch.action.admin.indices.alias.get.GetAliasesRequest;
import org.elasticsearch.action.admin.indices.analyze.AnalyzeRequest;
import org.elasticsearch.action.admin.indices.cache.clear.ClearIndicesCacheRequest;
import org.elasticsearch.action.admin.indices.close.CloseIndexRequest;
import org.elasticsearch.action.admin.indices.create.CreateIndexRequest;
import org.elasticsearch.action.admin.indices.delete.DeleteIndexRequest;
import org.elasticsearch.action.admin.indices.flush.FlushRequest;
import org.elasticsearch.action.admin.indices.flush.SyncedFlushRequest;
import org.elasticsearch.action.admin.indices.forcemerge.ForceMergeRequest;
import org.elasticsearch.action.admin.indices.get.GetIndexRequest;
import org.elasticsearch.action.admin.indices.mapping.get.GetMappingsRequest;
import org.elasticsearch.action.admin.indices.mapping.put.PutMappingRequest;
import org.elasticsearch.action.admin.indices.open.OpenIndexRequest;
import org.elasticsearch.action.admin.indices.refresh.RefreshRequest;
import org.elasticsearch.action.admin.indices.rollover.RolloverRequest;
import org.elasticsearch.action.admin.indices.settings.get.GetSettingsRequest;
import org.elasticsearch.action.admin.indices.settings.put.UpdateSettingsRequest;
import org.elasticsearch.action.admin.indices.shrink.ResizeRequest;
import org.elasticsearch.action.admin.indices.shrink.ResizeType;
import org.elasticsearch.action.admin.indices.template.get.GetIndexTemplatesRequest;
import org.elasticsearch.action.admin.indices.template.put.PutIndexTemplateRequest;
import org.elasticsearch.action.admin.indices.validate.query.ValidateQueryRequest;
import org.elasticsearch.action.bulk.BulkRequest;
import org.elasticsearch.action.bulk.BulkShardRequest;
import org.elasticsearch.action.delete.DeleteRequest;
import org.elasticsearch.action.fieldcaps.FieldCapabilitiesRequest;
import org.elasticsearch.action.get.GetRequest;
import org.elasticsearch.action.get.MultiGetRequest;
import org.elasticsearch.action.index.IndexRequest;
import org.elasticsearch.action.ingest.DeletePipelineRequest;
import org.elasticsearch.action.ingest.GetPipelineRequest;
import org.elasticsearch.action.ingest.PutPipelineRequest;
import org.elasticsearch.action.search.ClearScrollRequest;
import org.elasticsearch.action.search.MultiSearchRequest;
import org.elasticsearch.action.search.SearchRequest;
import org.elasticsearch.action.search.SearchScrollRequest;
import org.elasticsearch.action.search.SearchType;
import org.elasticsearch.action.support.ActiveShardCount;
import org.elasticsearch.action.support.IndicesOptions;
import org.elasticsearch.action.support.WriteRequest;
import org.elasticsearch.action.support.master.AcknowledgedRequest;
import org.elasticsearch.action.support.master.MasterNodeReadRequest;
import org.elasticsearch.action.support.master.MasterNodeRequest;
import org.elasticsearch.action.support.replication.ReplicationRequest;
import org.elasticsearch.action.update.UpdateRequest;
import org.elasticsearch.client.RequestConverters.EndpointBuilder;
import org.elasticsearch.cluster.health.ClusterHealthStatus;
import org.elasticsearch.common.CheckedBiConsumer;
import org.elasticsearch.common.CheckedFunction;
import org.elasticsearch.common.Priority;
import org.elasticsearch.common.Strings;
import org.elasticsearch.common.bytes.BytesArray;
import org.elasticsearch.common.bytes.BytesReference;
import org.elasticsearch.common.io.PathUtils;
import org.elasticsearch.common.io.Streams;
import org.elasticsearch.common.lucene.uid.Versions;
import org.elasticsearch.common.settings.Settings;
import org.elasticsearch.common.unit.ByteSizeUnit;
import org.elasticsearch.common.unit.TimeValue;
import org.elasticsearch.common.util.CollectionUtils;
import org.elasticsearch.common.xcontent.ToXContent;
import org.elasticsearch.common.xcontent.XContentBuilder;
import org.elasticsearch.common.xcontent.XContentHelper;
import org.elasticsearch.common.xcontent.XContentParser;
import org.elasticsearch.common.xcontent.XContentType;
import org.elasticsearch.index.RandomCreateIndexGenerator;
import org.elasticsearch.index.VersionType;
import org.elasticsearch.index.query.TermQueryBuilder;
import org.elasticsearch.index.rankeval.PrecisionAtK;
import org.elasticsearch.index.rankeval.RankEvalRequest;
import org.elasticsearch.index.rankeval.RankEvalSpec;
import org.elasticsearch.index.rankeval.RatedRequest;
import org.elasticsearch.index.rankeval.RestRankEvalAction;
import org.elasticsearch.repositories.fs.FsRepository;
import org.elasticsearch.rest.action.search.RestSearchAction;
import org.elasticsearch.script.ScriptType;
import org.elasticsearch.script.mustache.SearchTemplateRequest;
import org.elasticsearch.search.Scroll;
import org.elasticsearch.search.aggregations.bucket.terms.TermsAggregationBuilder;
import org.elasticsearch.search.aggregations.support.ValueType;
import org.elasticsearch.search.builder.SearchSourceBuilder;
import org.elasticsearch.search.collapse.CollapseBuilder;
import org.elasticsearch.search.fetch.subphase.FetchSourceContext;
import org.elasticsearch.search.fetch.subphase.highlight.HighlightBuilder;
import org.elasticsearch.search.rescore.QueryRescorerBuilder;
import org.elasticsearch.search.suggest.SuggestBuilder;
import org.elasticsearch.search.suggest.completion.CompletionSuggestionBuilder;
import org.elasticsearch.tasks.TaskId;
import org.elasticsearch.test.ESTestCase;
import org.elasticsearch.test.RandomObjects;
import org.hamcrest.CoreMatchers;

import java.io.IOException;
import java.io.InputStream;
import java.nio.charset.StandardCharsets;
import java.nio.file.Path;
import java.util.ArrayList;
import java.util.Arrays;
import java.util.Collections;
import java.util.HashMap;
import java.util.HashSet;
import java.util.List;
import java.util.Locale;
import java.util.Map;
import java.util.StringJoiner;
import java.util.function.Consumer;
import java.util.function.Function;
import java.util.function.Supplier;
import java.util.stream.Collectors;

import static java.util.Collections.singletonMap;
import static org.elasticsearch.client.RequestConverters.REQUEST_BODY_CONTENT_TYPE;
import static org.elasticsearch.client.RequestConverters.enforceSameContentType;
import static org.elasticsearch.index.RandomCreateIndexGenerator.randomAliases;
import static org.elasticsearch.index.RandomCreateIndexGenerator.randomCreateIndexRequest;
import static org.elasticsearch.index.RandomCreateIndexGenerator.randomIndexSettings;
import static org.elasticsearch.index.alias.RandomAliasActionsGenerator.randomAliasAction;
import static org.elasticsearch.search.RandomSearchRequestGenerator.randomSearchRequest;
import static org.elasticsearch.test.hamcrest.ElasticsearchAssertions.assertToXContentEquivalent;
import static org.hamcrest.CoreMatchers.equalTo;
import static org.hamcrest.Matchers.hasEntry;
import static org.hamcrest.Matchers.hasKey;
import static org.hamcrest.Matchers.notNullValue;
import static org.hamcrest.Matchers.nullValue;

public class RequestConvertersTests extends ESTestCase {
    public void testPing() {
        Request request = RequestConverters.ping();
        assertEquals("/", request.getEndpoint());
        assertEquals(0, request.getParameters().size());
        assertNull(request.getEntity());
        assertEquals(HttpHead.METHOD_NAME, request.getMethod());
    }

    public void testInfo() {
        Request request = RequestConverters.info();
        assertEquals("/", request.getEndpoint());
        assertEquals(0, request.getParameters().size());
        assertNull(request.getEntity());
        assertEquals(HttpGet.METHOD_NAME, request.getMethod());
    }

    public void testGet() {
        getAndExistsTest(RequestConverters::get, HttpGet.METHOD_NAME);
    }

    public void testMultiGet() throws IOException {
        Map<String, String> expectedParams = new HashMap<>();
        MultiGetRequest multiGetRequest = new MultiGetRequest();
        if (randomBoolean()) {
            String preference = randomAlphaOfLength(4);
            multiGetRequest.preference(preference);
            expectedParams.put("preference", preference);
        }
        if (randomBoolean()) {
            multiGetRequest.realtime(randomBoolean());
            if (multiGetRequest.realtime() == false) {
                expectedParams.put("realtime", "false");
            }
        }
        if (randomBoolean()) {
            multiGetRequest.refresh(randomBoolean());
            if (multiGetRequest.refresh()) {
                expectedParams.put("refresh", "true");
            }
        }

        int numberOfRequests = randomIntBetween(0, 32);
        for (int i = 0; i < numberOfRequests; i++) {
            MultiGetRequest.Item item = new MultiGetRequest.Item(randomAlphaOfLength(4), randomAlphaOfLength(4), randomAlphaOfLength(4));
            if (randomBoolean()) {
                item.routing(randomAlphaOfLength(4));
            }
            if (randomBoolean()) {
                item.storedFields(generateRandomStringArray(16, 8, false));
            }
            if (randomBoolean()) {
                item.version(randomNonNegativeLong());
            }
            if (randomBoolean()) {
                item.versionType(randomFrom(VersionType.values()));
            }
            if (randomBoolean()) {
                randomizeFetchSourceContextParams(item::fetchSourceContext, new HashMap<>());
            }
            multiGetRequest.add(item);
        }

        Request request = RequestConverters.multiGet(multiGetRequest);
        assertEquals(HttpPost.METHOD_NAME, request.getMethod());
        assertEquals("/_mget", request.getEndpoint());
        assertEquals(expectedParams, request.getParameters());
        assertToXContentBody(multiGetRequest, request.getEntity());
    }

    public void testDelete() {
        String index = randomAlphaOfLengthBetween(3, 10);
        String type = randomAlphaOfLengthBetween(3, 10);
        String id = randomAlphaOfLengthBetween(3, 10);
        DeleteRequest deleteRequest = new DeleteRequest(index, type, id);

        Map<String, String> expectedParams = new HashMap<>();

        setRandomTimeout(deleteRequest::timeout, ReplicationRequest.DEFAULT_TIMEOUT, expectedParams);
        setRandomRefreshPolicy(deleteRequest::setRefreshPolicy, expectedParams);
        setRandomVersion(deleteRequest, expectedParams);
        setRandomVersionType(deleteRequest::versionType, expectedParams);

        if (frequently()) {
            if (randomBoolean()) {
                String routing = randomAlphaOfLengthBetween(3, 10);
                deleteRequest.routing(routing);
                expectedParams.put("routing", routing);
            }
        }

        Request request = RequestConverters.delete(deleteRequest);
        assertEquals("/" + index + "/" + type + "/" + id, request.getEndpoint());
        assertEquals(expectedParams, request.getParameters());
        assertEquals(HttpDelete.METHOD_NAME, request.getMethod());
        assertNull(request.getEntity());
    }

    public void testExists() {
        getAndExistsTest(RequestConverters::exists, HttpHead.METHOD_NAME);
    }

    public void testIndicesExist() {
        String[] indices = randomIndicesNames(1, 10);

        GetIndexRequest getIndexRequest = new GetIndexRequest().indices(indices);

        Map<String, String> expectedParams = new HashMap<>();
        setRandomIndicesOptions(getIndexRequest::indicesOptions, getIndexRequest::indicesOptions, expectedParams);
        setRandomLocal(getIndexRequest, expectedParams);
        setRandomHumanReadable(getIndexRequest, expectedParams);
        setRandomIncludeDefaults(getIndexRequest, expectedParams);

        final Request request = RequestConverters.indicesExist(getIndexRequest);

        assertEquals(HttpHead.METHOD_NAME, request.getMethod());
        assertEquals("/" + String.join(",", indices), request.getEndpoint());
        assertThat(expectedParams, equalTo(request.getParameters()));
        assertNull(request.getEntity());
    }

    public void testIndicesExistEmptyIndices() {
        expectThrows(IllegalArgumentException.class, () -> RequestConverters.indicesExist(new GetIndexRequest()));
        expectThrows(IllegalArgumentException.class, () -> RequestConverters.indicesExist(new GetIndexRequest().indices((String[]) null)));
    }

    private static void getAndExistsTest(Function<GetRequest, Request> requestConverter, String method) {
        String index = randomAlphaOfLengthBetween(3, 10);
        String type = randomAlphaOfLengthBetween(3, 10);
        String id = randomAlphaOfLengthBetween(3, 10);
        GetRequest getRequest = new GetRequest(index, type, id);

        Map<String, String> expectedParams = new HashMap<>();
        if (randomBoolean()) {
            if (randomBoolean()) {
                String preference = randomAlphaOfLengthBetween(3, 10);
                getRequest.preference(preference);
                expectedParams.put("preference", preference);
            }
            if (randomBoolean()) {
                String routing = randomAlphaOfLengthBetween(3, 10);
                getRequest.routing(routing);
                expectedParams.put("routing", routing);
            }
            if (randomBoolean()) {
                boolean realtime = randomBoolean();
                getRequest.realtime(realtime);
                if (realtime == false) {
                    expectedParams.put("realtime", "false");
                }
            }
            if (randomBoolean()) {
                boolean refresh = randomBoolean();
                getRequest.refresh(refresh);
                if (refresh) {
                    expectedParams.put("refresh", "true");
                }
            }
            if (randomBoolean()) {
                long version = randomLong();
                getRequest.version(version);
                if (version != Versions.MATCH_ANY) {
                    expectedParams.put("version", Long.toString(version));
                }
            }
            setRandomVersionType(getRequest::versionType, expectedParams);
            if (randomBoolean()) {
                int numStoredFields = randomIntBetween(1, 10);
                String[] storedFields = new String[numStoredFields];
                String storedFieldsParam = randomFields(storedFields);
                getRequest.storedFields(storedFields);
                expectedParams.put("stored_fields", storedFieldsParam);
            }
            if (randomBoolean()) {
                randomizeFetchSourceContextParams(getRequest::fetchSourceContext, expectedParams);
            }
        }
        Request request = requestConverter.apply(getRequest);
        assertEquals("/" + index + "/" + type + "/" + id, request.getEndpoint());
        assertEquals(expectedParams, request.getParameters());
        assertNull(request.getEntity());
        assertEquals(method, request.getMethod());
    }

    public void testCreateIndex() throws IOException {
        CreateIndexRequest createIndexRequest = randomCreateIndexRequest();

        Map<String, String> expectedParams = new HashMap<>();
        setRandomTimeout(createIndexRequest::timeout, AcknowledgedRequest.DEFAULT_ACK_TIMEOUT, expectedParams);
        setRandomMasterTimeout(createIndexRequest, expectedParams);
        setRandomWaitForActiveShards(createIndexRequest::waitForActiveShards, expectedParams);

        Request request = RequestConverters.createIndex(createIndexRequest);
        assertEquals("/" + createIndexRequest.index(), request.getEndpoint());
        assertEquals(expectedParams, request.getParameters());
        assertEquals(HttpPut.METHOD_NAME, request.getMethod());
        assertToXContentBody(createIndexRequest, request.getEntity());
    }

    public void testCreateIndexNullIndex() {
        ActionRequestValidationException validationException = new CreateIndexRequest(null).validate();
        assertNotNull(validationException);
    }

    public void testUpdateAliases() throws IOException {
        IndicesAliasesRequest indicesAliasesRequest = new IndicesAliasesRequest();
        AliasActions aliasAction = randomAliasAction();
        indicesAliasesRequest.addAliasAction(aliasAction);

        Map<String, String> expectedParams = new HashMap<>();
        setRandomTimeout(indicesAliasesRequest::timeout, AcknowledgedRequest.DEFAULT_ACK_TIMEOUT, expectedParams);
        setRandomMasterTimeout(indicesAliasesRequest, expectedParams);

        Request request = RequestConverters.updateAliases(indicesAliasesRequest);
        assertEquals("/_aliases", request.getEndpoint());
        assertEquals(expectedParams, request.getParameters());
        assertToXContentBody(indicesAliasesRequest, request.getEntity());
    }

    public void testPutMapping() throws IOException {
        PutMappingRequest putMappingRequest = new PutMappingRequest();

        String[] indices = randomIndicesNames(0, 5);
        putMappingRequest.indices(indices);

        String type = randomAlphaOfLengthBetween(3, 10);
        putMappingRequest.type(type);

        Map<String, String> expectedParams = new HashMap<>();

        setRandomTimeout(putMappingRequest::timeout, AcknowledgedRequest.DEFAULT_ACK_TIMEOUT, expectedParams);
        setRandomMasterTimeout(putMappingRequest, expectedParams);

        Request request = RequestConverters.putMapping(putMappingRequest);
        StringJoiner endpoint = new StringJoiner("/", "/", "");
        String index = String.join(",", indices);
        if (Strings.hasLength(index)) {
            endpoint.add(index);
        }
        endpoint.add("_mapping");
        endpoint.add(type);
        assertEquals(endpoint.toString(), request.getEndpoint());

        assertEquals(expectedParams, request.getParameters());
        assertEquals(HttpPut.METHOD_NAME, request.getMethod());
        assertToXContentBody(putMappingRequest, request.getEntity());
    }

    public void testGetMapping() throws IOException {
        GetMappingsRequest getMappingRequest = new GetMappingsRequest();

        String[] indices = Strings.EMPTY_ARRAY;
        if (randomBoolean()) {
            indices = randomIndicesNames(0, 5);
            getMappingRequest.indices(indices);
        } else if (randomBoolean()) {
            getMappingRequest.indices((String[]) null);
        }

        String type = null;
        if (randomBoolean()) {
            type = randomAlphaOfLengthBetween(3, 10);
            getMappingRequest.types(type);
        } else if (randomBoolean()) {
            getMappingRequest.types((String[]) null);
        }

        Map<String, String> expectedParams = new HashMap<>();

        setRandomIndicesOptions(getMappingRequest::indicesOptions, getMappingRequest::indicesOptions, expectedParams);
        setRandomMasterTimeout(getMappingRequest, expectedParams);
        setRandomLocal(getMappingRequest, expectedParams);

        Request request = RequestConverters.getMappings(getMappingRequest);
        StringJoiner endpoint = new StringJoiner("/", "/", "");
        String index = String.join(",", indices);
        if (Strings.hasLength(index)) {
            endpoint.add(index);
        }
        endpoint.add("_mapping");
        if (type != null) {
            endpoint.add(type);
        }
        assertThat(endpoint.toString(), equalTo(request.getEndpoint()));

        assertThat(expectedParams, equalTo(request.getParameters()));
        assertThat(HttpGet.METHOD_NAME, equalTo(request.getMethod()));
    }

    public void testDeleteIndex() {
        String[] indices = randomIndicesNames(0, 5);
        DeleteIndexRequest deleteIndexRequest = new DeleteIndexRequest(indices);

        Map<String, String> expectedParams = new HashMap<>();
        setRandomTimeout(deleteIndexRequest::timeout, AcknowledgedRequest.DEFAULT_ACK_TIMEOUT, expectedParams);
        setRandomMasterTimeout(deleteIndexRequest, expectedParams);

        setRandomIndicesOptions(deleteIndexRequest::indicesOptions, deleteIndexRequest::indicesOptions, expectedParams);

        Request request = RequestConverters.deleteIndex(deleteIndexRequest);
        assertEquals("/" + String.join(",", indices), request.getEndpoint());
        assertEquals(expectedParams, request.getParameters());
        assertEquals(HttpDelete.METHOD_NAME, request.getMethod());
        assertNull(request.getEntity());
    }

    public void testGetSettings() throws IOException {
        String[] indicesUnderTest = randomBoolean() ? null : randomIndicesNames(0, 5);

        GetSettingsRequest getSettingsRequest = new GetSettingsRequest().indices(indicesUnderTest);

        Map<String, String> expectedParams = new HashMap<>();
        setRandomMasterTimeout(getSettingsRequest, expectedParams);
        setRandomIndicesOptions(getSettingsRequest::indicesOptions, getSettingsRequest::indicesOptions, expectedParams);

        setRandomLocal(getSettingsRequest, expectedParams);

        if (randomBoolean()) {
            // the request object will not have include_defaults present unless it is set to
            // true
            getSettingsRequest.includeDefaults(randomBoolean());
            if (getSettingsRequest.includeDefaults()) {
                expectedParams.put("include_defaults", Boolean.toString(true));
            }
        }

        StringJoiner endpoint = new StringJoiner("/", "/", "");
        if (indicesUnderTest != null && indicesUnderTest.length > 0) {
            endpoint.add(String.join(",", indicesUnderTest));
        }
        endpoint.add("_settings");

        if (randomBoolean()) {
            String[] names = randomBoolean() ? null : new String[randomIntBetween(0, 3)];
            if (names != null) {
                for (int x = 0; x < names.length; x++) {
                    names[x] = randomAlphaOfLengthBetween(3, 10);
                }
            }
            getSettingsRequest.names(names);
            if (names != null && names.length > 0) {
                endpoint.add(String.join(",", names));
            }
        }

        Request request = RequestConverters.getSettings(getSettingsRequest);

        assertThat(endpoint.toString(), equalTo(request.getEndpoint()));
        assertThat(request.getParameters(), equalTo(expectedParams));
        assertThat(request.getMethod(), equalTo(HttpGet.METHOD_NAME));
        assertThat(request.getEntity(), nullValue());
    }

    public void testDeleteIndexEmptyIndices() {
        String[] indices = randomBoolean() ? null : Strings.EMPTY_ARRAY;
        ActionRequestValidationException validationException = new DeleteIndexRequest(indices).validate();
        assertNotNull(validationException);
    }

    public void testOpenIndex() {
        String[] indices = randomIndicesNames(1, 5);
        OpenIndexRequest openIndexRequest = new OpenIndexRequest(indices);
        openIndexRequest.indices(indices);

        Map<String, String> expectedParams = new HashMap<>();
        setRandomTimeout(openIndexRequest::timeout, AcknowledgedRequest.DEFAULT_ACK_TIMEOUT, expectedParams);
        setRandomMasterTimeout(openIndexRequest, expectedParams);
        setRandomIndicesOptions(openIndexRequest::indicesOptions, openIndexRequest::indicesOptions, expectedParams);
        setRandomWaitForActiveShards(openIndexRequest::waitForActiveShards, expectedParams);

        Request request = RequestConverters.openIndex(openIndexRequest);
        StringJoiner endpoint = new StringJoiner("/", "/", "").add(String.join(",", indices)).add("_open");
        assertThat(endpoint.toString(), equalTo(request.getEndpoint()));
        assertThat(expectedParams, equalTo(request.getParameters()));
        assertThat(request.getMethod(), equalTo(HttpPost.METHOD_NAME));
        assertThat(request.getEntity(), nullValue());
    }

    public void testOpenIndexEmptyIndices() {
        String[] indices = randomBoolean() ? null : Strings.EMPTY_ARRAY;
        ActionRequestValidationException validationException = new OpenIndexRequest(indices).validate();
        assertNotNull(validationException);
    }

    public void testCloseIndex() {
        String[] indices = randomIndicesNames(1, 5);
        CloseIndexRequest closeIndexRequest = new CloseIndexRequest(indices);

        Map<String, String> expectedParams = new HashMap<>();
        setRandomTimeout(closeIndexRequest::timeout, AcknowledgedRequest.DEFAULT_ACK_TIMEOUT, expectedParams);
        setRandomMasterTimeout(closeIndexRequest, expectedParams);
        setRandomIndicesOptions(closeIndexRequest::indicesOptions, closeIndexRequest::indicesOptions, expectedParams);

        Request request = RequestConverters.closeIndex(closeIndexRequest);
        StringJoiner endpoint = new StringJoiner("/", "/", "").add(String.join(",", indices)).add("_close");
        assertThat(endpoint.toString(), equalTo(request.getEndpoint()));
        assertThat(expectedParams, equalTo(request.getParameters()));
        assertThat(request.getMethod(), equalTo(HttpPost.METHOD_NAME));
        assertThat(request.getEntity(), nullValue());
    }

    public void testCloseIndexEmptyIndices() {
        String[] indices = randomBoolean() ? null : Strings.EMPTY_ARRAY;
        ActionRequestValidationException validationException = new CloseIndexRequest(indices).validate();
        assertNotNull(validationException);
    }

    public void testIndex() throws IOException {
        String index = randomAlphaOfLengthBetween(3, 10);
        String type = randomAlphaOfLengthBetween(3, 10);
        IndexRequest indexRequest = new IndexRequest(index, type);

        String id = randomBoolean() ? randomAlphaOfLengthBetween(3, 10) : null;
        indexRequest.id(id);

        Map<String, String> expectedParams = new HashMap<>();

        String method = HttpPost.METHOD_NAME;
        if (id != null) {
            method = HttpPut.METHOD_NAME;
            if (randomBoolean()) {
                indexRequest.opType(DocWriteRequest.OpType.CREATE);
            }
        }

        setRandomTimeout(indexRequest::timeout, ReplicationRequest.DEFAULT_TIMEOUT, expectedParams);
        setRandomRefreshPolicy(indexRequest::setRefreshPolicy, expectedParams);

        // There is some logic around _create endpoint and version/version type
        if (indexRequest.opType() == DocWriteRequest.OpType.CREATE) {
            indexRequest.version(randomFrom(Versions.MATCH_ANY, Versions.MATCH_DELETED));
            expectedParams.put("version", Long.toString(Versions.MATCH_DELETED));
        } else {
            setRandomVersion(indexRequest, expectedParams);
            setRandomVersionType(indexRequest::versionType, expectedParams);
        }

        if (frequently()) {
            if (randomBoolean()) {
                String routing = randomAlphaOfLengthBetween(3, 10);
                indexRequest.routing(routing);
                expectedParams.put("routing", routing);
            }
            if (randomBoolean()) {
                String pipeline = randomAlphaOfLengthBetween(3, 10);
                indexRequest.setPipeline(pipeline);
                expectedParams.put("pipeline", pipeline);
            }
        }

        XContentType xContentType = randomFrom(XContentType.values());
        int nbFields = randomIntBetween(0, 10);
        try (XContentBuilder builder = XContentBuilder.builder(xContentType.xContent())) {
            builder.startObject();
            for (int i = 0; i < nbFields; i++) {
                builder.field("field_" + i, i);
            }
            builder.endObject();
            indexRequest.source(builder);
        }

        Request request = RequestConverters.index(indexRequest);
        if (indexRequest.opType() == DocWriteRequest.OpType.CREATE) {
            assertEquals("/" + index + "/" + type + "/" + id + "/_create", request.getEndpoint());
        } else if (id != null) {
            assertEquals("/" + index + "/" + type + "/" + id, request.getEndpoint());
        } else {
            assertEquals("/" + index + "/" + type, request.getEndpoint());
        }
        assertEquals(expectedParams, request.getParameters());
        assertEquals(method, request.getMethod());

        HttpEntity entity = request.getEntity();
        assertTrue(entity instanceof ByteArrayEntity);
        assertEquals(indexRequest.getContentType().mediaTypeWithoutParameters(), entity.getContentType().getValue());
        try (XContentParser parser = createParser(xContentType.xContent(), entity.getContent())) {
            assertEquals(nbFields, parser.map().size());
        }
    }

    public void testRefresh() {
        String[] indices = randomBoolean() ? null : randomIndicesNames(0, 5);
        RefreshRequest refreshRequest;
        if (randomBoolean()) {
            refreshRequest = new RefreshRequest(indices);
        } else {
            refreshRequest = new RefreshRequest();
            refreshRequest.indices(indices);
        }
        Map<String, String> expectedParams = new HashMap<>();
        setRandomIndicesOptions(refreshRequest::indicesOptions, refreshRequest::indicesOptions, expectedParams);
        Request request = RequestConverters.refresh(refreshRequest);
        StringJoiner endpoint = new StringJoiner("/", "/", "");
        if (indices != null && indices.length > 0) {
            endpoint.add(String.join(",", indices));
        }
        endpoint.add("_refresh");
        assertThat(request.getEndpoint(), equalTo(endpoint.toString()));
        assertThat(request.getParameters(), equalTo(expectedParams));
        assertThat(request.getEntity(), nullValue());
        assertThat(request.getMethod(), equalTo(HttpPost.METHOD_NAME));
    }

    public void testFlush() {
        String[] indices = randomBoolean() ? null : randomIndicesNames(0, 5);
        FlushRequest flushRequest;
        if (randomBoolean()) {
            flushRequest = new FlushRequest(indices);
        } else {
            flushRequest = new FlushRequest();
            flushRequest.indices(indices);
        }
        Map<String, String> expectedParams = new HashMap<>();
        setRandomIndicesOptions(flushRequest::indicesOptions, flushRequest::indicesOptions, expectedParams);
        if (randomBoolean()) {
            flushRequest.force(randomBoolean());
        }
        expectedParams.put("force", Boolean.toString(flushRequest.force()));
        if (randomBoolean()) {
            flushRequest.waitIfOngoing(randomBoolean());
        }
        expectedParams.put("wait_if_ongoing", Boolean.toString(flushRequest.waitIfOngoing()));

        Request request = RequestConverters.flush(flushRequest);
        StringJoiner endpoint = new StringJoiner("/", "/", "");
        if (indices != null && indices.length > 0) {
            endpoint.add(String.join(",", indices));
        }
        endpoint.add("_flush");
        assertThat(request.getEndpoint(), equalTo(endpoint.toString()));
        assertThat(request.getParameters(), equalTo(expectedParams));
        assertThat(request.getEntity(), nullValue());
        assertThat(request.getMethod(), equalTo(HttpPost.METHOD_NAME));
    }

    public void testSyncedFlush() {
        String[] indices = randomBoolean() ? null : randomIndicesNames(0, 5);
        SyncedFlushRequest syncedFlushRequest;
        if (randomBoolean()) {
            syncedFlushRequest = new SyncedFlushRequest(indices);
        } else {
            syncedFlushRequest = new SyncedFlushRequest();
            syncedFlushRequest.indices(indices);
        }
        Map<String, String> expectedParams = new HashMap<>();
        setRandomIndicesOptions(syncedFlushRequest::indicesOptions, syncedFlushRequest::indicesOptions, expectedParams);
        Request request = RequestConverters.flushSynced(syncedFlushRequest);
        StringJoiner endpoint = new StringJoiner("/", "/", "");
        if (indices != null && indices.length > 0) {
                endpoint.add(String.join(",", indices));
            }
        endpoint.add("_flush/synced");
        assertThat(request.getEndpoint(), equalTo(endpoint.toString()));
        assertThat(request.getParameters(), equalTo(expectedParams));
        assertThat(request.getEntity(), nullValue());
        assertThat(request.getMethod(), equalTo(HttpPost.METHOD_NAME));
    }

    public void testForceMerge() {
        String[] indices = randomBoolean() ? null : randomIndicesNames(0, 5);
        ForceMergeRequest forceMergeRequest;
        if (randomBoolean()) {
            forceMergeRequest = new ForceMergeRequest(indices);
        } else {
            forceMergeRequest = new ForceMergeRequest();
            forceMergeRequest.indices(indices);
        }

        Map<String, String> expectedParams = new HashMap<>();
        setRandomIndicesOptions(forceMergeRequest::indicesOptions, forceMergeRequest::indicesOptions, expectedParams);
        if (randomBoolean()) {
            forceMergeRequest.maxNumSegments(randomInt());
        }
        expectedParams.put("max_num_segments", Integer.toString(forceMergeRequest.maxNumSegments()));
        if (randomBoolean()) {
            forceMergeRequest.onlyExpungeDeletes(randomBoolean());
        }
        expectedParams.put("only_expunge_deletes", Boolean.toString(forceMergeRequest.onlyExpungeDeletes()));
        if (randomBoolean()) {
            forceMergeRequest.flush(randomBoolean());
        }
        expectedParams.put("flush", Boolean.toString(forceMergeRequest.flush()));

        Request request = RequestConverters.forceMerge(forceMergeRequest);
        StringJoiner endpoint = new StringJoiner("/", "/", "");
        if (indices != null && indices.length > 0) {
            endpoint.add(String.join(",", indices));
        }
        endpoint.add("_forcemerge");
        assertThat(request.getEndpoint(), equalTo(endpoint.toString()));
        assertThat(request.getParameters(), equalTo(expectedParams));
        assertThat(request.getEntity(), nullValue());
        assertThat(request.getMethod(), equalTo(HttpPost.METHOD_NAME));
    }

    public void testClearCache() {
        String[] indices = randomBoolean() ? null : randomIndicesNames(0, 5);
        ClearIndicesCacheRequest clearIndicesCacheRequest;
        if (randomBoolean()) {
            clearIndicesCacheRequest = new ClearIndicesCacheRequest(indices);
        } else {
            clearIndicesCacheRequest = new ClearIndicesCacheRequest();
            clearIndicesCacheRequest.indices(indices);
        }
        Map<String, String> expectedParams = new HashMap<>();
        setRandomIndicesOptions(clearIndicesCacheRequest::indicesOptions, clearIndicesCacheRequest::indicesOptions, expectedParams);
        if (randomBoolean()) {
            clearIndicesCacheRequest.queryCache(randomBoolean());
        }
        expectedParams.put("query", Boolean.toString(clearIndicesCacheRequest.queryCache()));
        if (randomBoolean()) {
            clearIndicesCacheRequest.fieldDataCache(randomBoolean());
        }
        expectedParams.put("fielddata", Boolean.toString(clearIndicesCacheRequest.fieldDataCache()));
        if (randomBoolean()) {
            clearIndicesCacheRequest.requestCache(randomBoolean());
        }
        expectedParams.put("request", Boolean.toString(clearIndicesCacheRequest.requestCache()));
        if (randomBoolean()) {
            clearIndicesCacheRequest.fields(randomIndicesNames(1, 5));
            expectedParams.put("fields", String.join(",", clearIndicesCacheRequest.fields()));
        }

        Request request = RequestConverters.clearCache(clearIndicesCacheRequest);
        StringJoiner endpoint = new StringJoiner("/", "/", "");
        if (indices != null && indices.length > 0) {
            endpoint.add(String.join(",", indices));
        }
        endpoint.add("_cache/clear");
        assertThat(request.getEndpoint(), equalTo(endpoint.toString()));
        assertThat(request.getParameters(), equalTo(expectedParams));
        assertThat(request.getEntity(), nullValue());
        assertThat(request.getMethod(), equalTo(HttpPost.METHOD_NAME));
    }

    public void testUpdate() throws IOException {
        XContentType xContentType = randomFrom(XContentType.values());

        Map<String, String> expectedParams = new HashMap<>();
        String index = randomAlphaOfLengthBetween(3, 10);
        String type = randomAlphaOfLengthBetween(3, 10);
        String id = randomAlphaOfLengthBetween(3, 10);

        UpdateRequest updateRequest = new UpdateRequest(index, type, id);
        updateRequest.detectNoop(randomBoolean());

        if (randomBoolean()) {
            BytesReference source = RandomObjects.randomSource(random(), xContentType);
            updateRequest.doc(new IndexRequest().source(source, xContentType));

            boolean docAsUpsert = randomBoolean();
            updateRequest.docAsUpsert(docAsUpsert);
            if (docAsUpsert) {
                expectedParams.put("doc_as_upsert", "true");
            }
        } else {
            updateRequest.script(mockScript("_value + 1"));
            updateRequest.scriptedUpsert(randomBoolean());
        }
        if (randomBoolean()) {
            BytesReference source = RandomObjects.randomSource(random(), xContentType);
            updateRequest.upsert(new IndexRequest().source(source, xContentType));
        }
        if (randomBoolean()) {
            String routing = randomAlphaOfLengthBetween(3, 10);
            updateRequest.routing(routing);
            expectedParams.put("routing", routing);
        }
        if (randomBoolean()) {
            String timeout = randomTimeValue();
            updateRequest.timeout(timeout);
            expectedParams.put("timeout", timeout);
        } else {
            expectedParams.put("timeout", ReplicationRequest.DEFAULT_TIMEOUT.getStringRep());
        }
        if (randomBoolean()) {
            WriteRequest.RefreshPolicy refreshPolicy = randomFrom(WriteRequest.RefreshPolicy.values());
            updateRequest.setRefreshPolicy(refreshPolicy);
            if (refreshPolicy != WriteRequest.RefreshPolicy.NONE) {
                expectedParams.put("refresh", refreshPolicy.getValue());
            }
        }
        setRandomWaitForActiveShards(updateRequest::waitForActiveShards, expectedParams);
        setRandomVersion(updateRequest, expectedParams);
        setRandomVersionType(updateRequest::versionType, expectedParams);
        if (randomBoolean()) {
            int retryOnConflict = randomIntBetween(0, 5);
            updateRequest.retryOnConflict(retryOnConflict);
            if (retryOnConflict > 0) {
                expectedParams.put("retry_on_conflict", String.valueOf(retryOnConflict));
            }
        }
        if (randomBoolean()) {
            randomizeFetchSourceContextParams(updateRequest::fetchSource, expectedParams);
        }

        Request request = RequestConverters.update(updateRequest);
        assertEquals("/" + index + "/" + type + "/" + id + "/_update", request.getEndpoint());
        assertEquals(expectedParams, request.getParameters());
        assertEquals(HttpPost.METHOD_NAME, request.getMethod());

        HttpEntity entity = request.getEntity();
        assertTrue(entity instanceof ByteArrayEntity);

        UpdateRequest parsedUpdateRequest = new UpdateRequest();

        XContentType entityContentType = XContentType.fromMediaTypeOrFormat(entity.getContentType().getValue());
        try (XContentParser parser = createParser(entityContentType.xContent(), entity.getContent())) {
            parsedUpdateRequest.fromXContent(parser);
        }

        assertEquals(updateRequest.scriptedUpsert(), parsedUpdateRequest.scriptedUpsert());
        assertEquals(updateRequest.docAsUpsert(), parsedUpdateRequest.docAsUpsert());
        assertEquals(updateRequest.detectNoop(), parsedUpdateRequest.detectNoop());
        assertEquals(updateRequest.fetchSource(), parsedUpdateRequest.fetchSource());
        assertEquals(updateRequest.script(), parsedUpdateRequest.script());
        if (updateRequest.doc() != null) {
            assertToXContentEquivalent(updateRequest.doc().source(), parsedUpdateRequest.doc().source(), xContentType);
        } else {
            assertNull(parsedUpdateRequest.doc());
        }
        if (updateRequest.upsertRequest() != null) {
            assertToXContentEquivalent(updateRequest.upsertRequest().source(), parsedUpdateRequest.upsertRequest().source(), xContentType);
        } else {
            assertNull(parsedUpdateRequest.upsertRequest());
        }
    }

    public void testUpdateWithDifferentContentTypes() {
        IllegalStateException exception = expectThrows(IllegalStateException.class, () -> {
            UpdateRequest updateRequest = new UpdateRequest();
            updateRequest.doc(new IndexRequest().source(singletonMap("field", "doc"), XContentType.JSON));
            updateRequest.upsert(new IndexRequest().source(singletonMap("field", "upsert"), XContentType.YAML));
            RequestConverters.update(updateRequest);
        });
        assertEquals("Update request cannot have different content types for doc [JSON] and upsert [YAML] documents",
                exception.getMessage());
    }

    public void testBulk() throws IOException {
        Map<String, String> expectedParams = new HashMap<>();

        BulkRequest bulkRequest = new BulkRequest();
        if (randomBoolean()) {
            String timeout = randomTimeValue();
            bulkRequest.timeout(timeout);
            expectedParams.put("timeout", timeout);
        } else {
            expectedParams.put("timeout", BulkShardRequest.DEFAULT_TIMEOUT.getStringRep());
        }

        setRandomRefreshPolicy(bulkRequest::setRefreshPolicy, expectedParams);

        XContentType xContentType = randomFrom(XContentType.JSON, XContentType.SMILE);

        int nbItems = randomIntBetween(10, 100);
        for (int i = 0; i < nbItems; i++) {
            String index = randomAlphaOfLength(5);
            String type = randomAlphaOfLength(5);
            String id = randomAlphaOfLength(5);

            BytesReference source = RandomObjects.randomSource(random(), xContentType);
            DocWriteRequest.OpType opType = randomFrom(DocWriteRequest.OpType.values());

            DocWriteRequest<?> docWriteRequest;
            if (opType == DocWriteRequest.OpType.INDEX) {
                IndexRequest indexRequest = new IndexRequest(index, type, id).source(source, xContentType);
                docWriteRequest = indexRequest;
                if (randomBoolean()) {
                    indexRequest.setPipeline(randomAlphaOfLength(5));
                }
            } else if (opType == DocWriteRequest.OpType.CREATE) {
                IndexRequest createRequest = new IndexRequest(index, type, id).source(source, xContentType).create(true);
                docWriteRequest = createRequest;
            } else if (opType == DocWriteRequest.OpType.UPDATE) {
                final UpdateRequest updateRequest = new UpdateRequest(index, type, id).doc(new IndexRequest().source(source, xContentType));
                docWriteRequest = updateRequest;
                if (randomBoolean()) {
                    updateRequest.retryOnConflict(randomIntBetween(1, 5));
                }
                if (randomBoolean()) {
                    randomizeFetchSourceContextParams(updateRequest::fetchSource, new HashMap<>());
                }
            } else if (opType == DocWriteRequest.OpType.DELETE) {
                docWriteRequest = new DeleteRequest(index, type, id);
            } else {
                throw new UnsupportedOperationException("optype [" + opType + "] not supported");
            }

            if (randomBoolean()) {
                docWriteRequest.routing(randomAlphaOfLength(10));
            }
            if (randomBoolean()) {
                docWriteRequest.version(randomNonNegativeLong());
            }
            if (randomBoolean()) {
                docWriteRequest.versionType(randomFrom(VersionType.values()));
            }
            bulkRequest.add(docWriteRequest);
        }

        Request request = RequestConverters.bulk(bulkRequest);
        assertEquals("/_bulk", request.getEndpoint());
        assertEquals(expectedParams, request.getParameters());
        assertEquals(HttpPost.METHOD_NAME, request.getMethod());
        assertEquals(xContentType.mediaTypeWithoutParameters(), request.getEntity().getContentType().getValue());
        byte[] content = new byte[(int) request.getEntity().getContentLength()];
        try (InputStream inputStream = request.getEntity().getContent()) {
            Streams.readFully(inputStream, content);
        }

        BulkRequest parsedBulkRequest = new BulkRequest();
        parsedBulkRequest.add(content, 0, content.length, xContentType);
        assertEquals(bulkRequest.numberOfActions(), parsedBulkRequest.numberOfActions());

        for (int i = 0; i < bulkRequest.numberOfActions(); i++) {
            DocWriteRequest<?> originalRequest = bulkRequest.requests().get(i);
            DocWriteRequest<?> parsedRequest = parsedBulkRequest.requests().get(i);

            assertEquals(originalRequest.opType(), parsedRequest.opType());
            assertEquals(originalRequest.index(), parsedRequest.index());
            assertEquals(originalRequest.type(), parsedRequest.type());
            assertEquals(originalRequest.id(), parsedRequest.id());
            assertEquals(originalRequest.routing(), parsedRequest.routing());
            assertEquals(originalRequest.version(), parsedRequest.version());
            assertEquals(originalRequest.versionType(), parsedRequest.versionType());

            DocWriteRequest.OpType opType = originalRequest.opType();
            if (opType == DocWriteRequest.OpType.INDEX) {
                IndexRequest indexRequest = (IndexRequest) originalRequest;
                IndexRequest parsedIndexRequest = (IndexRequest) parsedRequest;

                assertEquals(indexRequest.getPipeline(), parsedIndexRequest.getPipeline());
                assertToXContentEquivalent(indexRequest.source(), parsedIndexRequest.source(), xContentType);
            } else if (opType == DocWriteRequest.OpType.UPDATE) {
                UpdateRequest updateRequest = (UpdateRequest) originalRequest;
                UpdateRequest parsedUpdateRequest = (UpdateRequest) parsedRequest;

                assertEquals(updateRequest.retryOnConflict(), parsedUpdateRequest.retryOnConflict());
                assertEquals(updateRequest.fetchSource(), parsedUpdateRequest.fetchSource());
                if (updateRequest.doc() != null) {
                    assertToXContentEquivalent(updateRequest.doc().source(), parsedUpdateRequest.doc().source(), xContentType);
                } else {
                    assertNull(parsedUpdateRequest.doc());
                }
            }
        }
    }

    public void testBulkWithDifferentContentTypes() throws IOException {
        {
            BulkRequest bulkRequest = new BulkRequest();
            bulkRequest.add(new DeleteRequest("index", "type", "0"));
            bulkRequest.add(new UpdateRequest("index", "type", "1").script(mockScript("test")));
            bulkRequest.add(new DeleteRequest("index", "type", "2"));

            Request request = RequestConverters.bulk(bulkRequest);
            assertEquals(XContentType.JSON.mediaTypeWithoutParameters(), request.getEntity().getContentType().getValue());
        }
        {
            XContentType xContentType = randomFrom(XContentType.JSON, XContentType.SMILE);
            BulkRequest bulkRequest = new BulkRequest();
            bulkRequest.add(new DeleteRequest("index", "type", "0"));
            bulkRequest.add(new IndexRequest("index", "type", "0").source(singletonMap("field", "value"), xContentType));
            bulkRequest.add(new DeleteRequest("index", "type", "2"));

            Request request = RequestConverters.bulk(bulkRequest);
            assertEquals(xContentType.mediaTypeWithoutParameters(), request.getEntity().getContentType().getValue());
        }
        {
            XContentType xContentType = randomFrom(XContentType.JSON, XContentType.SMILE);
            UpdateRequest updateRequest = new UpdateRequest("index", "type", "0");
            if (randomBoolean()) {
                updateRequest.doc(new IndexRequest().source(singletonMap("field", "value"), xContentType));
            } else {
                updateRequest.upsert(new IndexRequest().source(singletonMap("field", "value"), xContentType));
            }

            Request request = RequestConverters.bulk(new BulkRequest().add(updateRequest));
            assertEquals(xContentType.mediaTypeWithoutParameters(), request.getEntity().getContentType().getValue());
        }
        {
            BulkRequest bulkRequest = new BulkRequest();
            bulkRequest.add(new IndexRequest("index", "type", "0").source(singletonMap("field", "value"), XContentType.SMILE));
            bulkRequest.add(new IndexRequest("index", "type", "1").source(singletonMap("field", "value"), XContentType.JSON));
            IllegalArgumentException exception = expectThrows(IllegalArgumentException.class, () -> RequestConverters.bulk(bulkRequest));
            assertEquals(
                    "Mismatching content-type found for request with content-type [JSON], " + "previous requests have content-type [SMILE]",
                    exception.getMessage());
        }
        {
            BulkRequest bulkRequest = new BulkRequest();
            bulkRequest.add(new IndexRequest("index", "type", "0").source(singletonMap("field", "value"), XContentType.JSON));
            bulkRequest.add(new IndexRequest("index", "type", "1").source(singletonMap("field", "value"), XContentType.JSON));
            bulkRequest.add(new UpdateRequest("index", "type", "2")
                    .doc(new IndexRequest().source(singletonMap("field", "value"), XContentType.JSON))
                    .upsert(new IndexRequest().source(singletonMap("field", "value"), XContentType.SMILE)));
            IllegalArgumentException exception = expectThrows(IllegalArgumentException.class, () -> RequestConverters.bulk(bulkRequest));
            assertEquals(
                    "Mismatching content-type found for request with content-type [SMILE], " + "previous requests have content-type [JSON]",
                    exception.getMessage());
        }
        {
            XContentType xContentType = randomFrom(XContentType.CBOR, XContentType.YAML);
            BulkRequest bulkRequest = new BulkRequest();
            bulkRequest.add(new DeleteRequest("index", "type", "0"));
            bulkRequest.add(new IndexRequest("index", "type", "1").source(singletonMap("field", "value"), XContentType.JSON));
            bulkRequest.add(new DeleteRequest("index", "type", "2"));
            bulkRequest.add(new DeleteRequest("index", "type", "3"));
            bulkRequest.add(new IndexRequest("index", "type", "4").source(singletonMap("field", "value"), XContentType.JSON));
            bulkRequest.add(new IndexRequest("index", "type", "1").source(singletonMap("field", "value"), xContentType));
            IllegalArgumentException exception = expectThrows(IllegalArgumentException.class, () -> RequestConverters.bulk(bulkRequest));
            assertEquals("Unsupported content-type found for request with content-type [" + xContentType
                    + "], only JSON and SMILE are supported", exception.getMessage());
        }
    }

    public void testSearchNullSource() throws IOException {
        SearchRequest searchRequest = new SearchRequest();
        Request request = RequestConverters.search(searchRequest);
        assertEquals(HttpPost.METHOD_NAME, request.getMethod());
        assertEquals("/_search", request.getEndpoint());
        assertNull(request.getEntity());
    }

    public void testSearch() throws Exception {
        String[] indices = randomIndicesNames(0, 5);
        SearchRequest searchRequest = new SearchRequest(indices);

        int numTypes = randomIntBetween(0, 5);
        String[] types = new String[numTypes];
        for (int i = 0; i < numTypes; i++) {
            types[i] = "type-" + randomAlphaOfLengthBetween(2, 5);
        }
        searchRequest.types(types);

        Map<String, String> expectedParams = new HashMap<>();
        setRandomSearchParams(searchRequest, expectedParams);
        setRandomIndicesOptions(searchRequest::indicesOptions, searchRequest::indicesOptions, expectedParams);

        SearchSourceBuilder searchSourceBuilder = new SearchSourceBuilder();
        // rarely skip setting the search source completely
        if (frequently()) {
            // frequently set the search source to have some content, otherwise leave it
            // empty but still set it
            if (frequently()) {
                if (randomBoolean()) {
                    searchSourceBuilder.size(randomIntBetween(0, Integer.MAX_VALUE));
                }
                if (randomBoolean()) {
                    searchSourceBuilder.from(randomIntBetween(0, Integer.MAX_VALUE));
                }
                if (randomBoolean()) {
                    searchSourceBuilder.minScore(randomFloat());
                }
                if (randomBoolean()) {
                    searchSourceBuilder.explain(randomBoolean());
                }
                if (randomBoolean()) {
                    searchSourceBuilder.profile(randomBoolean());
                }
                if (randomBoolean()) {
                    searchSourceBuilder.highlighter(new HighlightBuilder().field(randomAlphaOfLengthBetween(3, 10)));
                }
                if (randomBoolean()) {
                    searchSourceBuilder.query(new TermQueryBuilder(randomAlphaOfLengthBetween(3, 10), randomAlphaOfLengthBetween(3, 10)));
                }
                if (randomBoolean()) {
                    searchSourceBuilder.aggregation(new TermsAggregationBuilder(randomAlphaOfLengthBetween(3, 10), ValueType.STRING)
                            .field(randomAlphaOfLengthBetween(3, 10)));
                }
                if (randomBoolean()) {
                    searchSourceBuilder.suggest(new SuggestBuilder().addSuggestion(randomAlphaOfLengthBetween(3, 10),
                            new CompletionSuggestionBuilder(randomAlphaOfLengthBetween(3, 10))));
                }
                if (randomBoolean()) {
                    searchSourceBuilder.addRescorer(new QueryRescorerBuilder(
                            new TermQueryBuilder(randomAlphaOfLengthBetween(3, 10), randomAlphaOfLengthBetween(3, 10))));
                }
                if (randomBoolean()) {
                    searchSourceBuilder.collapse(new CollapseBuilder(randomAlphaOfLengthBetween(3, 10)));
                }
            }
            searchRequest.source(searchSourceBuilder);
        }

        Request request = RequestConverters.search(searchRequest);
        StringJoiner endpoint = new StringJoiner("/", "/", "");
        String index = String.join(",", indices);
        if (Strings.hasLength(index)) {
            endpoint.add(index);
        }
        String type = String.join(",", types);
        if (Strings.hasLength(type)) {
            endpoint.add(type);
        }
        endpoint.add("_search");
        assertEquals(HttpPost.METHOD_NAME, request.getMethod());
        assertEquals(endpoint.toString(), request.getEndpoint());
        assertEquals(expectedParams, request.getParameters());
        assertToXContentBody(searchSourceBuilder, request.getEntity());
    }

    public void testSearchNullIndicesAndTypes() {
        expectThrows(NullPointerException.class, () -> new SearchRequest((String[]) null));
        expectThrows(NullPointerException.class, () -> new SearchRequest().indices((String[]) null));
        expectThrows(NullPointerException.class, () -> new SearchRequest().types((String[]) null));
    }

    public void testMultiSearch() throws IOException {
        int numberOfSearchRequests = randomIntBetween(0, 32);
        MultiSearchRequest multiSearchRequest = new MultiSearchRequest();
        for (int i = 0; i < numberOfSearchRequests; i++) {
            SearchRequest searchRequest = randomSearchRequest(() -> {
                // No need to return a very complex SearchSourceBuilder here, that is tested
                // elsewhere
                SearchSourceBuilder searchSourceBuilder = new SearchSourceBuilder();
                searchSourceBuilder.from(randomInt(10));
                searchSourceBuilder.size(randomIntBetween(20, 100));
                return searchSourceBuilder;
            });
            // scroll is not supported in the current msearch api, so unset it:
            searchRequest.scroll((Scroll) null);
            // only expand_wildcards, ignore_unavailable and allow_no_indices can be
            // specified from msearch api, so unset other options:
            IndicesOptions randomlyGenerated = searchRequest.indicesOptions();
            IndicesOptions msearchDefault = new MultiSearchRequest().indicesOptions();
            searchRequest.indicesOptions(IndicesOptions.fromOptions(randomlyGenerated.ignoreUnavailable(),
                    randomlyGenerated.allowNoIndices(), randomlyGenerated.expandWildcardsOpen(), randomlyGenerated.expandWildcardsClosed(),
                    msearchDefault.allowAliasesToMultipleIndices(), msearchDefault.forbidClosedIndices(), msearchDefault.ignoreAliases()));
            multiSearchRequest.add(searchRequest);
        }

        Map<String, String> expectedParams = new HashMap<>();
        expectedParams.put(RestSearchAction.TYPED_KEYS_PARAM, "true");
        if (randomBoolean()) {
            multiSearchRequest.maxConcurrentSearchRequests(randomIntBetween(1, 8));
            expectedParams.put("max_concurrent_searches", Integer.toString(multiSearchRequest.maxConcurrentSearchRequests()));
        }

        Request request = RequestConverters.multiSearch(multiSearchRequest);
        assertEquals("/_msearch", request.getEndpoint());
        assertEquals(HttpPost.METHOD_NAME, request.getMethod());
        assertEquals(expectedParams, request.getParameters());

        List<SearchRequest> requests = new ArrayList<>();
        CheckedBiConsumer<SearchRequest, XContentParser, IOException> consumer = (searchRequest, p) -> {
            SearchSourceBuilder searchSourceBuilder = SearchSourceBuilder.fromXContent(p, false);
            if (searchSourceBuilder.equals(new SearchSourceBuilder()) == false) {
                searchRequest.source(searchSourceBuilder);
            }
            requests.add(searchRequest);
        };
        MultiSearchRequest.readMultiLineFormat(new BytesArray(EntityUtils.toByteArray(request.getEntity())),
                REQUEST_BODY_CONTENT_TYPE.xContent(), consumer, null, multiSearchRequest.indicesOptions(), null, null, null,
                xContentRegistry(), true);
        assertEquals(requests, multiSearchRequest.requests());
    }

    public void testSearchScroll() throws IOException {
        SearchScrollRequest searchScrollRequest = new SearchScrollRequest();
        searchScrollRequest.scrollId(randomAlphaOfLengthBetween(5, 10));
        if (randomBoolean()) {
            searchScrollRequest.scroll(randomPositiveTimeValue());
        }
        Request request = RequestConverters.searchScroll(searchScrollRequest);
        assertEquals(HttpPost.METHOD_NAME, request.getMethod());
        assertEquals("/_search/scroll", request.getEndpoint());
        assertEquals(0, request.getParameters().size());
        assertToXContentBody(searchScrollRequest, request.getEntity());
        assertEquals(REQUEST_BODY_CONTENT_TYPE.mediaTypeWithoutParameters(), request.getEntity().getContentType().getValue());
    }

    public void testClearScroll() throws IOException {
        ClearScrollRequest clearScrollRequest = new ClearScrollRequest();
        int numScrolls = randomIntBetween(1, 10);
        for (int i = 0; i < numScrolls; i++) {
            clearScrollRequest.addScrollId(randomAlphaOfLengthBetween(5, 10));
        }
        Request request = RequestConverters.clearScroll(clearScrollRequest);
        assertEquals(HttpDelete.METHOD_NAME, request.getMethod());
        assertEquals("/_search/scroll", request.getEndpoint());
        assertEquals(0, request.getParameters().size());
        assertToXContentBody(clearScrollRequest, request.getEntity());
        assertEquals(REQUEST_BODY_CONTENT_TYPE.mediaTypeWithoutParameters(), request.getEntity().getContentType().getValue());
    }

    public void testSearchTemplate() throws Exception {
        // Create a random request.
        String[] indices = randomIndicesNames(0, 5);
        SearchRequest searchRequest = new SearchRequest(indices);

        Map<String, String> expectedParams = new HashMap<>();
        setRandomSearchParams(searchRequest, expectedParams);
        setRandomIndicesOptions(searchRequest::indicesOptions, searchRequest::indicesOptions, expectedParams);

        SearchTemplateRequest searchTemplateRequest = new SearchTemplateRequest(searchRequest);

        searchTemplateRequest.setScript("{\"query\": { \"match\" : { \"{{field}}\" : \"{{value}}\" }}}");
        searchTemplateRequest.setScriptType(ScriptType.INLINE);
        searchTemplateRequest.setProfile(randomBoolean());

        Map<String, Object> scriptParams = new HashMap<>();
        scriptParams.put("field", "name");
        scriptParams.put("value", "soren");
        searchTemplateRequest.setScriptParams(scriptParams);

        // Verify that the resulting REST request looks as expected.
        Request request = RequestConverters.searchTemplate(searchTemplateRequest);
        StringJoiner endpoint = new StringJoiner("/", "/", "");
        String index = String.join(",", indices);
        if (Strings.hasLength(index)) {
            endpoint.add(index);
        }
        endpoint.add("_search/template");

        assertEquals(HttpGet.METHOD_NAME, request.getMethod());
        assertEquals(endpoint.toString(), request.getEndpoint());
        assertEquals(expectedParams, request.getParameters());
        assertToXContentBody(searchTemplateRequest, request.getEntity());
    }

    public void testRenderSearchTemplate() throws Exception {
        // Create a simple request.
        SearchTemplateRequest searchTemplateRequest = new SearchTemplateRequest();
        searchTemplateRequest.setSimulate(true); // Setting simulate true means the template should only be rendered.

        searchTemplateRequest.setScript("template1");
        searchTemplateRequest.setScriptType(ScriptType.STORED);
        searchTemplateRequest.setProfile(randomBoolean());

        Map<String, Object> scriptParams = new HashMap<>();
        scriptParams.put("field", "name");
        scriptParams.put("value", "soren");
        searchTemplateRequest.setScriptParams(scriptParams);

        // Verify that the resulting REST request looks as expected.
        Request request = RequestConverters.searchTemplate(searchTemplateRequest);
        String endpoint = "_render/template";

        assertEquals(HttpGet.METHOD_NAME, request.getMethod());
        assertEquals(endpoint, request.getEndpoint());
        assertEquals(Collections.emptyMap(), request.getParameters());
        assertToXContentBody(searchTemplateRequest, request.getEntity());
    }

    public void testExistsAlias() {
        GetAliasesRequest getAliasesRequest = new GetAliasesRequest();
        String[] indices = randomBoolean() ? null : randomIndicesNames(0, 5);
        getAliasesRequest.indices(indices);
        // the HEAD endpoint requires at least an alias or an index
        boolean hasIndices = indices != null && indices.length > 0;
        String[] aliases;
        if (hasIndices) {
            aliases = randomBoolean() ? null : randomIndicesNames(0, 5);
        } else {
            aliases = randomIndicesNames(1, 5);
        }
        getAliasesRequest.aliases(aliases);
        Map<String, String> expectedParams = new HashMap<>();
        setRandomLocal(getAliasesRequest, expectedParams);
        setRandomIndicesOptions(getAliasesRequest::indicesOptions, getAliasesRequest::indicesOptions, expectedParams);

        Request request = RequestConverters.existsAlias(getAliasesRequest);
        StringJoiner expectedEndpoint = new StringJoiner("/", "/", "");
        if (indices != null && indices.length > 0) {
            expectedEndpoint.add(String.join(",", indices));
        }
        expectedEndpoint.add("_alias");
        if (aliases != null && aliases.length > 0) {
            expectedEndpoint.add(String.join(",", aliases));
        }
        assertEquals(HttpHead.METHOD_NAME, request.getMethod());
        assertEquals(expectedEndpoint.toString(), request.getEndpoint());
        assertEquals(expectedParams, request.getParameters());
        assertNull(request.getEntity());
    }

    public void testExistsAliasNoAliasNoIndex() {
        {
            GetAliasesRequest getAliasesRequest = new GetAliasesRequest();
            IllegalArgumentException iae = expectThrows(IllegalArgumentException.class,
                    () -> RequestConverters.existsAlias(getAliasesRequest));
            assertEquals("existsAlias requires at least an alias or an index", iae.getMessage());
        }
        {
            GetAliasesRequest getAliasesRequest = new GetAliasesRequest((String[]) null);
            getAliasesRequest.indices((String[]) null);
            IllegalArgumentException iae = expectThrows(IllegalArgumentException.class,
                    () -> RequestConverters.existsAlias(getAliasesRequest));
            assertEquals("existsAlias requires at least an alias or an index", iae.getMessage());
        }
    }

    public void testFieldCaps() {
        // Create a random request.
        String[] indices = randomIndicesNames(0, 5);
        String[] fields = generateRandomStringArray(5, 10, false, false);

        FieldCapabilitiesRequest fieldCapabilitiesRequest = new FieldCapabilitiesRequest().indices(indices).fields(fields);

        Map<String, String> indicesOptionsParams = new HashMap<>();
        setRandomIndicesOptions(fieldCapabilitiesRequest::indicesOptions, fieldCapabilitiesRequest::indicesOptions, indicesOptionsParams);

        Request request = RequestConverters.fieldCaps(fieldCapabilitiesRequest);

        // Verify that the resulting REST request looks as expected.
        StringJoiner endpoint = new StringJoiner("/", "/", "");
        String joinedIndices = String.join(",", indices);
        if (!joinedIndices.isEmpty()) {
            endpoint.add(joinedIndices);
        }
        endpoint.add("_field_caps");

        assertEquals(endpoint.toString(), request.getEndpoint());
        assertEquals(4, request.getParameters().size());

        // Note that we don't check the field param value explicitly, as field names are
        // passed through
        // a hash set before being added to the request, and can appear in a
        // non-deterministic order.
        assertThat(request.getParameters(), hasKey("fields"));
        String[] requestFields = Strings.splitStringByCommaToArray(request.getParameters().get("fields"));
        assertEquals(new HashSet<>(Arrays.asList(fields)), new HashSet<>(Arrays.asList(requestFields)));

        for (Map.Entry<String, String> param : indicesOptionsParams.entrySet()) {
            assertThat(request.getParameters(), hasEntry(param.getKey(), param.getValue()));
        }

        assertNull(request.getEntity());
    }

    public void testRankEval() throws Exception {
        RankEvalSpec spec = new RankEvalSpec(
                Collections.singletonList(new RatedRequest("queryId", Collections.emptyList(), new SearchSourceBuilder())),
                new PrecisionAtK());
        String[] indices = randomIndicesNames(0, 5);
        RankEvalRequest rankEvalRequest = new RankEvalRequest(spec, indices);
        Map<String, String> expectedParams = new HashMap<>();
        setRandomIndicesOptions(rankEvalRequest::indicesOptions, rankEvalRequest::indicesOptions, expectedParams);

        Request request = RequestConverters.rankEval(rankEvalRequest);
        StringJoiner endpoint = new StringJoiner("/", "/", "");
        String index = String.join(",", indices);
        if (Strings.hasLength(index)) {
            endpoint.add(index);
        }
        endpoint.add(RestRankEvalAction.ENDPOINT);
        assertEquals(endpoint.toString(), request.getEndpoint());
        assertEquals(3, request.getParameters().size());
        assertEquals(expectedParams, request.getParameters());
        assertToXContentBody(spec, request.getEntity());
    }

    public void testSplit() throws IOException {
        resizeTest(ResizeType.SPLIT, RequestConverters::split);
    }

    public void testSplitWrongResizeType() {
        ResizeRequest resizeRequest = new ResizeRequest("target", "source");
        resizeRequest.setResizeType(ResizeType.SHRINK);
        IllegalArgumentException iae = expectThrows(IllegalArgumentException.class, () -> RequestConverters.split(resizeRequest));
        assertEquals("Wrong resize type [SHRINK] for indices split request", iae.getMessage());
    }

    public void testShrinkWrongResizeType() {
        ResizeRequest resizeRequest = new ResizeRequest("target", "source");
        resizeRequest.setResizeType(ResizeType.SPLIT);
        IllegalArgumentException iae = expectThrows(IllegalArgumentException.class, () -> RequestConverters.shrink(resizeRequest));
        assertEquals("Wrong resize type [SPLIT] for indices shrink request", iae.getMessage());
    }

    public void testShrink() throws IOException {
        resizeTest(ResizeType.SHRINK, RequestConverters::shrink);
    }

    private static void resizeTest(ResizeType resizeType, CheckedFunction<ResizeRequest, Request, IOException> function)
            throws IOException {
        String[] indices = randomIndicesNames(2, 2);
        ResizeRequest resizeRequest = new ResizeRequest(indices[0], indices[1]);
        resizeRequest.setResizeType(resizeType);
        Map<String, String> expectedParams = new HashMap<>();
        setRandomMasterTimeout(resizeRequest, expectedParams);
        setRandomTimeout(resizeRequest::timeout, resizeRequest.timeout(), expectedParams);

        if (randomBoolean()) {
            CreateIndexRequest createIndexRequest = new CreateIndexRequest(randomAlphaOfLengthBetween(3, 10));
            if (randomBoolean()) {
                createIndexRequest.settings(randomIndexSettings());
            }
            if (randomBoolean()) {
                randomAliases(createIndexRequest);
            }
            resizeRequest.setTargetIndex(createIndexRequest);
        }
        setRandomWaitForActiveShards(resizeRequest::setWaitForActiveShards, expectedParams);

        Request request = function.apply(resizeRequest);
        assertEquals(HttpPut.METHOD_NAME, request.getMethod());
        String expectedEndpoint = "/" + resizeRequest.getSourceIndex() + "/_" + resizeType.name().toLowerCase(Locale.ROOT) + "/"
                + resizeRequest.getTargetIndexRequest().index();
        assertEquals(expectedEndpoint, request.getEndpoint());
        assertEquals(expectedParams, request.getParameters());
        assertToXContentBody(resizeRequest, request.getEntity());
    }

    public void testClusterPutSettings() throws IOException {
        ClusterUpdateSettingsRequest request = new ClusterUpdateSettingsRequest();
        Map<String, String> expectedParams = new HashMap<>();
        setRandomMasterTimeout(request, expectedParams);
        setRandomTimeout(request::timeout, AcknowledgedRequest.DEFAULT_ACK_TIMEOUT, expectedParams);

        Request expectedRequest = RequestConverters.clusterPutSettings(request);
        assertEquals("/_cluster/settings", expectedRequest.getEndpoint());
        assertEquals(HttpPut.METHOD_NAME, expectedRequest.getMethod());
        assertEquals(expectedParams, expectedRequest.getParameters());
    }

    public void testPutPipeline() throws IOException {
        String pipelineId = "some_pipeline_id";
        PutPipelineRequest request = new PutPipelineRequest(
            "some_pipeline_id",
            new BytesArray("{}".getBytes(StandardCharsets.UTF_8)),
            XContentType.JSON
        );
        Map<String, String> expectedParams = new HashMap<>();
        setRandomMasterTimeout(request, expectedParams);
        setRandomTimeout(request::timeout, AcknowledgedRequest.DEFAULT_ACK_TIMEOUT, expectedParams);

        Request expectedRequest = RequestConverters.putPipeline(request);
        StringJoiner endpoint = new StringJoiner("/", "/", "");
        endpoint.add("_ingest/pipeline");
        endpoint.add(pipelineId);
        assertEquals(endpoint.toString(), expectedRequest.getEndpoint());
        assertEquals(HttpPut.METHOD_NAME, expectedRequest.getMethod());
        assertEquals(expectedParams, expectedRequest.getParameters());
    }

    public void testGetPipeline() {
        String pipelineId = "some_pipeline_id";
        Map<String, String> expectedParams = new HashMap<>();
        GetPipelineRequest request = new GetPipelineRequest("some_pipeline_id");
        setRandomMasterTimeout(request, expectedParams);
        Request expectedRequest = RequestConverters.getPipeline(request);
        StringJoiner endpoint = new StringJoiner("/", "/", "");
        endpoint.add("_ingest/pipeline");
        endpoint.add(pipelineId);
        assertEquals(endpoint.toString(), expectedRequest.getEndpoint());
        assertEquals(HttpGet.METHOD_NAME, expectedRequest.getMethod());
        assertEquals(expectedParams, expectedRequest.getParameters());
    }

    public void testDeletePipeline() {
        String pipelineId = "some_pipeline_id";
        Map<String, String> expectedParams = new HashMap<>();
        DeletePipelineRequest request = new DeletePipelineRequest(pipelineId);
        setRandomMasterTimeout(request, expectedParams);
        setRandomTimeout(request::timeout, AcknowledgedRequest.DEFAULT_ACK_TIMEOUT, expectedParams);
        Request expectedRequest = RequestConverters.deletePipeline(request);
        StringJoiner endpoint = new StringJoiner("/", "/", "");
        endpoint.add("_ingest/pipeline");
        endpoint.add(pipelineId);
        assertEquals(endpoint.toString(), expectedRequest.getEndpoint());
        assertEquals(HttpDelete.METHOD_NAME, expectedRequest.getMethod());
        assertEquals(expectedParams, expectedRequest.getParameters());
    }

    public void testClusterHealth() {
        ClusterHealthRequest healthRequest = new ClusterHealthRequest();
        Map<String, String> expectedParams = new HashMap<>();
        setRandomLocal(healthRequest, expectedParams);
        String timeoutType = randomFrom("timeout", "masterTimeout", "both", "none");
        String timeout = randomTimeValue();
        String masterTimeout = randomTimeValue();
        switch (timeoutType) {
            case "timeout":
                healthRequest.timeout(timeout);
                expectedParams.put("timeout", timeout);
                // If Master Timeout wasn't set it uses the same value as Timeout
                expectedParams.put("master_timeout", timeout);
                break;
            case "masterTimeout":
                expectedParams.put("timeout", "30s");
                healthRequest.masterNodeTimeout(masterTimeout);
                expectedParams.put("master_timeout", masterTimeout);
                break;
            case "both":
                healthRequest.timeout(timeout);
                expectedParams.put("timeout", timeout);
                healthRequest.masterNodeTimeout(timeout);
                expectedParams.put("master_timeout", timeout);
                break;
            case "none":
                expectedParams.put("timeout", "30s");
                expectedParams.put("master_timeout", "30s");
                break;
            default:
                throw new UnsupportedOperationException();
        }
        setRandomWaitForActiveShards(healthRequest::waitForActiveShards, ActiveShardCount.NONE, expectedParams);
        if (randomBoolean()) {
            ClusterHealthRequest.Level level = randomFrom(ClusterHealthRequest.Level.values());
            healthRequest.level(level);
            expectedParams.put("level", level.name().toLowerCase(Locale.ROOT));
        } else {
            expectedParams.put("level", "cluster");
        }
        if (randomBoolean()) {
            Priority priority = randomFrom(Priority.values());
            healthRequest.waitForEvents(priority);
            expectedParams.put("wait_for_events", priority.name().toLowerCase(Locale.ROOT));
        }
        if (randomBoolean()) {
            ClusterHealthStatus status = randomFrom(ClusterHealthStatus.values());
            healthRequest.waitForStatus(status);
            expectedParams.put("wait_for_status", status.name().toLowerCase(Locale.ROOT));
        }
        if (randomBoolean()) {
            boolean waitForNoInitializingShards = randomBoolean();
            healthRequest.waitForNoInitializingShards(waitForNoInitializingShards);
            if (waitForNoInitializingShards) {
                expectedParams.put("wait_for_no_initializing_shards", Boolean.TRUE.toString());
            }
        }
        if (randomBoolean()) {
            boolean waitForNoRelocatingShards = randomBoolean();
            healthRequest.waitForNoRelocatingShards(waitForNoRelocatingShards);
            if (waitForNoRelocatingShards) {
                expectedParams.put("wait_for_no_relocating_shards", Boolean.TRUE.toString());
            }
        }
        String[] indices = randomBoolean() ? null : randomIndicesNames(0, 5);
        healthRequest.indices(indices);

        Request request = RequestConverters.clusterHealth(healthRequest);
        assertThat(request, CoreMatchers.notNullValue());
        assertThat(request.getMethod(), equalTo(HttpGet.METHOD_NAME));
        assertThat(request.getEntity(), nullValue());
        if (indices != null && indices.length > 0) {
            assertThat(request.getEndpoint(), equalTo("/_cluster/health/" + String.join(",", indices)));
        } else {
            assertThat(request.getEndpoint(), equalTo("/_cluster/health"));
        }
        assertThat(request.getParameters(), equalTo(expectedParams));
    }

    public void testRollover() throws IOException {
        RolloverRequest rolloverRequest = new RolloverRequest(randomAlphaOfLengthBetween(3, 10),
                randomBoolean() ? null : randomAlphaOfLengthBetween(3, 10));
        Map<String, String> expectedParams = new HashMap<>();
        setRandomTimeout(rolloverRequest::timeout, rolloverRequest.timeout(), expectedParams);
        setRandomMasterTimeout(rolloverRequest, expectedParams);
        if (randomBoolean()) {
            rolloverRequest.dryRun(randomBoolean());
            if (rolloverRequest.isDryRun()) {
                expectedParams.put("dry_run", "true");
            }
        }
        if (randomBoolean()) {
            rolloverRequest.addMaxIndexAgeCondition(new TimeValue(randomNonNegativeLong()));
        }
        if (randomBoolean()) {
            String type = randomAlphaOfLengthBetween(3, 10);
            rolloverRequest.getCreateIndexRequest().mapping(type, RandomCreateIndexGenerator.randomMapping(type));
        }
        if (randomBoolean()) {
            RandomCreateIndexGenerator.randomAliases(rolloverRequest.getCreateIndexRequest());
        }
        if (randomBoolean()) {
            rolloverRequest.getCreateIndexRequest().settings(RandomCreateIndexGenerator.randomIndexSettings());
        }
        setRandomWaitForActiveShards(rolloverRequest.getCreateIndexRequest()::waitForActiveShards, expectedParams);

        Request request = RequestConverters.rollover(rolloverRequest);
        if (rolloverRequest.getNewIndexName() == null) {
            assertEquals("/" + rolloverRequest.getAlias() + "/_rollover", request.getEndpoint());
        } else {
            assertEquals("/" + rolloverRequest.getAlias() + "/_rollover/" + rolloverRequest.getNewIndexName(), request.getEndpoint());
        }
        assertEquals(HttpPost.METHOD_NAME, request.getMethod());
        assertToXContentBody(rolloverRequest, request.getEntity());
        assertEquals(expectedParams, request.getParameters());
    }

    public void testGetAlias() {
        GetAliasesRequest getAliasesRequest = new GetAliasesRequest();

        Map<String, String> expectedParams = new HashMap<>();
        setRandomLocal(getAliasesRequest, expectedParams);
        setRandomIndicesOptions(getAliasesRequest::indicesOptions, getAliasesRequest::indicesOptions, expectedParams);

        String[] indices = randomBoolean() ? null : randomIndicesNames(0, 2);
        String[] aliases = randomBoolean() ? null : randomIndicesNames(0, 2);
        getAliasesRequest.indices(indices);
        getAliasesRequest.aliases(aliases);

        Request request = RequestConverters.getAlias(getAliasesRequest);
        StringJoiner expectedEndpoint = new StringJoiner("/", "/", "");

        if (false == CollectionUtils.isEmpty(indices)) {
            expectedEndpoint.add(String.join(",", indices));
        }
        expectedEndpoint.add("_alias");

        if (false == CollectionUtils.isEmpty(aliases)) {
            expectedEndpoint.add(String.join(",", aliases));
        }

        assertEquals(HttpGet.METHOD_NAME, request.getMethod());
        assertEquals(expectedEndpoint.toString(), request.getEndpoint());
        assertEquals(expectedParams, request.getParameters());
        assertNull(request.getEntity());
    }

    public void testIndexPutSettings() throws IOException {
        String[] indices = randomBoolean() ? null : randomIndicesNames(0, 2);
        UpdateSettingsRequest updateSettingsRequest = new UpdateSettingsRequest(indices);
        Map<String, String> expectedParams = new HashMap<>();
        setRandomMasterTimeout(updateSettingsRequest, expectedParams);
        setRandomTimeout(updateSettingsRequest::timeout, AcknowledgedRequest.DEFAULT_ACK_TIMEOUT, expectedParams);
        setRandomIndicesOptions(updateSettingsRequest::indicesOptions, updateSettingsRequest::indicesOptions, expectedParams);
        if (randomBoolean()) {
            updateSettingsRequest.setPreserveExisting(randomBoolean());
            if (updateSettingsRequest.isPreserveExisting()) {
                expectedParams.put("preserve_existing", "true");
            }
        }

        Request request = RequestConverters.indexPutSettings(updateSettingsRequest);
        StringJoiner endpoint = new StringJoiner("/", "/", "");
        if (indices != null && indices.length > 0) {
            endpoint.add(String.join(",", indices));
        }
        endpoint.add("_settings");
        assertThat(endpoint.toString(), equalTo(request.getEndpoint()));
        assertEquals(HttpPut.METHOD_NAME, request.getMethod());
        assertToXContentBody(updateSettingsRequest, request.getEntity());
        assertEquals(expectedParams, request.getParameters());
    }

    public void testCancelTasks() {
        CancelTasksRequest request = new CancelTasksRequest();
        Map<String, String> expectedParams = new HashMap<>();
        TaskId taskId = new TaskId(randomAlphaOfLength(5), randomNonNegativeLong());
        TaskId parentTaskId = new TaskId(randomAlphaOfLength(5), randomNonNegativeLong());
        request.setTaskId(taskId);
        request.setParentTaskId(parentTaskId);
        expectedParams.put("task_id", taskId.toString());
        expectedParams.put("parent_task_id", parentTaskId.toString());
        Request httpRequest = RequestConverters.cancelTasks(request);
        assertThat(httpRequest, notNullValue());
        assertThat(httpRequest.getMethod(), equalTo(HttpPost.METHOD_NAME));
        assertThat(httpRequest.getEntity(), nullValue());
        assertThat(httpRequest.getEndpoint(), equalTo("/_tasks/_cancel"));
        assertThat(httpRequest.getParameters(), equalTo(expectedParams));
    }

    public void testListTasks() {
        {
            ListTasksRequest request = new ListTasksRequest();
            Map<String, String> expectedParams = new HashMap<>();
            if (randomBoolean()) {
                request.setDetailed(randomBoolean());
                if (request.getDetailed()) {
                    expectedParams.put("detailed", "true");
                }
            }
            if (randomBoolean()) {
                request.setWaitForCompletion(randomBoolean());
                if (request.getWaitForCompletion()) {
                    expectedParams.put("wait_for_completion", "true");
                }
            }
            if (randomBoolean()) {
                String timeout = randomTimeValue();
                request.setTimeout(timeout);
                expectedParams.put("timeout", timeout);
            }
            if (randomBoolean()) {
                if (randomBoolean()) {
                    TaskId taskId = new TaskId(randomAlphaOfLength(5), randomNonNegativeLong());
                    request.setParentTaskId(taskId);
                    expectedParams.put("parent_task_id", taskId.toString());
                } else {
                    request.setParentTask(TaskId.EMPTY_TASK_ID);
                }
            }
            if (randomBoolean()) {
                String[] nodes = generateRandomStringArray(10, 8, false);
                request.setNodes(nodes);
                if (nodes.length > 0) {
                    expectedParams.put("nodes", String.join(",", nodes));
                }
            }
            if (randomBoolean()) {
                String[] actions = generateRandomStringArray(10, 8, false);
                request.setActions(actions);
                if (actions.length > 0) {
                    expectedParams.put("actions", String.join(",", actions));
                }
            }
            expectedParams.put("group_by", "none");
            Request httpRequest = RequestConverters.listTasks(request);
            assertThat(httpRequest, notNullValue());
            assertThat(httpRequest.getMethod(), equalTo(HttpGet.METHOD_NAME));
            assertThat(httpRequest.getEntity(), nullValue());
            assertThat(httpRequest.getEndpoint(), equalTo("/_tasks"));
            assertThat(httpRequest.getParameters(), equalTo(expectedParams));
        }
        {
            ListTasksRequest request = new ListTasksRequest();
            request.setTaskId(new TaskId(randomAlphaOfLength(5), randomNonNegativeLong()));
            IllegalArgumentException exception = expectThrows(IllegalArgumentException.class, () -> RequestConverters.listTasks(request));
            assertEquals("TaskId cannot be used for list tasks request", exception.getMessage());
        }
    }

    public void testGetRepositories() {
        Map<String, String> expectedParams = new HashMap<>();
        StringBuilder endpoint = new StringBuilder("/_snapshot");

        GetRepositoriesRequest getRepositoriesRequest = new GetRepositoriesRequest();
        setRandomMasterTimeout(getRepositoriesRequest, expectedParams);
        setRandomLocal(getRepositoriesRequest, expectedParams);

        if (randomBoolean()) {
            String[] entries = new String[] { "a", "b", "c" };
            getRepositoriesRequest.repositories(entries);
            endpoint.append("/" + String.join(",", entries));
        }

        Request request = RequestConverters.getRepositories(getRepositoriesRequest);
        assertThat(endpoint.toString(), equalTo(request.getEndpoint()));
        assertThat(HttpGet.METHOD_NAME, equalTo(request.getMethod()));
        assertThat(expectedParams, equalTo(request.getParameters()));
    }

    public void testCreateRepository() throws IOException {
        String repository = randomIndicesNames(1, 1)[0];
        String endpoint = "/_snapshot/" + repository;
        Path repositoryLocation = PathUtils.get(".");
        PutRepositoryRequest putRepositoryRequest = new PutRepositoryRequest(repository);
        putRepositoryRequest.type(FsRepository.TYPE);
        putRepositoryRequest.verify(randomBoolean());

        putRepositoryRequest.settings(
            Settings.builder()
                .put(FsRepository.LOCATION_SETTING.getKey(), repositoryLocation)
                .put(FsRepository.COMPRESS_SETTING.getKey(), randomBoolean())
                .put(FsRepository.CHUNK_SIZE_SETTING.getKey(), randomIntBetween(100, 1000), ByteSizeUnit.BYTES)
                .build());

        Request request = RequestConverters.createRepository(putRepositoryRequest);
        assertThat(endpoint, equalTo(request.getEndpoint()));
        assertThat(HttpPut.METHOD_NAME, equalTo(request.getMethod()));
        assertToXContentBody(putRepositoryRequest, request.getEntity());
    }

    public void testDeleteRepository() {
        Map<String, String> expectedParams = new HashMap<>();
        String repository = randomIndicesNames(1, 1)[0];

        StringBuilder endpoint = new StringBuilder("/_snapshot/" + repository);

        DeleteRepositoryRequest deleteRepositoryRequest = new DeleteRepositoryRequest();
        deleteRepositoryRequest.name(repository);
        setRandomMasterTimeout(deleteRepositoryRequest, expectedParams);
        setRandomTimeout(deleteRepositoryRequest::timeout, AcknowledgedRequest.DEFAULT_ACK_TIMEOUT, expectedParams);

        Request request = RequestConverters.deleteRepository(deleteRepositoryRequest);
        assertThat(endpoint.toString(), equalTo(request.getEndpoint()));
        assertThat(HttpDelete.METHOD_NAME, equalTo(request.getMethod()));
        assertThat(expectedParams, equalTo(request.getParameters()));
        assertNull(request.getEntity());
    }

    public void testVerifyRepository() {
        Map<String, String> expectedParams = new HashMap<>();
        String repository = randomIndicesNames(1, 1)[0];
        String endpoint = "/_snapshot/" + repository + "/_verify";

        VerifyRepositoryRequest verifyRepositoryRequest = new VerifyRepositoryRequest(repository);
        setRandomMasterTimeout(verifyRepositoryRequest, expectedParams);
        setRandomTimeout(verifyRepositoryRequest::timeout, AcknowledgedRequest.DEFAULT_ACK_TIMEOUT, expectedParams);

        Request request = RequestConverters.verifyRepository(verifyRepositoryRequest);
        assertThat(endpoint, equalTo(request.getEndpoint()));
        assertThat(HttpPost.METHOD_NAME, equalTo(request.getMethod()));
        assertThat(expectedParams, equalTo(request.getParameters()));
    }

    public void testPutTemplateRequest() throws Exception {
        Map<String, String> names = new HashMap<>();
        names.put("log", "log");
        names.put("template#1", "template%231");
        names.put("-#template", "-%23template");
        names.put("foo^bar", "foo%5Ebar");

        PutIndexTemplateRequest putTemplateRequest = new PutIndexTemplateRequest().name(randomFrom(names.keySet()))
                .patterns(Arrays.asList(generateRandomStringArray(20, 100, false, false)));
        if (randomBoolean()) {
            putTemplateRequest.order(randomInt());
        }
        if (randomBoolean()) {
            putTemplateRequest.version(randomInt());
        }
        if (randomBoolean()) {
            putTemplateRequest.settings(Settings.builder().put("setting-" + randomInt(), randomTimeValue()));
        }
        if (randomBoolean()) {
            putTemplateRequest.mapping("doc-" + randomInt(), "field-" + randomInt(), "type=" + randomFrom("text", "keyword"));
        }
        if (randomBoolean()) {
            putTemplateRequest.alias(new Alias("alias-" + randomInt()));
        }
        Map<String, String> expectedParams = new HashMap<>();
        if (randomBoolean()) {
            expectedParams.put("create", Boolean.TRUE.toString());
            putTemplateRequest.create(true);
        }
        if (randomBoolean()) {
            String cause = randomUnicodeOfCodepointLengthBetween(1, 50);
            putTemplateRequest.cause(cause);
            expectedParams.put("cause", cause);
        }
        setRandomMasterTimeout(putTemplateRequest, expectedParams);
        Request request = RequestConverters.putTemplate(putTemplateRequest);
        assertThat(request.getEndpoint(), equalTo("/_template/" + names.get(putTemplateRequest.name())));
        assertThat(request.getParameters(), equalTo(expectedParams));
        assertToXContentBody(putTemplateRequest, request.getEntity());
    }

    public void testValidateQuery() throws Exception {
        String[] indices = randomBoolean() ? null : randomIndicesNames(0, 5);
        String[] types = randomBoolean() ? generateRandomStringArray(5, 5, false, false) : null;
        ValidateQueryRequest validateQueryRequest;
        if (randomBoolean()) {
            validateQueryRequest = new ValidateQueryRequest(indices);
        } else {
            validateQueryRequest = new ValidateQueryRequest();
            validateQueryRequest.indices(indices);
        }
        validateQueryRequest.types(types);
        Map<String, String> expectedParams = new HashMap<>();
        setRandomIndicesOptions(validateQueryRequest::indicesOptions, validateQueryRequest::indicesOptions, expectedParams);
        validateQueryRequest.explain(randomBoolean());
        validateQueryRequest.rewrite(randomBoolean());
        validateQueryRequest.allShards(randomBoolean());
        expectedParams.put("explain", Boolean.toString(validateQueryRequest.explain()));
        expectedParams.put("rewrite", Boolean.toString(validateQueryRequest.rewrite()));
        expectedParams.put("all_shards", Boolean.toString(validateQueryRequest.allShards()));
        Request request = RequestConverters.validateQuery(validateQueryRequest);
        StringJoiner endpoint = new StringJoiner("/", "/", "");
        if (indices != null && indices.length > 0) {
            endpoint.add(String.join(",", indices));
            if (types != null && types.length > 0) {
                endpoint.add(String.join(",", types));
            }
        }
        endpoint.add("_validate/query");
        assertThat(request.getEndpoint(), equalTo(endpoint.toString()));
        assertThat(request.getParameters(), equalTo(expectedParams));
        assertToXContentBody(validateQueryRequest, request.getEntity());
        assertThat(request.getMethod(), equalTo(HttpGet.METHOD_NAME));
    }

    public void testGetTemplateRequest() throws Exception {
        Map<String, String> encodes = new HashMap<>();
        encodes.put("log", "log");
        encodes.put("1", "1");
        encodes.put("template#1", "template%231");
        encodes.put("template-*", "template-*");
        encodes.put("foo^bar", "foo%5Ebar");
        List<String> names = randomSubsetOf(1, encodes.keySet());
        GetIndexTemplatesRequest getTemplatesRequest = new GetIndexTemplatesRequest().names(names.toArray(new String[0]));
        Map<String, String> expectedParams = new HashMap<>();
        setRandomMasterTimeout(getTemplatesRequest, expectedParams);
        setRandomLocal(getTemplatesRequest, expectedParams);
        Request request = RequestConverters.getTemplates(getTemplatesRequest);
        assertThat(request.getEndpoint(), equalTo("/_template/" + names.stream().map(encodes::get).collect(Collectors.joining(","))));
        assertThat(request.getParameters(), equalTo(expectedParams));
        assertThat(request.getEntity(), nullValue());
    }

<<<<<<< HEAD
    public void testAnalyzeRequest() throws Exception {
        AnalyzeRequest indexAnalyzeRequest = new AnalyzeRequest()
            .text("Here is some text")
            .index("test_index")
            .analyzer("test_analyzer");

        Request request = RequestConverters.analyze(indexAnalyzeRequest);
        assertThat(request.getEndpoint(), equalTo("/test_index/_analyze"));
        assertThat(request.getEntity(), notNullValue());

        AnalyzeRequest analyzeRequest = new AnalyzeRequest()
            .text("more text")
            .analyzer("test_analyzer");
        assertThat(RequestConverters.analyze(analyzeRequest).getEndpoint(), equalTo("/_analyze"));
=======
    public void testGetScriptRequest() {
        GetStoredScriptRequest getStoredScriptRequest = new GetStoredScriptRequest("x-script");
        Map<String, String> expectedParams = new HashMap<>();
        setRandomMasterTimeout(getStoredScriptRequest, expectedParams);

        Request request = RequestConverters.getScript(getStoredScriptRequest);
        assertThat(request.getEndpoint(), equalTo("/_scripts/" + getStoredScriptRequest.id()));
        assertThat(request.getMethod(), equalTo(HttpGet.METHOD_NAME));
        assertThat(request.getParameters(), equalTo(expectedParams));
        assertThat(request.getEntity(), nullValue());
    }

    public void testDeleteScriptRequest() {
        DeleteStoredScriptRequest deleteStoredScriptRequest = new DeleteStoredScriptRequest("x-script");

        Map<String, String> expectedParams = new HashMap<>();
        setRandomTimeout(deleteStoredScriptRequest::timeout, AcknowledgedRequest.DEFAULT_ACK_TIMEOUT, expectedParams);
        setRandomMasterTimeout(deleteStoredScriptRequest, expectedParams);

        Request request = RequestConverters.deleteScript(deleteStoredScriptRequest);
        assertThat(request.getEndpoint(), equalTo("/_scripts/" + deleteStoredScriptRequest.id()));
        assertThat(request.getMethod(), equalTo(HttpDelete.METHOD_NAME));
        assertThat(request.getParameters(), equalTo(expectedParams));
        assertThat(request.getEntity(), nullValue());
>>>>>>> 5683bc60
    }

    private static void assertToXContentBody(ToXContent expectedBody, HttpEntity actualEntity) throws IOException {
        BytesReference expectedBytes = XContentHelper.toXContent(expectedBody, REQUEST_BODY_CONTENT_TYPE, false);
        assertEquals(XContentType.JSON.mediaTypeWithoutParameters(), actualEntity.getContentType().getValue());
        assertEquals(expectedBytes, new BytesArray(EntityUtils.toByteArray(actualEntity)));
    }

    public void testEndpointBuilder() {
        {
            EndpointBuilder endpointBuilder = new EndpointBuilder();
            assertEquals("/", endpointBuilder.build());
        }
        {
            EndpointBuilder endpointBuilder = new EndpointBuilder().addPathPart(Strings.EMPTY_ARRAY);
            assertEquals("/", endpointBuilder.build());
        }
        {
            EndpointBuilder endpointBuilder = new EndpointBuilder().addPathPart("");
            assertEquals("/", endpointBuilder.build());
        }
        {
            EndpointBuilder endpointBuilder = new EndpointBuilder().addPathPart("a", "b");
            assertEquals("/a/b", endpointBuilder.build());
        }
        {
            EndpointBuilder endpointBuilder = new EndpointBuilder().addPathPart("a").addPathPart("b").addPathPartAsIs("_create");
            assertEquals("/a/b/_create", endpointBuilder.build());
        }

        {
            EndpointBuilder endpointBuilder = new EndpointBuilder().addPathPart("a", "b", "c").addPathPartAsIs("_create");
            assertEquals("/a/b/c/_create", endpointBuilder.build());
        }
        {
            EndpointBuilder endpointBuilder = new EndpointBuilder().addPathPart("a").addPathPartAsIs("_create");
            assertEquals("/a/_create", endpointBuilder.build());
        }
    }

    public void testEndpointBuilderEncodeParts() {
        {
            EndpointBuilder endpointBuilder = new EndpointBuilder().addPathPart("-#index1,index#2", "type", "id");
            assertEquals("/-%23index1,index%232/type/id", endpointBuilder.build());
        }
        {
            EndpointBuilder endpointBuilder = new EndpointBuilder().addPathPart("index", "type#2", "id");
            assertEquals("/index/type%232/id", endpointBuilder.build());
        }
        {
            EndpointBuilder endpointBuilder = new EndpointBuilder().addPathPart("index", "type", "this/is/the/id");
            assertEquals("/index/type/this%2Fis%2Fthe%2Fid", endpointBuilder.build());
        }
        {
            EndpointBuilder endpointBuilder = new EndpointBuilder().addPathPart("index", "type", "this|is|the|id");
            assertEquals("/index/type/this%7Cis%7Cthe%7Cid", endpointBuilder.build());
        }
        {
            EndpointBuilder endpointBuilder = new EndpointBuilder().addPathPart("index", "type", "id#1");
            assertEquals("/index/type/id%231", endpointBuilder.build());
        }
        {
            EndpointBuilder endpointBuilder = new EndpointBuilder().addPathPart("<logstash-{now/M}>", "_search");
            assertEquals("/%3Clogstash-%7Bnow%2FM%7D%3E/_search", endpointBuilder.build());
        }
        {
            EndpointBuilder endpointBuilder = new EndpointBuilder().addPathPart("中文");
            assertEquals("/中文", endpointBuilder.build());
        }
        {
            EndpointBuilder endpointBuilder = new EndpointBuilder().addPathPart("foo bar");
            assertEquals("/foo%20bar", endpointBuilder.build());
        }
        {
            EndpointBuilder endpointBuilder = new EndpointBuilder().addPathPart("foo+bar");
            assertEquals("/foo+bar", endpointBuilder.build());
        }
        {
            EndpointBuilder endpointBuilder = new EndpointBuilder().addPathPart("foo+bar");
            assertEquals("/foo+bar", endpointBuilder.build());
        }
        {
            EndpointBuilder endpointBuilder = new EndpointBuilder().addPathPart("foo/bar");
            assertEquals("/foo%2Fbar", endpointBuilder.build());
        }
        {
            EndpointBuilder endpointBuilder = new EndpointBuilder().addPathPart("foo^bar");
            assertEquals("/foo%5Ebar", endpointBuilder.build());
        }
        {
            EndpointBuilder endpointBuilder = new EndpointBuilder().addPathPart("cluster1:index1,index2").addPathPartAsIs("_search");
            assertEquals("/cluster1:index1,index2/_search", endpointBuilder.build());
        }
        {
            EndpointBuilder endpointBuilder = new EndpointBuilder().addCommaSeparatedPathParts(new String[] { "index1", "index2" })
                    .addPathPartAsIs("cache/clear");
            assertEquals("/index1,index2/cache/clear", endpointBuilder.build());
        }
    }

    public void testEndpoint() {
        assertEquals("/index/type/id", RequestConverters.endpoint("index", "type", "id"));
        assertEquals("/index/type/id/_endpoint", RequestConverters.endpoint("index", "type", "id", "_endpoint"));
        assertEquals("/index1,index2", RequestConverters.endpoint(new String[] { "index1", "index2" }));
        assertEquals("/index1,index2/_endpoint", RequestConverters.endpoint(new String[] { "index1", "index2" }, "_endpoint"));
        assertEquals("/index1,index2/type1,type2/_endpoint",
                RequestConverters.endpoint(new String[] { "index1", "index2" }, new String[] { "type1", "type2" }, "_endpoint"));
        assertEquals("/index1,index2/_endpoint/suffix1,suffix2",
                RequestConverters.endpoint(new String[] { "index1", "index2" }, "_endpoint", new String[] { "suffix1", "suffix2" }));
    }

    public void testCreateContentType() {
        final XContentType xContentType = randomFrom(XContentType.values());
        assertEquals(xContentType.mediaTypeWithoutParameters(), RequestConverters.createContentType(xContentType).getMimeType());
    }

    public void testEnforceSameContentType() {
        XContentType xContentType = randomFrom(XContentType.JSON, XContentType.SMILE);
        IndexRequest indexRequest = new IndexRequest().source(singletonMap("field", "value"), xContentType);
        assertEquals(xContentType, enforceSameContentType(indexRequest, null));
        assertEquals(xContentType, enforceSameContentType(indexRequest, xContentType));

        XContentType bulkContentType = randomBoolean() ? xContentType : null;

        IllegalArgumentException exception = expectThrows(IllegalArgumentException.class,
                () -> enforceSameContentType(new IndexRequest().source(singletonMap("field", "value"), XContentType.CBOR),
                        bulkContentType));
        assertEquals("Unsupported content-type found for request with content-type [CBOR], only JSON and SMILE are supported",
                exception.getMessage());

        exception = expectThrows(IllegalArgumentException.class,
                () -> enforceSameContentType(new IndexRequest().source(singletonMap("field", "value"), XContentType.YAML),
                        bulkContentType));
        assertEquals("Unsupported content-type found for request with content-type [YAML], only JSON and SMILE are supported",
                exception.getMessage());

        XContentType requestContentType = xContentType == XContentType.JSON ? XContentType.SMILE : XContentType.JSON;

        exception = expectThrows(IllegalArgumentException.class,
                () -> enforceSameContentType(new IndexRequest().source(singletonMap("field", "value"), requestContentType), xContentType));
        assertEquals("Mismatching content-type found for request with content-type [" + requestContentType + "], "
                + "previous requests have content-type [" + xContentType + "]", exception.getMessage());
    }

    /**
     * Randomize the {@link FetchSourceContext} request parameters.
     */
    private static void randomizeFetchSourceContextParams(Consumer<FetchSourceContext> consumer, Map<String, String> expectedParams) {
        if (randomBoolean()) {
            if (randomBoolean()) {
                boolean fetchSource = randomBoolean();
                consumer.accept(new FetchSourceContext(fetchSource));
                if (fetchSource == false) {
                    expectedParams.put("_source", "false");
                }
            } else {
                int numIncludes = randomIntBetween(0, 5);
                String[] includes = new String[numIncludes];
                String includesParam = randomFields(includes);
                if (numIncludes > 0) {
                    expectedParams.put("_source_include", includesParam);
                }
                int numExcludes = randomIntBetween(0, 5);
                String[] excludes = new String[numExcludes];
                String excludesParam = randomFields(excludes);
                if (numExcludes > 0) {
                    expectedParams.put("_source_exclude", excludesParam);
                }
                consumer.accept(new FetchSourceContext(true, includes, excludes));
            }
        }
    }

    private static void setRandomSearchParams(SearchRequest searchRequest,
                                              Map<String, String> expectedParams) {
        expectedParams.put(RestSearchAction.TYPED_KEYS_PARAM, "true");
        if (randomBoolean()) {
            searchRequest.routing(randomAlphaOfLengthBetween(3, 10));
            expectedParams.put("routing", searchRequest.routing());
        }
        if (randomBoolean()) {
            searchRequest.preference(randomAlphaOfLengthBetween(3, 10));
            expectedParams.put("preference", searchRequest.preference());
        }
        if (randomBoolean()) {
            searchRequest.searchType(randomFrom(SearchType.values()));
        }
        expectedParams.put("search_type", searchRequest.searchType().name().toLowerCase(Locale.ROOT));
        if (randomBoolean()) {
            searchRequest.requestCache(randomBoolean());
            expectedParams.put("request_cache", Boolean.toString(searchRequest.requestCache()));
        }
        if (randomBoolean()) {
            searchRequest.allowPartialSearchResults(randomBoolean());
            expectedParams.put("allow_partial_search_results", Boolean.toString(searchRequest.allowPartialSearchResults()));
        }
        if (randomBoolean()) {
            searchRequest.setBatchedReduceSize(randomIntBetween(2, Integer.MAX_VALUE));
        }
        expectedParams.put("batched_reduce_size", Integer.toString(searchRequest.getBatchedReduceSize()));
        if (randomBoolean()) {
            searchRequest.scroll(randomTimeValue());
            expectedParams.put("scroll", searchRequest.scroll().keepAlive().getStringRep());
        }
    }

    private static void setRandomIndicesOptions(Consumer<IndicesOptions> setter, Supplier<IndicesOptions> getter,
            Map<String, String> expectedParams) {

        if (randomBoolean()) {
            setter.accept(IndicesOptions.fromOptions(randomBoolean(), randomBoolean(), randomBoolean(), randomBoolean()));
        }
        expectedParams.put("ignore_unavailable", Boolean.toString(getter.get().ignoreUnavailable()));
        expectedParams.put("allow_no_indices", Boolean.toString(getter.get().allowNoIndices()));
        if (getter.get().expandWildcardsOpen() && getter.get().expandWildcardsClosed()) {
            expectedParams.put("expand_wildcards", "open,closed");
        } else if (getter.get().expandWildcardsOpen()) {
            expectedParams.put("expand_wildcards", "open");
        } else if (getter.get().expandWildcardsClosed()) {
            expectedParams.put("expand_wildcards", "closed");
        } else {
            expectedParams.put("expand_wildcards", "none");
        }
    }

    private static void setRandomIncludeDefaults(GetIndexRequest request, Map<String, String> expectedParams) {
        if (randomBoolean()) {
            boolean includeDefaults = randomBoolean();
            request.includeDefaults(includeDefaults);
            if (includeDefaults) {
                expectedParams.put("include_defaults", String.valueOf(includeDefaults));
            }
        }
    }

    private static void setRandomHumanReadable(GetIndexRequest request, Map<String, String> expectedParams) {
        if (randomBoolean()) {
            boolean humanReadable = randomBoolean();
            request.humanReadable(humanReadable);
            if (humanReadable) {
                expectedParams.put("human", String.valueOf(humanReadable));
            }
        }
    }

    private static void setRandomLocal(MasterNodeReadRequest<?> request, Map<String, String> expectedParams) {
        if (randomBoolean()) {
            boolean local = randomBoolean();
            request.local(local);
            if (local) {
                expectedParams.put("local", String.valueOf(local));
            }
        }
    }

    private static void setRandomTimeout(Consumer<String> setter, TimeValue defaultTimeout, Map<String, String> expectedParams) {
        if (randomBoolean()) {
            String timeout = randomTimeValue();
            setter.accept(timeout);
            expectedParams.put("timeout", timeout);
        } else {
            expectedParams.put("timeout", defaultTimeout.getStringRep());
        }
    }

    private static void setRandomMasterTimeout(MasterNodeRequest<?> request, Map<String, String> expectedParams) {
        if (randomBoolean()) {
            String masterTimeout = randomTimeValue();
            request.masterNodeTimeout(masterTimeout);
            expectedParams.put("master_timeout", masterTimeout);
        } else {
            expectedParams.put("master_timeout", MasterNodeRequest.DEFAULT_MASTER_NODE_TIMEOUT.getStringRep());
        }
    }

    private static void setRandomWaitForActiveShards(Consumer<ActiveShardCount> setter, Map<String, String> expectedParams) {
        setRandomWaitForActiveShards(setter, ActiveShardCount.DEFAULT, expectedParams);
    }

    private static void setRandomWaitForActiveShards(Consumer<ActiveShardCount> setter, ActiveShardCount defaultActiveShardCount,
                                                     Map<String, String> expectedParams) {
        if (randomBoolean()) {
            int waitForActiveShardsInt = randomIntBetween(-1, 5);
            String waitForActiveShardsString;
            if (waitForActiveShardsInt == -1) {
                waitForActiveShardsString = "all";
            } else {
                waitForActiveShardsString = String.valueOf(waitForActiveShardsInt);
            }
            ActiveShardCount activeShardCount = ActiveShardCount.parseString(waitForActiveShardsString);
            setter.accept(activeShardCount);
            if (defaultActiveShardCount.equals(activeShardCount) == false) {
                expectedParams.put("wait_for_active_shards", waitForActiveShardsString);
            }
        }
    }

    private static void setRandomRefreshPolicy(Consumer<WriteRequest.RefreshPolicy> setter, Map<String, String> expectedParams) {
        if (randomBoolean()) {
            WriteRequest.RefreshPolicy refreshPolicy = randomFrom(WriteRequest.RefreshPolicy.values());
            setter.accept(refreshPolicy);
            if (refreshPolicy != WriteRequest.RefreshPolicy.NONE) {
                expectedParams.put("refresh", refreshPolicy.getValue());
            }
        }
    }

    private static void setRandomVersion(DocWriteRequest<?> request, Map<String, String> expectedParams) {
        if (randomBoolean()) {
            long version = randomFrom(Versions.MATCH_ANY, Versions.MATCH_DELETED, Versions.NOT_FOUND, randomNonNegativeLong());
            request.version(version);
            if (version != Versions.MATCH_ANY) {
                expectedParams.put("version", Long.toString(version));
            }
        }
    }

    private static void setRandomVersionType(Consumer<VersionType> setter, Map<String, String> expectedParams) {
        if (randomBoolean()) {
            VersionType versionType = randomFrom(VersionType.values());
            setter.accept(versionType);
            if (versionType != VersionType.INTERNAL) {
                expectedParams.put("version_type", versionType.name().toLowerCase(Locale.ROOT));
            }
        }
    }

    private static String randomFields(String[] fields) {
        StringBuilder excludesParam = new StringBuilder();
        for (int i = 0; i < fields.length; i++) {
            String exclude = randomAlphaOfLengthBetween(3, 10);
            fields[i] = exclude;
            excludesParam.append(exclude);
            if (i < fields.length - 1) {
                excludesParam.append(",");
            }
        }
        return excludesParam.toString();
    }

    private static String[] randomIndicesNames(int minIndicesNum, int maxIndicesNum) {
        int numIndices = randomIntBetween(minIndicesNum, maxIndicesNum);
        String[] indices = new String[numIndices];
        for (int i = 0; i < numIndices; i++) {
            indices[i] = "index-" + randomAlphaOfLengthBetween(2, 5).toLowerCase(Locale.ROOT);
        }
        return indices;
    }
}<|MERGE_RESOLUTION|>--- conflicted
+++ resolved
@@ -1951,7 +1951,6 @@
         assertThat(request.getEntity(), nullValue());
     }
 
-<<<<<<< HEAD
     public void testAnalyzeRequest() throws Exception {
         AnalyzeRequest indexAnalyzeRequest = new AnalyzeRequest()
             .text("Here is some text")
@@ -1966,7 +1965,8 @@
             .text("more text")
             .analyzer("test_analyzer");
         assertThat(RequestConverters.analyze(analyzeRequest).getEndpoint(), equalTo("/_analyze"));
-=======
+    }
+
     public void testGetScriptRequest() {
         GetStoredScriptRequest getStoredScriptRequest = new GetStoredScriptRequest("x-script");
         Map<String, String> expectedParams = new HashMap<>();
@@ -1991,7 +1991,6 @@
         assertThat(request.getMethod(), equalTo(HttpDelete.METHOD_NAME));
         assertThat(request.getParameters(), equalTo(expectedParams));
         assertThat(request.getEntity(), nullValue());
->>>>>>> 5683bc60
     }
 
     private static void assertToXContentBody(ToXContent expectedBody, HttpEntity actualEntity) throws IOException {
