/*
 * Licensed to Elasticsearch under one or more contributor
 * license agreements. See the NOTICE file distributed with
 * this work for additional information regarding copyright
 * ownership. Elasticsearch licenses this file to you under
 * the Apache License, Version 2.0 (the "License"); you may
 * not use this file except in compliance with the License.
 * You may obtain a copy of the License at
 *
 *    http://www.apache.org/licenses/LICENSE-2.0
 *
 * Unless required by applicable law or agreed to in writing,
 * software distributed under the License is distributed on an
 * "AS IS" BASIS, WITHOUT WARRANTIES OR CONDITIONS OF ANY
 * KIND, either express or implied.  See the License for the
 * specific language governing permissions and limitations
 * under the License.
 */

package org.elasticsearch.client;

import org.apache.http.HttpEntity;
import org.apache.http.client.methods.HttpDelete;
import org.apache.http.client.methods.HttpGet;
import org.apache.http.client.methods.HttpHead;
import org.apache.http.client.methods.HttpPost;
import org.apache.http.client.methods.HttpPut;
import org.apache.http.entity.ByteArrayEntity;
import org.apache.http.util.EntityUtils;
import org.elasticsearch.action.ActionRequestValidationException;
import org.elasticsearch.action.DocWriteRequest;
import org.elasticsearch.action.admin.cluster.health.ClusterHealthRequest;
import org.elasticsearch.action.admin.cluster.node.tasks.cancel.CancelTasksRequest;
import org.elasticsearch.action.admin.cluster.node.tasks.list.ListTasksRequest;
import org.elasticsearch.action.admin.cluster.repositories.delete.DeleteRepositoryRequest;
import org.elasticsearch.action.admin.cluster.repositories.get.GetRepositoriesRequest;
import org.elasticsearch.action.admin.cluster.repositories.put.PutRepositoryRequest;
import org.elasticsearch.action.admin.cluster.repositories.verify.VerifyRepositoryRequest;
import org.elasticsearch.action.admin.cluster.settings.ClusterGetSettingsRequest;
import org.elasticsearch.action.admin.cluster.settings.ClusterUpdateSettingsRequest;
import org.elasticsearch.action.admin.cluster.snapshots.create.CreateSnapshotRequest;
import org.elasticsearch.action.admin.cluster.snapshots.delete.DeleteSnapshotRequest;
import org.elasticsearch.action.admin.cluster.snapshots.get.GetSnapshotsRequest;
import org.elasticsearch.action.admin.cluster.snapshots.restore.RestoreSnapshotRequest;
import org.elasticsearch.action.admin.cluster.snapshots.status.SnapshotsStatusRequest;
import org.elasticsearch.action.admin.cluster.storedscripts.DeleteStoredScriptRequest;
import org.elasticsearch.action.admin.cluster.storedscripts.GetStoredScriptRequest;
import org.elasticsearch.action.admin.indices.alias.Alias;
import org.elasticsearch.action.admin.indices.alias.IndicesAliasesRequest;
import org.elasticsearch.action.admin.indices.alias.IndicesAliasesRequest.AliasActions;
import org.elasticsearch.action.admin.indices.alias.get.GetAliasesRequest;
import org.elasticsearch.action.admin.indices.analyze.AnalyzeRequest;
import org.elasticsearch.action.admin.indices.cache.clear.ClearIndicesCacheRequest;
import org.elasticsearch.action.admin.indices.close.CloseIndexRequest;
import org.elasticsearch.action.admin.indices.create.CreateIndexRequest;
import org.elasticsearch.action.admin.indices.delete.DeleteIndexRequest;
import org.elasticsearch.action.admin.indices.flush.FlushRequest;
import org.elasticsearch.action.admin.indices.flush.SyncedFlushRequest;
import org.elasticsearch.action.admin.indices.forcemerge.ForceMergeRequest;
import org.elasticsearch.action.admin.indices.get.GetIndexRequest;
import org.elasticsearch.action.admin.indices.mapping.get.GetFieldMappingsRequest;
import org.elasticsearch.action.admin.indices.mapping.get.GetMappingsRequest;
import org.elasticsearch.action.admin.indices.mapping.put.PutMappingRequest;
import org.elasticsearch.action.admin.indices.open.OpenIndexRequest;
import org.elasticsearch.action.admin.indices.refresh.RefreshRequest;
import org.elasticsearch.action.admin.indices.rollover.RolloverRequest;
import org.elasticsearch.action.admin.indices.settings.get.GetSettingsRequest;
import org.elasticsearch.action.admin.indices.settings.put.UpdateSettingsRequest;
import org.elasticsearch.action.admin.indices.shrink.ResizeRequest;
import org.elasticsearch.action.admin.indices.shrink.ResizeType;
import org.elasticsearch.action.admin.indices.template.get.GetIndexTemplatesRequest;
import org.elasticsearch.action.admin.indices.template.put.PutIndexTemplateRequest;
import org.elasticsearch.action.admin.indices.validate.query.ValidateQueryRequest;
import org.elasticsearch.action.bulk.BulkRequest;
import org.elasticsearch.action.bulk.BulkShardRequest;
import org.elasticsearch.action.delete.DeleteRequest;
import org.elasticsearch.action.explain.ExplainRequest;
import org.elasticsearch.action.fieldcaps.FieldCapabilitiesRequest;
import org.elasticsearch.action.get.GetRequest;
import org.elasticsearch.action.get.MultiGetRequest;
import org.elasticsearch.action.index.IndexRequest;
import org.elasticsearch.action.ingest.DeletePipelineRequest;
import org.elasticsearch.action.ingest.GetPipelineRequest;
import org.elasticsearch.action.ingest.PutPipelineRequest;
import org.elasticsearch.action.ingest.SimulatePipelineRequest;
import org.elasticsearch.action.search.ClearScrollRequest;
import org.elasticsearch.action.search.MultiSearchRequest;
import org.elasticsearch.action.search.SearchRequest;
import org.elasticsearch.action.search.SearchScrollRequest;
import org.elasticsearch.action.search.SearchType;
import org.elasticsearch.action.support.ActiveShardCount;
import org.elasticsearch.action.support.IndicesOptions;
import org.elasticsearch.action.support.WriteRequest;
import org.elasticsearch.action.support.master.AcknowledgedRequest;
import org.elasticsearch.action.support.master.MasterNodeReadRequest;
import org.elasticsearch.action.support.master.MasterNodeRequest;
import org.elasticsearch.action.support.replication.ReplicationRequest;
import org.elasticsearch.action.update.UpdateRequest;
import org.elasticsearch.client.RequestConverters.EndpointBuilder;
import org.elasticsearch.cluster.health.ClusterHealthStatus;
import org.elasticsearch.common.CheckedBiConsumer;
import org.elasticsearch.common.CheckedFunction;
import org.elasticsearch.common.Priority;
import org.elasticsearch.common.Strings;
import org.elasticsearch.common.bytes.BytesArray;
import org.elasticsearch.common.bytes.BytesReference;
import org.elasticsearch.common.io.PathUtils;
import org.elasticsearch.common.io.Streams;
import org.elasticsearch.common.lucene.uid.Versions;
import org.elasticsearch.common.settings.Settings;
import org.elasticsearch.common.unit.ByteSizeUnit;
import org.elasticsearch.common.unit.TimeValue;
import org.elasticsearch.common.util.CollectionUtils;
import org.elasticsearch.common.xcontent.ToXContent;
import org.elasticsearch.common.xcontent.XContentBuilder;
import org.elasticsearch.common.xcontent.XContentHelper;
import org.elasticsearch.common.xcontent.XContentParser;
import org.elasticsearch.common.xcontent.XContentType;
import org.elasticsearch.index.RandomCreateIndexGenerator;
import org.elasticsearch.index.VersionType;
import org.elasticsearch.index.query.QueryBuilder;
import org.elasticsearch.index.query.QueryBuilders;
import org.elasticsearch.index.query.TermQueryBuilder;
import org.elasticsearch.index.rankeval.PrecisionAtK;
import org.elasticsearch.index.rankeval.RankEvalRequest;
import org.elasticsearch.index.rankeval.RankEvalSpec;
import org.elasticsearch.index.rankeval.RatedRequest;
import org.elasticsearch.index.rankeval.RestRankEvalAction;
import org.elasticsearch.protocol.xpack.XPackInfoRequest;
import org.elasticsearch.protocol.xpack.migration.IndexUpgradeInfoRequest;
<<<<<<< HEAD
import org.elasticsearch.protocol.xpack.ml.DeleteJobRequest;
import org.elasticsearch.protocol.xpack.ml.OpenJobRequest;
=======
>>>>>>> f4e9729d
import org.elasticsearch.protocol.xpack.watcher.DeleteWatchRequest;
import org.elasticsearch.protocol.xpack.graph.GraphExploreRequest;
import org.elasticsearch.protocol.xpack.graph.Hop;
import org.elasticsearch.protocol.xpack.watcher.PutWatchRequest;
import org.elasticsearch.repositories.fs.FsRepository;
import org.elasticsearch.rest.action.search.RestSearchAction;
import org.elasticsearch.script.ScriptType;
import org.elasticsearch.script.mustache.MultiSearchTemplateRequest;
import org.elasticsearch.script.mustache.SearchTemplateRequest;
import org.elasticsearch.search.Scroll;
import org.elasticsearch.search.aggregations.bucket.terms.TermsAggregationBuilder;
import org.elasticsearch.search.aggregations.support.ValueType;
import org.elasticsearch.search.builder.SearchSourceBuilder;
import org.elasticsearch.search.collapse.CollapseBuilder;
import org.elasticsearch.search.fetch.subphase.FetchSourceContext;
import org.elasticsearch.search.fetch.subphase.highlight.HighlightBuilder;
import org.elasticsearch.search.rescore.QueryRescorerBuilder;
import org.elasticsearch.search.suggest.SuggestBuilder;
import org.elasticsearch.search.suggest.completion.CompletionSuggestionBuilder;
import org.elasticsearch.tasks.TaskId;
import org.elasticsearch.test.ESTestCase;
import org.elasticsearch.test.RandomObjects;
import org.hamcrest.CoreMatchers;

import java.io.ByteArrayOutputStream;
import java.io.IOException;
import java.io.InputStream;
import java.nio.charset.StandardCharsets;
import java.nio.file.Path;
import java.util.ArrayList;
import java.util.Arrays;
import java.util.Collections;
import java.util.EnumSet;
import java.util.HashMap;
import java.util.HashSet;
import java.util.List;
import java.util.Locale;
import java.util.Map;
import java.util.StringJoiner;
import java.util.function.Consumer;
import java.util.function.Function;
import java.util.function.Supplier;
import java.util.stream.Collectors;

import static java.util.Collections.singletonMap;
import static org.elasticsearch.client.RequestConverters.REQUEST_BODY_CONTENT_TYPE;
import static org.elasticsearch.client.RequestConverters.enforceSameContentType;
import static org.elasticsearch.index.RandomCreateIndexGenerator.randomAliases;
import static org.elasticsearch.index.RandomCreateIndexGenerator.randomCreateIndexRequest;
import static org.elasticsearch.index.RandomCreateIndexGenerator.randomIndexSettings;
import static org.elasticsearch.index.alias.RandomAliasActionsGenerator.randomAliasAction;
import static org.elasticsearch.search.RandomSearchRequestGenerator.randomSearchRequest;
import static org.elasticsearch.test.hamcrest.ElasticsearchAssertions.assertToXContentEquivalent;
import static org.hamcrest.CoreMatchers.equalTo;
import static org.hamcrest.Matchers.hasEntry;
import static org.hamcrest.Matchers.hasKey;
import static org.hamcrest.Matchers.is;
import static org.hamcrest.Matchers.notNullValue;
import static org.hamcrest.Matchers.nullValue;

public class RequestConvertersTests extends ESTestCase {
    public void testPing() {
        Request request = RequestConverters.ping();
        assertEquals("/", request.getEndpoint());
        assertEquals(0, request.getParameters().size());
        assertNull(request.getEntity());
        assertEquals(HttpHead.METHOD_NAME, request.getMethod());
    }

    public void testInfo() {
        Request request = RequestConverters.info();
        assertEquals("/", request.getEndpoint());
        assertEquals(0, request.getParameters().size());
        assertNull(request.getEntity());
        assertEquals(HttpGet.METHOD_NAME, request.getMethod());
    }

    public void testGet() {
        getAndExistsTest(RequestConverters::get, HttpGet.METHOD_NAME);
    }

    public void testMultiGet() throws IOException {
        Map<String, String> expectedParams = new HashMap<>();
        MultiGetRequest multiGetRequest = new MultiGetRequest();
        if (randomBoolean()) {
            String preference = randomAlphaOfLength(4);
            multiGetRequest.preference(preference);
            expectedParams.put("preference", preference);
        }
        if (randomBoolean()) {
            multiGetRequest.realtime(randomBoolean());
            if (multiGetRequest.realtime() == false) {
                expectedParams.put("realtime", "false");
            }
        }
        if (randomBoolean()) {
            multiGetRequest.refresh(randomBoolean());
            if (multiGetRequest.refresh()) {
                expectedParams.put("refresh", "true");
            }
        }

        int numberOfRequests = randomIntBetween(0, 32);
        for (int i = 0; i < numberOfRequests; i++) {
            MultiGetRequest.Item item = new MultiGetRequest.Item(randomAlphaOfLength(4), randomAlphaOfLength(4), randomAlphaOfLength(4));
            if (randomBoolean()) {
                item.routing(randomAlphaOfLength(4));
            }
            if (randomBoolean()) {
                item.storedFields(generateRandomStringArray(16, 8, false));
            }
            if (randomBoolean()) {
                item.version(randomNonNegativeLong());
            }
            if (randomBoolean()) {
                item.versionType(randomFrom(VersionType.values()));
            }
            if (randomBoolean()) {
                randomizeFetchSourceContextParams(item::fetchSourceContext, new HashMap<>());
            }
            multiGetRequest.add(item);
        }

        Request request = RequestConverters.multiGet(multiGetRequest);
        assertEquals(HttpPost.METHOD_NAME, request.getMethod());
        assertEquals("/_mget", request.getEndpoint());
        assertEquals(expectedParams, request.getParameters());
        assertToXContentBody(multiGetRequest, request.getEntity());
    }

    public void testDelete() {
        String index = randomAlphaOfLengthBetween(3, 10);
        String type = randomAlphaOfLengthBetween(3, 10);
        String id = randomAlphaOfLengthBetween(3, 10);
        DeleteRequest deleteRequest = new DeleteRequest(index, type, id);

        Map<String, String> expectedParams = new HashMap<>();

        setRandomTimeout(deleteRequest::timeout, ReplicationRequest.DEFAULT_TIMEOUT, expectedParams);
        setRandomRefreshPolicy(deleteRequest::setRefreshPolicy, expectedParams);
        setRandomVersion(deleteRequest, expectedParams);
        setRandomVersionType(deleteRequest::versionType, expectedParams);

        if (frequently()) {
            if (randomBoolean()) {
                String routing = randomAlphaOfLengthBetween(3, 10);
                deleteRequest.routing(routing);
                expectedParams.put("routing", routing);
            }
        }

        Request request = RequestConverters.delete(deleteRequest);
        assertEquals("/" + index + "/" + type + "/" + id, request.getEndpoint());
        assertEquals(expectedParams, request.getParameters());
        assertEquals(HttpDelete.METHOD_NAME, request.getMethod());
        assertNull(request.getEntity());
    }

    public void testExists() {
        getAndExistsTest(RequestConverters::exists, HttpHead.METHOD_NAME);
    }

    public void testIndicesExist() {
        String[] indices = randomIndicesNames(1, 10);

        GetIndexRequest getIndexRequest = new GetIndexRequest().indices(indices);

        Map<String, String> expectedParams = new HashMap<>();
        setRandomIndicesOptions(getIndexRequest::indicesOptions, getIndexRequest::indicesOptions, expectedParams);
        setRandomLocal(getIndexRequest, expectedParams);
        setRandomHumanReadable(getIndexRequest, expectedParams);
        setRandomIncludeDefaults(getIndexRequest, expectedParams);

        final Request request = RequestConverters.indicesExist(getIndexRequest);

        assertEquals(HttpHead.METHOD_NAME, request.getMethod());
        assertEquals("/" + String.join(",", indices), request.getEndpoint());
        assertThat(expectedParams, equalTo(request.getParameters()));
        assertNull(request.getEntity());
    }

    public void testIndicesExistEmptyIndices() {
        expectThrows(IllegalArgumentException.class, () -> RequestConverters.indicesExist(new GetIndexRequest()));
        expectThrows(IllegalArgumentException.class, () -> RequestConverters.indicesExist(new GetIndexRequest().indices((String[]) null)));
    }

    private static void getAndExistsTest(Function<GetRequest, Request> requestConverter, String method) {
        String index = randomAlphaOfLengthBetween(3, 10);
        String type = randomAlphaOfLengthBetween(3, 10);
        String id = randomAlphaOfLengthBetween(3, 10);
        GetRequest getRequest = new GetRequest(index, type, id);

        Map<String, String> expectedParams = new HashMap<>();
        if (randomBoolean()) {
            if (randomBoolean()) {
                String preference = randomAlphaOfLengthBetween(3, 10);
                getRequest.preference(preference);
                expectedParams.put("preference", preference);
            }
            if (randomBoolean()) {
                String routing = randomAlphaOfLengthBetween(3, 10);
                getRequest.routing(routing);
                expectedParams.put("routing", routing);
            }
            if (randomBoolean()) {
                boolean realtime = randomBoolean();
                getRequest.realtime(realtime);
                if (realtime == false) {
                    expectedParams.put("realtime", "false");
                }
            }
            if (randomBoolean()) {
                boolean refresh = randomBoolean();
                getRequest.refresh(refresh);
                if (refresh) {
                    expectedParams.put("refresh", "true");
                }
            }
            if (randomBoolean()) {
                long version = randomLong();
                getRequest.version(version);
                if (version != Versions.MATCH_ANY) {
                    expectedParams.put("version", Long.toString(version));
                }
            }
            setRandomVersionType(getRequest::versionType, expectedParams);
            if (randomBoolean()) {
                int numStoredFields = randomIntBetween(1, 10);
                String[] storedFields = new String[numStoredFields];
                String storedFieldsParam = randomFields(storedFields);
                getRequest.storedFields(storedFields);
                expectedParams.put("stored_fields", storedFieldsParam);
            }
            if (randomBoolean()) {
                randomizeFetchSourceContextParams(getRequest::fetchSourceContext, expectedParams);
            }
        }
        Request request = requestConverter.apply(getRequest);
        assertEquals("/" + index + "/" + type + "/" + id, request.getEndpoint());
        assertEquals(expectedParams, request.getParameters());
        assertNull(request.getEntity());
        assertEquals(method, request.getMethod());
    }

    public void testCreateIndex() throws IOException {
        CreateIndexRequest createIndexRequest = randomCreateIndexRequest();

        Map<String, String> expectedParams = new HashMap<>();
        setRandomTimeout(createIndexRequest::timeout, AcknowledgedRequest.DEFAULT_ACK_TIMEOUT, expectedParams);
        setRandomMasterTimeout(createIndexRequest, expectedParams);
        setRandomWaitForActiveShards(createIndexRequest::waitForActiveShards, expectedParams);

        Request request = RequestConverters.createIndex(createIndexRequest);
        assertEquals("/" + createIndexRequest.index(), request.getEndpoint());
        assertEquals(expectedParams, request.getParameters());
        assertEquals(HttpPut.METHOD_NAME, request.getMethod());
        assertToXContentBody(createIndexRequest, request.getEntity());
    }

    public void testCreateIndexNullIndex() {
        ActionRequestValidationException validationException = new CreateIndexRequest(null).validate();
        assertNotNull(validationException);
    }

    public void testUpdateAliases() throws IOException {
        IndicesAliasesRequest indicesAliasesRequest = new IndicesAliasesRequest();
        AliasActions aliasAction = randomAliasAction();
        indicesAliasesRequest.addAliasAction(aliasAction);

        Map<String, String> expectedParams = new HashMap<>();
        setRandomTimeout(indicesAliasesRequest::timeout, AcknowledgedRequest.DEFAULT_ACK_TIMEOUT, expectedParams);
        setRandomMasterTimeout(indicesAliasesRequest, expectedParams);

        Request request = RequestConverters.updateAliases(indicesAliasesRequest);
        assertEquals("/_aliases", request.getEndpoint());
        assertEquals(expectedParams, request.getParameters());
        assertToXContentBody(indicesAliasesRequest, request.getEntity());
    }

    public void testPutMapping() throws IOException {
        PutMappingRequest putMappingRequest = new PutMappingRequest();

        String[] indices = randomIndicesNames(0, 5);
        putMappingRequest.indices(indices);

        String type = randomAlphaOfLengthBetween(3, 10);
        putMappingRequest.type(type);

        Map<String, String> expectedParams = new HashMap<>();

        setRandomTimeout(putMappingRequest::timeout, AcknowledgedRequest.DEFAULT_ACK_TIMEOUT, expectedParams);
        setRandomMasterTimeout(putMappingRequest, expectedParams);

        Request request = RequestConverters.putMapping(putMappingRequest);
        StringJoiner endpoint = new StringJoiner("/", "/", "");
        String index = String.join(",", indices);
        if (Strings.hasLength(index)) {
            endpoint.add(index);
        }
        endpoint.add("_mapping");
        endpoint.add(type);
        assertEquals(endpoint.toString(), request.getEndpoint());

        assertEquals(expectedParams, request.getParameters());
        assertEquals(HttpPut.METHOD_NAME, request.getMethod());
        assertToXContentBody(putMappingRequest, request.getEntity());
    }

    public void testGetMapping() throws IOException {
        GetMappingsRequest getMappingRequest = new GetMappingsRequest();

        String[] indices = Strings.EMPTY_ARRAY;
        if (randomBoolean()) {
            indices = randomIndicesNames(0, 5);
            getMappingRequest.indices(indices);
        } else if (randomBoolean()) {
            getMappingRequest.indices((String[]) null);
        }

        String type = null;
        if (randomBoolean()) {
            type = randomAlphaOfLengthBetween(3, 10);
            getMappingRequest.types(type);
        } else if (randomBoolean()) {
            getMappingRequest.types((String[]) null);
        }

        Map<String, String> expectedParams = new HashMap<>();

        setRandomIndicesOptions(getMappingRequest::indicesOptions, getMappingRequest::indicesOptions, expectedParams);
        setRandomMasterTimeout(getMappingRequest, expectedParams);
        setRandomLocal(getMappingRequest, expectedParams);

        Request request = RequestConverters.getMappings(getMappingRequest);
        StringJoiner endpoint = new StringJoiner("/", "/", "");
        String index = String.join(",", indices);
        if (Strings.hasLength(index)) {
            endpoint.add(index);
        }
        endpoint.add("_mapping");
        if (type != null) {
            endpoint.add(type);
        }
        assertThat(endpoint.toString(), equalTo(request.getEndpoint()));

        assertThat(expectedParams, equalTo(request.getParameters()));
        assertThat(HttpGet.METHOD_NAME, equalTo(request.getMethod()));
    }

    public void testGetFieldMapping() throws IOException {
        GetFieldMappingsRequest getFieldMappingsRequest = new GetFieldMappingsRequest();

        String[] indices = Strings.EMPTY_ARRAY;
        if (randomBoolean()) {
            indices = randomIndicesNames(0, 5);
            getFieldMappingsRequest.indices(indices);
        } else if (randomBoolean()) {
            getFieldMappingsRequest.indices((String[]) null);
        }

        String type = null;
        if (randomBoolean()) {
            type = randomAlphaOfLengthBetween(3, 10);
            getFieldMappingsRequest.types(type);
        } else if (randomBoolean()) {
            getFieldMappingsRequest.types((String[]) null);
        }

        String[] fields = null;
        if (randomBoolean()) {
            fields = new String[randomIntBetween(1, 5)];
            for (int i = 0; i < fields.length; i++) {
                fields[i] = randomAlphaOfLengthBetween(3, 10);
            }
            getFieldMappingsRequest.fields(fields);
        } else if (randomBoolean()) {
            getFieldMappingsRequest.fields((String[]) null);
        }

        Map<String, String> expectedParams = new HashMap<>();

        setRandomIndicesOptions(getFieldMappingsRequest::indicesOptions, getFieldMappingsRequest::indicesOptions, expectedParams);
        setRandomLocal(getFieldMappingsRequest::local, expectedParams);

        Request request = RequestConverters.getFieldMapping(getFieldMappingsRequest);
        StringJoiner endpoint = new StringJoiner("/", "/", "");
        String index = String.join(",", indices);
        if (Strings.hasLength(index)) {
            endpoint.add(index);
        }
        endpoint.add("_mapping");
        if (type != null) {
            endpoint.add(type);
        }
        endpoint.add("field");
        if (fields != null) {
            endpoint.add(String.join(",", fields));
        }
        assertThat(endpoint.toString(), equalTo(request.getEndpoint()));

        assertThat(expectedParams, equalTo(request.getParameters()));
        assertThat(HttpGet.METHOD_NAME, equalTo(request.getMethod()));
    }

    public void testDeleteIndex() {
        String[] indices = randomIndicesNames(0, 5);
        DeleteIndexRequest deleteIndexRequest = new DeleteIndexRequest(indices);

        Map<String, String> expectedParams = new HashMap<>();
        setRandomTimeout(deleteIndexRequest::timeout, AcknowledgedRequest.DEFAULT_ACK_TIMEOUT, expectedParams);
        setRandomMasterTimeout(deleteIndexRequest, expectedParams);

        setRandomIndicesOptions(deleteIndexRequest::indicesOptions, deleteIndexRequest::indicesOptions, expectedParams);

        Request request = RequestConverters.deleteIndex(deleteIndexRequest);
        assertEquals("/" + String.join(",", indices), request.getEndpoint());
        assertEquals(expectedParams, request.getParameters());
        assertEquals(HttpDelete.METHOD_NAME, request.getMethod());
        assertNull(request.getEntity());
    }

    public void testGetSettings() throws IOException {
        String[] indicesUnderTest = randomBoolean() ? null : randomIndicesNames(0, 5);

        GetSettingsRequest getSettingsRequest = new GetSettingsRequest().indices(indicesUnderTest);

        Map<String, String> expectedParams = new HashMap<>();
        setRandomMasterTimeout(getSettingsRequest, expectedParams);
        setRandomIndicesOptions(getSettingsRequest::indicesOptions, getSettingsRequest::indicesOptions, expectedParams);

        setRandomLocal(getSettingsRequest, expectedParams);

        if (randomBoolean()) {
            // the request object will not have include_defaults present unless it is set to
            // true
            getSettingsRequest.includeDefaults(randomBoolean());
            if (getSettingsRequest.includeDefaults()) {
                expectedParams.put("include_defaults", Boolean.toString(true));
            }
        }

        StringJoiner endpoint = new StringJoiner("/", "/", "");
        if (indicesUnderTest != null && indicesUnderTest.length > 0) {
            endpoint.add(String.join(",", indicesUnderTest));
        }
        endpoint.add("_settings");

        if (randomBoolean()) {
            String[] names = randomBoolean() ? null : new String[randomIntBetween(0, 3)];
            if (names != null) {
                for (int x = 0; x < names.length; x++) {
                    names[x] = randomAlphaOfLengthBetween(3, 10);
                }
            }
            getSettingsRequest.names(names);
            if (names != null && names.length > 0) {
                endpoint.add(String.join(",", names));
            }
        }

        Request request = RequestConverters.getSettings(getSettingsRequest);

        assertThat(endpoint.toString(), equalTo(request.getEndpoint()));
        assertThat(request.getParameters(), equalTo(expectedParams));
        assertThat(request.getMethod(), equalTo(HttpGet.METHOD_NAME));
        assertThat(request.getEntity(), nullValue());
    }

    public void testGetIndex() throws IOException {
        String[] indicesUnderTest = randomBoolean() ? null : randomIndicesNames(0, 5);

        GetIndexRequest getIndexRequest = new GetIndexRequest().indices(indicesUnderTest);

        Map<String, String> expectedParams = new HashMap<>();
        setRandomMasterTimeout(getIndexRequest, expectedParams);
        setRandomIndicesOptions(getIndexRequest::indicesOptions, getIndexRequest::indicesOptions, expectedParams);
        setRandomLocal(getIndexRequest, expectedParams);
        setRandomHumanReadable(getIndexRequest, expectedParams);

        if (randomBoolean()) {
            // the request object will not have include_defaults present unless it is set to
            // true
            getIndexRequest.includeDefaults(randomBoolean());
            if (getIndexRequest.includeDefaults()) {
                expectedParams.put("include_defaults", Boolean.toString(true));
            }
        }

        StringJoiner endpoint = new StringJoiner("/", "/", "");
        if (indicesUnderTest != null && indicesUnderTest.length > 0) {
            endpoint.add(String.join(",", indicesUnderTest));
        }

        Request request = RequestConverters.getIndex(getIndexRequest);

        assertThat(endpoint.toString(), equalTo(request.getEndpoint()));
        assertThat(request.getParameters(), equalTo(expectedParams));
        assertThat(request.getMethod(), equalTo(HttpGet.METHOD_NAME));
        assertThat(request.getEntity(), nullValue());
    }

    public void testDeleteIndexEmptyIndices() {
        String[] indices = randomBoolean() ? null : Strings.EMPTY_ARRAY;
        ActionRequestValidationException validationException = new DeleteIndexRequest(indices).validate();
        assertNotNull(validationException);
    }

    public void testOpenIndex() {
        String[] indices = randomIndicesNames(1, 5);
        OpenIndexRequest openIndexRequest = new OpenIndexRequest(indices);
        openIndexRequest.indices(indices);

        Map<String, String> expectedParams = new HashMap<>();
        setRandomTimeout(openIndexRequest::timeout, AcknowledgedRequest.DEFAULT_ACK_TIMEOUT, expectedParams);
        setRandomMasterTimeout(openIndexRequest, expectedParams);
        setRandomIndicesOptions(openIndexRequest::indicesOptions, openIndexRequest::indicesOptions, expectedParams);
        setRandomWaitForActiveShards(openIndexRequest::waitForActiveShards, expectedParams);

        Request request = RequestConverters.openIndex(openIndexRequest);
        StringJoiner endpoint = new StringJoiner("/", "/", "").add(String.join(",", indices)).add("_open");
        assertThat(endpoint.toString(), equalTo(request.getEndpoint()));
        assertThat(expectedParams, equalTo(request.getParameters()));
        assertThat(request.getMethod(), equalTo(HttpPost.METHOD_NAME));
        assertThat(request.getEntity(), nullValue());
    }

    public void testOpenIndexEmptyIndices() {
        String[] indices = randomBoolean() ? null : Strings.EMPTY_ARRAY;
        ActionRequestValidationException validationException = new OpenIndexRequest(indices).validate();
        assertNotNull(validationException);
    }

    public void testCloseIndex() {
        String[] indices = randomIndicesNames(1, 5);
        CloseIndexRequest closeIndexRequest = new CloseIndexRequest(indices);

        Map<String, String> expectedParams = new HashMap<>();
        setRandomTimeout(closeIndexRequest::timeout, AcknowledgedRequest.DEFAULT_ACK_TIMEOUT, expectedParams);
        setRandomMasterTimeout(closeIndexRequest, expectedParams);
        setRandomIndicesOptions(closeIndexRequest::indicesOptions, closeIndexRequest::indicesOptions, expectedParams);

        Request request = RequestConverters.closeIndex(closeIndexRequest);
        StringJoiner endpoint = new StringJoiner("/", "/", "").add(String.join(",", indices)).add("_close");
        assertThat(endpoint.toString(), equalTo(request.getEndpoint()));
        assertThat(expectedParams, equalTo(request.getParameters()));
        assertThat(request.getMethod(), equalTo(HttpPost.METHOD_NAME));
        assertThat(request.getEntity(), nullValue());
    }

    public void testCloseIndexEmptyIndices() {
        String[] indices = randomBoolean() ? null : Strings.EMPTY_ARRAY;
        ActionRequestValidationException validationException = new CloseIndexRequest(indices).validate();
        assertNotNull(validationException);
    }

    public void testIndex() throws IOException {
        String index = randomAlphaOfLengthBetween(3, 10);
        String type = randomAlphaOfLengthBetween(3, 10);
        IndexRequest indexRequest = new IndexRequest(index, type);

        String id = randomBoolean() ? randomAlphaOfLengthBetween(3, 10) : null;
        indexRequest.id(id);

        Map<String, String> expectedParams = new HashMap<>();

        String method = HttpPost.METHOD_NAME;
        if (id != null) {
            method = HttpPut.METHOD_NAME;
            if (randomBoolean()) {
                indexRequest.opType(DocWriteRequest.OpType.CREATE);
            }
        }

        setRandomTimeout(indexRequest::timeout, ReplicationRequest.DEFAULT_TIMEOUT, expectedParams);
        setRandomRefreshPolicy(indexRequest::setRefreshPolicy, expectedParams);

        // There is some logic around _create endpoint and version/version type
        if (indexRequest.opType() == DocWriteRequest.OpType.CREATE) {
            indexRequest.version(randomFrom(Versions.MATCH_ANY, Versions.MATCH_DELETED));
            expectedParams.put("version", Long.toString(Versions.MATCH_DELETED));
        } else {
            setRandomVersion(indexRequest, expectedParams);
            setRandomVersionType(indexRequest::versionType, expectedParams);
        }

        if (frequently()) {
            if (randomBoolean()) {
                String routing = randomAlphaOfLengthBetween(3, 10);
                indexRequest.routing(routing);
                expectedParams.put("routing", routing);
            }
            if (randomBoolean()) {
                String pipeline = randomAlphaOfLengthBetween(3, 10);
                indexRequest.setPipeline(pipeline);
                expectedParams.put("pipeline", pipeline);
            }
        }

        XContentType xContentType = randomFrom(XContentType.values());
        int nbFields = randomIntBetween(0, 10);
        try (XContentBuilder builder = XContentBuilder.builder(xContentType.xContent())) {
            builder.startObject();
            for (int i = 0; i < nbFields; i++) {
                builder.field("field_" + i, i);
            }
            builder.endObject();
            indexRequest.source(builder);
        }

        Request request = RequestConverters.index(indexRequest);
        if (indexRequest.opType() == DocWriteRequest.OpType.CREATE) {
            assertEquals("/" + index + "/" + type + "/" + id + "/_create", request.getEndpoint());
        } else if (id != null) {
            assertEquals("/" + index + "/" + type + "/" + id, request.getEndpoint());
        } else {
            assertEquals("/" + index + "/" + type, request.getEndpoint());
        }
        assertEquals(expectedParams, request.getParameters());
        assertEquals(method, request.getMethod());

        HttpEntity entity = request.getEntity();
        assertTrue(entity instanceof ByteArrayEntity);
        assertEquals(indexRequest.getContentType().mediaTypeWithoutParameters(), entity.getContentType().getValue());
        try (XContentParser parser = createParser(xContentType.xContent(), entity.getContent())) {
            assertEquals(nbFields, parser.map().size());
        }
    }

    public void testRefresh() {
        String[] indices = randomBoolean() ? null : randomIndicesNames(0, 5);
        RefreshRequest refreshRequest;
        if (randomBoolean()) {
            refreshRequest = new RefreshRequest(indices);
        } else {
            refreshRequest = new RefreshRequest();
            refreshRequest.indices(indices);
        }
        Map<String, String> expectedParams = new HashMap<>();
        setRandomIndicesOptions(refreshRequest::indicesOptions, refreshRequest::indicesOptions, expectedParams);
        Request request = RequestConverters.refresh(refreshRequest);
        StringJoiner endpoint = new StringJoiner("/", "/", "");
        if (indices != null && indices.length > 0) {
            endpoint.add(String.join(",", indices));
        }
        endpoint.add("_refresh");
        assertThat(request.getEndpoint(), equalTo(endpoint.toString()));
        assertThat(request.getParameters(), equalTo(expectedParams));
        assertThat(request.getEntity(), nullValue());
        assertThat(request.getMethod(), equalTo(HttpPost.METHOD_NAME));
    }

    public void testFlush() {
        String[] indices = randomBoolean() ? null : randomIndicesNames(0, 5);
        FlushRequest flushRequest;
        if (randomBoolean()) {
            flushRequest = new FlushRequest(indices);
        } else {
            flushRequest = new FlushRequest();
            flushRequest.indices(indices);
        }
        Map<String, String> expectedParams = new HashMap<>();
        setRandomIndicesOptions(flushRequest::indicesOptions, flushRequest::indicesOptions, expectedParams);
        if (randomBoolean()) {
            flushRequest.force(randomBoolean());
        }
        expectedParams.put("force", Boolean.toString(flushRequest.force()));
        if (randomBoolean()) {
            flushRequest.waitIfOngoing(randomBoolean());
        }
        expectedParams.put("wait_if_ongoing", Boolean.toString(flushRequest.waitIfOngoing()));

        Request request = RequestConverters.flush(flushRequest);
        StringJoiner endpoint = new StringJoiner("/", "/", "");
        if (indices != null && indices.length > 0) {
            endpoint.add(String.join(",", indices));
        }
        endpoint.add("_flush");
        assertThat(request.getEndpoint(), equalTo(endpoint.toString()));
        assertThat(request.getParameters(), equalTo(expectedParams));
        assertThat(request.getEntity(), nullValue());
        assertThat(request.getMethod(), equalTo(HttpPost.METHOD_NAME));
    }

    public void testSyncedFlush() {
        String[] indices = randomBoolean() ? null : randomIndicesNames(0, 5);
        SyncedFlushRequest syncedFlushRequest;
        if (randomBoolean()) {
            syncedFlushRequest = new SyncedFlushRequest(indices);
        } else {
            syncedFlushRequest = new SyncedFlushRequest();
            syncedFlushRequest.indices(indices);
        }
        Map<String, String> expectedParams = new HashMap<>();
        setRandomIndicesOptions(syncedFlushRequest::indicesOptions, syncedFlushRequest::indicesOptions, expectedParams);
        Request request = RequestConverters.flushSynced(syncedFlushRequest);
        StringJoiner endpoint = new StringJoiner("/", "/", "");
        if (indices != null && indices.length > 0) {
                endpoint.add(String.join(",", indices));
            }
        endpoint.add("_flush/synced");
        assertThat(request.getEndpoint(), equalTo(endpoint.toString()));
        assertThat(request.getParameters(), equalTo(expectedParams));
        assertThat(request.getEntity(), nullValue());
        assertThat(request.getMethod(), equalTo(HttpPost.METHOD_NAME));
    }

    public void testForceMerge() {
        String[] indices = randomBoolean() ? null : randomIndicesNames(0, 5);
        ForceMergeRequest forceMergeRequest;
        if (randomBoolean()) {
            forceMergeRequest = new ForceMergeRequest(indices);
        } else {
            forceMergeRequest = new ForceMergeRequest();
            forceMergeRequest.indices(indices);
        }

        Map<String, String> expectedParams = new HashMap<>();
        setRandomIndicesOptions(forceMergeRequest::indicesOptions, forceMergeRequest::indicesOptions, expectedParams);
        if (randomBoolean()) {
            forceMergeRequest.maxNumSegments(randomInt());
        }
        expectedParams.put("max_num_segments", Integer.toString(forceMergeRequest.maxNumSegments()));
        if (randomBoolean()) {
            forceMergeRequest.onlyExpungeDeletes(randomBoolean());
        }
        expectedParams.put("only_expunge_deletes", Boolean.toString(forceMergeRequest.onlyExpungeDeletes()));
        if (randomBoolean()) {
            forceMergeRequest.flush(randomBoolean());
        }
        expectedParams.put("flush", Boolean.toString(forceMergeRequest.flush()));

        Request request = RequestConverters.forceMerge(forceMergeRequest);
        StringJoiner endpoint = new StringJoiner("/", "/", "");
        if (indices != null && indices.length > 0) {
            endpoint.add(String.join(",", indices));
        }
        endpoint.add("_forcemerge");
        assertThat(request.getEndpoint(), equalTo(endpoint.toString()));
        assertThat(request.getParameters(), equalTo(expectedParams));
        assertThat(request.getEntity(), nullValue());
        assertThat(request.getMethod(), equalTo(HttpPost.METHOD_NAME));
    }

    public void testClearCache() {
        String[] indices = randomBoolean() ? null : randomIndicesNames(0, 5);
        ClearIndicesCacheRequest clearIndicesCacheRequest;
        if (randomBoolean()) {
            clearIndicesCacheRequest = new ClearIndicesCacheRequest(indices);
        } else {
            clearIndicesCacheRequest = new ClearIndicesCacheRequest();
            clearIndicesCacheRequest.indices(indices);
        }
        Map<String, String> expectedParams = new HashMap<>();
        setRandomIndicesOptions(clearIndicesCacheRequest::indicesOptions, clearIndicesCacheRequest::indicesOptions, expectedParams);
        if (randomBoolean()) {
            clearIndicesCacheRequest.queryCache(randomBoolean());
        }
        expectedParams.put("query", Boolean.toString(clearIndicesCacheRequest.queryCache()));
        if (randomBoolean()) {
            clearIndicesCacheRequest.fieldDataCache(randomBoolean());
        }
        expectedParams.put("fielddata", Boolean.toString(clearIndicesCacheRequest.fieldDataCache()));
        if (randomBoolean()) {
            clearIndicesCacheRequest.requestCache(randomBoolean());
        }
        expectedParams.put("request", Boolean.toString(clearIndicesCacheRequest.requestCache()));
        if (randomBoolean()) {
            clearIndicesCacheRequest.fields(randomIndicesNames(1, 5));
            expectedParams.put("fields", String.join(",", clearIndicesCacheRequest.fields()));
        }

        Request request = RequestConverters.clearCache(clearIndicesCacheRequest);
        StringJoiner endpoint = new StringJoiner("/", "/", "");
        if (indices != null && indices.length > 0) {
            endpoint.add(String.join(",", indices));
        }
        endpoint.add("_cache/clear");
        assertThat(request.getEndpoint(), equalTo(endpoint.toString()));
        assertThat(request.getParameters(), equalTo(expectedParams));
        assertThat(request.getEntity(), nullValue());
        assertThat(request.getMethod(), equalTo(HttpPost.METHOD_NAME));
    }

    public void testUpdate() throws IOException {
        XContentType xContentType = randomFrom(XContentType.values());

        Map<String, String> expectedParams = new HashMap<>();
        String index = randomAlphaOfLengthBetween(3, 10);
        String type = randomAlphaOfLengthBetween(3, 10);
        String id = randomAlphaOfLengthBetween(3, 10);

        UpdateRequest updateRequest = new UpdateRequest(index, type, id);
        updateRequest.detectNoop(randomBoolean());

        if (randomBoolean()) {
            BytesReference source = RandomObjects.randomSource(random(), xContentType);
            updateRequest.doc(new IndexRequest().source(source, xContentType));

            boolean docAsUpsert = randomBoolean();
            updateRequest.docAsUpsert(docAsUpsert);
            if (docAsUpsert) {
                expectedParams.put("doc_as_upsert", "true");
            }
        } else {
            updateRequest.script(mockScript("_value + 1"));
            updateRequest.scriptedUpsert(randomBoolean());
        }
        if (randomBoolean()) {
            BytesReference source = RandomObjects.randomSource(random(), xContentType);
            updateRequest.upsert(new IndexRequest().source(source, xContentType));
        }
        if (randomBoolean()) {
            String routing = randomAlphaOfLengthBetween(3, 10);
            updateRequest.routing(routing);
            expectedParams.put("routing", routing);
        }
        if (randomBoolean()) {
            String timeout = randomTimeValue();
            updateRequest.timeout(timeout);
            expectedParams.put("timeout", timeout);
        } else {
            expectedParams.put("timeout", ReplicationRequest.DEFAULT_TIMEOUT.getStringRep());
        }
        if (randomBoolean()) {
            WriteRequest.RefreshPolicy refreshPolicy = randomFrom(WriteRequest.RefreshPolicy.values());
            updateRequest.setRefreshPolicy(refreshPolicy);
            if (refreshPolicy != WriteRequest.RefreshPolicy.NONE) {
                expectedParams.put("refresh", refreshPolicy.getValue());
            }
        }
        setRandomWaitForActiveShards(updateRequest::waitForActiveShards, expectedParams);
        setRandomVersion(updateRequest, expectedParams);
        setRandomVersionType(updateRequest::versionType, expectedParams);
        if (randomBoolean()) {
            int retryOnConflict = randomIntBetween(0, 5);
            updateRequest.retryOnConflict(retryOnConflict);
            if (retryOnConflict > 0) {
                expectedParams.put("retry_on_conflict", String.valueOf(retryOnConflict));
            }
        }
        if (randomBoolean()) {
            randomizeFetchSourceContextParams(updateRequest::fetchSource, expectedParams);
        }

        Request request = RequestConverters.update(updateRequest);
        assertEquals("/" + index + "/" + type + "/" + id + "/_update", request.getEndpoint());
        assertEquals(expectedParams, request.getParameters());
        assertEquals(HttpPost.METHOD_NAME, request.getMethod());

        HttpEntity entity = request.getEntity();
        assertTrue(entity instanceof ByteArrayEntity);

        UpdateRequest parsedUpdateRequest = new UpdateRequest();

        XContentType entityContentType = XContentType.fromMediaTypeOrFormat(entity.getContentType().getValue());
        try (XContentParser parser = createParser(entityContentType.xContent(), entity.getContent())) {
            parsedUpdateRequest.fromXContent(parser);
        }

        assertEquals(updateRequest.scriptedUpsert(), parsedUpdateRequest.scriptedUpsert());
        assertEquals(updateRequest.docAsUpsert(), parsedUpdateRequest.docAsUpsert());
        assertEquals(updateRequest.detectNoop(), parsedUpdateRequest.detectNoop());
        assertEquals(updateRequest.fetchSource(), parsedUpdateRequest.fetchSource());
        assertEquals(updateRequest.script(), parsedUpdateRequest.script());
        if (updateRequest.doc() != null) {
            assertToXContentEquivalent(updateRequest.doc().source(), parsedUpdateRequest.doc().source(), xContentType);
        } else {
            assertNull(parsedUpdateRequest.doc());
        }
        if (updateRequest.upsertRequest() != null) {
            assertToXContentEquivalent(updateRequest.upsertRequest().source(), parsedUpdateRequest.upsertRequest().source(), xContentType);
        } else {
            assertNull(parsedUpdateRequest.upsertRequest());
        }
    }

    public void testUpdateWithDifferentContentTypes() {
        IllegalStateException exception = expectThrows(IllegalStateException.class, () -> {
            UpdateRequest updateRequest = new UpdateRequest();
            updateRequest.doc(new IndexRequest().source(singletonMap("field", "doc"), XContentType.JSON));
            updateRequest.upsert(new IndexRequest().source(singletonMap("field", "upsert"), XContentType.YAML));
            RequestConverters.update(updateRequest);
        });
        assertEquals("Update request cannot have different content types for doc [JSON] and upsert [YAML] documents",
                exception.getMessage());
    }

    public void testBulk() throws IOException {
        Map<String, String> expectedParams = new HashMap<>();

        BulkRequest bulkRequest = new BulkRequest();
        if (randomBoolean()) {
            String timeout = randomTimeValue();
            bulkRequest.timeout(timeout);
            expectedParams.put("timeout", timeout);
        } else {
            expectedParams.put("timeout", BulkShardRequest.DEFAULT_TIMEOUT.getStringRep());
        }

        setRandomRefreshPolicy(bulkRequest::setRefreshPolicy, expectedParams);

        XContentType xContentType = randomFrom(XContentType.JSON, XContentType.SMILE);

        int nbItems = randomIntBetween(10, 100);
        for (int i = 0; i < nbItems; i++) {
            String index = randomAlphaOfLength(5);
            String type = randomAlphaOfLength(5);
            String id = randomAlphaOfLength(5);

            BytesReference source = RandomObjects.randomSource(random(), xContentType);
            DocWriteRequest.OpType opType = randomFrom(DocWriteRequest.OpType.values());

            DocWriteRequest<?> docWriteRequest;
            if (opType == DocWriteRequest.OpType.INDEX) {
                IndexRequest indexRequest = new IndexRequest(index, type, id).source(source, xContentType);
                docWriteRequest = indexRequest;
                if (randomBoolean()) {
                    indexRequest.setPipeline(randomAlphaOfLength(5));
                }
            } else if (opType == DocWriteRequest.OpType.CREATE) {
                IndexRequest createRequest = new IndexRequest(index, type, id).source(source, xContentType).create(true);
                docWriteRequest = createRequest;
            } else if (opType == DocWriteRequest.OpType.UPDATE) {
                final UpdateRequest updateRequest = new UpdateRequest(index, type, id).doc(new IndexRequest().source(source, xContentType));
                docWriteRequest = updateRequest;
                if (randomBoolean()) {
                    updateRequest.retryOnConflict(randomIntBetween(1, 5));
                }
                if (randomBoolean()) {
                    randomizeFetchSourceContextParams(updateRequest::fetchSource, new HashMap<>());
                }
            } else if (opType == DocWriteRequest.OpType.DELETE) {
                docWriteRequest = new DeleteRequest(index, type, id);
            } else {
                throw new UnsupportedOperationException("optype [" + opType + "] not supported");
            }

            if (randomBoolean()) {
                docWriteRequest.routing(randomAlphaOfLength(10));
            }
            if (randomBoolean()) {
                docWriteRequest.version(randomNonNegativeLong());
            }
            if (randomBoolean()) {
                docWriteRequest.versionType(randomFrom(VersionType.values()));
            }
            bulkRequest.add(docWriteRequest);
        }

        Request request = RequestConverters.bulk(bulkRequest);
        assertEquals("/_bulk", request.getEndpoint());
        assertEquals(expectedParams, request.getParameters());
        assertEquals(HttpPost.METHOD_NAME, request.getMethod());
        assertEquals(xContentType.mediaTypeWithoutParameters(), request.getEntity().getContentType().getValue());
        byte[] content = new byte[(int) request.getEntity().getContentLength()];
        try (InputStream inputStream = request.getEntity().getContent()) {
            Streams.readFully(inputStream, content);
        }

        BulkRequest parsedBulkRequest = new BulkRequest();
        parsedBulkRequest.add(content, 0, content.length, xContentType);
        assertEquals(bulkRequest.numberOfActions(), parsedBulkRequest.numberOfActions());

        for (int i = 0; i < bulkRequest.numberOfActions(); i++) {
            DocWriteRequest<?> originalRequest = bulkRequest.requests().get(i);
            DocWriteRequest<?> parsedRequest = parsedBulkRequest.requests().get(i);

            assertEquals(originalRequest.opType(), parsedRequest.opType());
            assertEquals(originalRequest.index(), parsedRequest.index());
            assertEquals(originalRequest.type(), parsedRequest.type());
            assertEquals(originalRequest.id(), parsedRequest.id());
            assertEquals(originalRequest.routing(), parsedRequest.routing());
            assertEquals(originalRequest.version(), parsedRequest.version());
            assertEquals(originalRequest.versionType(), parsedRequest.versionType());

            DocWriteRequest.OpType opType = originalRequest.opType();
            if (opType == DocWriteRequest.OpType.INDEX) {
                IndexRequest indexRequest = (IndexRequest) originalRequest;
                IndexRequest parsedIndexRequest = (IndexRequest) parsedRequest;

                assertEquals(indexRequest.getPipeline(), parsedIndexRequest.getPipeline());
                assertToXContentEquivalent(indexRequest.source(), parsedIndexRequest.source(), xContentType);
            } else if (opType == DocWriteRequest.OpType.UPDATE) {
                UpdateRequest updateRequest = (UpdateRequest) originalRequest;
                UpdateRequest parsedUpdateRequest = (UpdateRequest) parsedRequest;

                assertEquals(updateRequest.retryOnConflict(), parsedUpdateRequest.retryOnConflict());
                assertEquals(updateRequest.fetchSource(), parsedUpdateRequest.fetchSource());
                if (updateRequest.doc() != null) {
                    assertToXContentEquivalent(updateRequest.doc().source(), parsedUpdateRequest.doc().source(), xContentType);
                } else {
                    assertNull(parsedUpdateRequest.doc());
                }
            }
        }
    }

    public void testBulkWithDifferentContentTypes() throws IOException {
        {
            BulkRequest bulkRequest = new BulkRequest();
            bulkRequest.add(new DeleteRequest("index", "type", "0"));
            bulkRequest.add(new UpdateRequest("index", "type", "1").script(mockScript("test")));
            bulkRequest.add(new DeleteRequest("index", "type", "2"));

            Request request = RequestConverters.bulk(bulkRequest);
            assertEquals(XContentType.JSON.mediaTypeWithoutParameters(), request.getEntity().getContentType().getValue());
        }
        {
            XContentType xContentType = randomFrom(XContentType.JSON, XContentType.SMILE);
            BulkRequest bulkRequest = new BulkRequest();
            bulkRequest.add(new DeleteRequest("index", "type", "0"));
            bulkRequest.add(new IndexRequest("index", "type", "0").source(singletonMap("field", "value"), xContentType));
            bulkRequest.add(new DeleteRequest("index", "type", "2"));

            Request request = RequestConverters.bulk(bulkRequest);
            assertEquals(xContentType.mediaTypeWithoutParameters(), request.getEntity().getContentType().getValue());
        }
        {
            XContentType xContentType = randomFrom(XContentType.JSON, XContentType.SMILE);
            UpdateRequest updateRequest = new UpdateRequest("index", "type", "0");
            if (randomBoolean()) {
                updateRequest.doc(new IndexRequest().source(singletonMap("field", "value"), xContentType));
            } else {
                updateRequest.upsert(new IndexRequest().source(singletonMap("field", "value"), xContentType));
            }

            Request request = RequestConverters.bulk(new BulkRequest().add(updateRequest));
            assertEquals(xContentType.mediaTypeWithoutParameters(), request.getEntity().getContentType().getValue());
        }
        {
            BulkRequest bulkRequest = new BulkRequest();
            bulkRequest.add(new IndexRequest("index", "type", "0").source(singletonMap("field", "value"), XContentType.SMILE));
            bulkRequest.add(new IndexRequest("index", "type", "1").source(singletonMap("field", "value"), XContentType.JSON));
            IllegalArgumentException exception = expectThrows(IllegalArgumentException.class, () -> RequestConverters.bulk(bulkRequest));
            assertEquals(
                    "Mismatching content-type found for request with content-type [JSON], " + "previous requests have content-type [SMILE]",
                    exception.getMessage());
        }
        {
            BulkRequest bulkRequest = new BulkRequest();
            bulkRequest.add(new IndexRequest("index", "type", "0").source(singletonMap("field", "value"), XContentType.JSON));
            bulkRequest.add(new IndexRequest("index", "type", "1").source(singletonMap("field", "value"), XContentType.JSON));
            bulkRequest.add(new UpdateRequest("index", "type", "2")
                    .doc(new IndexRequest().source(singletonMap("field", "value"), XContentType.JSON))
                    .upsert(new IndexRequest().source(singletonMap("field", "value"), XContentType.SMILE)));
            IllegalArgumentException exception = expectThrows(IllegalArgumentException.class, () -> RequestConverters.bulk(bulkRequest));
            assertEquals(
                    "Mismatching content-type found for request with content-type [SMILE], " + "previous requests have content-type [JSON]",
                    exception.getMessage());
        }
        {
            XContentType xContentType = randomFrom(XContentType.CBOR, XContentType.YAML);
            BulkRequest bulkRequest = new BulkRequest();
            bulkRequest.add(new DeleteRequest("index", "type", "0"));
            bulkRequest.add(new IndexRequest("index", "type", "1").source(singletonMap("field", "value"), XContentType.JSON));
            bulkRequest.add(new DeleteRequest("index", "type", "2"));
            bulkRequest.add(new DeleteRequest("index", "type", "3"));
            bulkRequest.add(new IndexRequest("index", "type", "4").source(singletonMap("field", "value"), XContentType.JSON));
            bulkRequest.add(new IndexRequest("index", "type", "1").source(singletonMap("field", "value"), xContentType));
            IllegalArgumentException exception = expectThrows(IllegalArgumentException.class, () -> RequestConverters.bulk(bulkRequest));
            assertEquals("Unsupported content-type found for request with content-type [" + xContentType
                    + "], only JSON and SMILE are supported", exception.getMessage());
        }
    }

    public void testSearchNullSource() throws IOException {
        SearchRequest searchRequest = new SearchRequest();
        Request request = RequestConverters.search(searchRequest);
        assertEquals(HttpPost.METHOD_NAME, request.getMethod());
        assertEquals("/_search", request.getEndpoint());
        assertNull(request.getEntity());
    }

    public void testSearch() throws Exception {
        String[] indices = randomIndicesNames(0, 5);
        SearchRequest searchRequest = new SearchRequest(indices);

        int numTypes = randomIntBetween(0, 5);
        String[] types = new String[numTypes];
        for (int i = 0; i < numTypes; i++) {
            types[i] = "type-" + randomAlphaOfLengthBetween(2, 5);
        }
        searchRequest.types(types);

        Map<String, String> expectedParams = new HashMap<>();
        setRandomSearchParams(searchRequest, expectedParams);
        setRandomIndicesOptions(searchRequest::indicesOptions, searchRequest::indicesOptions, expectedParams);

        SearchSourceBuilder searchSourceBuilder = new SearchSourceBuilder();
        // rarely skip setting the search source completely
        if (frequently()) {
            // frequently set the search source to have some content, otherwise leave it
            // empty but still set it
            if (frequently()) {
                if (randomBoolean()) {
                    searchSourceBuilder.size(randomIntBetween(0, Integer.MAX_VALUE));
                }
                if (randomBoolean()) {
                    searchSourceBuilder.from(randomIntBetween(0, Integer.MAX_VALUE));
                }
                if (randomBoolean()) {
                    searchSourceBuilder.minScore(randomFloat());
                }
                if (randomBoolean()) {
                    searchSourceBuilder.explain(randomBoolean());
                }
                if (randomBoolean()) {
                    searchSourceBuilder.profile(randomBoolean());
                }
                if (randomBoolean()) {
                    searchSourceBuilder.highlighter(new HighlightBuilder().field(randomAlphaOfLengthBetween(3, 10)));
                }
                if (randomBoolean()) {
                    searchSourceBuilder.query(new TermQueryBuilder(randomAlphaOfLengthBetween(3, 10), randomAlphaOfLengthBetween(3, 10)));
                }
                if (randomBoolean()) {
                    searchSourceBuilder.aggregation(new TermsAggregationBuilder(randomAlphaOfLengthBetween(3, 10), ValueType.STRING)
                            .field(randomAlphaOfLengthBetween(3, 10)));
                }
                if (randomBoolean()) {
                    searchSourceBuilder.suggest(new SuggestBuilder().addSuggestion(randomAlphaOfLengthBetween(3, 10),
                            new CompletionSuggestionBuilder(randomAlphaOfLengthBetween(3, 10))));
                }
                if (randomBoolean()) {
                    searchSourceBuilder.addRescorer(new QueryRescorerBuilder(
                            new TermQueryBuilder(randomAlphaOfLengthBetween(3, 10), randomAlphaOfLengthBetween(3, 10))));
                }
                if (randomBoolean()) {
                    searchSourceBuilder.collapse(new CollapseBuilder(randomAlphaOfLengthBetween(3, 10)));
                }
            }
            searchRequest.source(searchSourceBuilder);
        }

        Request request = RequestConverters.search(searchRequest);
        StringJoiner endpoint = new StringJoiner("/", "/", "");
        String index = String.join(",", indices);
        if (Strings.hasLength(index)) {
            endpoint.add(index);
        }
        String type = String.join(",", types);
        if (Strings.hasLength(type)) {
            endpoint.add(type);
        }
        endpoint.add("_search");
        assertEquals(HttpPost.METHOD_NAME, request.getMethod());
        assertEquals(endpoint.toString(), request.getEndpoint());
        assertEquals(expectedParams, request.getParameters());
        assertToXContentBody(searchSourceBuilder, request.getEntity());
    }

    public void testSearchNullIndicesAndTypes() {
        expectThrows(NullPointerException.class, () -> new SearchRequest((String[]) null));
        expectThrows(NullPointerException.class, () -> new SearchRequest().indices((String[]) null));
        expectThrows(NullPointerException.class, () -> new SearchRequest().types((String[]) null));
    }

    public void testMultiSearch() throws IOException {
        int numberOfSearchRequests = randomIntBetween(0, 32);
        MultiSearchRequest multiSearchRequest = new MultiSearchRequest();
        for (int i = 0; i < numberOfSearchRequests; i++) {
            SearchRequest searchRequest = randomSearchRequest(() -> {
                // No need to return a very complex SearchSourceBuilder here, that is tested
                // elsewhere
                SearchSourceBuilder searchSourceBuilder = new SearchSourceBuilder();
                searchSourceBuilder.from(randomInt(10));
                searchSourceBuilder.size(randomIntBetween(20, 100));
                return searchSourceBuilder;
            });
            // scroll is not supported in the current msearch api, so unset it:
            searchRequest.scroll((Scroll) null);
            // only expand_wildcards, ignore_unavailable and allow_no_indices can be
            // specified from msearch api, so unset other options:
            IndicesOptions randomlyGenerated = searchRequest.indicesOptions();
            IndicesOptions msearchDefault = new MultiSearchRequest().indicesOptions();
            searchRequest.indicesOptions(IndicesOptions.fromOptions(randomlyGenerated.ignoreUnavailable(),
                    randomlyGenerated.allowNoIndices(), randomlyGenerated.expandWildcardsOpen(), randomlyGenerated.expandWildcardsClosed(),
                    msearchDefault.allowAliasesToMultipleIndices(), msearchDefault.forbidClosedIndices(), msearchDefault.ignoreAliases()));
            multiSearchRequest.add(searchRequest);
        }

        Map<String, String> expectedParams = new HashMap<>();
        expectedParams.put(RestSearchAction.TYPED_KEYS_PARAM, "true");
        if (randomBoolean()) {
            multiSearchRequest.maxConcurrentSearchRequests(randomIntBetween(1, 8));
            expectedParams.put("max_concurrent_searches", Integer.toString(multiSearchRequest.maxConcurrentSearchRequests()));
        }

        Request request = RequestConverters.multiSearch(multiSearchRequest);
        assertEquals("/_msearch", request.getEndpoint());
        assertEquals(HttpPost.METHOD_NAME, request.getMethod());
        assertEquals(expectedParams, request.getParameters());

        List<SearchRequest> requests = new ArrayList<>();
        CheckedBiConsumer<SearchRequest, XContentParser, IOException> consumer = (searchRequest, p) -> {
            SearchSourceBuilder searchSourceBuilder = SearchSourceBuilder.fromXContent(p, false);
            if (searchSourceBuilder.equals(new SearchSourceBuilder()) == false) {
                searchRequest.source(searchSourceBuilder);
            }
            requests.add(searchRequest);
        };
        MultiSearchRequest.readMultiLineFormat(new BytesArray(EntityUtils.toByteArray(request.getEntity())),
                REQUEST_BODY_CONTENT_TYPE.xContent(), consumer, null, multiSearchRequest.indicesOptions(), null, null, null,
                xContentRegistry(), true);
        assertEquals(requests, multiSearchRequest.requests());
    }

    public void testSearchScroll() throws IOException {
        SearchScrollRequest searchScrollRequest = new SearchScrollRequest();
        searchScrollRequest.scrollId(randomAlphaOfLengthBetween(5, 10));
        if (randomBoolean()) {
            searchScrollRequest.scroll(randomPositiveTimeValue());
        }
        Request request = RequestConverters.searchScroll(searchScrollRequest);
        assertEquals(HttpPost.METHOD_NAME, request.getMethod());
        assertEquals("/_search/scroll", request.getEndpoint());
        assertEquals(0, request.getParameters().size());
        assertToXContentBody(searchScrollRequest, request.getEntity());
        assertEquals(REQUEST_BODY_CONTENT_TYPE.mediaTypeWithoutParameters(), request.getEntity().getContentType().getValue());
    }

    public void testClearScroll() throws IOException {
        ClearScrollRequest clearScrollRequest = new ClearScrollRequest();
        int numScrolls = randomIntBetween(1, 10);
        for (int i = 0; i < numScrolls; i++) {
            clearScrollRequest.addScrollId(randomAlphaOfLengthBetween(5, 10));
        }
        Request request = RequestConverters.clearScroll(clearScrollRequest);
        assertEquals(HttpDelete.METHOD_NAME, request.getMethod());
        assertEquals("/_search/scroll", request.getEndpoint());
        assertEquals(0, request.getParameters().size());
        assertToXContentBody(clearScrollRequest, request.getEntity());
        assertEquals(REQUEST_BODY_CONTENT_TYPE.mediaTypeWithoutParameters(), request.getEntity().getContentType().getValue());
    }

    public void testSearchTemplate() throws Exception {
        // Create a random request.
        String[] indices = randomIndicesNames(0, 5);
        SearchRequest searchRequest = new SearchRequest(indices);

        Map<String, String> expectedParams = new HashMap<>();
        setRandomSearchParams(searchRequest, expectedParams);
        setRandomIndicesOptions(searchRequest::indicesOptions, searchRequest::indicesOptions, expectedParams);

        SearchTemplateRequest searchTemplateRequest = new SearchTemplateRequest(searchRequest);

        searchTemplateRequest.setScript("{\"query\": { \"match\" : { \"{{field}}\" : \"{{value}}\" }}}");
        searchTemplateRequest.setScriptType(ScriptType.INLINE);
        searchTemplateRequest.setProfile(randomBoolean());

        Map<String, Object> scriptParams = new HashMap<>();
        scriptParams.put("field", "name");
        scriptParams.put("value", "soren");
        searchTemplateRequest.setScriptParams(scriptParams);

        // Verify that the resulting REST request looks as expected.
        Request request = RequestConverters.searchTemplate(searchTemplateRequest);
        StringJoiner endpoint = new StringJoiner("/", "/", "");
        String index = String.join(",", indices);
        if (Strings.hasLength(index)) {
            endpoint.add(index);
        }
        endpoint.add("_search/template");

        assertEquals(HttpGet.METHOD_NAME, request.getMethod());
        assertEquals(endpoint.toString(), request.getEndpoint());
        assertEquals(expectedParams, request.getParameters());
        assertToXContentBody(searchTemplateRequest, request.getEntity());
    }

    public void testRenderSearchTemplate() throws Exception {
        // Create a simple request.
        SearchTemplateRequest searchTemplateRequest = new SearchTemplateRequest();
        searchTemplateRequest.setSimulate(true); // Setting simulate true means the template should only be rendered.

        searchTemplateRequest.setScript("template1");
        searchTemplateRequest.setScriptType(ScriptType.STORED);
        searchTemplateRequest.setProfile(randomBoolean());

        Map<String, Object> scriptParams = new HashMap<>();
        scriptParams.put("field", "name");
        scriptParams.put("value", "soren");
        searchTemplateRequest.setScriptParams(scriptParams);

        // Verify that the resulting REST request looks as expected.
        Request request = RequestConverters.searchTemplate(searchTemplateRequest);
        String endpoint = "_render/template";

        assertEquals(HttpGet.METHOD_NAME, request.getMethod());
        assertEquals(endpoint, request.getEndpoint());
        assertEquals(Collections.emptyMap(), request.getParameters());
        assertToXContentBody(searchTemplateRequest, request.getEntity());
    }

    public void testMultiSearchTemplate() throws Exception {
        final int numSearchRequests = randomIntBetween(1, 10);
        MultiSearchTemplateRequest multiSearchTemplateRequest = new MultiSearchTemplateRequest();

        for (int i = 0; i < numSearchRequests; i++) {
            // Create a random request.
            String[] indices = randomIndicesNames(0, 5);
            SearchRequest searchRequest = new SearchRequest(indices);

            Map<String, String> expectedParams = new HashMap<>();
            setRandomSearchParams(searchRequest, expectedParams);

            // scroll is not supported in the current msearch or msearchtemplate api, so unset it:
            searchRequest.scroll((Scroll) null);
            // batched reduce size is currently not set-able on a per-request basis as it is a query string parameter only
            searchRequest.setBatchedReduceSize(SearchRequest.DEFAULT_BATCHED_REDUCE_SIZE);

            setRandomIndicesOptions(searchRequest::indicesOptions, searchRequest::indicesOptions, expectedParams);

            SearchTemplateRequest searchTemplateRequest = new SearchTemplateRequest(searchRequest);

            searchTemplateRequest.setScript("{\"query\": { \"match\" : { \"{{field}}\" : \"{{value}}\" }}}");
            searchTemplateRequest.setScriptType(ScriptType.INLINE);
            searchTemplateRequest.setProfile(randomBoolean());

            Map<String, Object> scriptParams = new HashMap<>();
            scriptParams.put("field", "name");
            scriptParams.put("value", randomAlphaOfLengthBetween(2, 5));
            searchTemplateRequest.setScriptParams(scriptParams);

            multiSearchTemplateRequest.add(searchTemplateRequest);
        }

        Request multiRequest = RequestConverters.multiSearchTemplate(multiSearchTemplateRequest);

        assertEquals(HttpPost.METHOD_NAME, multiRequest.getMethod());
        assertEquals("/_msearch/template", multiRequest.getEndpoint());
        List<SearchTemplateRequest> searchRequests = multiSearchTemplateRequest.requests();
        assertEquals(numSearchRequests, searchRequests.size());

        HttpEntity actualEntity = multiRequest.getEntity();
        byte[] expectedBytes = MultiSearchTemplateRequest.writeMultiLineFormat(multiSearchTemplateRequest, XContentType.JSON.xContent());
        assertEquals(XContentType.JSON.mediaTypeWithoutParameters(), actualEntity.getContentType().getValue());
        assertEquals(new BytesArray(expectedBytes), new BytesArray(EntityUtils.toByteArray(actualEntity)));
    }

    public void testExistsAlias() {
        GetAliasesRequest getAliasesRequest = new GetAliasesRequest();
        String[] indices = randomBoolean() ? null : randomIndicesNames(0, 5);
        getAliasesRequest.indices(indices);
        // the HEAD endpoint requires at least an alias or an index
        boolean hasIndices = indices != null && indices.length > 0;
        String[] aliases;
        if (hasIndices) {
            aliases = randomBoolean() ? null : randomIndicesNames(0, 5);
        } else {
            aliases = randomIndicesNames(1, 5);
        }
        getAliasesRequest.aliases(aliases);
        Map<String, String> expectedParams = new HashMap<>();
        setRandomLocal(getAliasesRequest, expectedParams);
        setRandomIndicesOptions(getAliasesRequest::indicesOptions, getAliasesRequest::indicesOptions, expectedParams);

        Request request = RequestConverters.existsAlias(getAliasesRequest);
        StringJoiner expectedEndpoint = new StringJoiner("/", "/", "");
        if (indices != null && indices.length > 0) {
            expectedEndpoint.add(String.join(",", indices));
        }
        expectedEndpoint.add("_alias");
        if (aliases != null && aliases.length > 0) {
            expectedEndpoint.add(String.join(",", aliases));
        }
        assertEquals(HttpHead.METHOD_NAME, request.getMethod());
        assertEquals(expectedEndpoint.toString(), request.getEndpoint());
        assertEquals(expectedParams, request.getParameters());
        assertNull(request.getEntity());
    }

    public void testExistsAliasNoAliasNoIndex() {
        {
            GetAliasesRequest getAliasesRequest = new GetAliasesRequest();
            IllegalArgumentException iae = expectThrows(IllegalArgumentException.class,
                    () -> RequestConverters.existsAlias(getAliasesRequest));
            assertEquals("existsAlias requires at least an alias or an index", iae.getMessage());
        }
        {
            GetAliasesRequest getAliasesRequest = new GetAliasesRequest((String[]) null);
            getAliasesRequest.indices((String[]) null);
            IllegalArgumentException iae = expectThrows(IllegalArgumentException.class,
                    () -> RequestConverters.existsAlias(getAliasesRequest));
            assertEquals("existsAlias requires at least an alias or an index", iae.getMessage());
        }
    }

    public void testExplain() throws IOException {
        String index = randomAlphaOfLengthBetween(3, 10);
        String type = randomAlphaOfLengthBetween(3, 10);
        String id = randomAlphaOfLengthBetween(3, 10);

        ExplainRequest explainRequest = new ExplainRequest(index, type, id);
        explainRequest.query(QueryBuilders.termQuery(randomAlphaOfLengthBetween(3, 10), randomAlphaOfLengthBetween(3, 10)));

        Map<String, String> expectedParams = new HashMap<>();

        if (randomBoolean()) {
            String routing = randomAlphaOfLengthBetween(3, 10);
            explainRequest.routing(routing);
            expectedParams.put("routing", routing);
        }
        if (randomBoolean()) {
            String preference = randomAlphaOfLengthBetween(3, 10);
            explainRequest.preference(preference);
            expectedParams.put("preference", preference);
        }
        if (randomBoolean()) {
            String[] storedFields = generateRandomStringArray(10, 5, false, false);
            String storedFieldsParams = randomFields(storedFields);
            explainRequest.storedFields(storedFields);
            expectedParams.put("stored_fields", storedFieldsParams);
        }
        if (randomBoolean()) {
            randomizeFetchSourceContextParams(explainRequest::fetchSourceContext, expectedParams);
        }

        Request request = RequestConverters.explain(explainRequest);
        StringJoiner endpoint = new StringJoiner("/", "/", "");
        endpoint.add(index)
            .add(type)
            .add(id)
            .add("_explain");

        assertEquals(HttpGet.METHOD_NAME, request.getMethod());
        assertEquals(endpoint.toString(), request.getEndpoint());
        assertEquals(expectedParams, request.getParameters());
        assertToXContentBody(explainRequest, request.getEntity());
    }

    public void testFieldCaps() {
        // Create a random request.
        String[] indices = randomIndicesNames(0, 5);
        String[] fields = generateRandomStringArray(5, 10, false, false);

        FieldCapabilitiesRequest fieldCapabilitiesRequest = new FieldCapabilitiesRequest().indices(indices).fields(fields);

        Map<String, String> indicesOptionsParams = new HashMap<>();
        setRandomIndicesOptions(fieldCapabilitiesRequest::indicesOptions, fieldCapabilitiesRequest::indicesOptions, indicesOptionsParams);

        Request request = RequestConverters.fieldCaps(fieldCapabilitiesRequest);

        // Verify that the resulting REST request looks as expected.
        StringJoiner endpoint = new StringJoiner("/", "/", "");
        String joinedIndices = String.join(",", indices);
        if (!joinedIndices.isEmpty()) {
            endpoint.add(joinedIndices);
        }
        endpoint.add("_field_caps");

        assertEquals(endpoint.toString(), request.getEndpoint());
        assertEquals(4, request.getParameters().size());

        // Note that we don't check the field param value explicitly, as field names are
        // passed through
        // a hash set before being added to the request, and can appear in a
        // non-deterministic order.
        assertThat(request.getParameters(), hasKey("fields"));
        String[] requestFields = Strings.splitStringByCommaToArray(request.getParameters().get("fields"));
        assertEquals(new HashSet<>(Arrays.asList(fields)), new HashSet<>(Arrays.asList(requestFields)));

        for (Map.Entry<String, String> param : indicesOptionsParams.entrySet()) {
            assertThat(request.getParameters(), hasEntry(param.getKey(), param.getValue()));
        }

        assertNull(request.getEntity());
    }

    public void testRankEval() throws Exception {
        RankEvalSpec spec = new RankEvalSpec(
                Collections.singletonList(new RatedRequest("queryId", Collections.emptyList(), new SearchSourceBuilder())),
                new PrecisionAtK());
        String[] indices = randomIndicesNames(0, 5);
        RankEvalRequest rankEvalRequest = new RankEvalRequest(spec, indices);
        Map<String, String> expectedParams = new HashMap<>();
        setRandomIndicesOptions(rankEvalRequest::indicesOptions, rankEvalRequest::indicesOptions, expectedParams);

        Request request = RequestConverters.rankEval(rankEvalRequest);
        StringJoiner endpoint = new StringJoiner("/", "/", "");
        String index = String.join(",", indices);
        if (Strings.hasLength(index)) {
            endpoint.add(index);
        }
        endpoint.add(RestRankEvalAction.ENDPOINT);
        assertEquals(endpoint.toString(), request.getEndpoint());
        assertEquals(3, request.getParameters().size());
        assertEquals(expectedParams, request.getParameters());
        assertToXContentBody(spec, request.getEntity());
    }

    public void testSplit() throws IOException {
        resizeTest(ResizeType.SPLIT, RequestConverters::split);
    }

    public void testSplitWrongResizeType() {
        ResizeRequest resizeRequest = new ResizeRequest("target", "source");
        resizeRequest.setResizeType(ResizeType.SHRINK);
        IllegalArgumentException iae = expectThrows(IllegalArgumentException.class, () -> RequestConverters.split(resizeRequest));
        assertEquals("Wrong resize type [SHRINK] for indices split request", iae.getMessage());
    }

    public void testShrinkWrongResizeType() {
        ResizeRequest resizeRequest = new ResizeRequest("target", "source");
        resizeRequest.setResizeType(ResizeType.SPLIT);
        IllegalArgumentException iae = expectThrows(IllegalArgumentException.class, () -> RequestConverters.shrink(resizeRequest));
        assertEquals("Wrong resize type [SPLIT] for indices shrink request", iae.getMessage());
    }

    public void testShrink() throws IOException {
        resizeTest(ResizeType.SHRINK, RequestConverters::shrink);
    }

    private static void resizeTest(ResizeType resizeType, CheckedFunction<ResizeRequest, Request, IOException> function)
            throws IOException {
        String[] indices = randomIndicesNames(2, 2);
        ResizeRequest resizeRequest = new ResizeRequest(indices[0], indices[1]);
        resizeRequest.setResizeType(resizeType);
        Map<String, String> expectedParams = new HashMap<>();
        setRandomMasterTimeout(resizeRequest, expectedParams);
        setRandomTimeout(resizeRequest::timeout, resizeRequest.timeout(), expectedParams);

        if (randomBoolean()) {
            CreateIndexRequest createIndexRequest = new CreateIndexRequest(randomAlphaOfLengthBetween(3, 10));
            if (randomBoolean()) {
                createIndexRequest.settings(randomIndexSettings());
            }
            if (randomBoolean()) {
                randomAliases(createIndexRequest);
            }
            resizeRequest.setTargetIndex(createIndexRequest);
        }
        setRandomWaitForActiveShards(resizeRequest::setWaitForActiveShards, expectedParams);

        Request request = function.apply(resizeRequest);
        assertEquals(HttpPut.METHOD_NAME, request.getMethod());
        String expectedEndpoint = "/" + resizeRequest.getSourceIndex() + "/_" + resizeType.name().toLowerCase(Locale.ROOT) + "/"
                + resizeRequest.getTargetIndexRequest().index();
        assertEquals(expectedEndpoint, request.getEndpoint());
        assertEquals(expectedParams, request.getParameters());
        assertToXContentBody(resizeRequest, request.getEntity());
    }

    public void testClusterPutSettings() throws IOException {
        ClusterUpdateSettingsRequest request = new ClusterUpdateSettingsRequest();
        Map<String, String> expectedParams = new HashMap<>();
        setRandomMasterTimeout(request, expectedParams);
        setRandomTimeout(request::timeout, AcknowledgedRequest.DEFAULT_ACK_TIMEOUT, expectedParams);

        Request expectedRequest = RequestConverters.clusterPutSettings(request);
        assertEquals("/_cluster/settings", expectedRequest.getEndpoint());
        assertEquals(HttpPut.METHOD_NAME, expectedRequest.getMethod());
        assertEquals(expectedParams, expectedRequest.getParameters());
    }

    public void testClusterGetSettings() throws IOException {
        ClusterGetSettingsRequest request = new ClusterGetSettingsRequest();
        Map<String, String> expectedParams = new HashMap<>();
        setRandomMasterTimeout(request, expectedParams);
        request.includeDefaults(randomBoolean());
        if (request.includeDefaults()) {
            expectedParams.put("include_defaults", String.valueOf(true));
        }

        Request expectedRequest = RequestConverters.clusterGetSettings(request);
        assertEquals("/_cluster/settings", expectedRequest.getEndpoint());
        assertEquals(HttpGet.METHOD_NAME, expectedRequest.getMethod());
        assertEquals(expectedParams, expectedRequest.getParameters());
    }

    public void testPutPipeline() throws IOException {
        String pipelineId = "some_pipeline_id";
        PutPipelineRequest request = new PutPipelineRequest(
            "some_pipeline_id",
            new BytesArray("{}".getBytes(StandardCharsets.UTF_8)),
            XContentType.JSON
        );
        Map<String, String> expectedParams = new HashMap<>();
        setRandomMasterTimeout(request, expectedParams);
        setRandomTimeout(request::timeout, AcknowledgedRequest.DEFAULT_ACK_TIMEOUT, expectedParams);

        Request expectedRequest = RequestConverters.putPipeline(request);
        StringJoiner endpoint = new StringJoiner("/", "/", "");
        endpoint.add("_ingest/pipeline");
        endpoint.add(pipelineId);
        assertEquals(endpoint.toString(), expectedRequest.getEndpoint());
        assertEquals(HttpPut.METHOD_NAME, expectedRequest.getMethod());
        assertEquals(expectedParams, expectedRequest.getParameters());
    }

    public void testGetPipeline() {
        String pipelineId = "some_pipeline_id";
        Map<String, String> expectedParams = new HashMap<>();
        GetPipelineRequest request = new GetPipelineRequest("some_pipeline_id");
        setRandomMasterTimeout(request, expectedParams);
        Request expectedRequest = RequestConverters.getPipeline(request);
        StringJoiner endpoint = new StringJoiner("/", "/", "");
        endpoint.add("_ingest/pipeline");
        endpoint.add(pipelineId);
        assertEquals(endpoint.toString(), expectedRequest.getEndpoint());
        assertEquals(HttpGet.METHOD_NAME, expectedRequest.getMethod());
        assertEquals(expectedParams, expectedRequest.getParameters());
    }

    public void testDeletePipeline() {
        String pipelineId = "some_pipeline_id";
        Map<String, String> expectedParams = new HashMap<>();
        DeletePipelineRequest request = new DeletePipelineRequest(pipelineId);
        setRandomMasterTimeout(request, expectedParams);
        setRandomTimeout(request::timeout, AcknowledgedRequest.DEFAULT_ACK_TIMEOUT, expectedParams);
        Request expectedRequest = RequestConverters.deletePipeline(request);
        StringJoiner endpoint = new StringJoiner("/", "/", "");
        endpoint.add("_ingest/pipeline");
        endpoint.add(pipelineId);
        assertEquals(endpoint.toString(), expectedRequest.getEndpoint());
        assertEquals(HttpDelete.METHOD_NAME, expectedRequest.getMethod());
        assertEquals(expectedParams, expectedRequest.getParameters());
    }

    public void testSimulatePipeline() throws IOException {
        String pipelineId = randomBoolean() ? "some_pipeline_id" : null;
        boolean verbose = randomBoolean();
        String json = "{\"pipeline\":{" +
            "\"description\":\"_description\"," +
            "\"processors\":[{\"set\":{\"field\":\"field2\",\"value\":\"_value\"}}]}," +
            "\"docs\":[{\"_index\":\"index\",\"_type\":\"_doc\",\"_id\":\"id\",\"_source\":{\"foo\":\"rab\"}}]}";
        SimulatePipelineRequest request = new SimulatePipelineRequest(
            new BytesArray(json.getBytes(StandardCharsets.UTF_8)),
            XContentType.JSON
        );
        request.setId(pipelineId);
        request.setVerbose(verbose);
        Map<String, String> expectedParams = new HashMap<>();
        expectedParams.put("verbose", Boolean.toString(verbose));

        Request expectedRequest = RequestConverters.simulatePipeline(request);
        StringJoiner endpoint = new StringJoiner("/", "/", "");
        endpoint.add("_ingest/pipeline");
        if (pipelineId != null && !pipelineId.isEmpty())
            endpoint.add(pipelineId);
        endpoint.add("_simulate");
        assertEquals(endpoint.toString(), expectedRequest.getEndpoint());
        assertEquals(HttpPost.METHOD_NAME, expectedRequest.getMethod());
        assertEquals(expectedParams, expectedRequest.getParameters());
        assertToXContentBody(request, expectedRequest.getEntity());
    }

    public void testClusterHealth() {
        ClusterHealthRequest healthRequest = new ClusterHealthRequest();
        Map<String, String> expectedParams = new HashMap<>();
        setRandomLocal(healthRequest, expectedParams);
        String timeoutType = randomFrom("timeout", "masterTimeout", "both", "none");
        String timeout = randomTimeValue();
        String masterTimeout = randomTimeValue();
        switch (timeoutType) {
            case "timeout":
                healthRequest.timeout(timeout);
                expectedParams.put("timeout", timeout);
                // If Master Timeout wasn't set it uses the same value as Timeout
                expectedParams.put("master_timeout", timeout);
                break;
            case "masterTimeout":
                expectedParams.put("timeout", "30s");
                healthRequest.masterNodeTimeout(masterTimeout);
                expectedParams.put("master_timeout", masterTimeout);
                break;
            case "both":
                healthRequest.timeout(timeout);
                expectedParams.put("timeout", timeout);
                healthRequest.masterNodeTimeout(timeout);
                expectedParams.put("master_timeout", timeout);
                break;
            case "none":
                expectedParams.put("timeout", "30s");
                expectedParams.put("master_timeout", "30s");
                break;
            default:
                throw new UnsupportedOperationException();
        }
        setRandomWaitForActiveShards(healthRequest::waitForActiveShards, ActiveShardCount.NONE, expectedParams);
        if (randomBoolean()) {
            ClusterHealthRequest.Level level = randomFrom(ClusterHealthRequest.Level.values());
            healthRequest.level(level);
            expectedParams.put("level", level.name().toLowerCase(Locale.ROOT));
        } else {
            expectedParams.put("level", "cluster");
        }
        if (randomBoolean()) {
            Priority priority = randomFrom(Priority.values());
            healthRequest.waitForEvents(priority);
            expectedParams.put("wait_for_events", priority.name().toLowerCase(Locale.ROOT));
        }
        if (randomBoolean()) {
            ClusterHealthStatus status = randomFrom(ClusterHealthStatus.values());
            healthRequest.waitForStatus(status);
            expectedParams.put("wait_for_status", status.name().toLowerCase(Locale.ROOT));
        }
        if (randomBoolean()) {
            boolean waitForNoInitializingShards = randomBoolean();
            healthRequest.waitForNoInitializingShards(waitForNoInitializingShards);
            if (waitForNoInitializingShards) {
                expectedParams.put("wait_for_no_initializing_shards", Boolean.TRUE.toString());
            }
        }
        if (randomBoolean()) {
            boolean waitForNoRelocatingShards = randomBoolean();
            healthRequest.waitForNoRelocatingShards(waitForNoRelocatingShards);
            if (waitForNoRelocatingShards) {
                expectedParams.put("wait_for_no_relocating_shards", Boolean.TRUE.toString());
            }
        }
        String[] indices = randomBoolean() ? null : randomIndicesNames(0, 5);
        healthRequest.indices(indices);

        Request request = RequestConverters.clusterHealth(healthRequest);
        assertThat(request, CoreMatchers.notNullValue());
        assertThat(request.getMethod(), equalTo(HttpGet.METHOD_NAME));
        assertThat(request.getEntity(), nullValue());
        if (indices != null && indices.length > 0) {
            assertThat(request.getEndpoint(), equalTo("/_cluster/health/" + String.join(",", indices)));
        } else {
            assertThat(request.getEndpoint(), equalTo("/_cluster/health"));
        }
        assertThat(request.getParameters(), equalTo(expectedParams));
    }

    public void testRollover() throws IOException {
        RolloverRequest rolloverRequest = new RolloverRequest(randomAlphaOfLengthBetween(3, 10),
                randomBoolean() ? null : randomAlphaOfLengthBetween(3, 10));
        Map<String, String> expectedParams = new HashMap<>();
        setRandomTimeout(rolloverRequest::timeout, rolloverRequest.timeout(), expectedParams);
        setRandomMasterTimeout(rolloverRequest, expectedParams);
        if (randomBoolean()) {
            rolloverRequest.dryRun(randomBoolean());
            if (rolloverRequest.isDryRun()) {
                expectedParams.put("dry_run", "true");
            }
        }
        if (randomBoolean()) {
            rolloverRequest.addMaxIndexAgeCondition(new TimeValue(randomNonNegativeLong()));
        }
        if (randomBoolean()) {
            String type = randomAlphaOfLengthBetween(3, 10);
            rolloverRequest.getCreateIndexRequest().mapping(type, RandomCreateIndexGenerator.randomMapping(type));
        }
        if (randomBoolean()) {
            RandomCreateIndexGenerator.randomAliases(rolloverRequest.getCreateIndexRequest());
        }
        if (randomBoolean()) {
            rolloverRequest.getCreateIndexRequest().settings(RandomCreateIndexGenerator.randomIndexSettings());
        }
        setRandomWaitForActiveShards(rolloverRequest.getCreateIndexRequest()::waitForActiveShards, expectedParams);

        Request request = RequestConverters.rollover(rolloverRequest);
        if (rolloverRequest.getNewIndexName() == null) {
            assertEquals("/" + rolloverRequest.getAlias() + "/_rollover", request.getEndpoint());
        } else {
            assertEquals("/" + rolloverRequest.getAlias() + "/_rollover/" + rolloverRequest.getNewIndexName(), request.getEndpoint());
        }
        assertEquals(HttpPost.METHOD_NAME, request.getMethod());
        assertToXContentBody(rolloverRequest, request.getEntity());
        assertEquals(expectedParams, request.getParameters());
    }

    public void testGetAlias() {
        GetAliasesRequest getAliasesRequest = new GetAliasesRequest();

        Map<String, String> expectedParams = new HashMap<>();
        setRandomLocal(getAliasesRequest, expectedParams);
        setRandomIndicesOptions(getAliasesRequest::indicesOptions, getAliasesRequest::indicesOptions, expectedParams);

        String[] indices = randomBoolean() ? null : randomIndicesNames(0, 2);
        String[] aliases = randomBoolean() ? null : randomIndicesNames(0, 2);
        getAliasesRequest.indices(indices);
        getAliasesRequest.aliases(aliases);

        Request request = RequestConverters.getAlias(getAliasesRequest);
        StringJoiner expectedEndpoint = new StringJoiner("/", "/", "");

        if (false == CollectionUtils.isEmpty(indices)) {
            expectedEndpoint.add(String.join(",", indices));
        }
        expectedEndpoint.add("_alias");

        if (false == CollectionUtils.isEmpty(aliases)) {
            expectedEndpoint.add(String.join(",", aliases));
        }

        assertEquals(HttpGet.METHOD_NAME, request.getMethod());
        assertEquals(expectedEndpoint.toString(), request.getEndpoint());
        assertEquals(expectedParams, request.getParameters());
        assertNull(request.getEntity());
    }

    public void testIndexPutSettings() throws IOException {
        String[] indices = randomBoolean() ? null : randomIndicesNames(0, 2);
        UpdateSettingsRequest updateSettingsRequest = new UpdateSettingsRequest(indices);
        Map<String, String> expectedParams = new HashMap<>();
        setRandomMasterTimeout(updateSettingsRequest, expectedParams);
        setRandomTimeout(updateSettingsRequest::timeout, AcknowledgedRequest.DEFAULT_ACK_TIMEOUT, expectedParams);
        setRandomIndicesOptions(updateSettingsRequest::indicesOptions, updateSettingsRequest::indicesOptions, expectedParams);
        if (randomBoolean()) {
            updateSettingsRequest.setPreserveExisting(randomBoolean());
            if (updateSettingsRequest.isPreserveExisting()) {
                expectedParams.put("preserve_existing", "true");
            }
        }

        Request request = RequestConverters.indexPutSettings(updateSettingsRequest);
        StringJoiner endpoint = new StringJoiner("/", "/", "");
        if (indices != null && indices.length > 0) {
            endpoint.add(String.join(",", indices));
        }
        endpoint.add("_settings");
        assertThat(endpoint.toString(), equalTo(request.getEndpoint()));
        assertEquals(HttpPut.METHOD_NAME, request.getMethod());
        assertToXContentBody(updateSettingsRequest, request.getEntity());
        assertEquals(expectedParams, request.getParameters());
    }

    public void testCancelTasks() {
        CancelTasksRequest request = new CancelTasksRequest();
        Map<String, String> expectedParams = new HashMap<>();
        TaskId taskId = new TaskId(randomAlphaOfLength(5), randomNonNegativeLong());
        TaskId parentTaskId = new TaskId(randomAlphaOfLength(5), randomNonNegativeLong());
        request.setTaskId(taskId);
        request.setParentTaskId(parentTaskId);
        expectedParams.put("task_id", taskId.toString());
        expectedParams.put("parent_task_id", parentTaskId.toString());
        Request httpRequest = RequestConverters.cancelTasks(request);
        assertThat(httpRequest, notNullValue());
        assertThat(httpRequest.getMethod(), equalTo(HttpPost.METHOD_NAME));
        assertThat(httpRequest.getEntity(), nullValue());
        assertThat(httpRequest.getEndpoint(), equalTo("/_tasks/_cancel"));
        assertThat(httpRequest.getParameters(), equalTo(expectedParams));
    }

    public void testListTasks() {
        {
            ListTasksRequest request = new ListTasksRequest();
            Map<String, String> expectedParams = new HashMap<>();
            if (randomBoolean()) {
                request.setDetailed(randomBoolean());
                if (request.getDetailed()) {
                    expectedParams.put("detailed", "true");
                }
            }
            if (randomBoolean()) {
                request.setWaitForCompletion(randomBoolean());
                if (request.getWaitForCompletion()) {
                    expectedParams.put("wait_for_completion", "true");
                }
            }
            if (randomBoolean()) {
                String timeout = randomTimeValue();
                request.setTimeout(timeout);
                expectedParams.put("timeout", timeout);
            }
            if (randomBoolean()) {
                if (randomBoolean()) {
                    TaskId taskId = new TaskId(randomAlphaOfLength(5), randomNonNegativeLong());
                    request.setParentTaskId(taskId);
                    expectedParams.put("parent_task_id", taskId.toString());
                } else {
                    request.setParentTask(TaskId.EMPTY_TASK_ID);
                }
            }
            if (randomBoolean()) {
                String[] nodes = generateRandomStringArray(10, 8, false);
                request.setNodes(nodes);
                if (nodes.length > 0) {
                    expectedParams.put("nodes", String.join(",", nodes));
                }
            }
            if (randomBoolean()) {
                String[] actions = generateRandomStringArray(10, 8, false);
                request.setActions(actions);
                if (actions.length > 0) {
                    expectedParams.put("actions", String.join(",", actions));
                }
            }
            expectedParams.put("group_by", "none");
            Request httpRequest = RequestConverters.listTasks(request);
            assertThat(httpRequest, notNullValue());
            assertThat(httpRequest.getMethod(), equalTo(HttpGet.METHOD_NAME));
            assertThat(httpRequest.getEntity(), nullValue());
            assertThat(httpRequest.getEndpoint(), equalTo("/_tasks"));
            assertThat(httpRequest.getParameters(), equalTo(expectedParams));
        }
        {
            ListTasksRequest request = new ListTasksRequest();
            request.setTaskId(new TaskId(randomAlphaOfLength(5), randomNonNegativeLong()));
            IllegalArgumentException exception = expectThrows(IllegalArgumentException.class, () -> RequestConverters.listTasks(request));
            assertEquals("TaskId cannot be used for list tasks request", exception.getMessage());
        }
    }

    public void testGetRepositories() {
        Map<String, String> expectedParams = new HashMap<>();
        StringBuilder endpoint = new StringBuilder("/_snapshot");

        GetRepositoriesRequest getRepositoriesRequest = new GetRepositoriesRequest();
        setRandomMasterTimeout(getRepositoriesRequest, expectedParams);
        setRandomLocal(getRepositoriesRequest, expectedParams);

        if (randomBoolean()) {
            String[] entries = new String[] { "a", "b", "c" };
            getRepositoriesRequest.repositories(entries);
            endpoint.append("/" + String.join(",", entries));
        }

        Request request = RequestConverters.getRepositories(getRepositoriesRequest);
        assertThat(endpoint.toString(), equalTo(request.getEndpoint()));
        assertThat(HttpGet.METHOD_NAME, equalTo(request.getMethod()));
        assertThat(expectedParams, equalTo(request.getParameters()));
    }

    public void testCreateRepository() throws IOException {
        String repository = randomIndicesNames(1, 1)[0];
        String endpoint = "/_snapshot/" + repository;
        Path repositoryLocation = PathUtils.get(".");
        PutRepositoryRequest putRepositoryRequest = new PutRepositoryRequest(repository);
        putRepositoryRequest.type(FsRepository.TYPE);
        putRepositoryRequest.verify(randomBoolean());

        putRepositoryRequest.settings(
            Settings.builder()
                .put(FsRepository.LOCATION_SETTING.getKey(), repositoryLocation)
                .put(FsRepository.COMPRESS_SETTING.getKey(), randomBoolean())
                .put(FsRepository.CHUNK_SIZE_SETTING.getKey(), randomIntBetween(100, 1000), ByteSizeUnit.BYTES)
                .build());

        Request request = RequestConverters.createRepository(putRepositoryRequest);
        assertThat(endpoint, equalTo(request.getEndpoint()));
        assertThat(HttpPut.METHOD_NAME, equalTo(request.getMethod()));
        assertToXContentBody(putRepositoryRequest, request.getEntity());
    }

    public void testDeleteRepository() {
        Map<String, String> expectedParams = new HashMap<>();
        String repository = randomIndicesNames(1, 1)[0];

        StringBuilder endpoint = new StringBuilder("/_snapshot/" + repository);

        DeleteRepositoryRequest deleteRepositoryRequest = new DeleteRepositoryRequest();
        deleteRepositoryRequest.name(repository);
        setRandomMasterTimeout(deleteRepositoryRequest, expectedParams);
        setRandomTimeout(deleteRepositoryRequest::timeout, AcknowledgedRequest.DEFAULT_ACK_TIMEOUT, expectedParams);

        Request request = RequestConverters.deleteRepository(deleteRepositoryRequest);
        assertThat(endpoint.toString(), equalTo(request.getEndpoint()));
        assertThat(HttpDelete.METHOD_NAME, equalTo(request.getMethod()));
        assertThat(expectedParams, equalTo(request.getParameters()));
        assertNull(request.getEntity());
    }

    public void testVerifyRepository() {
        Map<String, String> expectedParams = new HashMap<>();
        String repository = randomIndicesNames(1, 1)[0];
        String endpoint = "/_snapshot/" + repository + "/_verify";

        VerifyRepositoryRequest verifyRepositoryRequest = new VerifyRepositoryRequest(repository);
        setRandomMasterTimeout(verifyRepositoryRequest, expectedParams);
        setRandomTimeout(verifyRepositoryRequest::timeout, AcknowledgedRequest.DEFAULT_ACK_TIMEOUT, expectedParams);

        Request request = RequestConverters.verifyRepository(verifyRepositoryRequest);
        assertThat(endpoint, equalTo(request.getEndpoint()));
        assertThat(HttpPost.METHOD_NAME, equalTo(request.getMethod()));
        assertThat(expectedParams, equalTo(request.getParameters()));
    }

    public void testCreateSnapshot() throws IOException {
        Map<String, String> expectedParams = new HashMap<>();
        String repository = randomIndicesNames(1, 1)[0];
        String snapshot = "snapshot-" + generateRandomStringArray(1, randomInt(10), false, false)[0];
        String endpoint = "/_snapshot/" + repository + "/" + snapshot;

        CreateSnapshotRequest createSnapshotRequest = new CreateSnapshotRequest(repository, snapshot);
        setRandomMasterTimeout(createSnapshotRequest, expectedParams);
        Boolean waitForCompletion = randomBoolean();
        createSnapshotRequest.waitForCompletion(waitForCompletion);

        if (waitForCompletion) {
            expectedParams.put("wait_for_completion", waitForCompletion.toString());
        }

        Request request = RequestConverters.createSnapshot(createSnapshotRequest);
        assertThat(endpoint, equalTo(request.getEndpoint()));
        assertThat(HttpPut.METHOD_NAME, equalTo(request.getMethod()));
        assertThat(expectedParams, equalTo(request.getParameters()));
        assertToXContentBody(createSnapshotRequest, request.getEntity());
    }

    public void testGetSnapshots() {
        Map<String, String> expectedParams = new HashMap<>();
        String repository = randomIndicesNames(1, 1)[0];
        String snapshot1 = "snapshot1-" + randomAlphaOfLengthBetween(2, 5).toLowerCase(Locale.ROOT);
        String snapshot2 = "snapshot2-" + randomAlphaOfLengthBetween(2, 5).toLowerCase(Locale.ROOT);

        String endpoint = String.format(Locale.ROOT, "/_snapshot/%s/%s,%s", repository, snapshot1, snapshot2);

        GetSnapshotsRequest getSnapshotsRequest = new GetSnapshotsRequest();
        getSnapshotsRequest.repository(repository);
        getSnapshotsRequest.snapshots(Arrays.asList(snapshot1, snapshot2).toArray(new String[0]));
        setRandomMasterTimeout(getSnapshotsRequest, expectedParams);

        if (randomBoolean()) {
            boolean ignoreUnavailable = randomBoolean();
            getSnapshotsRequest.ignoreUnavailable(ignoreUnavailable);
            expectedParams.put("ignore_unavailable", Boolean.toString(ignoreUnavailable));
        } else {
            expectedParams.put("ignore_unavailable", Boolean.FALSE.toString());
        }

        if (randomBoolean()) {
            boolean verbose = randomBoolean();
            getSnapshotsRequest.verbose(verbose);
            expectedParams.put("verbose", Boolean.toString(verbose));
        } else {
            expectedParams.put("verbose", Boolean.TRUE.toString());
        }

        Request request = RequestConverters.getSnapshots(getSnapshotsRequest);
        assertThat(endpoint, equalTo(request.getEndpoint()));
        assertThat(HttpGet.METHOD_NAME, equalTo(request.getMethod()));
        assertThat(expectedParams, equalTo(request.getParameters()));
        assertNull(request.getEntity());
    }

    public void testGetAllSnapshots() {
        Map<String, String> expectedParams = new HashMap<>();
        String repository = randomIndicesNames(1, 1)[0];

        String endpoint = String.format(Locale.ROOT, "/_snapshot/%s/_all", repository);

        GetSnapshotsRequest getSnapshotsRequest = new GetSnapshotsRequest(repository);
        setRandomMasterTimeout(getSnapshotsRequest, expectedParams);

        boolean ignoreUnavailable = randomBoolean();
        getSnapshotsRequest.ignoreUnavailable(ignoreUnavailable);
        expectedParams.put("ignore_unavailable", Boolean.toString(ignoreUnavailable));

        boolean verbose = randomBoolean();
        getSnapshotsRequest.verbose(verbose);
        expectedParams.put("verbose", Boolean.toString(verbose));

        Request request = RequestConverters.getSnapshots(getSnapshotsRequest);
        assertThat(endpoint, equalTo(request.getEndpoint()));
        assertThat(HttpGet.METHOD_NAME, equalTo(request.getMethod()));
        assertThat(expectedParams, equalTo(request.getParameters()));
        assertNull(request.getEntity());
    }

    public void testSnapshotsStatus() {
        Map<String, String> expectedParams = new HashMap<>();
        String repository = randomIndicesNames(1, 1)[0];
        String[] snapshots = randomIndicesNames(1, 5);
        StringBuilder snapshotNames = new StringBuilder(snapshots[0]);
        for (int idx = 1; idx < snapshots.length; idx++) {
            snapshotNames.append(",").append(snapshots[idx]);
        }
        boolean ignoreUnavailable = randomBoolean();
        String endpoint = "/_snapshot/" + repository + "/" + snapshotNames.toString() + "/_status";

        SnapshotsStatusRequest snapshotsStatusRequest = new SnapshotsStatusRequest(repository, snapshots);
        setRandomMasterTimeout(snapshotsStatusRequest, expectedParams);
        snapshotsStatusRequest.ignoreUnavailable(ignoreUnavailable);
        expectedParams.put("ignore_unavailable", Boolean.toString(ignoreUnavailable));

        Request request = RequestConverters.snapshotsStatus(snapshotsStatusRequest);
        assertThat(request.getEndpoint(), equalTo(endpoint));
        assertThat(request.getMethod(), equalTo(HttpGet.METHOD_NAME));
        assertThat(request.getParameters(), equalTo(expectedParams));
        assertThat(request.getEntity(), is(nullValue()));
    }

    public void testRestoreSnapshot() throws IOException {
        Map<String, String> expectedParams = new HashMap<>();
        String repository = randomIndicesNames(1, 1)[0];
        String snapshot = "snapshot-" + randomAlphaOfLengthBetween(2, 5).toLowerCase(Locale.ROOT);
        String endpoint = String.format(Locale.ROOT, "/_snapshot/%s/%s/_restore", repository, snapshot);

        RestoreSnapshotRequest restoreSnapshotRequest = new RestoreSnapshotRequest(repository, snapshot);
        setRandomMasterTimeout(restoreSnapshotRequest, expectedParams);
        if (randomBoolean()) {
            restoreSnapshotRequest.waitForCompletion(true);
            expectedParams.put("wait_for_completion", "true");
        }
        if (randomBoolean()) {
            String timeout = randomTimeValue();
            restoreSnapshotRequest.masterNodeTimeout(timeout);
            expectedParams.put("master_timeout", timeout);
        }

        Request request = RequestConverters.restoreSnapshot(restoreSnapshotRequest);
        assertThat(endpoint, equalTo(request.getEndpoint()));
        assertThat(HttpPost.METHOD_NAME, equalTo(request.getMethod()));
        assertThat(expectedParams, equalTo(request.getParameters()));
        assertToXContentBody(restoreSnapshotRequest, request.getEntity());
    }

    public void testDeleteSnapshot() {
        Map<String, String> expectedParams = new HashMap<>();
        String repository = randomIndicesNames(1, 1)[0];
        String snapshot = "snapshot-" + randomAlphaOfLengthBetween(2, 5).toLowerCase(Locale.ROOT);

        String endpoint = String.format(Locale.ROOT, "/_snapshot/%s/%s", repository, snapshot);

        DeleteSnapshotRequest deleteSnapshotRequest = new DeleteSnapshotRequest();
        deleteSnapshotRequest.repository(repository);
        deleteSnapshotRequest.snapshot(snapshot);
        setRandomMasterTimeout(deleteSnapshotRequest, expectedParams);

        Request request = RequestConverters.deleteSnapshot(deleteSnapshotRequest);
        assertThat(endpoint, equalTo(request.getEndpoint()));
        assertThat(HttpDelete.METHOD_NAME, equalTo(request.getMethod()));
        assertThat(expectedParams, equalTo(request.getParameters()));
        assertNull(request.getEntity());
    }

    public void testPutTemplateRequest() throws Exception {
        Map<String, String> names = new HashMap<>();
        names.put("log", "log");
        names.put("template#1", "template%231");
        names.put("-#template", "-%23template");
        names.put("foo^bar", "foo%5Ebar");

        PutIndexTemplateRequest putTemplateRequest = new PutIndexTemplateRequest().name(randomFrom(names.keySet()))
                .patterns(Arrays.asList(generateRandomStringArray(20, 100, false, false)));
        if (randomBoolean()) {
            putTemplateRequest.order(randomInt());
        }
        if (randomBoolean()) {
            putTemplateRequest.version(randomInt());
        }
        if (randomBoolean()) {
            putTemplateRequest.settings(Settings.builder().put("setting-" + randomInt(), randomTimeValue()));
        }
        if (randomBoolean()) {
            putTemplateRequest.mapping("doc-" + randomInt(), "field-" + randomInt(), "type=" + randomFrom("text", "keyword"));
        }
        if (randomBoolean()) {
            putTemplateRequest.alias(new Alias("alias-" + randomInt()));
        }
        Map<String, String> expectedParams = new HashMap<>();
        if (randomBoolean()) {
            expectedParams.put("create", Boolean.TRUE.toString());
            putTemplateRequest.create(true);
        }
        if (randomBoolean()) {
            String cause = randomUnicodeOfCodepointLengthBetween(1, 50);
            putTemplateRequest.cause(cause);
            expectedParams.put("cause", cause);
        }
        setRandomMasterTimeout(putTemplateRequest, expectedParams);
        Request request = RequestConverters.putTemplate(putTemplateRequest);
        assertThat(request.getEndpoint(), equalTo("/_template/" + names.get(putTemplateRequest.name())));
        assertThat(request.getParameters(), equalTo(expectedParams));
        assertToXContentBody(putTemplateRequest, request.getEntity());
    }

    public void testValidateQuery() throws Exception {
        String[] indices = randomBoolean() ? null : randomIndicesNames(0, 5);
        String[] types = randomBoolean() ? generateRandomStringArray(5, 5, false, false) : null;
        ValidateQueryRequest validateQueryRequest;
        if (randomBoolean()) {
            validateQueryRequest = new ValidateQueryRequest(indices);
        } else {
            validateQueryRequest = new ValidateQueryRequest();
            validateQueryRequest.indices(indices);
        }
        validateQueryRequest.types(types);
        Map<String, String> expectedParams = new HashMap<>();
        setRandomIndicesOptions(validateQueryRequest::indicesOptions, validateQueryRequest::indicesOptions, expectedParams);
        validateQueryRequest.explain(randomBoolean());
        validateQueryRequest.rewrite(randomBoolean());
        validateQueryRequest.allShards(randomBoolean());
        expectedParams.put("explain", Boolean.toString(validateQueryRequest.explain()));
        expectedParams.put("rewrite", Boolean.toString(validateQueryRequest.rewrite()));
        expectedParams.put("all_shards", Boolean.toString(validateQueryRequest.allShards()));
        Request request = RequestConverters.validateQuery(validateQueryRequest);
        StringJoiner endpoint = new StringJoiner("/", "/", "");
        if (indices != null && indices.length > 0) {
            endpoint.add(String.join(",", indices));
            if (types != null && types.length > 0) {
                endpoint.add(String.join(",", types));
            }
        }
        endpoint.add("_validate/query");
        assertThat(request.getEndpoint(), equalTo(endpoint.toString()));
        assertThat(request.getParameters(), equalTo(expectedParams));
        assertToXContentBody(validateQueryRequest, request.getEntity());
        assertThat(request.getMethod(), equalTo(HttpGet.METHOD_NAME));
    }

    public void testGetTemplateRequest() throws Exception {
        Map<String, String> encodes = new HashMap<>();
        encodes.put("log", "log");
        encodes.put("1", "1");
        encodes.put("template#1", "template%231");
        encodes.put("template-*", "template-*");
        encodes.put("foo^bar", "foo%5Ebar");
        List<String> names = randomSubsetOf(1, encodes.keySet());
        GetIndexTemplatesRequest getTemplatesRequest = new GetIndexTemplatesRequest().names(names.toArray(new String[0]));
        Map<String, String> expectedParams = new HashMap<>();
        setRandomMasterTimeout(getTemplatesRequest, expectedParams);
        setRandomLocal(getTemplatesRequest, expectedParams);
        Request request = RequestConverters.getTemplates(getTemplatesRequest);
        assertThat(request.getEndpoint(), equalTo("/_template/" + names.stream().map(encodes::get).collect(Collectors.joining(","))));
        assertThat(request.getParameters(), equalTo(expectedParams));
        assertThat(request.getEntity(), nullValue());
    }

    public void testAnalyzeRequest() throws Exception {
        AnalyzeRequest indexAnalyzeRequest = new AnalyzeRequest()
            .text("Here is some text")
            .index("test_index")
            .analyzer("test_analyzer");

        Request request = RequestConverters.analyze(indexAnalyzeRequest);
        assertThat(request.getEndpoint(), equalTo("/test_index/_analyze"));
        assertToXContentBody(indexAnalyzeRequest, request.getEntity());

        AnalyzeRequest analyzeRequest = new AnalyzeRequest()
            .text("more text")
            .analyzer("test_analyzer");
        assertThat(RequestConverters.analyze(analyzeRequest).getEndpoint(), equalTo("/_analyze"));
    }

    public void testGetScriptRequest() {
        GetStoredScriptRequest getStoredScriptRequest = new GetStoredScriptRequest("x-script");
        Map<String, String> expectedParams = new HashMap<>();
        setRandomMasterTimeout(getStoredScriptRequest, expectedParams);

        Request request = RequestConverters.getScript(getStoredScriptRequest);
        assertThat(request.getEndpoint(), equalTo("/_scripts/" + getStoredScriptRequest.id()));
        assertThat(request.getMethod(), equalTo(HttpGet.METHOD_NAME));
        assertThat(request.getParameters(), equalTo(expectedParams));
        assertThat(request.getEntity(), nullValue());
    }

    public void testDeleteScriptRequest() {
        DeleteStoredScriptRequest deleteStoredScriptRequest = new DeleteStoredScriptRequest("x-script");

        Map<String, String> expectedParams = new HashMap<>();
        setRandomTimeout(deleteStoredScriptRequest::timeout, AcknowledgedRequest.DEFAULT_ACK_TIMEOUT, expectedParams);
        setRandomMasterTimeout(deleteStoredScriptRequest, expectedParams);

        Request request = RequestConverters.deleteScript(deleteStoredScriptRequest);
        assertThat(request.getEndpoint(), equalTo("/_scripts/" + deleteStoredScriptRequest.id()));
        assertThat(request.getMethod(), equalTo(HttpDelete.METHOD_NAME));
        assertThat(request.getParameters(), equalTo(expectedParams));
        assertThat(request.getEntity(), nullValue());
    }

    private static void assertToXContentBody(ToXContent expectedBody, HttpEntity actualEntity) throws IOException {
        BytesReference expectedBytes = XContentHelper.toXContent(expectedBody, REQUEST_BODY_CONTENT_TYPE, false);
        assertEquals(XContentType.JSON.mediaTypeWithoutParameters(), actualEntity.getContentType().getValue());
        assertEquals(expectedBytes, new BytesArray(EntityUtils.toByteArray(actualEntity)));
    }

    public void testEndpointBuilder() {
        {
            EndpointBuilder endpointBuilder = new EndpointBuilder();
            assertEquals("/", endpointBuilder.build());
        }
        {
            EndpointBuilder endpointBuilder = new EndpointBuilder().addPathPart(Strings.EMPTY_ARRAY);
            assertEquals("/", endpointBuilder.build());
        }
        {
            EndpointBuilder endpointBuilder = new EndpointBuilder().addPathPart("");
            assertEquals("/", endpointBuilder.build());
        }
        {
            EndpointBuilder endpointBuilder = new EndpointBuilder().addPathPart("a", "b");
            assertEquals("/a/b", endpointBuilder.build());
        }
        {
            EndpointBuilder endpointBuilder = new EndpointBuilder().addPathPart("a").addPathPart("b").addPathPartAsIs("_create");
            assertEquals("/a/b/_create", endpointBuilder.build());
        }

        {
            EndpointBuilder endpointBuilder = new EndpointBuilder().addPathPart("a", "b", "c").addPathPartAsIs("_create");
            assertEquals("/a/b/c/_create", endpointBuilder.build());
        }
        {
            EndpointBuilder endpointBuilder = new EndpointBuilder().addPathPart("a").addPathPartAsIs("_create");
            assertEquals("/a/_create", endpointBuilder.build());
        }
    }

    public void testEndpointBuilderEncodeParts() {
        {
            EndpointBuilder endpointBuilder = new EndpointBuilder().addPathPart("-#index1,index#2", "type", "id");
            assertEquals("/-%23index1,index%232/type/id", endpointBuilder.build());
        }
        {
            EndpointBuilder endpointBuilder = new EndpointBuilder().addPathPart("index", "type#2", "id");
            assertEquals("/index/type%232/id", endpointBuilder.build());
        }
        {
            EndpointBuilder endpointBuilder = new EndpointBuilder().addPathPart("index", "type", "this/is/the/id");
            assertEquals("/index/type/this%2Fis%2Fthe%2Fid", endpointBuilder.build());
        }
        {
            EndpointBuilder endpointBuilder = new EndpointBuilder().addPathPart("index", "type", "this|is|the|id");
            assertEquals("/index/type/this%7Cis%7Cthe%7Cid", endpointBuilder.build());
        }
        {
            EndpointBuilder endpointBuilder = new EndpointBuilder().addPathPart("index", "type", "id#1");
            assertEquals("/index/type/id%231", endpointBuilder.build());
        }
        {
            EndpointBuilder endpointBuilder = new EndpointBuilder().addPathPart("<logstash-{now/M}>", "_search");
            assertEquals("/%3Clogstash-%7Bnow%2FM%7D%3E/_search", endpointBuilder.build());
        }
        {
            EndpointBuilder endpointBuilder = new EndpointBuilder().addPathPart("中文");
            assertEquals("/中文", endpointBuilder.build());
        }
        {
            EndpointBuilder endpointBuilder = new EndpointBuilder().addPathPart("foo bar");
            assertEquals("/foo%20bar", endpointBuilder.build());
        }
        {
            EndpointBuilder endpointBuilder = new EndpointBuilder().addPathPart("foo+bar");
            assertEquals("/foo+bar", endpointBuilder.build());
        }
        {
            EndpointBuilder endpointBuilder = new EndpointBuilder().addPathPart("foo+bar");
            assertEquals("/foo+bar", endpointBuilder.build());
        }
        {
            EndpointBuilder endpointBuilder = new EndpointBuilder().addPathPart("foo/bar");
            assertEquals("/foo%2Fbar", endpointBuilder.build());
        }
        {
            EndpointBuilder endpointBuilder = new EndpointBuilder().addPathPart("foo^bar");
            assertEquals("/foo%5Ebar", endpointBuilder.build());
        }
        {
            EndpointBuilder endpointBuilder = new EndpointBuilder().addPathPart("cluster1:index1,index2").addPathPartAsIs("_search");
            assertEquals("/cluster1:index1,index2/_search", endpointBuilder.build());
        }
        {
            EndpointBuilder endpointBuilder = new EndpointBuilder().addCommaSeparatedPathParts(new String[] { "index1", "index2" })
                    .addPathPartAsIs("cache/clear");
            assertEquals("/index1,index2/cache/clear", endpointBuilder.build());
        }
    }

    public void testEndpoint() {
        assertEquals("/index/type/id", RequestConverters.endpoint("index", "type", "id"));
        assertEquals("/index/type/id/_endpoint", RequestConverters.endpoint("index", "type", "id", "_endpoint"));
        assertEquals("/index1,index2", RequestConverters.endpoint(new String[] { "index1", "index2" }));
        assertEquals("/index1,index2/_endpoint", RequestConverters.endpoint(new String[] { "index1", "index2" }, "_endpoint"));
        assertEquals("/index1,index2/type1,type2/_endpoint",
                RequestConverters.endpoint(new String[] { "index1", "index2" }, new String[] { "type1", "type2" }, "_endpoint"));
        assertEquals("/index1,index2/_endpoint/suffix1,suffix2",
                RequestConverters.endpoint(new String[] { "index1", "index2" }, "_endpoint", new String[] { "suffix1", "suffix2" }));
    }

    public void testCreateContentType() {
        final XContentType xContentType = randomFrom(XContentType.values());
        assertEquals(xContentType.mediaTypeWithoutParameters(), RequestConverters.createContentType(xContentType).getMimeType());
    }

    public void testEnforceSameContentType() {
        XContentType xContentType = randomFrom(XContentType.JSON, XContentType.SMILE);
        IndexRequest indexRequest = new IndexRequest().source(singletonMap("field", "value"), xContentType);
        assertEquals(xContentType, enforceSameContentType(indexRequest, null));
        assertEquals(xContentType, enforceSameContentType(indexRequest, xContentType));

        XContentType bulkContentType = randomBoolean() ? xContentType : null;

        IllegalArgumentException exception = expectThrows(IllegalArgumentException.class,
                () -> enforceSameContentType(new IndexRequest().source(singletonMap("field", "value"), XContentType.CBOR),
                        bulkContentType));
        assertEquals("Unsupported content-type found for request with content-type [CBOR], only JSON and SMILE are supported",
                exception.getMessage());

        exception = expectThrows(IllegalArgumentException.class,
                () -> enforceSameContentType(new IndexRequest().source(singletonMap("field", "value"), XContentType.YAML),
                        bulkContentType));
        assertEquals("Unsupported content-type found for request with content-type [YAML], only JSON and SMILE are supported",
                exception.getMessage());

        XContentType requestContentType = xContentType == XContentType.JSON ? XContentType.SMILE : XContentType.JSON;

        exception = expectThrows(IllegalArgumentException.class,
                () -> enforceSameContentType(new IndexRequest().source(singletonMap("field", "value"), requestContentType), xContentType));
        assertEquals("Mismatching content-type found for request with content-type [" + requestContentType + "], "
                + "previous requests have content-type [" + xContentType + "]", exception.getMessage());
    }

    public void testXPackInfo() {
        XPackInfoRequest infoRequest = new XPackInfoRequest();
        Map<String, String> expectedParams = new HashMap<>();
        infoRequest.setVerbose(randomBoolean());
        if (false == infoRequest.isVerbose()) {
            expectedParams.put("human", "false");
        }
        int option = between(0, 2);
        switch (option) {
        case 0:
            infoRequest.setCategories(EnumSet.allOf(XPackInfoRequest.Category.class));
            break;
        case 1:
            infoRequest.setCategories(EnumSet.of(XPackInfoRequest.Category.FEATURES));
            expectedParams.put("categories", "features");
            break;
        case 2:
            infoRequest.setCategories(EnumSet.of(XPackInfoRequest.Category.FEATURES, XPackInfoRequest.Category.BUILD));
            expectedParams.put("categories", "build,features");
            break;
        default:
            throw new IllegalArgumentException("invalid option [" + option + "]");
        }

        Request request = RequestConverters.xPackInfo(infoRequest);
        assertEquals(HttpGet.METHOD_NAME, request.getMethod());
        assertEquals("/_xpack", request.getEndpoint());
        assertNull(request.getEntity());
        assertEquals(expectedParams, request.getParameters());
    }

    public void testGetMigrationAssistance() {
        IndexUpgradeInfoRequest upgradeInfoRequest = new IndexUpgradeInfoRequest();
        String expectedEndpoint = "/_xpack/migration/assistance";
        if (randomBoolean()) {
            String[] indices = randomIndicesNames(1, 5);
            upgradeInfoRequest.indices(indices);
            expectedEndpoint += "/" + String.join(",", indices);
        }
        Map<String, String> expectedParams = new HashMap<>();
        setRandomIndicesOptions(upgradeInfoRequest::indicesOptions, upgradeInfoRequest::indicesOptions, expectedParams);
        Request request = RequestConverters.getMigrationAssistance(upgradeInfoRequest);
        assertEquals(HttpGet.METHOD_NAME, request.getMethod());
        assertEquals(expectedEndpoint, request.getEndpoint());
        assertNull(request.getEntity());
        assertEquals(expectedParams, request.getParameters());
    }

    public void testXPackPutWatch() throws Exception {
        PutWatchRequest putWatchRequest = new PutWatchRequest();
        String watchId = randomAlphaOfLength(10);
        putWatchRequest.setId(watchId);
        String body = randomAlphaOfLength(20);
        putWatchRequest.setSource(new BytesArray(body), XContentType.JSON);

        Map<String, String> expectedParams = new HashMap<>();
        if (randomBoolean()) {
            putWatchRequest.setActive(false);
            expectedParams.put("active", "false");
        }

        if (randomBoolean()) {
            long version = randomLongBetween(10, 100);
            putWatchRequest.setVersion(version);
            expectedParams.put("version", String.valueOf(version));
        }

        Request request = RequestConverters.xPackWatcherPutWatch(putWatchRequest);
        assertEquals(HttpPut.METHOD_NAME, request.getMethod());
        assertEquals("/_xpack/watcher/watch/" + watchId, request.getEndpoint());
        assertEquals(expectedParams, request.getParameters());
        assertThat(request.getEntity().getContentType().getValue(), is(XContentType.JSON.mediaTypeWithoutParameters()));
        ByteArrayOutputStream bos = new ByteArrayOutputStream();
        request.getEntity().writeTo(bos);
        assertThat(bos.toString("UTF-8"), is(body));
    }
    
    public void testGraphExplore() throws Exception {
        Map<String, String> expectedParams = new HashMap<>();

        GraphExploreRequest graphExploreRequest = new GraphExploreRequest();
        graphExploreRequest.sampleDiversityField("diversity");
        graphExploreRequest.indices("index1", "index2");
        graphExploreRequest.types("type1", "type2");
        int timeout = randomIntBetween(10000, 20000);
        graphExploreRequest.timeout(TimeValue.timeValueMillis(timeout));
        graphExploreRequest.useSignificance(randomBoolean());
        int numHops = randomIntBetween(1, 5);
        for (int i = 0; i < numHops; i++) {
            int hopNumber = i + 1;
            QueryBuilder guidingQuery = null;
            if (randomBoolean()) {
                guidingQuery = new TermQueryBuilder("field" + hopNumber, "value" + hopNumber);
            }
            Hop hop = graphExploreRequest.createNextHop(guidingQuery);
            hop.addVertexRequest("field" + hopNumber);
            hop.getVertexRequest(0).addInclude("value" + hopNumber, hopNumber);
        }
        Request request = RequestConverters.xPackGraphExplore(graphExploreRequest);
        assertEquals(HttpGet.METHOD_NAME, request.getMethod());
        assertEquals("/index1,index2/type1,type2/_xpack/graph/_explore", request.getEndpoint());
        assertEquals(expectedParams, request.getParameters());
        assertThat(request.getEntity().getContentType().getValue(), is(XContentType.JSON.mediaTypeWithoutParameters()));
        assertToXContentBody(graphExploreRequest, request.getEntity());
    }    

    public void testXPackDeleteWatch() {
        DeleteWatchRequest deleteWatchRequest = new DeleteWatchRequest();
        String watchId = randomAlphaOfLength(10);
        deleteWatchRequest.setId(watchId);

        Request request = RequestConverters.xPackWatcherDeleteWatch(deleteWatchRequest);
        assertEquals(HttpDelete.METHOD_NAME, request.getMethod());
        assertEquals("/_xpack/watcher/watch/" + watchId, request.getEndpoint());
        assertThat(request.getEntity(), nullValue());
    }

<<<<<<< HEAD
    public void testDeleteMachineLearningJob() {
        String jobId = randomAlphaOfLength(10);
        DeleteJobRequest deleteJobRequest = new DeleteJobRequest(jobId);

        Request request = RequestConverters.deleteMachineLearningJob(deleteJobRequest);
        assertEquals(HttpDelete.METHOD_NAME, request.getMethod());
        assertEquals("/_xpack/ml/anomaly_detectors/" + jobId, request.getEndpoint());
        assertEquals(Boolean.toString(false), request.getParameters().get("force"));

        deleteJobRequest.setForce(true);
        request = RequestConverters.deleteMachineLearningJob(deleteJobRequest);
        assertEquals(Boolean.toString(true), request.getParameters().get("force"));
    }

    public void testPostMachineLearningOpenJob() throws Exception {
        String jobId = "some-job-id";
        OpenJobRequest openJobRequest = new OpenJobRequest(jobId);
        openJobRequest.setTimeout(TimeValue.timeValueMinutes(10));

        Request request = RequestConverters.machineLearningOpenJob(openJobRequest);
        assertEquals(HttpPost.METHOD_NAME, request.getMethod());
        assertEquals("/_xpack/ml/anomaly_detectors/" + jobId + "/_open", request.getEndpoint());
        ByteArrayOutputStream bos = new ByteArrayOutputStream();
        request.getEntity().writeTo(bos);
        assertEquals(bos.toString("UTF-8"), "{\"job_id\":\""+ jobId +"\",\"timeout\":\"10m\"}");
    }

=======
>>>>>>> f4e9729d
    /**
     * Randomize the {@link FetchSourceContext} request parameters.
     */
    private static void randomizeFetchSourceContextParams(Consumer<FetchSourceContext> consumer, Map<String, String> expectedParams) {
        if (randomBoolean()) {
            if (randomBoolean()) {
                boolean fetchSource = randomBoolean();
                consumer.accept(new FetchSourceContext(fetchSource));
                if (fetchSource == false) {
                    expectedParams.put("_source", "false");
                }
            } else {
                int numIncludes = randomIntBetween(0, 5);
                String[] includes = new String[numIncludes];
                String includesParam = randomFields(includes);
                if (numIncludes > 0) {
                    expectedParams.put("_source_include", includesParam);
                }
                int numExcludes = randomIntBetween(0, 5);
                String[] excludes = new String[numExcludes];
                String excludesParam = randomFields(excludes);
                if (numExcludes > 0) {
                    expectedParams.put("_source_exclude", excludesParam);
                }
                consumer.accept(new FetchSourceContext(true, includes, excludes));
            }
        }
    }

    private static void setRandomSearchParams(SearchRequest searchRequest,
                                              Map<String, String> expectedParams) {
        expectedParams.put(RestSearchAction.TYPED_KEYS_PARAM, "true");
        if (randomBoolean()) {
            searchRequest.routing(randomAlphaOfLengthBetween(3, 10));
            expectedParams.put("routing", searchRequest.routing());
        }
        if (randomBoolean()) {
            searchRequest.preference(randomAlphaOfLengthBetween(3, 10));
            expectedParams.put("preference", searchRequest.preference());
        }
        if (randomBoolean()) {
            searchRequest.searchType(randomFrom(SearchType.CURRENTLY_SUPPORTED));
        }
        expectedParams.put("search_type", searchRequest.searchType().name().toLowerCase(Locale.ROOT));
        if (randomBoolean()) {
            searchRequest.requestCache(randomBoolean());
            expectedParams.put("request_cache", Boolean.toString(searchRequest.requestCache()));
        }
        if (randomBoolean()) {
            searchRequest.allowPartialSearchResults(randomBoolean());
            expectedParams.put("allow_partial_search_results", Boolean.toString(searchRequest.allowPartialSearchResults()));
        }
        if (randomBoolean()) {
            searchRequest.setBatchedReduceSize(randomIntBetween(2, Integer.MAX_VALUE));
        }
        expectedParams.put("batched_reduce_size", Integer.toString(searchRequest.getBatchedReduceSize()));
        if (randomBoolean()) {
            searchRequest.scroll(randomTimeValue());
            expectedParams.put("scroll", searchRequest.scroll().keepAlive().getStringRep());
        }
    }

    private static void setRandomIndicesOptions(Consumer<IndicesOptions> setter, Supplier<IndicesOptions> getter,
            Map<String, String> expectedParams) {

        if (randomBoolean()) {
            setter.accept(IndicesOptions.fromOptions(randomBoolean(), randomBoolean(), randomBoolean(), randomBoolean()));
        }
        expectedParams.put("ignore_unavailable", Boolean.toString(getter.get().ignoreUnavailable()));
        expectedParams.put("allow_no_indices", Boolean.toString(getter.get().allowNoIndices()));
        if (getter.get().expandWildcardsOpen() && getter.get().expandWildcardsClosed()) {
            expectedParams.put("expand_wildcards", "open,closed");
        } else if (getter.get().expandWildcardsOpen()) {
            expectedParams.put("expand_wildcards", "open");
        } else if (getter.get().expandWildcardsClosed()) {
            expectedParams.put("expand_wildcards", "closed");
        } else {
            expectedParams.put("expand_wildcards", "none");
        }
    }

    private static void setRandomIncludeDefaults(GetIndexRequest request, Map<String, String> expectedParams) {
        if (randomBoolean()) {
            boolean includeDefaults = randomBoolean();
            request.includeDefaults(includeDefaults);
            if (includeDefaults) {
                expectedParams.put("include_defaults", String.valueOf(includeDefaults));
            }
        }
    }

    private static void setRandomHumanReadable(GetIndexRequest request, Map<String, String> expectedParams) {
        if (randomBoolean()) {
            boolean humanReadable = randomBoolean();
            request.humanReadable(humanReadable);
            if (humanReadable) {
                expectedParams.put("human", String.valueOf(humanReadable));
            }
        }
    }

    private static void setRandomLocal(Consumer<Boolean> setter, Map<String, String> expectedParams) {
        if (randomBoolean()) {
            boolean local = randomBoolean();
            setter.accept(local);
            if (local) {
                expectedParams.put("local", String.valueOf(local));
            }
        }
    }

    private static void setRandomLocal(MasterNodeReadRequest<?> request, Map<String, String> expectedParams) {
        setRandomLocal(request::local, expectedParams);
    }

    private static void setRandomTimeout(Consumer<String> setter, TimeValue defaultTimeout, Map<String, String> expectedParams) {
        if (randomBoolean()) {
            String timeout = randomTimeValue();
            setter.accept(timeout);
            expectedParams.put("timeout", timeout);
        } else {
            expectedParams.put("timeout", defaultTimeout.getStringRep());
        }
    }

    private static void setRandomMasterTimeout(MasterNodeRequest<?> request, Map<String, String> expectedParams) {
        if (randomBoolean()) {
            String masterTimeout = randomTimeValue();
            request.masterNodeTimeout(masterTimeout);
            expectedParams.put("master_timeout", masterTimeout);
        } else {
            expectedParams.put("master_timeout", MasterNodeRequest.DEFAULT_MASTER_NODE_TIMEOUT.getStringRep());
        }
    }

    private static void setRandomWaitForActiveShards(Consumer<ActiveShardCount> setter, Map<String, String> expectedParams) {
        setRandomWaitForActiveShards(setter, ActiveShardCount.DEFAULT, expectedParams);
    }

    private static void setRandomWaitForActiveShards(Consumer<ActiveShardCount> setter, ActiveShardCount defaultActiveShardCount,
                                                     Map<String, String> expectedParams) {
        if (randomBoolean()) {
            int waitForActiveShardsInt = randomIntBetween(-1, 5);
            String waitForActiveShardsString;
            if (waitForActiveShardsInt == -1) {
                waitForActiveShardsString = "all";
            } else {
                waitForActiveShardsString = String.valueOf(waitForActiveShardsInt);
            }
            ActiveShardCount activeShardCount = ActiveShardCount.parseString(waitForActiveShardsString);
            setter.accept(activeShardCount);
            if (defaultActiveShardCount.equals(activeShardCount) == false) {
                expectedParams.put("wait_for_active_shards", waitForActiveShardsString);
            }
        }
    }

    private static void setRandomRefreshPolicy(Consumer<WriteRequest.RefreshPolicy> setter, Map<String, String> expectedParams) {
        if (randomBoolean()) {
            WriteRequest.RefreshPolicy refreshPolicy = randomFrom(WriteRequest.RefreshPolicy.values());
            setter.accept(refreshPolicy);
            if (refreshPolicy != WriteRequest.RefreshPolicy.NONE) {
                expectedParams.put("refresh", refreshPolicy.getValue());
            }
        }
    }

    private static void setRandomVersion(DocWriteRequest<?> request, Map<String, String> expectedParams) {
        if (randomBoolean()) {
            long version = randomFrom(Versions.MATCH_ANY, Versions.MATCH_DELETED, Versions.NOT_FOUND, randomNonNegativeLong());
            request.version(version);
            if (version != Versions.MATCH_ANY) {
                expectedParams.put("version", Long.toString(version));
            }
        }
    }

    private static void setRandomVersionType(Consumer<VersionType> setter, Map<String, String> expectedParams) {
        if (randomBoolean()) {
            VersionType versionType = randomFrom(VersionType.values());
            setter.accept(versionType);
            if (versionType != VersionType.INTERNAL) {
                expectedParams.put("version_type", versionType.name().toLowerCase(Locale.ROOT));
            }
        }
    }

    private static String randomFields(String[] fields) {
        StringBuilder excludesParam = new StringBuilder();
        for (int i = 0; i < fields.length; i++) {
            String exclude = randomAlphaOfLengthBetween(3, 10);
            fields[i] = exclude;
            excludesParam.append(exclude);
            if (i < fields.length - 1) {
                excludesParam.append(",");
            }
        }
        return excludesParam.toString();
    }

    private static String[] randomIndicesNames(int minIndicesNum, int maxIndicesNum) {
        int numIndices = randomIntBetween(minIndicesNum, maxIndicesNum);
        String[] indices = new String[numIndices];
        for (int i = 0; i < numIndices; i++) {
            indices[i] = "index-" + randomAlphaOfLengthBetween(2, 5).toLowerCase(Locale.ROOT);
        }
        return indices;
    }
}<|MERGE_RESOLUTION|>--- conflicted
+++ resolved
@@ -128,11 +128,6 @@
 import org.elasticsearch.index.rankeval.RestRankEvalAction;
 import org.elasticsearch.protocol.xpack.XPackInfoRequest;
 import org.elasticsearch.protocol.xpack.migration.IndexUpgradeInfoRequest;
-<<<<<<< HEAD
-import org.elasticsearch.protocol.xpack.ml.DeleteJobRequest;
-import org.elasticsearch.protocol.xpack.ml.OpenJobRequest;
-=======
->>>>>>> f4e9729d
 import org.elasticsearch.protocol.xpack.watcher.DeleteWatchRequest;
 import org.elasticsearch.protocol.xpack.graph.GraphExploreRequest;
 import org.elasticsearch.protocol.xpack.graph.Hop;
@@ -2606,7 +2601,7 @@
         request.getEntity().writeTo(bos);
         assertThat(bos.toString("UTF-8"), is(body));
     }
-    
+
     public void testGraphExplore() throws Exception {
         Map<String, String> expectedParams = new HashMap<>();
 
@@ -2634,7 +2629,7 @@
         assertEquals(expectedParams, request.getParameters());
         assertThat(request.getEntity().getContentType().getValue(), is(XContentType.JSON.mediaTypeWithoutParameters()));
         assertToXContentBody(graphExploreRequest, request.getEntity());
-    }    
+    }
 
     public void testXPackDeleteWatch() {
         DeleteWatchRequest deleteWatchRequest = new DeleteWatchRequest();
@@ -2647,36 +2642,6 @@
         assertThat(request.getEntity(), nullValue());
     }
 
-<<<<<<< HEAD
-    public void testDeleteMachineLearningJob() {
-        String jobId = randomAlphaOfLength(10);
-        DeleteJobRequest deleteJobRequest = new DeleteJobRequest(jobId);
-
-        Request request = RequestConverters.deleteMachineLearningJob(deleteJobRequest);
-        assertEquals(HttpDelete.METHOD_NAME, request.getMethod());
-        assertEquals("/_xpack/ml/anomaly_detectors/" + jobId, request.getEndpoint());
-        assertEquals(Boolean.toString(false), request.getParameters().get("force"));
-
-        deleteJobRequest.setForce(true);
-        request = RequestConverters.deleteMachineLearningJob(deleteJobRequest);
-        assertEquals(Boolean.toString(true), request.getParameters().get("force"));
-    }
-
-    public void testPostMachineLearningOpenJob() throws Exception {
-        String jobId = "some-job-id";
-        OpenJobRequest openJobRequest = new OpenJobRequest(jobId);
-        openJobRequest.setTimeout(TimeValue.timeValueMinutes(10));
-
-        Request request = RequestConverters.machineLearningOpenJob(openJobRequest);
-        assertEquals(HttpPost.METHOD_NAME, request.getMethod());
-        assertEquals("/_xpack/ml/anomaly_detectors/" + jobId + "/_open", request.getEndpoint());
-        ByteArrayOutputStream bos = new ByteArrayOutputStream();
-        request.getEntity().writeTo(bos);
-        assertEquals(bos.toString("UTF-8"), "{\"job_id\":\""+ jobId +"\",\"timeout\":\"10m\"}");
-    }
-
-=======
->>>>>>> f4e9729d
     /**
      * Randomize the {@link FetchSourceContext} request parameters.
      */
