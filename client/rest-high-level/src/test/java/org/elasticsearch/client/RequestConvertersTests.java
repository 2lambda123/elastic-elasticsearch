--- conflicted
+++ resolved
@@ -127,11 +127,8 @@
 import org.elasticsearch.index.rankeval.RestRankEvalAction;
 import org.elasticsearch.protocol.xpack.XPackInfoRequest;
 import org.elasticsearch.protocol.xpack.migration.IndexUpgradeInfoRequest;
-<<<<<<< HEAD
 import org.elasticsearch.protocol.xpack.ml.DeleteJobRequest;
-=======
 import org.elasticsearch.protocol.xpack.ml.OpenJobRequest;
->>>>>>> f90f06ed
 import org.elasticsearch.protocol.xpack.watcher.DeleteWatchRequest;
 import org.elasticsearch.protocol.xpack.watcher.PutWatchRequest;
 import org.elasticsearch.repositories.fs.FsRepository;
@@ -2615,7 +2612,6 @@
         assertThat(request.getEntity(), nullValue());
     }
 
-<<<<<<< HEAD
     public void testDeleteMachineLearningJob() {
         String jobId = randomAlphaOfLength(10);
         DeleteJobRequest deleteJobRequest = new DeleteJobRequest(jobId);
@@ -2628,7 +2624,8 @@
         deleteJobRequest.setForce(true);
         request = RequestConverters.deleteMachineLearningJob(deleteJobRequest);
         assertEquals(Boolean.toString(true), request.getParameters().get("force"));
-=======
+    }
+
     public void testPostMachineLearningOpenJob() throws Exception {
         String jobId = "some-job-id";
         OpenJobRequest openJobRequest = new OpenJobRequest(jobId);
@@ -2640,7 +2637,6 @@
         ByteArrayOutputStream bos = new ByteArrayOutputStream();
         request.getEntity().writeTo(bos);
         assertEquals(bos.toString("UTF-8"), "{\"job_id\":\""+ jobId +"\",\"timeout\":\"10m\"}");
->>>>>>> f90f06ed
     }
 
     /**
