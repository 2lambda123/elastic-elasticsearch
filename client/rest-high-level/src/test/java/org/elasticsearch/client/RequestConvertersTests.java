/*
 * Licensed to Elasticsearch under one or more contributor
 * license agreements. See the NOTICE file distributed with
 * this work for additional information regarding copyright
 * ownership. Elasticsearch licenses this file to you under
 * the Apache License, Version 2.0 (the "License"); you may
 * not use this file except in compliance with the License.
 * You may obtain a copy of the License at
 *
 *    http://www.apache.org/licenses/LICENSE-2.0
 *
 * Unless required by applicable law or agreed to in writing,
 * software distributed under the License is distributed on an
 * "AS IS" BASIS, WITHOUT WARRANTIES OR CONDITIONS OF ANY
 * KIND, either express or implied.  See the License for the
 * specific language governing permissions and limitations
 * under the License.
 */

package org.elasticsearch.client;

import org.apache.http.HttpEntity;
import org.apache.http.client.methods.HttpDelete;
import org.apache.http.client.methods.HttpGet;
import org.apache.http.client.methods.HttpHead;
import org.apache.http.client.methods.HttpPost;
import org.apache.http.client.methods.HttpPut;
import org.apache.http.entity.ByteArrayEntity;
import org.apache.http.util.EntityUtils;
import org.elasticsearch.action.DocWriteRequest;
import org.elasticsearch.action.admin.cluster.repositories.delete.DeleteRepositoryRequest;
import org.elasticsearch.action.admin.cluster.repositories.get.GetRepositoriesRequest;
import org.elasticsearch.action.admin.cluster.repositories.put.PutRepositoryRequest;
import org.elasticsearch.action.admin.cluster.repositories.verify.VerifyRepositoryRequest;
import org.elasticsearch.action.admin.cluster.snapshots.create.CreateSnapshotRequest;
import org.elasticsearch.action.admin.cluster.snapshots.delete.DeleteSnapshotRequest;
import org.elasticsearch.action.admin.cluster.snapshots.get.GetSnapshotsRequest;
import org.elasticsearch.action.admin.cluster.snapshots.restore.RestoreSnapshotRequest;
import org.elasticsearch.action.admin.cluster.snapshots.status.SnapshotsStatusRequest;
import org.elasticsearch.action.admin.cluster.storedscripts.DeleteStoredScriptRequest;
import org.elasticsearch.action.admin.cluster.storedscripts.GetStoredScriptRequest;
import org.elasticsearch.action.admin.indices.get.GetIndexRequest;
import org.elasticsearch.action.bulk.BulkRequest;
import org.elasticsearch.action.bulk.BulkShardRequest;
import org.elasticsearch.action.delete.DeleteRequest;
import org.elasticsearch.action.explain.ExplainRequest;
import org.elasticsearch.action.fieldcaps.FieldCapabilitiesRequest;
import org.elasticsearch.action.get.GetRequest;
import org.elasticsearch.action.get.MultiGetRequest;
import org.elasticsearch.action.index.IndexRequest;
import org.elasticsearch.action.ingest.DeletePipelineRequest;
import org.elasticsearch.action.ingest.GetPipelineRequest;
import org.elasticsearch.action.ingest.PutPipelineRequest;
import org.elasticsearch.action.ingest.SimulatePipelineRequest;
import org.elasticsearch.action.search.ClearScrollRequest;
import org.elasticsearch.action.search.MultiSearchRequest;
import org.elasticsearch.action.search.SearchRequest;
import org.elasticsearch.action.search.SearchScrollRequest;
import org.elasticsearch.action.search.SearchType;
import org.elasticsearch.action.support.ActiveShardCount;
import org.elasticsearch.action.support.IndicesOptions;
import org.elasticsearch.action.support.WriteRequest;
import org.elasticsearch.action.support.master.AcknowledgedRequest;
import org.elasticsearch.action.support.master.MasterNodeReadRequest;
import org.elasticsearch.action.support.master.MasterNodeRequest;
import org.elasticsearch.action.support.replication.ReplicationRequest;
import org.elasticsearch.action.update.UpdateRequest;
import org.elasticsearch.client.RequestConverters.EndpointBuilder;
import org.elasticsearch.common.CheckedBiConsumer;
import org.elasticsearch.common.Strings;
import org.elasticsearch.common.bytes.BytesArray;
import org.elasticsearch.common.bytes.BytesReference;
import org.elasticsearch.common.io.PathUtils;
import org.elasticsearch.common.io.Streams;
import org.elasticsearch.common.lucene.uid.Versions;
import org.elasticsearch.common.settings.Settings;
import org.elasticsearch.common.unit.ByteSizeUnit;
import org.elasticsearch.common.unit.TimeValue;
import org.elasticsearch.common.xcontent.ToXContent;
import org.elasticsearch.common.xcontent.XContentBuilder;
import org.elasticsearch.common.xcontent.XContentHelper;
import org.elasticsearch.common.xcontent.XContentParser;
import org.elasticsearch.common.xcontent.XContentType;
import org.elasticsearch.common.xcontent.json.JsonXContent;
import org.elasticsearch.index.VersionType;
import org.elasticsearch.index.query.QueryBuilders;
import org.elasticsearch.index.query.TermQueryBuilder;
import org.elasticsearch.index.rankeval.PrecisionAtK;
import org.elasticsearch.index.rankeval.RankEvalRequest;
import org.elasticsearch.index.rankeval.RankEvalSpec;
import org.elasticsearch.index.rankeval.RatedRequest;
import org.elasticsearch.index.rankeval.RestRankEvalAction;
import org.elasticsearch.index.reindex.DeleteByQueryRequest;
import org.elasticsearch.index.reindex.ReindexRequest;
import org.elasticsearch.index.reindex.RemoteInfo;
import org.elasticsearch.index.reindex.UpdateByQueryRequest;
import org.elasticsearch.protocol.xpack.XPackInfoRequest;
import org.elasticsearch.protocol.xpack.migration.IndexUpgradeInfoRequest;
import org.elasticsearch.protocol.xpack.watcher.DeleteWatchRequest;
import org.elasticsearch.protocol.xpack.watcher.PutWatchRequest;
import org.elasticsearch.repositories.fs.FsRepository;
import org.elasticsearch.rest.action.search.RestSearchAction;
import org.elasticsearch.script.Script;
import org.elasticsearch.script.ScriptType;
import org.elasticsearch.script.mustache.MultiSearchTemplateRequest;
import org.elasticsearch.script.mustache.SearchTemplateRequest;
import org.elasticsearch.search.Scroll;
import org.elasticsearch.search.aggregations.bucket.terms.TermsAggregationBuilder;
import org.elasticsearch.search.aggregations.support.ValueType;
import org.elasticsearch.search.builder.SearchSourceBuilder;
import org.elasticsearch.search.collapse.CollapseBuilder;
import org.elasticsearch.search.fetch.subphase.FetchSourceContext;
import org.elasticsearch.search.fetch.subphase.highlight.HighlightBuilder;
import org.elasticsearch.search.rescore.QueryRescorerBuilder;
import org.elasticsearch.search.suggest.SuggestBuilder;
import org.elasticsearch.search.suggest.completion.CompletionSuggestionBuilder;
import org.elasticsearch.test.ESTestCase;
import org.elasticsearch.test.RandomObjects;

import java.io.ByteArrayOutputStream;
import java.io.IOException;
import java.io.InputStream;
import java.nio.charset.StandardCharsets;
import java.nio.file.Path;
import java.util.ArrayList;
import java.util.Arrays;
import java.util.Collections;
import java.util.EnumSet;
import java.util.HashMap;
import java.util.HashSet;
import java.util.List;
import java.util.Locale;
import java.util.Map;
import java.util.StringJoiner;
import java.util.function.Consumer;
import java.util.function.Function;
import java.util.function.Supplier;

import static java.util.Collections.emptyMap;
import static java.util.Collections.singletonMap;
import static org.elasticsearch.client.RequestConverters.REQUEST_BODY_CONTENT_TYPE;
import static org.elasticsearch.client.RequestConverters.enforceSameContentType;
import static org.elasticsearch.index.query.QueryBuilders.matchAllQuery;
import static org.elasticsearch.search.RandomSearchRequestGenerator.randomSearchRequest;
import static org.elasticsearch.test.hamcrest.ElasticsearchAssertions.assertToXContentEquivalent;
import static org.hamcrest.CoreMatchers.equalTo;
import static org.hamcrest.Matchers.hasEntry;
import static org.hamcrest.Matchers.hasKey;
import static org.hamcrest.Matchers.is;
import static org.hamcrest.Matchers.nullValue;

public class RequestConvertersTests extends ESTestCase {
    public void testPing() {
        Request request = RequestConverters.ping();
        assertEquals("/", request.getEndpoint());
        assertEquals(0, request.getParameters().size());
        assertNull(request.getEntity());
        assertEquals(HttpHead.METHOD_NAME, request.getMethod());
    }

    public void testInfo() {
        Request request = RequestConverters.info();
        assertEquals("/", request.getEndpoint());
        assertEquals(0, request.getParameters().size());
        assertNull(request.getEntity());
        assertEquals(HttpGet.METHOD_NAME, request.getMethod());
    }

    public void testGet() {
        getAndExistsTest(RequestConverters::get, HttpGet.METHOD_NAME);
    }

    public void testMultiGet() throws IOException {
        Map<String, String> expectedParams = new HashMap<>();
        MultiGetRequest multiGetRequest = new MultiGetRequest();
        if (randomBoolean()) {
            String preference = randomAlphaOfLength(4);
            multiGetRequest.preference(preference);
            expectedParams.put("preference", preference);
        }
        if (randomBoolean()) {
            multiGetRequest.realtime(randomBoolean());
            if (multiGetRequest.realtime() == false) {
                expectedParams.put("realtime", "false");
            }
        }
        if (randomBoolean()) {
            multiGetRequest.refresh(randomBoolean());
            if (multiGetRequest.refresh()) {
                expectedParams.put("refresh", "true");
            }
        }

        int numberOfRequests = randomIntBetween(0, 32);
        for (int i = 0; i < numberOfRequests; i++) {
            MultiGetRequest.Item item = new MultiGetRequest.Item(randomAlphaOfLength(4), randomAlphaOfLength(4), randomAlphaOfLength(4));
            if (randomBoolean()) {
                item.routing(randomAlphaOfLength(4));
            }
            if (randomBoolean()) {
                item.storedFields(generateRandomStringArray(16, 8, false));
            }
            if (randomBoolean()) {
                item.version(randomNonNegativeLong());
            }
            if (randomBoolean()) {
                item.versionType(randomFrom(VersionType.values()));
            }
            if (randomBoolean()) {
                randomizeFetchSourceContextParams(item::fetchSourceContext, new HashMap<>());
            }
            multiGetRequest.add(item);
        }

        Request request = RequestConverters.multiGet(multiGetRequest);
        assertEquals(HttpPost.METHOD_NAME, request.getMethod());
        assertEquals("/_mget", request.getEndpoint());
        assertEquals(expectedParams, request.getParameters());
        assertToXContentBody(multiGetRequest, request.getEntity());
    }

    public void testDelete() {
        String index = randomAlphaOfLengthBetween(3, 10);
        String type = randomAlphaOfLengthBetween(3, 10);
        String id = randomAlphaOfLengthBetween(3, 10);
        DeleteRequest deleteRequest = new DeleteRequest(index, type, id);

        Map<String, String> expectedParams = new HashMap<>();

        setRandomTimeout(deleteRequest::timeout, ReplicationRequest.DEFAULT_TIMEOUT, expectedParams);
        setRandomRefreshPolicy(deleteRequest::setRefreshPolicy, expectedParams);
        setRandomVersion(deleteRequest, expectedParams);
        setRandomVersionType(deleteRequest::versionType, expectedParams);

        if (frequently()) {
            if (randomBoolean()) {
                String routing = randomAlphaOfLengthBetween(3, 10);
                deleteRequest.routing(routing);
                expectedParams.put("routing", routing);
            }
        }

        Request request = RequestConverters.delete(deleteRequest);
        assertEquals("/" + index + "/" + type + "/" + id, request.getEndpoint());
        assertEquals(expectedParams, request.getParameters());
        assertEquals(HttpDelete.METHOD_NAME, request.getMethod());
        assertNull(request.getEntity());
    }

    public void testExists() {
        getAndExistsTest(RequestConverters::exists, HttpHead.METHOD_NAME);
    }

    private static void getAndExistsTest(Function<GetRequest, Request> requestConverter, String method) {
        String index = randomAlphaOfLengthBetween(3, 10);
        String type = randomAlphaOfLengthBetween(3, 10);
        String id = randomAlphaOfLengthBetween(3, 10);
        GetRequest getRequest = new GetRequest(index, type, id);

        Map<String, String> expectedParams = new HashMap<>();
        if (randomBoolean()) {
            if (randomBoolean()) {
                String preference = randomAlphaOfLengthBetween(3, 10);
                getRequest.preference(preference);
                expectedParams.put("preference", preference);
            }
            if (randomBoolean()) {
                String routing = randomAlphaOfLengthBetween(3, 10);
                getRequest.routing(routing);
                expectedParams.put("routing", routing);
            }
            if (randomBoolean()) {
                boolean realtime = randomBoolean();
                getRequest.realtime(realtime);
                if (realtime == false) {
                    expectedParams.put("realtime", "false");
                }
            }
            if (randomBoolean()) {
                boolean refresh = randomBoolean();
                getRequest.refresh(refresh);
                if (refresh) {
                    expectedParams.put("refresh", "true");
                }
            }
            if (randomBoolean()) {
                long version = randomLong();
                getRequest.version(version);
                if (version != Versions.MATCH_ANY) {
                    expectedParams.put("version", Long.toString(version));
                }
            }
            setRandomVersionType(getRequest::versionType, expectedParams);
            if (randomBoolean()) {
                int numStoredFields = randomIntBetween(1, 10);
                String[] storedFields = new String[numStoredFields];
                String storedFieldsParam = randomFields(storedFields);
                getRequest.storedFields(storedFields);
                expectedParams.put("stored_fields", storedFieldsParam);
            }
            if (randomBoolean()) {
                randomizeFetchSourceContextParams(getRequest::fetchSourceContext, expectedParams);
            }
        }
        Request request = requestConverter.apply(getRequest);
        assertEquals("/" + index + "/" + type + "/" + id, request.getEndpoint());
        assertEquals(expectedParams, request.getParameters());
        assertNull(request.getEntity());
        assertEquals(method, request.getMethod());
    }

    public void testReindex() throws IOException {
        ReindexRequest reindexRequest = new ReindexRequest();
        reindexRequest.setSourceIndices("source_idx");
        reindexRequest.setDestIndex("dest_idx");
        Map<String, String> expectedParams = new HashMap<>();
        if (randomBoolean()) {
            XContentBuilder builder = JsonXContent.contentBuilder().prettyPrint();
            RemoteInfo remoteInfo = new RemoteInfo("http", "remote-host", 9200, null,
                BytesReference.bytes(matchAllQuery().toXContent(builder, ToXContent.EMPTY_PARAMS)),
                "user",
                "pass",
                emptyMap(),
                RemoteInfo.DEFAULT_SOCKET_TIMEOUT,
                RemoteInfo.DEFAULT_CONNECT_TIMEOUT
            );
            reindexRequest.setRemoteInfo(remoteInfo);
        }
        if (randomBoolean()) {
            reindexRequest.setSourceDocTypes("doc", "tweet");
        }
        if (randomBoolean()) {
            reindexRequest.setSourceBatchSize(randomInt(100));
        }
        if (randomBoolean()) {
            reindexRequest.setDestDocType("tweet_and_doc");
        }
        if (randomBoolean()) {
            reindexRequest.setDestOpType("create");
        }
        if (randomBoolean()) {
            reindexRequest.setDestPipeline("my_pipeline");
        }
        if (randomBoolean()) {
            reindexRequest.setDestRouting("=cat");
        }
        if (randomBoolean()) {
            reindexRequest.setSize(randomIntBetween(100, 1000));
        }
        if (randomBoolean()) {
            reindexRequest.setAbortOnVersionConflict(false);
        }
        if (randomBoolean()) {
            String ts = randomTimeValue();
            reindexRequest.setScroll(TimeValue.parseTimeValue(ts, "scroll"));
        }
        if (reindexRequest.getRemoteInfo() == null && randomBoolean()) {
            reindexRequest.setSourceQuery(new TermQueryBuilder("foo", "fooval"));
        }
        setRandomTimeout(reindexRequest::setTimeout, ReplicationRequest.DEFAULT_TIMEOUT, expectedParams);
        setRandomWaitForActiveShards(reindexRequest::setWaitForActiveShards, ActiveShardCount.DEFAULT, expectedParams);
        expectedParams.put("scroll", reindexRequest.getScrollTime().getStringRep());
        Request request = RequestConverters.reindex(reindexRequest);
        assertEquals("/_reindex", request.getEndpoint());
        assertEquals(HttpPost.METHOD_NAME, request.getMethod());
        assertEquals(expectedParams, request.getParameters());
        assertToXContentBody(reindexRequest, request.getEntity());
    }

    public void testUpdateByQuery() throws IOException {
        UpdateByQueryRequest updateByQueryRequest = new UpdateByQueryRequest();
        updateByQueryRequest.indices(randomIndicesNames(1, 5));
        Map<String, String> expectedParams = new HashMap<>();
        if (randomBoolean()) {
            updateByQueryRequest.setDocTypes(generateRandomStringArray(5, 5, false, false));
        }
        if (randomBoolean()) {
            int batchSize = randomInt(100);
            updateByQueryRequest.setBatchSize(batchSize);
            expectedParams.put("scroll_size", Integer.toString(batchSize));
        }
        if (randomBoolean()) {
            updateByQueryRequest.setPipeline("my_pipeline");
            expectedParams.put("pipeline", "my_pipeline");
        }
        if (randomBoolean()) {
            updateByQueryRequest.setRouting("=cat");
            expectedParams.put("routing", "=cat");
        }
        if (randomBoolean()) {
            int size = randomIntBetween(100, 1000);
            updateByQueryRequest.setSize(size);
            expectedParams.put("size", Integer.toString(size));
        }
        if (randomBoolean()) {
            updateByQueryRequest.setAbortOnVersionConflict(false);
            expectedParams.put("conflicts", "proceed");
        }
        if (randomBoolean()) {
            String ts = randomTimeValue();
            updateByQueryRequest.setScroll(TimeValue.parseTimeValue(ts, "scroll"));
            expectedParams.put("scroll", ts);
        }
        if (randomBoolean()) {
            updateByQueryRequest.setQuery(new TermQueryBuilder("foo", "fooval"));
        }
        if (randomBoolean()) {
            updateByQueryRequest.setScript(new Script("ctx._source.last = \"lastname\""));
        }
        setRandomIndicesOptions(updateByQueryRequest::setIndicesOptions, updateByQueryRequest::indicesOptions, expectedParams);
        setRandomTimeout(updateByQueryRequest::setTimeout, ReplicationRequest.DEFAULT_TIMEOUT, expectedParams);
        Request request = RequestConverters.updateByQuery(updateByQueryRequest);
        StringJoiner joiner = new StringJoiner("/", "/", "");
        joiner.add(String.join(",", updateByQueryRequest.indices()));
        if (updateByQueryRequest.getDocTypes().length > 0)
            joiner.add(String.join(",", updateByQueryRequest.getDocTypes()));
        joiner.add("_update_by_query");
        assertEquals(joiner.toString(), request.getEndpoint());
        assertEquals(HttpPost.METHOD_NAME, request.getMethod());
        assertEquals(expectedParams, request.getParameters());
        assertToXContentBody(updateByQueryRequest, request.getEntity());
    }

    public void testDeleteByQuery() throws IOException {
        DeleteByQueryRequest deleteByQueryRequest = new DeleteByQueryRequest();
        deleteByQueryRequest.indices(randomIndicesNames(1, 5));
        Map<String, String> expectedParams = new HashMap<>();
        if (randomBoolean()) {
            deleteByQueryRequest.setDocTypes(generateRandomStringArray(5, 5, false, false));
        }
        if (randomBoolean()) {
            int batchSize = randomInt(100);
            deleteByQueryRequest.setBatchSize(batchSize);
            expectedParams.put("scroll_size", Integer.toString(batchSize));
        }
        if (randomBoolean()) {
            deleteByQueryRequest.setRouting("=cat");
            expectedParams.put("routing", "=cat");
        }
        if (randomBoolean()) {
            int size = randomIntBetween(100, 1000);
            deleteByQueryRequest.setSize(size);
            expectedParams.put("size", Integer.toString(size));
        }
        if (randomBoolean()) {
            deleteByQueryRequest.setAbortOnVersionConflict(false);
            expectedParams.put("conflicts", "proceed");
        }
        if (randomBoolean()) {
            String ts = randomTimeValue();
            deleteByQueryRequest.setScroll(TimeValue.parseTimeValue(ts, "scroll"));
            expectedParams.put("scroll", ts);
        }
        if (randomBoolean()) {
            deleteByQueryRequest.setQuery(new TermQueryBuilder("foo", "fooval"));
        }
        setRandomIndicesOptions(deleteByQueryRequest::setIndicesOptions, deleteByQueryRequest::indicesOptions, expectedParams);
        setRandomTimeout(deleteByQueryRequest::setTimeout, ReplicationRequest.DEFAULT_TIMEOUT, expectedParams);
        Request request = RequestConverters.deleteByQuery(deleteByQueryRequest);
        StringJoiner joiner = new StringJoiner("/", "/", "");
        joiner.add(String.join(",", deleteByQueryRequest.indices()));
        if (deleteByQueryRequest.getDocTypes().length > 0)
            joiner.add(String.join(",", deleteByQueryRequest.getDocTypes()));
        joiner.add("_delete_by_query");
        assertEquals(joiner.toString(), request.getEndpoint());
        assertEquals(HttpPost.METHOD_NAME, request.getMethod());
        assertEquals(expectedParams, request.getParameters());
        assertToXContentBody(deleteByQueryRequest, request.getEntity());
    }

    public void testIndex() throws IOException {
        String index = randomAlphaOfLengthBetween(3, 10);
        String type = randomAlphaOfLengthBetween(3, 10);
        IndexRequest indexRequest = new IndexRequest(index, type);

        String id = randomBoolean() ? randomAlphaOfLengthBetween(3, 10) : null;
        indexRequest.id(id);

        Map<String, String> expectedParams = new HashMap<>();

        String method = HttpPost.METHOD_NAME;
        if (id != null) {
            method = HttpPut.METHOD_NAME;
            if (randomBoolean()) {
                indexRequest.opType(DocWriteRequest.OpType.CREATE);
            }
        }

        setRandomTimeout(indexRequest::timeout, ReplicationRequest.DEFAULT_TIMEOUT, expectedParams);
        setRandomRefreshPolicy(indexRequest::setRefreshPolicy, expectedParams);

        // There is some logic around _create endpoint and version/version type
        if (indexRequest.opType() == DocWriteRequest.OpType.CREATE) {
            indexRequest.version(randomFrom(Versions.MATCH_ANY, Versions.MATCH_DELETED));
            expectedParams.put("version", Long.toString(Versions.MATCH_DELETED));
        } else {
            setRandomVersion(indexRequest, expectedParams);
            setRandomVersionType(indexRequest::versionType, expectedParams);
        }

        if (frequently()) {
            if (randomBoolean()) {
                String routing = randomAlphaOfLengthBetween(3, 10);
                indexRequest.routing(routing);
                expectedParams.put("routing", routing);
            }
            if (randomBoolean()) {
                String pipeline = randomAlphaOfLengthBetween(3, 10);
                indexRequest.setPipeline(pipeline);
                expectedParams.put("pipeline", pipeline);
            }
        }

        XContentType xContentType = randomFrom(XContentType.values());
        int nbFields = randomIntBetween(0, 10);
        try (XContentBuilder builder = XContentBuilder.builder(xContentType.xContent())) {
            builder.startObject();
            for (int i = 0; i < nbFields; i++) {
                builder.field("field_" + i, i);
            }
            builder.endObject();
            indexRequest.source(builder);
        }

        Request request = RequestConverters.index(indexRequest);
        if (indexRequest.opType() == DocWriteRequest.OpType.CREATE) {
            assertEquals("/" + index + "/" + type + "/" + id + "/_create", request.getEndpoint());
        } else if (id != null) {
            assertEquals("/" + index + "/" + type + "/" + id, request.getEndpoint());
        } else {
            assertEquals("/" + index + "/" + type, request.getEndpoint());
        }
        assertEquals(expectedParams, request.getParameters());
        assertEquals(method, request.getMethod());

        HttpEntity entity = request.getEntity();
        assertTrue(entity instanceof ByteArrayEntity);
        assertEquals(indexRequest.getContentType().mediaTypeWithoutParameters(), entity.getContentType().getValue());
        try (XContentParser parser = createParser(xContentType.xContent(), entity.getContent())) {
            assertEquals(nbFields, parser.map().size());
        }
    }

    public void testUpdate() throws IOException {
        XContentType xContentType = randomFrom(XContentType.values());

        Map<String, String> expectedParams = new HashMap<>();
        String index = randomAlphaOfLengthBetween(3, 10);
        String type = randomAlphaOfLengthBetween(3, 10);
        String id = randomAlphaOfLengthBetween(3, 10);

        UpdateRequest updateRequest = new UpdateRequest(index, type, id);
        updateRequest.detectNoop(randomBoolean());

        if (randomBoolean()) {
            BytesReference source = RandomObjects.randomSource(random(), xContentType);
            updateRequest.doc(new IndexRequest().source(source, xContentType));

            boolean docAsUpsert = randomBoolean();
            updateRequest.docAsUpsert(docAsUpsert);
            if (docAsUpsert) {
                expectedParams.put("doc_as_upsert", "true");
            }
        } else {
            updateRequest.script(mockScript("_value + 1"));
            updateRequest.scriptedUpsert(randomBoolean());
        }
        if (randomBoolean()) {
            BytesReference source = RandomObjects.randomSource(random(), xContentType);
            updateRequest.upsert(new IndexRequest().source(source, xContentType));
        }
        if (randomBoolean()) {
            String routing = randomAlphaOfLengthBetween(3, 10);
            updateRequest.routing(routing);
            expectedParams.put("routing", routing);
        }
        if (randomBoolean()) {
            String timeout = randomTimeValue();
            updateRequest.timeout(timeout);
            expectedParams.put("timeout", timeout);
        } else {
            expectedParams.put("timeout", ReplicationRequest.DEFAULT_TIMEOUT.getStringRep());
        }
        if (randomBoolean()) {
            WriteRequest.RefreshPolicy refreshPolicy = randomFrom(WriteRequest.RefreshPolicy.values());
            updateRequest.setRefreshPolicy(refreshPolicy);
            if (refreshPolicy != WriteRequest.RefreshPolicy.NONE) {
                expectedParams.put("refresh", refreshPolicy.getValue());
            }
        }
        setRandomWaitForActiveShards(updateRequest::waitForActiveShards, expectedParams);
        setRandomVersion(updateRequest, expectedParams);
        setRandomVersionType(updateRequest::versionType, expectedParams);
        if (randomBoolean()) {
            int retryOnConflict = randomIntBetween(0, 5);
            updateRequest.retryOnConflict(retryOnConflict);
            if (retryOnConflict > 0) {
                expectedParams.put("retry_on_conflict", String.valueOf(retryOnConflict));
            }
        }
        if (randomBoolean()) {
            randomizeFetchSourceContextParams(updateRequest::fetchSource, expectedParams);
        }

        Request request = RequestConverters.update(updateRequest);
        assertEquals("/" + index + "/" + type + "/" + id + "/_update", request.getEndpoint());
        assertEquals(expectedParams, request.getParameters());
        assertEquals(HttpPost.METHOD_NAME, request.getMethod());

        HttpEntity entity = request.getEntity();
        assertTrue(entity instanceof ByteArrayEntity);

        UpdateRequest parsedUpdateRequest = new UpdateRequest();

        XContentType entityContentType = XContentType.fromMediaTypeOrFormat(entity.getContentType().getValue());
        try (XContentParser parser = createParser(entityContentType.xContent(), entity.getContent())) {
            parsedUpdateRequest.fromXContent(parser);
        }

        assertEquals(updateRequest.scriptedUpsert(), parsedUpdateRequest.scriptedUpsert());
        assertEquals(updateRequest.docAsUpsert(), parsedUpdateRequest.docAsUpsert());
        assertEquals(updateRequest.detectNoop(), parsedUpdateRequest.detectNoop());
        assertEquals(updateRequest.fetchSource(), parsedUpdateRequest.fetchSource());
        assertEquals(updateRequest.script(), parsedUpdateRequest.script());
        if (updateRequest.doc() != null) {
            assertToXContentEquivalent(updateRequest.doc().source(), parsedUpdateRequest.doc().source(), xContentType);
        } else {
            assertNull(parsedUpdateRequest.doc());
        }
        if (updateRequest.upsertRequest() != null) {
            assertToXContentEquivalent(updateRequest.upsertRequest().source(), parsedUpdateRequest.upsertRequest().source(), xContentType);
        } else {
            assertNull(parsedUpdateRequest.upsertRequest());
        }
    }

    public void testUpdateWithDifferentContentTypes() {
        IllegalStateException exception = expectThrows(IllegalStateException.class, () -> {
            UpdateRequest updateRequest = new UpdateRequest();
            updateRequest.doc(new IndexRequest().source(singletonMap("field", "doc"), XContentType.JSON));
            updateRequest.upsert(new IndexRequest().source(singletonMap("field", "upsert"), XContentType.YAML));
            RequestConverters.update(updateRequest);
        });
        assertEquals("Update request cannot have different content types for doc [JSON] and upsert [YAML] documents",
                exception.getMessage());
    }

    public void testBulk() throws IOException {
        Map<String, String> expectedParams = new HashMap<>();

        BulkRequest bulkRequest = new BulkRequest();
        if (randomBoolean()) {
            String timeout = randomTimeValue();
            bulkRequest.timeout(timeout);
            expectedParams.put("timeout", timeout);
        } else {
            expectedParams.put("timeout", BulkShardRequest.DEFAULT_TIMEOUT.getStringRep());
        }

        setRandomRefreshPolicy(bulkRequest::setRefreshPolicy, expectedParams);

        XContentType xContentType = randomFrom(XContentType.JSON, XContentType.SMILE);

        int nbItems = randomIntBetween(10, 100);
        for (int i = 0; i < nbItems; i++) {
            String index = randomAlphaOfLength(5);
            String type = randomAlphaOfLength(5);
            String id = randomAlphaOfLength(5);

            BytesReference source = RandomObjects.randomSource(random(), xContentType);
            DocWriteRequest.OpType opType = randomFrom(DocWriteRequest.OpType.values());

            DocWriteRequest<?> docWriteRequest;
            if (opType == DocWriteRequest.OpType.INDEX) {
                IndexRequest indexRequest = new IndexRequest(index, type, id).source(source, xContentType);
                docWriteRequest = indexRequest;
                if (randomBoolean()) {
                    indexRequest.setPipeline(randomAlphaOfLength(5));
                }
            } else if (opType == DocWriteRequest.OpType.CREATE) {
                IndexRequest createRequest = new IndexRequest(index, type, id).source(source, xContentType).create(true);
                docWriteRequest = createRequest;
            } else if (opType == DocWriteRequest.OpType.UPDATE) {
                final UpdateRequest updateRequest = new UpdateRequest(index, type, id).doc(new IndexRequest().source(source, xContentType));
                docWriteRequest = updateRequest;
                if (randomBoolean()) {
                    updateRequest.retryOnConflict(randomIntBetween(1, 5));
                }
                if (randomBoolean()) {
                    randomizeFetchSourceContextParams(updateRequest::fetchSource, new HashMap<>());
                }
            } else if (opType == DocWriteRequest.OpType.DELETE) {
                docWriteRequest = new DeleteRequest(index, type, id);
            } else {
                throw new UnsupportedOperationException("optype [" + opType + "] not supported");
            }

            if (randomBoolean()) {
                docWriteRequest.routing(randomAlphaOfLength(10));
            }
            if (randomBoolean()) {
                docWriteRequest.version(randomNonNegativeLong());
            }
            if (randomBoolean()) {
                docWriteRequest.versionType(randomFrom(VersionType.values()));
            }
            bulkRequest.add(docWriteRequest);
        }

        Request request = RequestConverters.bulk(bulkRequest);
        assertEquals("/_bulk", request.getEndpoint());
        assertEquals(expectedParams, request.getParameters());
        assertEquals(HttpPost.METHOD_NAME, request.getMethod());
        assertEquals(xContentType.mediaTypeWithoutParameters(), request.getEntity().getContentType().getValue());
        byte[] content = new byte[(int) request.getEntity().getContentLength()];
        try (InputStream inputStream = request.getEntity().getContent()) {
            Streams.readFully(inputStream, content);
        }

        BulkRequest parsedBulkRequest = new BulkRequest();
        parsedBulkRequest.add(content, 0, content.length, xContentType);
        assertEquals(bulkRequest.numberOfActions(), parsedBulkRequest.numberOfActions());

        for (int i = 0; i < bulkRequest.numberOfActions(); i++) {
            DocWriteRequest<?> originalRequest = bulkRequest.requests().get(i);
            DocWriteRequest<?> parsedRequest = parsedBulkRequest.requests().get(i);

            assertEquals(originalRequest.opType(), parsedRequest.opType());
            assertEquals(originalRequest.index(), parsedRequest.index());
            assertEquals(originalRequest.type(), parsedRequest.type());
            assertEquals(originalRequest.id(), parsedRequest.id());
            assertEquals(originalRequest.routing(), parsedRequest.routing());
            assertEquals(originalRequest.version(), parsedRequest.version());
            assertEquals(originalRequest.versionType(), parsedRequest.versionType());

            DocWriteRequest.OpType opType = originalRequest.opType();
            if (opType == DocWriteRequest.OpType.INDEX) {
                IndexRequest indexRequest = (IndexRequest) originalRequest;
                IndexRequest parsedIndexRequest = (IndexRequest) parsedRequest;

                assertEquals(indexRequest.getPipeline(), parsedIndexRequest.getPipeline());
                assertToXContentEquivalent(indexRequest.source(), parsedIndexRequest.source(), xContentType);
            } else if (opType == DocWriteRequest.OpType.UPDATE) {
                UpdateRequest updateRequest = (UpdateRequest) originalRequest;
                UpdateRequest parsedUpdateRequest = (UpdateRequest) parsedRequest;

                assertEquals(updateRequest.retryOnConflict(), parsedUpdateRequest.retryOnConflict());
                assertEquals(updateRequest.fetchSource(), parsedUpdateRequest.fetchSource());
                if (updateRequest.doc() != null) {
                    assertToXContentEquivalent(updateRequest.doc().source(), parsedUpdateRequest.doc().source(), xContentType);
                } else {
                    assertNull(parsedUpdateRequest.doc());
                }
            }
        }
    }

    public void testBulkWithDifferentContentTypes() throws IOException {
        {
            BulkRequest bulkRequest = new BulkRequest();
            bulkRequest.add(new DeleteRequest("index", "type", "0"));
            bulkRequest.add(new UpdateRequest("index", "type", "1").script(mockScript("test")));
            bulkRequest.add(new DeleteRequest("index", "type", "2"));

            Request request = RequestConverters.bulk(bulkRequest);
            assertEquals(XContentType.JSON.mediaTypeWithoutParameters(), request.getEntity().getContentType().getValue());
        }
        {
            XContentType xContentType = randomFrom(XContentType.JSON, XContentType.SMILE);
            BulkRequest bulkRequest = new BulkRequest();
            bulkRequest.add(new DeleteRequest("index", "type", "0"));
            bulkRequest.add(new IndexRequest("index", "type", "0").source(singletonMap("field", "value"), xContentType));
            bulkRequest.add(new DeleteRequest("index", "type", "2"));

            Request request = RequestConverters.bulk(bulkRequest);
            assertEquals(xContentType.mediaTypeWithoutParameters(), request.getEntity().getContentType().getValue());
        }
        {
            XContentType xContentType = randomFrom(XContentType.JSON, XContentType.SMILE);
            UpdateRequest updateRequest = new UpdateRequest("index", "type", "0");
            if (randomBoolean()) {
                updateRequest.doc(new IndexRequest().source(singletonMap("field", "value"), xContentType));
            } else {
                updateRequest.upsert(new IndexRequest().source(singletonMap("field", "value"), xContentType));
            }

            Request request = RequestConverters.bulk(new BulkRequest().add(updateRequest));
            assertEquals(xContentType.mediaTypeWithoutParameters(), request.getEntity().getContentType().getValue());
        }
        {
            BulkRequest bulkRequest = new BulkRequest();
            bulkRequest.add(new IndexRequest("index", "type", "0").source(singletonMap("field", "value"), XContentType.SMILE));
            bulkRequest.add(new IndexRequest("index", "type", "1").source(singletonMap("field", "value"), XContentType.JSON));
            IllegalArgumentException exception = expectThrows(IllegalArgumentException.class, () -> RequestConverters.bulk(bulkRequest));
            assertEquals(
                    "Mismatching content-type found for request with content-type [JSON], " + "previous requests have content-type [SMILE]",
                    exception.getMessage());
        }
        {
            BulkRequest bulkRequest = new BulkRequest();
            bulkRequest.add(new IndexRequest("index", "type", "0").source(singletonMap("field", "value"), XContentType.JSON));
            bulkRequest.add(new IndexRequest("index", "type", "1").source(singletonMap("field", "value"), XContentType.JSON));
            bulkRequest.add(new UpdateRequest("index", "type", "2")
                    .doc(new IndexRequest().source(singletonMap("field", "value"), XContentType.JSON))
                    .upsert(new IndexRequest().source(singletonMap("field", "value"), XContentType.SMILE)));
            IllegalArgumentException exception = expectThrows(IllegalArgumentException.class, () -> RequestConverters.bulk(bulkRequest));
            assertEquals(
                    "Mismatching content-type found for request with content-type [SMILE], " + "previous requests have content-type [JSON]",
                    exception.getMessage());
        }
        {
            XContentType xContentType = randomFrom(XContentType.CBOR, XContentType.YAML);
            BulkRequest bulkRequest = new BulkRequest();
            bulkRequest.add(new DeleteRequest("index", "type", "0"));
            bulkRequest.add(new IndexRequest("index", "type", "1").source(singletonMap("field", "value"), XContentType.JSON));
            bulkRequest.add(new DeleteRequest("index", "type", "2"));
            bulkRequest.add(new DeleteRequest("index", "type", "3"));
            bulkRequest.add(new IndexRequest("index", "type", "4").source(singletonMap("field", "value"), XContentType.JSON));
            bulkRequest.add(new IndexRequest("index", "type", "1").source(singletonMap("field", "value"), xContentType));
            IllegalArgumentException exception = expectThrows(IllegalArgumentException.class, () -> RequestConverters.bulk(bulkRequest));
            assertEquals("Unsupported content-type found for request with content-type [" + xContentType
                    + "], only JSON and SMILE are supported", exception.getMessage());
        }
    }

    public void testSearchNullSource() throws IOException {
        SearchRequest searchRequest = new SearchRequest();
        Request request = RequestConverters.search(searchRequest);
        assertEquals(HttpPost.METHOD_NAME, request.getMethod());
        assertEquals("/_search", request.getEndpoint());
        assertNull(request.getEntity());
    }

    public void testSearch() throws Exception {
        String[] indices = randomIndicesNames(0, 5);
        SearchRequest searchRequest = new SearchRequest(indices);

        int numTypes = randomIntBetween(0, 5);
        String[] types = new String[numTypes];
        for (int i = 0; i < numTypes; i++) {
            types[i] = "type-" + randomAlphaOfLengthBetween(2, 5);
        }
        searchRequest.types(types);

        Map<String, String> expectedParams = new HashMap<>();
        setRandomSearchParams(searchRequest, expectedParams);
        setRandomIndicesOptions(searchRequest::indicesOptions, searchRequest::indicesOptions, expectedParams);

        SearchSourceBuilder searchSourceBuilder = new SearchSourceBuilder();
        // rarely skip setting the search source completely
        if (frequently()) {
            // frequently set the search source to have some content, otherwise leave it
            // empty but still set it
            if (frequently()) {
                if (randomBoolean()) {
                    searchSourceBuilder.size(randomIntBetween(0, Integer.MAX_VALUE));
                }
                if (randomBoolean()) {
                    searchSourceBuilder.from(randomIntBetween(0, Integer.MAX_VALUE));
                }
                if (randomBoolean()) {
                    searchSourceBuilder.minScore(randomFloat());
                }
                if (randomBoolean()) {
                    searchSourceBuilder.explain(randomBoolean());
                }
                if (randomBoolean()) {
                    searchSourceBuilder.profile(randomBoolean());
                }
                if (randomBoolean()) {
                    searchSourceBuilder.highlighter(new HighlightBuilder().field(randomAlphaOfLengthBetween(3, 10)));
                }
                if (randomBoolean()) {
                    searchSourceBuilder.query(new TermQueryBuilder(randomAlphaOfLengthBetween(3, 10), randomAlphaOfLengthBetween(3, 10)));
                }
                if (randomBoolean()) {
                    searchSourceBuilder.aggregation(new TermsAggregationBuilder(randomAlphaOfLengthBetween(3, 10), ValueType.STRING)
                            .field(randomAlphaOfLengthBetween(3, 10)));
                }
                if (randomBoolean()) {
                    searchSourceBuilder.suggest(new SuggestBuilder().addSuggestion(randomAlphaOfLengthBetween(3, 10),
                            new CompletionSuggestionBuilder(randomAlphaOfLengthBetween(3, 10))));
                }
                if (randomBoolean()) {
                    searchSourceBuilder.addRescorer(new QueryRescorerBuilder(
                            new TermQueryBuilder(randomAlphaOfLengthBetween(3, 10), randomAlphaOfLengthBetween(3, 10))));
                }
                if (randomBoolean()) {
                    searchSourceBuilder.collapse(new CollapseBuilder(randomAlphaOfLengthBetween(3, 10)));
                }
            }
            searchRequest.source(searchSourceBuilder);
        }

        Request request = RequestConverters.search(searchRequest);
        StringJoiner endpoint = new StringJoiner("/", "/", "");
        String index = String.join(",", indices);
        if (Strings.hasLength(index)) {
            endpoint.add(index);
        }
        String type = String.join(",", types);
        if (Strings.hasLength(type)) {
            endpoint.add(type);
        }
        endpoint.add("_search");
        assertEquals(HttpPost.METHOD_NAME, request.getMethod());
        assertEquals(endpoint.toString(), request.getEndpoint());
        assertEquals(expectedParams, request.getParameters());
        assertToXContentBody(searchSourceBuilder, request.getEntity());
    }

    public void testSearchNullIndicesAndTypes() {
        expectThrows(NullPointerException.class, () -> new SearchRequest((String[]) null));
        expectThrows(NullPointerException.class, () -> new SearchRequest().indices((String[]) null));
        expectThrows(NullPointerException.class, () -> new SearchRequest().types((String[]) null));
    }

    public void testMultiSearch() throws IOException {
        int numberOfSearchRequests = randomIntBetween(0, 32);
        MultiSearchRequest multiSearchRequest = new MultiSearchRequest();
        for (int i = 0; i < numberOfSearchRequests; i++) {
            SearchRequest searchRequest = randomSearchRequest(() -> {
                // No need to return a very complex SearchSourceBuilder here, that is tested
                // elsewhere
                SearchSourceBuilder searchSourceBuilder = new SearchSourceBuilder();
                searchSourceBuilder.from(randomInt(10));
                searchSourceBuilder.size(randomIntBetween(20, 100));
                return searchSourceBuilder;
            });
            // scroll is not supported in the current msearch api, so unset it:
            searchRequest.scroll((Scroll) null);
            // only expand_wildcards, ignore_unavailable and allow_no_indices can be
            // specified from msearch api, so unset other options:
            IndicesOptions randomlyGenerated = searchRequest.indicesOptions();
            IndicesOptions msearchDefault = new MultiSearchRequest().indicesOptions();
            searchRequest.indicesOptions(IndicesOptions.fromOptions(randomlyGenerated.ignoreUnavailable(),
                    randomlyGenerated.allowNoIndices(), randomlyGenerated.expandWildcardsOpen(), randomlyGenerated.expandWildcardsClosed(),
                    msearchDefault.allowAliasesToMultipleIndices(), msearchDefault.forbidClosedIndices(), msearchDefault.ignoreAliases()));
            multiSearchRequest.add(searchRequest);
        }

        Map<String, String> expectedParams = new HashMap<>();
        expectedParams.put(RestSearchAction.TYPED_KEYS_PARAM, "true");
        if (randomBoolean()) {
            multiSearchRequest.maxConcurrentSearchRequests(randomIntBetween(1, 8));
            expectedParams.put("max_concurrent_searches", Integer.toString(multiSearchRequest.maxConcurrentSearchRequests()));
        }

        Request request = RequestConverters.multiSearch(multiSearchRequest);
        assertEquals("/_msearch", request.getEndpoint());
        assertEquals(HttpPost.METHOD_NAME, request.getMethod());
        assertEquals(expectedParams, request.getParameters());

        List<SearchRequest> requests = new ArrayList<>();
        CheckedBiConsumer<SearchRequest, XContentParser, IOException> consumer = (searchRequest, p) -> {
            SearchSourceBuilder searchSourceBuilder = SearchSourceBuilder.fromXContent(p, false);
            if (searchSourceBuilder.equals(new SearchSourceBuilder()) == false) {
                searchRequest.source(searchSourceBuilder);
            }
            requests.add(searchRequest);
        };
        MultiSearchRequest.readMultiLineFormat(new BytesArray(EntityUtils.toByteArray(request.getEntity())),
                REQUEST_BODY_CONTENT_TYPE.xContent(), consumer, null, multiSearchRequest.indicesOptions(), null, null, null,
                xContentRegistry(), true);
        assertEquals(requests, multiSearchRequest.requests());
    }

    public void testSearchScroll() throws IOException {
        SearchScrollRequest searchScrollRequest = new SearchScrollRequest();
        searchScrollRequest.scrollId(randomAlphaOfLengthBetween(5, 10));
        if (randomBoolean()) {
            searchScrollRequest.scroll(randomPositiveTimeValue());
        }
        Request request = RequestConverters.searchScroll(searchScrollRequest);
        assertEquals(HttpPost.METHOD_NAME, request.getMethod());
        assertEquals("/_search/scroll", request.getEndpoint());
        assertEquals(0, request.getParameters().size());
        assertToXContentBody(searchScrollRequest, request.getEntity());
        assertEquals(REQUEST_BODY_CONTENT_TYPE.mediaTypeWithoutParameters(), request.getEntity().getContentType().getValue());
    }

    public void testClearScroll() throws IOException {
        ClearScrollRequest clearScrollRequest = new ClearScrollRequest();
        int numScrolls = randomIntBetween(1, 10);
        for (int i = 0; i < numScrolls; i++) {
            clearScrollRequest.addScrollId(randomAlphaOfLengthBetween(5, 10));
        }
        Request request = RequestConverters.clearScroll(clearScrollRequest);
        assertEquals(HttpDelete.METHOD_NAME, request.getMethod());
        assertEquals("/_search/scroll", request.getEndpoint());
        assertEquals(0, request.getParameters().size());
        assertToXContentBody(clearScrollRequest, request.getEntity());
        assertEquals(REQUEST_BODY_CONTENT_TYPE.mediaTypeWithoutParameters(), request.getEntity().getContentType().getValue());
    }

    public void testSearchTemplate() throws Exception {
        // Create a random request.
        String[] indices = randomIndicesNames(0, 5);
        SearchRequest searchRequest = new SearchRequest(indices);

        Map<String, String> expectedParams = new HashMap<>();
        setRandomSearchParams(searchRequest, expectedParams);
        setRandomIndicesOptions(searchRequest::indicesOptions, searchRequest::indicesOptions, expectedParams);

        SearchTemplateRequest searchTemplateRequest = new SearchTemplateRequest(searchRequest);

        searchTemplateRequest.setScript("{\"query\": { \"match\" : { \"{{field}}\" : \"{{value}}\" }}}");
        searchTemplateRequest.setScriptType(ScriptType.INLINE);
        searchTemplateRequest.setProfile(randomBoolean());

        Map<String, Object> scriptParams = new HashMap<>();
        scriptParams.put("field", "name");
        scriptParams.put("value", "soren");
        searchTemplateRequest.setScriptParams(scriptParams);

        // Verify that the resulting REST request looks as expected.
        Request request = RequestConverters.searchTemplate(searchTemplateRequest);
        StringJoiner endpoint = new StringJoiner("/", "/", "");
        String index = String.join(",", indices);
        if (Strings.hasLength(index)) {
            endpoint.add(index);
        }
        endpoint.add("_search/template");

        assertEquals(HttpGet.METHOD_NAME, request.getMethod());
        assertEquals(endpoint.toString(), request.getEndpoint());
        assertEquals(expectedParams, request.getParameters());
        assertToXContentBody(searchTemplateRequest, request.getEntity());
    }

    public void testRenderSearchTemplate() throws Exception {
        // Create a simple request.
        SearchTemplateRequest searchTemplateRequest = new SearchTemplateRequest();
        searchTemplateRequest.setSimulate(true); // Setting simulate true means the template should only be rendered.

        searchTemplateRequest.setScript("template1");
        searchTemplateRequest.setScriptType(ScriptType.STORED);
        searchTemplateRequest.setProfile(randomBoolean());

        Map<String, Object> scriptParams = new HashMap<>();
        scriptParams.put("field", "name");
        scriptParams.put("value", "soren");
        searchTemplateRequest.setScriptParams(scriptParams);

        // Verify that the resulting REST request looks as expected.
        Request request = RequestConverters.searchTemplate(searchTemplateRequest);
        String endpoint = "_render/template";

        assertEquals(HttpGet.METHOD_NAME, request.getMethod());
        assertEquals(endpoint, request.getEndpoint());
        assertEquals(Collections.emptyMap(), request.getParameters());
        assertToXContentBody(searchTemplateRequest, request.getEntity());
    }

    public void testMultiSearchTemplate() throws Exception {
        final int numSearchRequests = randomIntBetween(1, 10);
        MultiSearchTemplateRequest multiSearchTemplateRequest = new MultiSearchTemplateRequest();

        for (int i = 0; i < numSearchRequests; i++) {
            // Create a random request.
            String[] indices = randomIndicesNames(0, 5);
            SearchRequest searchRequest = new SearchRequest(indices);

            Map<String, String> expectedParams = new HashMap<>();
            setRandomSearchParams(searchRequest, expectedParams);

            // scroll is not supported in the current msearch or msearchtemplate api, so unset it:
            searchRequest.scroll((Scroll) null);
            // batched reduce size is currently not set-able on a per-request basis as it is a query string parameter only
            searchRequest.setBatchedReduceSize(SearchRequest.DEFAULT_BATCHED_REDUCE_SIZE);

            setRandomIndicesOptions(searchRequest::indicesOptions, searchRequest::indicesOptions, expectedParams);

            SearchTemplateRequest searchTemplateRequest = new SearchTemplateRequest(searchRequest);

            searchTemplateRequest.setScript("{\"query\": { \"match\" : { \"{{field}}\" : \"{{value}}\" }}}");
            searchTemplateRequest.setScriptType(ScriptType.INLINE);
            searchTemplateRequest.setProfile(randomBoolean());

            Map<String, Object> scriptParams = new HashMap<>();
            scriptParams.put("field", "name");
            scriptParams.put("value", randomAlphaOfLengthBetween(2, 5));
            searchTemplateRequest.setScriptParams(scriptParams);

            multiSearchTemplateRequest.add(searchTemplateRequest);
        }

        Request multiRequest = RequestConverters.multiSearchTemplate(multiSearchTemplateRequest);

        assertEquals(HttpPost.METHOD_NAME, multiRequest.getMethod());
        assertEquals("/_msearch/template", multiRequest.getEndpoint());
        List<SearchTemplateRequest> searchRequests = multiSearchTemplateRequest.requests();
        assertEquals(numSearchRequests, searchRequests.size());

        HttpEntity actualEntity = multiRequest.getEntity();
        byte[] expectedBytes = MultiSearchTemplateRequest.writeMultiLineFormat(multiSearchTemplateRequest, XContentType.JSON.xContent());
        assertEquals(XContentType.JSON.mediaTypeWithoutParameters(), actualEntity.getContentType().getValue());
        assertEquals(new BytesArray(expectedBytes), new BytesArray(EntityUtils.toByteArray(actualEntity)));
    }

    public void testExplain() throws IOException {
        String index = randomAlphaOfLengthBetween(3, 10);
        String type = randomAlphaOfLengthBetween(3, 10);
        String id = randomAlphaOfLengthBetween(3, 10);

        ExplainRequest explainRequest = new ExplainRequest(index, type, id);
        explainRequest.query(QueryBuilders.termQuery(randomAlphaOfLengthBetween(3, 10), randomAlphaOfLengthBetween(3, 10)));

        Map<String, String> expectedParams = new HashMap<>();

        if (randomBoolean()) {
            String routing = randomAlphaOfLengthBetween(3, 10);
            explainRequest.routing(routing);
            expectedParams.put("routing", routing);
        }
        if (randomBoolean()) {
            String preference = randomAlphaOfLengthBetween(3, 10);
            explainRequest.preference(preference);
            expectedParams.put("preference", preference);
        }
        if (randomBoolean()) {
            String[] storedFields = generateRandomStringArray(10, 5, false, false);
            String storedFieldsParams = randomFields(storedFields);
            explainRequest.storedFields(storedFields);
            expectedParams.put("stored_fields", storedFieldsParams);
        }
        if (randomBoolean()) {
            randomizeFetchSourceContextParams(explainRequest::fetchSourceContext, expectedParams);
        }

        Request request = RequestConverters.explain(explainRequest);
        StringJoiner endpoint = new StringJoiner("/", "/", "");
        endpoint.add(index)
            .add(type)
            .add(id)
            .add("_explain");

        assertEquals(HttpGet.METHOD_NAME, request.getMethod());
        assertEquals(endpoint.toString(), request.getEndpoint());
        assertEquals(expectedParams, request.getParameters());
        assertToXContentBody(explainRequest, request.getEntity());
    }

    public void testFieldCaps() {
        // Create a random request.
        String[] indices = randomIndicesNames(0, 5);
        String[] fields = generateRandomStringArray(5, 10, false, false);

        FieldCapabilitiesRequest fieldCapabilitiesRequest = new FieldCapabilitiesRequest().indices(indices).fields(fields);

        Map<String, String> indicesOptionsParams = new HashMap<>();
        setRandomIndicesOptions(fieldCapabilitiesRequest::indicesOptions, fieldCapabilitiesRequest::indicesOptions, indicesOptionsParams);

        Request request = RequestConverters.fieldCaps(fieldCapabilitiesRequest);

        // Verify that the resulting REST request looks as expected.
        StringJoiner endpoint = new StringJoiner("/", "/", "");
        String joinedIndices = String.join(",", indices);
        if (!joinedIndices.isEmpty()) {
            endpoint.add(joinedIndices);
        }
        endpoint.add("_field_caps");

        assertEquals(endpoint.toString(), request.getEndpoint());
        assertEquals(4, request.getParameters().size());

        // Note that we don't check the field param value explicitly, as field names are
        // passed through
        // a hash set before being added to the request, and can appear in a
        // non-deterministic order.
        assertThat(request.getParameters(), hasKey("fields"));
        String[] requestFields = Strings.splitStringByCommaToArray(request.getParameters().get("fields"));
        assertEquals(new HashSet<>(Arrays.asList(fields)), new HashSet<>(Arrays.asList(requestFields)));

        for (Map.Entry<String, String> param : indicesOptionsParams.entrySet()) {
            assertThat(request.getParameters(), hasEntry(param.getKey(), param.getValue()));
        }

        assertNull(request.getEntity());
    }

    public void testRankEval() throws Exception {
        RankEvalSpec spec = new RankEvalSpec(
                Collections.singletonList(new RatedRequest("queryId", Collections.emptyList(), new SearchSourceBuilder())),
                new PrecisionAtK());
        String[] indices = randomIndicesNames(0, 5);
        RankEvalRequest rankEvalRequest = new RankEvalRequest(spec, indices);
        Map<String, String> expectedParams = new HashMap<>();
        setRandomIndicesOptions(rankEvalRequest::indicesOptions, rankEvalRequest::indicesOptions, expectedParams);

        Request request = RequestConverters.rankEval(rankEvalRequest);
        StringJoiner endpoint = new StringJoiner("/", "/", "");
        String index = String.join(",", indices);
        if (Strings.hasLength(index)) {
            endpoint.add(index);
        }
        endpoint.add(RestRankEvalAction.ENDPOINT);
        assertEquals(endpoint.toString(), request.getEndpoint());
        assertEquals(3, request.getParameters().size());
        assertEquals(expectedParams, request.getParameters());
        assertToXContentBody(spec, request.getEntity());
    }

    public void testPutPipeline() throws IOException {
        String pipelineId = "some_pipeline_id";
        PutPipelineRequest request = new PutPipelineRequest(
            "some_pipeline_id",
            new BytesArray("{}".getBytes(StandardCharsets.UTF_8)),
            XContentType.JSON
        );
        Map<String, String> expectedParams = new HashMap<>();
        setRandomMasterTimeout(request, expectedParams);
        setRandomTimeout(request::timeout, AcknowledgedRequest.DEFAULT_ACK_TIMEOUT, expectedParams);

        Request expectedRequest = RequestConverters.putPipeline(request);
        StringJoiner endpoint = new StringJoiner("/", "/", "");
        endpoint.add("_ingest/pipeline");
        endpoint.add(pipelineId);
        assertEquals(endpoint.toString(), expectedRequest.getEndpoint());
        assertEquals(HttpPut.METHOD_NAME, expectedRequest.getMethod());
        assertEquals(expectedParams, expectedRequest.getParameters());
    }

    public void testGetPipeline() {
        String pipelineId = "some_pipeline_id";
        Map<String, String> expectedParams = new HashMap<>();
        GetPipelineRequest request = new GetPipelineRequest("some_pipeline_id");
        setRandomMasterTimeout(request, expectedParams);
        Request expectedRequest = RequestConverters.getPipeline(request);
        StringJoiner endpoint = new StringJoiner("/", "/", "");
        endpoint.add("_ingest/pipeline");
        endpoint.add(pipelineId);
        assertEquals(endpoint.toString(), expectedRequest.getEndpoint());
        assertEquals(HttpGet.METHOD_NAME, expectedRequest.getMethod());
        assertEquals(expectedParams, expectedRequest.getParameters());
    }

    public void testDeletePipeline() {
        String pipelineId = "some_pipeline_id";
        Map<String, String> expectedParams = new HashMap<>();
        DeletePipelineRequest request = new DeletePipelineRequest(pipelineId);
        setRandomMasterTimeout(request, expectedParams);
        setRandomTimeout(request::timeout, AcknowledgedRequest.DEFAULT_ACK_TIMEOUT, expectedParams);
        Request expectedRequest = RequestConverters.deletePipeline(request);
        StringJoiner endpoint = new StringJoiner("/", "/", "");
        endpoint.add("_ingest/pipeline");
        endpoint.add(pipelineId);
        assertEquals(endpoint.toString(), expectedRequest.getEndpoint());
        assertEquals(HttpDelete.METHOD_NAME, expectedRequest.getMethod());
        assertEquals(expectedParams, expectedRequest.getParameters());
    }

    public void testSimulatePipeline() throws IOException {
        String pipelineId = randomBoolean() ? "some_pipeline_id" : null;
        boolean verbose = randomBoolean();
        String json = "{\"pipeline\":{" +
            "\"description\":\"_description\"," +
            "\"processors\":[{\"set\":{\"field\":\"field2\",\"value\":\"_value\"}}]}," +
            "\"docs\":[{\"_index\":\"index\",\"_type\":\"_doc\",\"_id\":\"id\",\"_source\":{\"foo\":\"rab\"}}]}";
        SimulatePipelineRequest request = new SimulatePipelineRequest(
            new BytesArray(json.getBytes(StandardCharsets.UTF_8)),
            XContentType.JSON
        );
        request.setId(pipelineId);
        request.setVerbose(verbose);
        Map<String, String> expectedParams = new HashMap<>();
        expectedParams.put("verbose", Boolean.toString(verbose));

        Request expectedRequest = RequestConverters.simulatePipeline(request);
        StringJoiner endpoint = new StringJoiner("/", "/", "");
        endpoint.add("_ingest/pipeline");
        if (pipelineId != null && !pipelineId.isEmpty())
            endpoint.add(pipelineId);
        endpoint.add("_simulate");
        assertEquals(endpoint.toString(), expectedRequest.getEndpoint());
        assertEquals(HttpPost.METHOD_NAME, expectedRequest.getMethod());
        assertEquals(expectedParams, expectedRequest.getParameters());
        assertToXContentBody(request, expectedRequest.getEntity());
    }

<<<<<<< HEAD
    public void testCancelTasks() {
        CancelTasksRequest request = new CancelTasksRequest();
        Map<String, String> expectedParams = new HashMap<>();
        TaskId taskId = new TaskId(randomAlphaOfLength(5), randomNonNegativeLong());
        TaskId parentTaskId = new TaskId(randomAlphaOfLength(5), randomNonNegativeLong());
        request.setTaskId(taskId);
        request.setParentTaskId(parentTaskId);
        expectedParams.put("task_id", taskId.toString());
        expectedParams.put("parent_task_id", parentTaskId.toString());
        Request httpRequest = RequestConverters.cancelTasks(request);
        assertThat(httpRequest, notNullValue());
        assertThat(httpRequest.getMethod(), equalTo(HttpPost.METHOD_NAME));
        assertThat(httpRequest.getEntity(), nullValue());
        assertThat(httpRequest.getEndpoint(), equalTo("/_tasks/_cancel"));
        assertThat(httpRequest.getParameters(), equalTo(expectedParams));
    }

    public void testListTasks() {
        {
            ListTasksRequest request = new ListTasksRequest();
            Map<String, String> expectedParams = new HashMap<>();
            if (randomBoolean()) {
                request.setDetailed(randomBoolean());
                if (request.getDetailed()) {
                    expectedParams.put("detailed", "true");
                }
            }
            if (randomBoolean()) {
                request.setWaitForCompletion(randomBoolean());
                if (request.getWaitForCompletion()) {
                    expectedParams.put("wait_for_completion", "true");
                }
            }
            if (randomBoolean()) {
                String timeout = randomTimeValue();
                request.setTimeout(timeout);
                expectedParams.put("timeout", timeout);
            }
            if (randomBoolean()) {
                if (randomBoolean()) {
                    TaskId taskId = new TaskId(randomAlphaOfLength(5), randomNonNegativeLong());
                    request.setParentTaskId(taskId);
                    expectedParams.put("parent_task_id", taskId.toString());
                } else {
                    request.setParentTask(TaskId.EMPTY_TASK_ID);
                }
            }
            if (randomBoolean()) {
                String[] nodes = generateRandomStringArray(10, 8, false);
                request.setNodes(nodes);
                if (nodes.length > 0) {
                    expectedParams.put("nodes", String.join(",", nodes));
                }
            }
            if (randomBoolean()) {
                String[] actions = generateRandomStringArray(10, 8, false);
                request.setActions(actions);
                if (actions.length > 0) {
                    expectedParams.put("actions", String.join(",", actions));
                }
            }
            expectedParams.put("group_by", "none");
            Request httpRequest = RequestConverters.listTasks(request);
            assertThat(httpRequest, notNullValue());
            assertThat(httpRequest.getMethod(), equalTo(HttpGet.METHOD_NAME));
            assertThat(httpRequest.getEntity(), nullValue());
            assertThat(httpRequest.getEndpoint(), equalTo("/_tasks"));
            assertThat(httpRequest.getParameters(), equalTo(expectedParams));
        }
        {
            ListTasksRequest request = new ListTasksRequest();
            request.setTaskId(new TaskId(randomAlphaOfLength(5), randomNonNegativeLong()));
            IllegalArgumentException exception = expectThrows(IllegalArgumentException.class, () -> RequestConverters.listTasks(request));
            assertEquals("TaskId cannot be used for list tasks request", exception.getMessage());
        }
=======
    public void testRollover() throws IOException {
        RolloverRequest rolloverRequest = new RolloverRequest(randomAlphaOfLengthBetween(3, 10),
                randomBoolean() ? null : randomAlphaOfLengthBetween(3, 10));
        Map<String, String> expectedParams = new HashMap<>();
        setRandomTimeout(rolloverRequest::timeout, rolloverRequest.timeout(), expectedParams);
        setRandomMasterTimeout(rolloverRequest, expectedParams);
        if (randomBoolean()) {
            rolloverRequest.dryRun(randomBoolean());
            if (rolloverRequest.isDryRun()) {
                expectedParams.put("dry_run", "true");
            }
        }
        if (randomBoolean()) {
            rolloverRequest.addMaxIndexAgeCondition(new TimeValue(randomNonNegativeLong()));
        }
        if (randomBoolean()) {
            String type = randomAlphaOfLengthBetween(3, 10);
            rolloverRequest.getCreateIndexRequest().mapping(type, RandomCreateIndexGenerator.randomMapping(type));
        }
        if (randomBoolean()) {
            RandomCreateIndexGenerator.randomAliases(rolloverRequest.getCreateIndexRequest());
        }
        if (randomBoolean()) {
            rolloverRequest.getCreateIndexRequest().settings(RandomCreateIndexGenerator.randomIndexSettings());
        }
        setRandomWaitForActiveShards(rolloverRequest.getCreateIndexRequest()::waitForActiveShards, expectedParams);

        Request request = RequestConverters.rollover(rolloverRequest);
        if (rolloverRequest.getNewIndexName() == null) {
            assertEquals("/" + rolloverRequest.getAlias() + "/_rollover", request.getEndpoint());
        } else {
            assertEquals("/" + rolloverRequest.getAlias() + "/_rollover/" + rolloverRequest.getNewIndexName(), request.getEndpoint());
        }
        assertEquals(HttpPost.METHOD_NAME, request.getMethod());
        assertToXContentBody(rolloverRequest, request.getEntity());
        assertEquals(expectedParams, request.getParameters());
    }

    public void testGetAlias() {
        GetAliasesRequest getAliasesRequest = new GetAliasesRequest();

        Map<String, String> expectedParams = new HashMap<>();
        setRandomLocal(getAliasesRequest, expectedParams);
        setRandomIndicesOptions(getAliasesRequest::indicesOptions, getAliasesRequest::indicesOptions, expectedParams);

        String[] indices = randomBoolean() ? null : randomIndicesNames(0, 2);
        String[] aliases = randomBoolean() ? null : randomIndicesNames(0, 2);
        getAliasesRequest.indices(indices);
        getAliasesRequest.aliases(aliases);

        Request request = RequestConverters.getAlias(getAliasesRequest);
        StringJoiner expectedEndpoint = new StringJoiner("/", "/", "");

        if (false == CollectionUtils.isEmpty(indices)) {
            expectedEndpoint.add(String.join(",", indices));
        }
        expectedEndpoint.add("_alias");

        if (false == CollectionUtils.isEmpty(aliases)) {
            expectedEndpoint.add(String.join(",", aliases));
        }

        assertEquals(HttpGet.METHOD_NAME, request.getMethod());
        assertEquals(expectedEndpoint.toString(), request.getEndpoint());
        assertEquals(expectedParams, request.getParameters());
        assertNull(request.getEntity());
    }

    public void testIndexPutSettings() throws IOException {
        String[] indices = randomBoolean() ? null : randomIndicesNames(0, 2);
        UpdateSettingsRequest updateSettingsRequest = new UpdateSettingsRequest(indices);
        Map<String, String> expectedParams = new HashMap<>();
        setRandomMasterTimeout(updateSettingsRequest, expectedParams);
        setRandomTimeout(updateSettingsRequest::timeout, AcknowledgedRequest.DEFAULT_ACK_TIMEOUT, expectedParams);
        setRandomIndicesOptions(updateSettingsRequest::indicesOptions, updateSettingsRequest::indicesOptions, expectedParams);
        if (randomBoolean()) {
            updateSettingsRequest.setPreserveExisting(randomBoolean());
            if (updateSettingsRequest.isPreserveExisting()) {
                expectedParams.put("preserve_existing", "true");
            }
        }

        Request request = RequestConverters.indexPutSettings(updateSettingsRequest);
        StringJoiner endpoint = new StringJoiner("/", "/", "");
        if (indices != null && indices.length > 0) {
            endpoint.add(String.join(",", indices));
        }
        endpoint.add("_settings");
        assertThat(endpoint.toString(), equalTo(request.getEndpoint()));
        assertEquals(HttpPut.METHOD_NAME, request.getMethod());
        assertToXContentBody(updateSettingsRequest, request.getEntity());
        assertEquals(expectedParams, request.getParameters());
>>>>>>> 6a3adbd9
    }

    public void testGetRepositories() {
        Map<String, String> expectedParams = new HashMap<>();
        StringBuilder endpoint = new StringBuilder("/_snapshot");

        GetRepositoriesRequest getRepositoriesRequest = new GetRepositoriesRequest();
        setRandomMasterTimeout(getRepositoriesRequest, expectedParams);
        setRandomLocal(getRepositoriesRequest, expectedParams);

        if (randomBoolean()) {
            String[] entries = new String[] { "a", "b", "c" };
            getRepositoriesRequest.repositories(entries);
            endpoint.append("/" + String.join(",", entries));
        }

        Request request = RequestConverters.getRepositories(getRepositoriesRequest);
        assertThat(endpoint.toString(), equalTo(request.getEndpoint()));
        assertThat(HttpGet.METHOD_NAME, equalTo(request.getMethod()));
        assertThat(expectedParams, equalTo(request.getParameters()));
    }

    public void testCreateRepository() throws IOException {
        String repository = randomIndicesNames(1, 1)[0];
        String endpoint = "/_snapshot/" + repository;
        Path repositoryLocation = PathUtils.get(".");
        PutRepositoryRequest putRepositoryRequest = new PutRepositoryRequest(repository);
        putRepositoryRequest.type(FsRepository.TYPE);
        putRepositoryRequest.verify(randomBoolean());

        putRepositoryRequest.settings(
            Settings.builder()
                .put(FsRepository.LOCATION_SETTING.getKey(), repositoryLocation)
                .put(FsRepository.COMPRESS_SETTING.getKey(), randomBoolean())
                .put(FsRepository.CHUNK_SIZE_SETTING.getKey(), randomIntBetween(100, 1000), ByteSizeUnit.BYTES)
                .build());

        Request request = RequestConverters.createRepository(putRepositoryRequest);
        assertThat(endpoint, equalTo(request.getEndpoint()));
        assertThat(HttpPut.METHOD_NAME, equalTo(request.getMethod()));
        assertToXContentBody(putRepositoryRequest, request.getEntity());
    }

    public void testDeleteRepository() {
        Map<String, String> expectedParams = new HashMap<>();
        String repository = randomIndicesNames(1, 1)[0];

        StringBuilder endpoint = new StringBuilder("/_snapshot/" + repository);

        DeleteRepositoryRequest deleteRepositoryRequest = new DeleteRepositoryRequest();
        deleteRepositoryRequest.name(repository);
        setRandomMasterTimeout(deleteRepositoryRequest, expectedParams);
        setRandomTimeout(deleteRepositoryRequest::timeout, AcknowledgedRequest.DEFAULT_ACK_TIMEOUT, expectedParams);

        Request request = RequestConverters.deleteRepository(deleteRepositoryRequest);
        assertThat(endpoint.toString(), equalTo(request.getEndpoint()));
        assertThat(HttpDelete.METHOD_NAME, equalTo(request.getMethod()));
        assertThat(expectedParams, equalTo(request.getParameters()));
        assertNull(request.getEntity());
    }

    public void testVerifyRepository() {
        Map<String, String> expectedParams = new HashMap<>();
        String repository = randomIndicesNames(1, 1)[0];
        String endpoint = "/_snapshot/" + repository + "/_verify";

        VerifyRepositoryRequest verifyRepositoryRequest = new VerifyRepositoryRequest(repository);
        setRandomMasterTimeout(verifyRepositoryRequest, expectedParams);
        setRandomTimeout(verifyRepositoryRequest::timeout, AcknowledgedRequest.DEFAULT_ACK_TIMEOUT, expectedParams);

        Request request = RequestConverters.verifyRepository(verifyRepositoryRequest);
        assertThat(endpoint, equalTo(request.getEndpoint()));
        assertThat(HttpPost.METHOD_NAME, equalTo(request.getMethod()));
        assertThat(expectedParams, equalTo(request.getParameters()));
    }

    public void testCreateSnapshot() throws IOException {
        Map<String, String> expectedParams = new HashMap<>();
        String repository = randomIndicesNames(1, 1)[0];
        String snapshot = "snapshot-" + generateRandomStringArray(1, randomInt(10), false, false)[0];
        String endpoint = "/_snapshot/" + repository + "/" + snapshot;

        CreateSnapshotRequest createSnapshotRequest = new CreateSnapshotRequest(repository, snapshot);
        setRandomMasterTimeout(createSnapshotRequest, expectedParams);
        Boolean waitForCompletion = randomBoolean();
        createSnapshotRequest.waitForCompletion(waitForCompletion);

        if (waitForCompletion) {
            expectedParams.put("wait_for_completion", waitForCompletion.toString());
        }

        Request request = RequestConverters.createSnapshot(createSnapshotRequest);
        assertThat(endpoint, equalTo(request.getEndpoint()));
        assertThat(HttpPut.METHOD_NAME, equalTo(request.getMethod()));
        assertThat(expectedParams, equalTo(request.getParameters()));
        assertToXContentBody(createSnapshotRequest, request.getEntity());
    }

    public void testGetSnapshots() {
        Map<String, String> expectedParams = new HashMap<>();
        String repository = randomIndicesNames(1, 1)[0];
        String snapshot1 = "snapshot1-" + randomAlphaOfLengthBetween(2, 5).toLowerCase(Locale.ROOT);
        String snapshot2 = "snapshot2-" + randomAlphaOfLengthBetween(2, 5).toLowerCase(Locale.ROOT);

        String endpoint = String.format(Locale.ROOT, "/_snapshot/%s/%s,%s", repository, snapshot1, snapshot2);

        GetSnapshotsRequest getSnapshotsRequest = new GetSnapshotsRequest();
        getSnapshotsRequest.repository(repository);
        getSnapshotsRequest.snapshots(Arrays.asList(snapshot1, snapshot2).toArray(new String[0]));
        setRandomMasterTimeout(getSnapshotsRequest, expectedParams);

        if (randomBoolean()) {
            boolean ignoreUnavailable = randomBoolean();
            getSnapshotsRequest.ignoreUnavailable(ignoreUnavailable);
            expectedParams.put("ignore_unavailable", Boolean.toString(ignoreUnavailable));
        } else {
            expectedParams.put("ignore_unavailable", Boolean.FALSE.toString());
        }

        if (randomBoolean()) {
            boolean verbose = randomBoolean();
            getSnapshotsRequest.verbose(verbose);
            expectedParams.put("verbose", Boolean.toString(verbose));
        } else {
            expectedParams.put("verbose", Boolean.TRUE.toString());
        }

        Request request = RequestConverters.getSnapshots(getSnapshotsRequest);
        assertThat(endpoint, equalTo(request.getEndpoint()));
        assertThat(HttpGet.METHOD_NAME, equalTo(request.getMethod()));
        assertThat(expectedParams, equalTo(request.getParameters()));
        assertNull(request.getEntity());
    }

    public void testGetAllSnapshots() {
        Map<String, String> expectedParams = new HashMap<>();
        String repository = randomIndicesNames(1, 1)[0];

        String endpoint = String.format(Locale.ROOT, "/_snapshot/%s/_all", repository);

        GetSnapshotsRequest getSnapshotsRequest = new GetSnapshotsRequest(repository);
        setRandomMasterTimeout(getSnapshotsRequest, expectedParams);

        boolean ignoreUnavailable = randomBoolean();
        getSnapshotsRequest.ignoreUnavailable(ignoreUnavailable);
        expectedParams.put("ignore_unavailable", Boolean.toString(ignoreUnavailable));

        boolean verbose = randomBoolean();
        getSnapshotsRequest.verbose(verbose);
        expectedParams.put("verbose", Boolean.toString(verbose));

        Request request = RequestConverters.getSnapshots(getSnapshotsRequest);
        assertThat(endpoint, equalTo(request.getEndpoint()));
        assertThat(HttpGet.METHOD_NAME, equalTo(request.getMethod()));
        assertThat(expectedParams, equalTo(request.getParameters()));
        assertNull(request.getEntity());
    }

    public void testSnapshotsStatus() {
        Map<String, String> expectedParams = new HashMap<>();
        String repository = randomIndicesNames(1, 1)[0];
        String[] snapshots = randomIndicesNames(1, 5);
        StringBuilder snapshotNames = new StringBuilder(snapshots[0]);
        for (int idx = 1; idx < snapshots.length; idx++) {
            snapshotNames.append(",").append(snapshots[idx]);
        }
        boolean ignoreUnavailable = randomBoolean();
        String endpoint = "/_snapshot/" + repository + "/" + snapshotNames.toString() + "/_status";

        SnapshotsStatusRequest snapshotsStatusRequest = new SnapshotsStatusRequest(repository, snapshots);
        setRandomMasterTimeout(snapshotsStatusRequest, expectedParams);
        snapshotsStatusRequest.ignoreUnavailable(ignoreUnavailable);
        expectedParams.put("ignore_unavailable", Boolean.toString(ignoreUnavailable));

        Request request = RequestConverters.snapshotsStatus(snapshotsStatusRequest);
        assertThat(request.getEndpoint(), equalTo(endpoint));
        assertThat(request.getMethod(), equalTo(HttpGet.METHOD_NAME));
        assertThat(request.getParameters(), equalTo(expectedParams));
        assertThat(request.getEntity(), is(nullValue()));
    }

    public void testRestoreSnapshot() throws IOException {
        Map<String, String> expectedParams = new HashMap<>();
        String repository = randomIndicesNames(1, 1)[0];
        String snapshot = "snapshot-" + randomAlphaOfLengthBetween(2, 5).toLowerCase(Locale.ROOT);
        String endpoint = String.format(Locale.ROOT, "/_snapshot/%s/%s/_restore", repository, snapshot);

        RestoreSnapshotRequest restoreSnapshotRequest = new RestoreSnapshotRequest(repository, snapshot);
        setRandomMasterTimeout(restoreSnapshotRequest, expectedParams);
        if (randomBoolean()) {
            restoreSnapshotRequest.waitForCompletion(true);
            expectedParams.put("wait_for_completion", "true");
        }
        if (randomBoolean()) {
            String timeout = randomTimeValue();
            restoreSnapshotRequest.masterNodeTimeout(timeout);
            expectedParams.put("master_timeout", timeout);
        }

        Request request = RequestConverters.restoreSnapshot(restoreSnapshotRequest);
        assertThat(endpoint, equalTo(request.getEndpoint()));
        assertThat(HttpPost.METHOD_NAME, equalTo(request.getMethod()));
        assertThat(expectedParams, equalTo(request.getParameters()));
        assertToXContentBody(restoreSnapshotRequest, request.getEntity());
    }

    public void testDeleteSnapshot() {
        Map<String, String> expectedParams = new HashMap<>();
        String repository = randomIndicesNames(1, 1)[0];
        String snapshot = "snapshot-" + randomAlphaOfLengthBetween(2, 5).toLowerCase(Locale.ROOT);

        String endpoint = String.format(Locale.ROOT, "/_snapshot/%s/%s", repository, snapshot);

        DeleteSnapshotRequest deleteSnapshotRequest = new DeleteSnapshotRequest();
        deleteSnapshotRequest.repository(repository);
        deleteSnapshotRequest.snapshot(snapshot);
        setRandomMasterTimeout(deleteSnapshotRequest, expectedParams);

        Request request = RequestConverters.deleteSnapshot(deleteSnapshotRequest);
        assertThat(endpoint, equalTo(request.getEndpoint()));
        assertThat(HttpDelete.METHOD_NAME, equalTo(request.getMethod()));
        assertThat(expectedParams, equalTo(request.getParameters()));
        assertNull(request.getEntity());
    }

    public void testGetScriptRequest() {
        GetStoredScriptRequest getStoredScriptRequest = new GetStoredScriptRequest("x-script");
        Map<String, String> expectedParams = new HashMap<>();
        setRandomMasterTimeout(getStoredScriptRequest, expectedParams);

        Request request = RequestConverters.getScript(getStoredScriptRequest);
        assertThat(request.getEndpoint(), equalTo("/_scripts/" + getStoredScriptRequest.id()));
        assertThat(request.getMethod(), equalTo(HttpGet.METHOD_NAME));
        assertThat(request.getParameters(), equalTo(expectedParams));
        assertThat(request.getEntity(), nullValue());
    }

    public void testDeleteScriptRequest() {
        DeleteStoredScriptRequest deleteStoredScriptRequest = new DeleteStoredScriptRequest("x-script");

        Map<String, String> expectedParams = new HashMap<>();
        setRandomTimeout(deleteStoredScriptRequest::timeout, AcknowledgedRequest.DEFAULT_ACK_TIMEOUT, expectedParams);
        setRandomMasterTimeout(deleteStoredScriptRequest, expectedParams);

        Request request = RequestConverters.deleteScript(deleteStoredScriptRequest);
        assertThat(request.getEndpoint(), equalTo("/_scripts/" + deleteStoredScriptRequest.id()));
        assertThat(request.getMethod(), equalTo(HttpDelete.METHOD_NAME));
        assertThat(request.getParameters(), equalTo(expectedParams));
        assertThat(request.getEntity(), nullValue());
    }

    static void assertToXContentBody(ToXContent expectedBody, HttpEntity actualEntity) throws IOException {
        BytesReference expectedBytes = XContentHelper.toXContent(expectedBody, REQUEST_BODY_CONTENT_TYPE, false);
        assertEquals(XContentType.JSON.mediaTypeWithoutParameters(), actualEntity.getContentType().getValue());
        assertEquals(expectedBytes, new BytesArray(EntityUtils.toByteArray(actualEntity)));
    }

    public void testEndpointBuilder() {
        {
            EndpointBuilder endpointBuilder = new EndpointBuilder();
            assertEquals("/", endpointBuilder.build());
        }
        {
            EndpointBuilder endpointBuilder = new EndpointBuilder().addPathPart(Strings.EMPTY_ARRAY);
            assertEquals("/", endpointBuilder.build());
        }
        {
            EndpointBuilder endpointBuilder = new EndpointBuilder().addPathPart("");
            assertEquals("/", endpointBuilder.build());
        }
        {
            EndpointBuilder endpointBuilder = new EndpointBuilder().addPathPart("a", "b");
            assertEquals("/a/b", endpointBuilder.build());
        }
        {
            EndpointBuilder endpointBuilder = new EndpointBuilder().addPathPart("a").addPathPart("b").addPathPartAsIs("_create");
            assertEquals("/a/b/_create", endpointBuilder.build());
        }

        {
            EndpointBuilder endpointBuilder = new EndpointBuilder().addPathPart("a", "b", "c").addPathPartAsIs("_create");
            assertEquals("/a/b/c/_create", endpointBuilder.build());
        }
        {
            EndpointBuilder endpointBuilder = new EndpointBuilder().addPathPart("a").addPathPartAsIs("_create");
            assertEquals("/a/_create", endpointBuilder.build());
        }
    }

    public void testEndpointBuilderEncodeParts() {
        {
            EndpointBuilder endpointBuilder = new EndpointBuilder().addPathPart("-#index1,index#2", "type", "id");
            assertEquals("/-%23index1,index%232/type/id", endpointBuilder.build());
        }
        {
            EndpointBuilder endpointBuilder = new EndpointBuilder().addPathPart("index", "type#2", "id");
            assertEquals("/index/type%232/id", endpointBuilder.build());
        }
        {
            EndpointBuilder endpointBuilder = new EndpointBuilder().addPathPart("index", "type", "this/is/the/id");
            assertEquals("/index/type/this%2Fis%2Fthe%2Fid", endpointBuilder.build());
        }
        {
            EndpointBuilder endpointBuilder = new EndpointBuilder().addPathPart("index", "type", "this|is|the|id");
            assertEquals("/index/type/this%7Cis%7Cthe%7Cid", endpointBuilder.build());
        }
        {
            EndpointBuilder endpointBuilder = new EndpointBuilder().addPathPart("index", "type", "id#1");
            assertEquals("/index/type/id%231", endpointBuilder.build());
        }
        {
            EndpointBuilder endpointBuilder = new EndpointBuilder().addPathPart("<logstash-{now/M}>", "_search");
            assertEquals("/%3Clogstash-%7Bnow%2FM%7D%3E/_search", endpointBuilder.build());
        }
        {
            EndpointBuilder endpointBuilder = new EndpointBuilder().addPathPart("中文");
            assertEquals("/中文", endpointBuilder.build());
        }
        {
            EndpointBuilder endpointBuilder = new EndpointBuilder().addPathPart("foo bar");
            assertEquals("/foo%20bar", endpointBuilder.build());
        }
        {
            EndpointBuilder endpointBuilder = new EndpointBuilder().addPathPart("foo+bar");
            assertEquals("/foo+bar", endpointBuilder.build());
        }
        {
            EndpointBuilder endpointBuilder = new EndpointBuilder().addPathPart("foo+bar");
            assertEquals("/foo+bar", endpointBuilder.build());
        }
        {
            EndpointBuilder endpointBuilder = new EndpointBuilder().addPathPart("foo/bar");
            assertEquals("/foo%2Fbar", endpointBuilder.build());
        }
        {
            EndpointBuilder endpointBuilder = new EndpointBuilder().addPathPart("foo^bar");
            assertEquals("/foo%5Ebar", endpointBuilder.build());
        }
        {
            EndpointBuilder endpointBuilder = new EndpointBuilder().addPathPart("cluster1:index1,index2").addPathPartAsIs("_search");
            assertEquals("/cluster1:index1,index2/_search", endpointBuilder.build());
        }
        {
            EndpointBuilder endpointBuilder = new EndpointBuilder().addCommaSeparatedPathParts(new String[] { "index1", "index2" })
                    .addPathPartAsIs("cache/clear");
            assertEquals("/index1,index2/cache/clear", endpointBuilder.build());
        }
    }

    public void testEndpoint() {
        assertEquals("/index/type/id", RequestConverters.endpoint("index", "type", "id"));
        assertEquals("/index/type/id/_endpoint", RequestConverters.endpoint("index", "type", "id", "_endpoint"));
        assertEquals("/index1,index2", RequestConverters.endpoint(new String[] { "index1", "index2" }));
        assertEquals("/index1,index2/_endpoint", RequestConverters.endpoint(new String[] { "index1", "index2" }, "_endpoint"));
        assertEquals("/index1,index2/type1,type2/_endpoint",
                RequestConverters.endpoint(new String[] { "index1", "index2" }, new String[] { "type1", "type2" }, "_endpoint"));
        assertEquals("/index1,index2/_endpoint/suffix1,suffix2",
                RequestConverters.endpoint(new String[] { "index1", "index2" }, "_endpoint", new String[] { "suffix1", "suffix2" }));
    }

    public void testCreateContentType() {
        final XContentType xContentType = randomFrom(XContentType.values());
        assertEquals(xContentType.mediaTypeWithoutParameters(), RequestConverters.createContentType(xContentType).getMimeType());
    }

    public void testEnforceSameContentType() {
        XContentType xContentType = randomFrom(XContentType.JSON, XContentType.SMILE);
        IndexRequest indexRequest = new IndexRequest().source(singletonMap("field", "value"), xContentType);
        assertEquals(xContentType, enforceSameContentType(indexRequest, null));
        assertEquals(xContentType, enforceSameContentType(indexRequest, xContentType));

        XContentType bulkContentType = randomBoolean() ? xContentType : null;

        IllegalArgumentException exception = expectThrows(IllegalArgumentException.class,
                () -> enforceSameContentType(new IndexRequest().source(singletonMap("field", "value"), XContentType.CBOR),
                        bulkContentType));
        assertEquals("Unsupported content-type found for request with content-type [CBOR], only JSON and SMILE are supported",
                exception.getMessage());

        exception = expectThrows(IllegalArgumentException.class,
                () -> enforceSameContentType(new IndexRequest().source(singletonMap("field", "value"), XContentType.YAML),
                        bulkContentType));
        assertEquals("Unsupported content-type found for request with content-type [YAML], only JSON and SMILE are supported",
                exception.getMessage());

        XContentType requestContentType = xContentType == XContentType.JSON ? XContentType.SMILE : XContentType.JSON;

        exception = expectThrows(IllegalArgumentException.class,
                () -> enforceSameContentType(new IndexRequest().source(singletonMap("field", "value"), requestContentType), xContentType));
        assertEquals("Mismatching content-type found for request with content-type [" + requestContentType + "], "
                + "previous requests have content-type [" + xContentType + "]", exception.getMessage());
    }

    public void testXPackInfo() {
        XPackInfoRequest infoRequest = new XPackInfoRequest();
        Map<String, String> expectedParams = new HashMap<>();
        infoRequest.setVerbose(randomBoolean());
        if (false == infoRequest.isVerbose()) {
            expectedParams.put("human", "false");
        }
        int option = between(0, 2);
        switch (option) {
        case 0:
            infoRequest.setCategories(EnumSet.allOf(XPackInfoRequest.Category.class));
            break;
        case 1:
            infoRequest.setCategories(EnumSet.of(XPackInfoRequest.Category.FEATURES));
            expectedParams.put("categories", "features");
            break;
        case 2:
            infoRequest.setCategories(EnumSet.of(XPackInfoRequest.Category.FEATURES, XPackInfoRequest.Category.BUILD));
            expectedParams.put("categories", "build,features");
            break;
        default:
            throw new IllegalArgumentException("invalid option [" + option + "]");
        }

        Request request = RequestConverters.xPackInfo(infoRequest);
        assertEquals(HttpGet.METHOD_NAME, request.getMethod());
        assertEquals("/_xpack", request.getEndpoint());
        assertNull(request.getEntity());
        assertEquals(expectedParams, request.getParameters());
    }

    public void testGetMigrationAssistance() {
        IndexUpgradeInfoRequest upgradeInfoRequest = new IndexUpgradeInfoRequest();
        String expectedEndpoint = "/_xpack/migration/assistance";
        if (randomBoolean()) {
            String[] indices = randomIndicesNames(1, 5);
            upgradeInfoRequest.indices(indices);
            expectedEndpoint += "/" + String.join(",", indices);
        }
        Map<String, String> expectedParams = new HashMap<>();
        setRandomIndicesOptions(upgradeInfoRequest::indicesOptions, upgradeInfoRequest::indicesOptions, expectedParams);
        Request request = RequestConverters.getMigrationAssistance(upgradeInfoRequest);
        assertEquals(HttpGet.METHOD_NAME, request.getMethod());
        assertEquals(expectedEndpoint, request.getEndpoint());
        assertNull(request.getEntity());
        assertEquals(expectedParams, request.getParameters());
    }

    public void testXPackPutWatch() throws Exception {
        PutWatchRequest putWatchRequest = new PutWatchRequest();
        String watchId = randomAlphaOfLength(10);
        putWatchRequest.setId(watchId);
        String body = randomAlphaOfLength(20);
        putWatchRequest.setSource(new BytesArray(body), XContentType.JSON);

        Map<String, String> expectedParams = new HashMap<>();
        if (randomBoolean()) {
            putWatchRequest.setActive(false);
            expectedParams.put("active", "false");
        }

        if (randomBoolean()) {
            long version = randomLongBetween(10, 100);
            putWatchRequest.setVersion(version);
            expectedParams.put("version", String.valueOf(version));
        }

        Request request = RequestConverters.xPackWatcherPutWatch(putWatchRequest);
        assertEquals(HttpPut.METHOD_NAME, request.getMethod());
        assertEquals("/_xpack/watcher/watch/" + watchId, request.getEndpoint());
        assertEquals(expectedParams, request.getParameters());
        assertThat(request.getEntity().getContentType().getValue(), is(XContentType.JSON.mediaTypeWithoutParameters()));
        ByteArrayOutputStream bos = new ByteArrayOutputStream();
        request.getEntity().writeTo(bos);
        assertThat(bos.toString("UTF-8"), is(body));
    }

    public void testXPackDeleteWatch() {
        DeleteWatchRequest deleteWatchRequest = new DeleteWatchRequest();
        String watchId = randomAlphaOfLength(10);
        deleteWatchRequest.setId(watchId);

        Request request = RequestConverters.xPackWatcherDeleteWatch(deleteWatchRequest);
        assertEquals(HttpDelete.METHOD_NAME, request.getMethod());
        assertEquals("/_xpack/watcher/watch/" + watchId, request.getEndpoint());
        assertThat(request.getEntity(), nullValue());
    }

    /**
     * Randomize the {@link FetchSourceContext} request parameters.
     */
    private static void randomizeFetchSourceContextParams(Consumer<FetchSourceContext> consumer, Map<String, String> expectedParams) {
        if (randomBoolean()) {
            if (randomBoolean()) {
                boolean fetchSource = randomBoolean();
                consumer.accept(new FetchSourceContext(fetchSource));
                if (fetchSource == false) {
                    expectedParams.put("_source", "false");
                }
            } else {
                int numIncludes = randomIntBetween(0, 5);
                String[] includes = new String[numIncludes];
                String includesParam = randomFields(includes);
                if (numIncludes > 0) {
                    expectedParams.put("_source_include", includesParam);
                }
                int numExcludes = randomIntBetween(0, 5);
                String[] excludes = new String[numExcludes];
                String excludesParam = randomFields(excludes);
                if (numExcludes > 0) {
                    expectedParams.put("_source_exclude", excludesParam);
                }
                consumer.accept(new FetchSourceContext(true, includes, excludes));
            }
        }
    }

    private static void setRandomSearchParams(SearchRequest searchRequest,
                                              Map<String, String> expectedParams) {
        expectedParams.put(RestSearchAction.TYPED_KEYS_PARAM, "true");
        if (randomBoolean()) {
            searchRequest.routing(randomAlphaOfLengthBetween(3, 10));
            expectedParams.put("routing", searchRequest.routing());
        }
        if (randomBoolean()) {
            searchRequest.preference(randomAlphaOfLengthBetween(3, 10));
            expectedParams.put("preference", searchRequest.preference());
        }
        if (randomBoolean()) {
            searchRequest.searchType(randomFrom(SearchType.CURRENTLY_SUPPORTED));
        }
        expectedParams.put("search_type", searchRequest.searchType().name().toLowerCase(Locale.ROOT));
        if (randomBoolean()) {
            searchRequest.requestCache(randomBoolean());
            expectedParams.put("request_cache", Boolean.toString(searchRequest.requestCache()));
        }
        if (randomBoolean()) {
            searchRequest.allowPartialSearchResults(randomBoolean());
            expectedParams.put("allow_partial_search_results", Boolean.toString(searchRequest.allowPartialSearchResults()));
        }
        if (randomBoolean()) {
            searchRequest.setBatchedReduceSize(randomIntBetween(2, Integer.MAX_VALUE));
        }
        expectedParams.put("batched_reduce_size", Integer.toString(searchRequest.getBatchedReduceSize()));
        if (randomBoolean()) {
            searchRequest.scroll(randomTimeValue());
            expectedParams.put("scroll", searchRequest.scroll().keepAlive().getStringRep());
        }
    }

    static void setRandomIndicesOptions(Consumer<IndicesOptions> setter, Supplier<IndicesOptions> getter,
                                        Map<String, String> expectedParams) {

        if (randomBoolean()) {
            setter.accept(IndicesOptions.fromOptions(randomBoolean(), randomBoolean(), randomBoolean(), randomBoolean()));
        }
        expectedParams.put("ignore_unavailable", Boolean.toString(getter.get().ignoreUnavailable()));
        expectedParams.put("allow_no_indices", Boolean.toString(getter.get().allowNoIndices()));
        if (getter.get().expandWildcardsOpen() && getter.get().expandWildcardsClosed()) {
            expectedParams.put("expand_wildcards", "open,closed");
        } else if (getter.get().expandWildcardsOpen()) {
            expectedParams.put("expand_wildcards", "open");
        } else if (getter.get().expandWildcardsClosed()) {
            expectedParams.put("expand_wildcards", "closed");
        } else {
            expectedParams.put("expand_wildcards", "none");
        }
    }

    static void setRandomIncludeDefaults(GetIndexRequest request, Map<String, String> expectedParams) {
        if (randomBoolean()) {
            boolean includeDefaults = randomBoolean();
            request.includeDefaults(includeDefaults);
            if (includeDefaults) {
                expectedParams.put("include_defaults", String.valueOf(includeDefaults));
            }
        }
    }

    static void setRandomHumanReadable(GetIndexRequest request, Map<String, String> expectedParams) {
        if (randomBoolean()) {
            boolean humanReadable = randomBoolean();
            request.humanReadable(humanReadable);
            if (humanReadable) {
                expectedParams.put("human", String.valueOf(humanReadable));
            }
        }
    }

    static void setRandomLocal(Consumer<Boolean> setter, Map<String, String> expectedParams) {
        if (randomBoolean()) {
            boolean local = randomBoolean();
            setter.accept(local);
            if (local) {
                expectedParams.put("local", String.valueOf(local));
            }
        }
    }

    static void setRandomLocal(MasterNodeReadRequest<?> request, Map<String, String> expectedParams) {
        setRandomLocal(request::local, expectedParams);
    }

    static void setRandomTimeout(Consumer<String> setter, TimeValue defaultTimeout, Map<String, String> expectedParams) {
        if (randomBoolean()) {
            String timeout = randomTimeValue();
            setter.accept(timeout);
            expectedParams.put("timeout", timeout);
        } else {
            expectedParams.put("timeout", defaultTimeout.getStringRep());
        }
    }

    static void setRandomMasterTimeout(MasterNodeRequest<?> request, Map<String, String> expectedParams) {
        if (randomBoolean()) {
            String masterTimeout = randomTimeValue();
            request.masterNodeTimeout(masterTimeout);
            expectedParams.put("master_timeout", masterTimeout);
        } else {
            expectedParams.put("master_timeout", MasterNodeRequest.DEFAULT_MASTER_NODE_TIMEOUT.getStringRep());
        }
    }

    static void setRandomWaitForActiveShards(Consumer<ActiveShardCount> setter, Map<String, String> expectedParams) {
        setRandomWaitForActiveShards(setter, ActiveShardCount.DEFAULT, expectedParams);
    }

    static void setRandomWaitForActiveShards(Consumer<ActiveShardCount> setter, ActiveShardCount defaultActiveShardCount,
                                             Map<String, String> expectedParams) {
        if (randomBoolean()) {
            int waitForActiveShardsInt = randomIntBetween(-1, 5);
            String waitForActiveShardsString;
            if (waitForActiveShardsInt == -1) {
                waitForActiveShardsString = "all";
            } else {
                waitForActiveShardsString = String.valueOf(waitForActiveShardsInt);
            }
            ActiveShardCount activeShardCount = ActiveShardCount.parseString(waitForActiveShardsString);
            setter.accept(activeShardCount);
            if (defaultActiveShardCount.equals(activeShardCount) == false) {
                expectedParams.put("wait_for_active_shards", waitForActiveShardsString);
            }
        }
    }

    private static void setRandomRefreshPolicy(Consumer<WriteRequest.RefreshPolicy> setter, Map<String, String> expectedParams) {
        if (randomBoolean()) {
            WriteRequest.RefreshPolicy refreshPolicy = randomFrom(WriteRequest.RefreshPolicy.values());
            setter.accept(refreshPolicy);
            if (refreshPolicy != WriteRequest.RefreshPolicy.NONE) {
                expectedParams.put("refresh", refreshPolicy.getValue());
            }
        }
    }

    private static void setRandomVersion(DocWriteRequest<?> request, Map<String, String> expectedParams) {
        if (randomBoolean()) {
            long version = randomFrom(Versions.MATCH_ANY, Versions.MATCH_DELETED, Versions.NOT_FOUND, randomNonNegativeLong());
            request.version(version);
            if (version != Versions.MATCH_ANY) {
                expectedParams.put("version", Long.toString(version));
            }
        }
    }

    private static void setRandomVersionType(Consumer<VersionType> setter, Map<String, String> expectedParams) {
        if (randomBoolean()) {
            VersionType versionType = randomFrom(VersionType.values());
            setter.accept(versionType);
            if (versionType != VersionType.INTERNAL) {
                expectedParams.put("version_type", versionType.name().toLowerCase(Locale.ROOT));
            }
        }
    }

    private static String randomFields(String[] fields) {
        StringBuilder excludesParam = new StringBuilder();
        for (int i = 0; i < fields.length; i++) {
            String exclude = randomAlphaOfLengthBetween(3, 10);
            fields[i] = exclude;
            excludesParam.append(exclude);
            if (i < fields.length - 1) {
                excludesParam.append(",");
            }
        }
        return excludesParam.toString();
    }

    static String[] randomIndicesNames(int minIndicesNum, int maxIndicesNum) {
        int numIndices = randomIntBetween(minIndicesNum, maxIndicesNum);
        String[] indices = new String[numIndices];
        for (int i = 0; i < numIndices; i++) {
            indices[i] = "index-" + randomAlphaOfLengthBetween(2, 5).toLowerCase(Locale.ROOT);
        }
        return indices;
    }
}<|MERGE_RESOLUTION|>--- conflicted
+++ resolved
@@ -1278,178 +1278,6 @@
         assertToXContentBody(request, expectedRequest.getEntity());
     }
 
-<<<<<<< HEAD
-    public void testCancelTasks() {
-        CancelTasksRequest request = new CancelTasksRequest();
-        Map<String, String> expectedParams = new HashMap<>();
-        TaskId taskId = new TaskId(randomAlphaOfLength(5), randomNonNegativeLong());
-        TaskId parentTaskId = new TaskId(randomAlphaOfLength(5), randomNonNegativeLong());
-        request.setTaskId(taskId);
-        request.setParentTaskId(parentTaskId);
-        expectedParams.put("task_id", taskId.toString());
-        expectedParams.put("parent_task_id", parentTaskId.toString());
-        Request httpRequest = RequestConverters.cancelTasks(request);
-        assertThat(httpRequest, notNullValue());
-        assertThat(httpRequest.getMethod(), equalTo(HttpPost.METHOD_NAME));
-        assertThat(httpRequest.getEntity(), nullValue());
-        assertThat(httpRequest.getEndpoint(), equalTo("/_tasks/_cancel"));
-        assertThat(httpRequest.getParameters(), equalTo(expectedParams));
-    }
-
-    public void testListTasks() {
-        {
-            ListTasksRequest request = new ListTasksRequest();
-            Map<String, String> expectedParams = new HashMap<>();
-            if (randomBoolean()) {
-                request.setDetailed(randomBoolean());
-                if (request.getDetailed()) {
-                    expectedParams.put("detailed", "true");
-                }
-            }
-            if (randomBoolean()) {
-                request.setWaitForCompletion(randomBoolean());
-                if (request.getWaitForCompletion()) {
-                    expectedParams.put("wait_for_completion", "true");
-                }
-            }
-            if (randomBoolean()) {
-                String timeout = randomTimeValue();
-                request.setTimeout(timeout);
-                expectedParams.put("timeout", timeout);
-            }
-            if (randomBoolean()) {
-                if (randomBoolean()) {
-                    TaskId taskId = new TaskId(randomAlphaOfLength(5), randomNonNegativeLong());
-                    request.setParentTaskId(taskId);
-                    expectedParams.put("parent_task_id", taskId.toString());
-                } else {
-                    request.setParentTask(TaskId.EMPTY_TASK_ID);
-                }
-            }
-            if (randomBoolean()) {
-                String[] nodes = generateRandomStringArray(10, 8, false);
-                request.setNodes(nodes);
-                if (nodes.length > 0) {
-                    expectedParams.put("nodes", String.join(",", nodes));
-                }
-            }
-            if (randomBoolean()) {
-                String[] actions = generateRandomStringArray(10, 8, false);
-                request.setActions(actions);
-                if (actions.length > 0) {
-                    expectedParams.put("actions", String.join(",", actions));
-                }
-            }
-            expectedParams.put("group_by", "none");
-            Request httpRequest = RequestConverters.listTasks(request);
-            assertThat(httpRequest, notNullValue());
-            assertThat(httpRequest.getMethod(), equalTo(HttpGet.METHOD_NAME));
-            assertThat(httpRequest.getEntity(), nullValue());
-            assertThat(httpRequest.getEndpoint(), equalTo("/_tasks"));
-            assertThat(httpRequest.getParameters(), equalTo(expectedParams));
-        }
-        {
-            ListTasksRequest request = new ListTasksRequest();
-            request.setTaskId(new TaskId(randomAlphaOfLength(5), randomNonNegativeLong()));
-            IllegalArgumentException exception = expectThrows(IllegalArgumentException.class, () -> RequestConverters.listTasks(request));
-            assertEquals("TaskId cannot be used for list tasks request", exception.getMessage());
-        }
-=======
-    public void testRollover() throws IOException {
-        RolloverRequest rolloverRequest = new RolloverRequest(randomAlphaOfLengthBetween(3, 10),
-                randomBoolean() ? null : randomAlphaOfLengthBetween(3, 10));
-        Map<String, String> expectedParams = new HashMap<>();
-        setRandomTimeout(rolloverRequest::timeout, rolloverRequest.timeout(), expectedParams);
-        setRandomMasterTimeout(rolloverRequest, expectedParams);
-        if (randomBoolean()) {
-            rolloverRequest.dryRun(randomBoolean());
-            if (rolloverRequest.isDryRun()) {
-                expectedParams.put("dry_run", "true");
-            }
-        }
-        if (randomBoolean()) {
-            rolloverRequest.addMaxIndexAgeCondition(new TimeValue(randomNonNegativeLong()));
-        }
-        if (randomBoolean()) {
-            String type = randomAlphaOfLengthBetween(3, 10);
-            rolloverRequest.getCreateIndexRequest().mapping(type, RandomCreateIndexGenerator.randomMapping(type));
-        }
-        if (randomBoolean()) {
-            RandomCreateIndexGenerator.randomAliases(rolloverRequest.getCreateIndexRequest());
-        }
-        if (randomBoolean()) {
-            rolloverRequest.getCreateIndexRequest().settings(RandomCreateIndexGenerator.randomIndexSettings());
-        }
-        setRandomWaitForActiveShards(rolloverRequest.getCreateIndexRequest()::waitForActiveShards, expectedParams);
-
-        Request request = RequestConverters.rollover(rolloverRequest);
-        if (rolloverRequest.getNewIndexName() == null) {
-            assertEquals("/" + rolloverRequest.getAlias() + "/_rollover", request.getEndpoint());
-        } else {
-            assertEquals("/" + rolloverRequest.getAlias() + "/_rollover/" + rolloverRequest.getNewIndexName(), request.getEndpoint());
-        }
-        assertEquals(HttpPost.METHOD_NAME, request.getMethod());
-        assertToXContentBody(rolloverRequest, request.getEntity());
-        assertEquals(expectedParams, request.getParameters());
-    }
-
-    public void testGetAlias() {
-        GetAliasesRequest getAliasesRequest = new GetAliasesRequest();
-
-        Map<String, String> expectedParams = new HashMap<>();
-        setRandomLocal(getAliasesRequest, expectedParams);
-        setRandomIndicesOptions(getAliasesRequest::indicesOptions, getAliasesRequest::indicesOptions, expectedParams);
-
-        String[] indices = randomBoolean() ? null : randomIndicesNames(0, 2);
-        String[] aliases = randomBoolean() ? null : randomIndicesNames(0, 2);
-        getAliasesRequest.indices(indices);
-        getAliasesRequest.aliases(aliases);
-
-        Request request = RequestConverters.getAlias(getAliasesRequest);
-        StringJoiner expectedEndpoint = new StringJoiner("/", "/", "");
-
-        if (false == CollectionUtils.isEmpty(indices)) {
-            expectedEndpoint.add(String.join(",", indices));
-        }
-        expectedEndpoint.add("_alias");
-
-        if (false == CollectionUtils.isEmpty(aliases)) {
-            expectedEndpoint.add(String.join(",", aliases));
-        }
-
-        assertEquals(HttpGet.METHOD_NAME, request.getMethod());
-        assertEquals(expectedEndpoint.toString(), request.getEndpoint());
-        assertEquals(expectedParams, request.getParameters());
-        assertNull(request.getEntity());
-    }
-
-    public void testIndexPutSettings() throws IOException {
-        String[] indices = randomBoolean() ? null : randomIndicesNames(0, 2);
-        UpdateSettingsRequest updateSettingsRequest = new UpdateSettingsRequest(indices);
-        Map<String, String> expectedParams = new HashMap<>();
-        setRandomMasterTimeout(updateSettingsRequest, expectedParams);
-        setRandomTimeout(updateSettingsRequest::timeout, AcknowledgedRequest.DEFAULT_ACK_TIMEOUT, expectedParams);
-        setRandomIndicesOptions(updateSettingsRequest::indicesOptions, updateSettingsRequest::indicesOptions, expectedParams);
-        if (randomBoolean()) {
-            updateSettingsRequest.setPreserveExisting(randomBoolean());
-            if (updateSettingsRequest.isPreserveExisting()) {
-                expectedParams.put("preserve_existing", "true");
-            }
-        }
-
-        Request request = RequestConverters.indexPutSettings(updateSettingsRequest);
-        StringJoiner endpoint = new StringJoiner("/", "/", "");
-        if (indices != null && indices.length > 0) {
-            endpoint.add(String.join(",", indices));
-        }
-        endpoint.add("_settings");
-        assertThat(endpoint.toString(), equalTo(request.getEndpoint()));
-        assertEquals(HttpPut.METHOD_NAME, request.getMethod());
-        assertToXContentBody(updateSettingsRequest, request.getEntity());
-        assertEquals(expectedParams, request.getParameters());
->>>>>>> 6a3adbd9
-    }
-
     public void testGetRepositories() {
         Map<String, String> expectedParams = new HashMap<>();
         StringBuilder endpoint = new StringBuilder("/_snapshot");
