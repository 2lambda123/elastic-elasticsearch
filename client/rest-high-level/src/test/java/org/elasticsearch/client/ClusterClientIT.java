--- conflicted
+++ resolved
@@ -337,14 +337,11 @@
         assertThat(response.status(), equalTo(RestStatus.OK));
         assertThat(response.getStatus(), equalTo(ClusterHealthStatus.RED));
         assertNoIndices(response);
-<<<<<<< HEAD
-=======
         assertWarnings(
             "The HTTP status code for a cluster health timeout will be changed from 408 to 200 in a "
                 + "future version. Set the [return_200_for_cluster_health_timeout] query parameter to [true] to suppress this message and "
                 + "opt in to the future behaviour now."
         );
->>>>>>> 9c791127
     }
 
     public void testRemoteInfo() throws Exception {
