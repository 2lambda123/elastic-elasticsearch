/*
 * Copyright Elasticsearch B.V. and/or licensed to Elasticsearch B.V. under one
 * or more contributor license agreements. Licensed under the Elastic License
 * 2.0 and the Server Side Public License, v 1; you may not use this file except
 * in compliance with, at your election, the Elastic License 2.0 or the Server
 * Side Public License, v 1.
 */

package org.elasticsearch.client;

import org.apache.http.util.EntityUtils;
import org.elasticsearch.ElasticsearchException;
import org.elasticsearch.ElasticsearchStatusException;
import org.elasticsearch.action.admin.cluster.health.ClusterHealthRequest;
import org.elasticsearch.action.admin.cluster.health.ClusterHealthResponse;
import org.elasticsearch.action.admin.cluster.settings.ClusterGetSettingsRequest;
import org.elasticsearch.action.admin.cluster.settings.ClusterGetSettingsResponse;
import org.elasticsearch.action.admin.cluster.settings.ClusterUpdateSettingsRequest;
import org.elasticsearch.action.admin.cluster.settings.ClusterUpdateSettingsResponse;
import org.elasticsearch.action.support.master.AcknowledgedResponse;
import org.elasticsearch.client.cluster.RemoteConnectionInfo;
import org.elasticsearch.client.cluster.RemoteInfoRequest;
import org.elasticsearch.client.cluster.RemoteInfoResponse;
import org.elasticsearch.client.cluster.SniffModeInfo;
import org.elasticsearch.client.indices.ComponentTemplatesExistRequest;
import org.elasticsearch.client.indices.DeleteComponentTemplateRequest;
import org.elasticsearch.client.indices.GetComponentTemplatesRequest;
import org.elasticsearch.client.indices.GetComponentTemplatesResponse;
import org.elasticsearch.client.indices.PutComponentTemplateRequest;
import org.elasticsearch.cluster.health.ClusterHealthStatus;
import org.elasticsearch.cluster.health.ClusterIndexHealth;
import org.elasticsearch.cluster.health.ClusterShardHealth;
import org.elasticsearch.cluster.metadata.AliasMetadata;
import org.elasticsearch.cluster.metadata.ComponentTemplate;
import org.elasticsearch.cluster.metadata.Template;
import org.elasticsearch.cluster.routing.allocation.decider.EnableAllocationDecider;
import org.elasticsearch.common.compress.CompressedXContent;
import org.elasticsearch.common.settings.Settings;
import org.elasticsearch.common.unit.ByteSizeUnit;
import org.elasticsearch.common.xcontent.support.XContentMapValues;
import org.elasticsearch.core.TimeValue;
import org.elasticsearch.indices.recovery.RecoverySettings;
import org.elasticsearch.rest.RestStatus;
import org.elasticsearch.transport.RemoteClusterService;
import org.elasticsearch.transport.SniffConnectionStrategy;
import org.elasticsearch.xcontent.XContentType;

import java.io.IOException;
import java.util.HashMap;
import java.util.List;
import java.util.Map;
import java.util.function.BiConsumer;

import static java.util.Collections.emptyMap;
import static org.elasticsearch.test.hamcrest.ElasticsearchAssertions.assertAcked;
import static org.hamcrest.Matchers.equalTo;
import static org.hamcrest.Matchers.greaterThan;
import static org.hamcrest.Matchers.notNullValue;
import static org.hamcrest.Matchers.nullValue;

public class ClusterClientIT extends ESRestHighLevelClientTestCase {

    public void testClusterPutSettings() throws IOException {
        final String transientSettingKey = RecoverySettings.INDICES_RECOVERY_MAX_BYTES_PER_SEC_SETTING.getKey();
        final int transientSettingValue = 10;

        final String persistentSettingKey = EnableAllocationDecider.CLUSTER_ROUTING_ALLOCATION_ENABLE_SETTING.getKey();
        final String persistentSettingValue = EnableAllocationDecider.Allocation.NONE.name();

        Settings transientSettings = Settings.builder().put(transientSettingKey, transientSettingValue, ByteSizeUnit.BYTES).build();
        Map<String, Object> map = new HashMap<>();
        map.put(persistentSettingKey, persistentSettingValue);

        ClusterUpdateSettingsRequest setRequest = new ClusterUpdateSettingsRequest();
        setRequest.transientSettings(transientSettings);
        setRequest.persistentSettings(map);
        RequestOptions options = RequestOptions.DEFAULT.toBuilder().setWarningsHandler(WarningsHandler.PERMISSIVE).build();

        ClusterUpdateSettingsResponse setResponse = execute(
            setRequest,
            highLevelClient().cluster()::putSettings,
<<<<<<< HEAD
            highLevelClient().cluster()::putSettingsAsync
=======
            highLevelClient().cluster()::putSettingsAsync,
            options
>>>>>>> d90fa4eb
        );

        assertAcked(setResponse);
        assertThat(setResponse.getTransientSettings().get(transientSettingKey), notNullValue());
        assertThat(setResponse.getTransientSettings().get(persistentSettingKey), nullValue());
        assertThat(
            setResponse.getTransientSettings().get(transientSettingKey),
            equalTo(transientSettingValue + ByteSizeUnit.BYTES.getSuffix())
        );
        assertThat(setResponse.getPersistentSettings().get(transientSettingKey), nullValue());
        assertThat(setResponse.getPersistentSettings().get(persistentSettingKey), notNullValue());
        assertThat(setResponse.getPersistentSettings().get(persistentSettingKey), equalTo(persistentSettingValue));

        Map<String, Object> setMap = getAsMap("/_cluster/settings");
        String transientSetValue = (String) XContentMapValues.extractValue("transient." + transientSettingKey, setMap);
        assertThat(transientSetValue, equalTo(transientSettingValue + ByteSizeUnit.BYTES.getSuffix()));
        String persistentSetValue = (String) XContentMapValues.extractValue("persistent." + persistentSettingKey, setMap);
        assertThat(persistentSetValue, equalTo(persistentSettingValue));

        ClusterUpdateSettingsRequest resetRequest = new ClusterUpdateSettingsRequest();
        resetRequest.transientSettings(Settings.builder().putNull(transientSettingKey));
        resetRequest.persistentSettings("{\"" + persistentSettingKey + "\": null }", XContentType.JSON);

        ClusterUpdateSettingsResponse resetResponse = execute(
            resetRequest,
            highLevelClient().cluster()::putSettings,
<<<<<<< HEAD
            highLevelClient().cluster()::putSettingsAsync
=======
            highLevelClient().cluster()::putSettingsAsync,
            options
>>>>>>> d90fa4eb
        );

        assertThat(resetResponse.getTransientSettings().get(transientSettingKey), equalTo(null));
        assertThat(resetResponse.getPersistentSettings().get(persistentSettingKey), equalTo(null));
        assertThat(resetResponse.getTransientSettings(), equalTo(Settings.EMPTY));
        assertThat(resetResponse.getPersistentSettings(), equalTo(Settings.EMPTY));

        Map<String, Object> resetMap = getAsMap("/_cluster/settings");
        String transientResetValue = (String) XContentMapValues.extractValue("transient." + transientSettingKey, resetMap);
        assertThat(transientResetValue, equalTo(null));
        String persistentResetValue = (String) XContentMapValues.extractValue("persistent." + persistentSettingKey, resetMap);
        assertThat(persistentResetValue, equalTo(null));
    }

    public void testClusterUpdateTransientSettingNonExistent() {
        testClusterUpdateSettingNonExistent((settings, request) -> request.transientSettings(settings), "transient");
    }

    public void testClusterUpdatePersistentSettingNonExistent() {
        testClusterUpdateSettingNonExistent((settings, request) -> request.persistentSettings(settings), "persistent");
    }

    private void testClusterUpdateSettingNonExistent(
        final BiConsumer<Settings.Builder, ClusterUpdateSettingsRequest> consumer,
        String label
    ) {
        String setting = "no_idea_what_you_are_talking_about";
        int value = 10;
        ClusterUpdateSettingsRequest clusterUpdateSettingsRequest = new ClusterUpdateSettingsRequest();
        consumer.accept(Settings.builder().put(setting, value), clusterUpdateSettingsRequest);

        ElasticsearchException exception = expectThrows(
            ElasticsearchException.class,
            () -> execute(
                clusterUpdateSettingsRequest,
                highLevelClient().cluster()::putSettings,
                highLevelClient().cluster()::putSettingsAsync
            )
        );
        assertThat(exception.status(), equalTo(RestStatus.BAD_REQUEST));
        assertThat(
            exception.getMessage(),
            equalTo(
                "Elasticsearch exception [type=illegal_argument_exception, reason=" + label + " setting [" + setting + "], not recognized]"
            )
        );
    }

    public void testClusterGetSettings() throws IOException {
        final String transientSettingKey = RecoverySettings.INDICES_RECOVERY_MAX_BYTES_PER_SEC_SETTING.getKey();
        final int transientSettingValue = 10;

        final String persistentSettingKey = EnableAllocationDecider.CLUSTER_ROUTING_ALLOCATION_ENABLE_SETTING.getKey();
        final String persistentSettingValue = EnableAllocationDecider.Allocation.NONE.name();

        Settings transientSettings = Settings.builder().put(transientSettingKey, transientSettingValue, ByteSizeUnit.BYTES).build();
        Settings persistentSettings = Settings.builder().put(persistentSettingKey, persistentSettingValue).build();
        clusterUpdateSettings(persistentSettings, transientSettings);

        ClusterGetSettingsRequest request = new ClusterGetSettingsRequest();
        ClusterGetSettingsResponse response = execute(
            request,
            highLevelClient().cluster()::getSettings,
            highLevelClient().cluster()::getSettingsAsync
        );
        assertEquals(persistentSettings, response.getPersistentSettings());
        assertEquals(transientSettings, response.getTransientSettings());
        assertEquals(0, response.getDefaultSettings().size());
    }

    public void testClusterGetSettingsWithDefault() throws IOException {
        final String transientSettingKey = RecoverySettings.INDICES_RECOVERY_MAX_BYTES_PER_SEC_SETTING.getKey();
        final int transientSettingValue = 10;

        final String persistentSettingKey = EnableAllocationDecider.CLUSTER_ROUTING_ALLOCATION_ENABLE_SETTING.getKey();
        final String persistentSettingValue = EnableAllocationDecider.Allocation.NONE.name();

        Settings transientSettings = Settings.builder().put(transientSettingKey, transientSettingValue, ByteSizeUnit.BYTES).build();
        Settings persistentSettings = Settings.builder().put(persistentSettingKey, persistentSettingValue).build();
        clusterUpdateSettings(persistentSettings, transientSettings);

        ClusterGetSettingsRequest request = new ClusterGetSettingsRequest().includeDefaults(true);
        ClusterGetSettingsResponse response = execute(
            request,
            highLevelClient().cluster()::getSettings,
            highLevelClient().cluster()::getSettingsAsync
        );
        assertEquals(persistentSettings, response.getPersistentSettings());
        assertEquals(transientSettings, response.getTransientSettings());
        assertThat(response.getDefaultSettings().size(), greaterThan(0));
    }

    public void testClusterHealthGreen() throws IOException {
        ClusterHealthRequest request = new ClusterHealthRequest();
        request.timeout("5s");
        ClusterHealthResponse response = execute(request, highLevelClient().cluster()::health, highLevelClient().cluster()::healthAsync);

        assertThat(response, notNullValue());
        assertThat(response.isTimedOut(), equalTo(false));
        assertThat(response.status(), equalTo(RestStatus.OK));
        assertThat(response.getStatus(), equalTo(ClusterHealthStatus.GREEN));
    }

    public void testClusterHealthYellowClusterLevel() throws IOException {
        createIndex("index", Settings.EMPTY);
        createIndex("index2", Settings.EMPTY);
        ClusterHealthRequest request = new ClusterHealthRequest();
        request.timeout("5s");
        ClusterHealthResponse response = execute(request, highLevelClient().cluster()::health, highLevelClient().cluster()::healthAsync);

        logger.info("Shard stats\n{}", EntityUtils.toString(client().performRequest(new Request("GET", "/_cat/shards")).getEntity()));
        assertThat(response.getIndices().size(), equalTo(0));
    }

    public void testClusterHealthYellowIndicesLevel() throws IOException {
        String firstIndex = "index";
        String secondIndex = "index2";
        // including another index that we do not assert on, to ensure that we are not
        // accidentally asserting on entire cluster state
        String ignoredIndex = "tasks";
        createIndex(firstIndex, Settings.EMPTY);
        createIndex(secondIndex, Settings.EMPTY);
        if (randomBoolean()) {
            createIndex(ignoredIndex, Settings.EMPTY);
        }
        ClusterHealthRequest request = new ClusterHealthRequest(firstIndex, secondIndex);
        request.timeout("5s");
        request.level(ClusterHealthRequest.Level.INDICES);
        ClusterHealthResponse response = execute(request, highLevelClient().cluster()::health, highLevelClient().cluster()::healthAsync);

        logger.info("Shard stats\n{}", EntityUtils.toString(client().performRequest(new Request("GET", "/_cat/shards")).getEntity()));
        assertYellowShards(response);
        assertThat(response.getIndices().size(), equalTo(2));
        for (Map.Entry<String, ClusterIndexHealth> entry : response.getIndices().entrySet()) {
            assertYellowIndex(entry.getKey(), entry.getValue(), true);
        }
    }

    private static void assertYellowShards(ClusterHealthResponse response) {
        assertThat(response, notNullValue());
        assertThat(response.isTimedOut(), equalTo(false));
        assertThat(response.status(), equalTo(RestStatus.OK));
        assertThat(response.getStatus(), equalTo(ClusterHealthStatus.YELLOW));
        assertThat(response.getActivePrimaryShards(), equalTo(2));
        assertThat(response.getNumberOfDataNodes(), equalTo(1));
        assertThat(response.getNumberOfNodes(), equalTo(1));
        assertThat(response.getActiveShards(), equalTo(2));
        assertThat(response.getDelayedUnassignedShards(), equalTo(0));
        assertThat(response.getInitializingShards(), equalTo(0));
        assertThat(response.getUnassignedShards(), equalTo(2));
    }

    public void testClusterHealthYellowSpecificIndex() throws IOException {
        createIndex("index", Settings.EMPTY);
        createIndex("index2", Settings.EMPTY);
        ClusterHealthRequest request = new ClusterHealthRequest("index");
        request.level(ClusterHealthRequest.Level.SHARDS);
        request.timeout("5s");
        ClusterHealthResponse response = execute(request, highLevelClient().cluster()::health, highLevelClient().cluster()::healthAsync);

        assertThat(response, notNullValue());
        assertThat(response.isTimedOut(), equalTo(false));
        assertThat(response.status(), equalTo(RestStatus.OK));
        assertThat(response.getStatus(), equalTo(ClusterHealthStatus.YELLOW));
        assertThat(response.getActivePrimaryShards(), equalTo(1));
        assertThat(response.getNumberOfDataNodes(), equalTo(1));
        assertThat(response.getNumberOfNodes(), equalTo(1));
        assertThat(response.getActiveShards(), equalTo(1));
        assertThat(response.getDelayedUnassignedShards(), equalTo(0));
        assertThat(response.getInitializingShards(), equalTo(0));
        assertThat(response.getUnassignedShards(), equalTo(1));
        assertThat(response.getIndices().size(), equalTo(1));
        Map.Entry<String, ClusterIndexHealth> index = response.getIndices().entrySet().iterator().next();
        assertYellowIndex(index.getKey(), index.getValue(), false);
    }

    private static void assertYellowIndex(String indexName, ClusterIndexHealth indexHealth, boolean emptyShards) {
        assertThat(indexHealth, notNullValue());
        assertThat(indexHealth.getIndex(), equalTo(indexName));
        assertThat(indexHealth.getActivePrimaryShards(), equalTo(1));
        assertThat(indexHealth.getActiveShards(), equalTo(1));
        assertThat(indexHealth.getNumberOfReplicas(), equalTo(1));
        assertThat(indexHealth.getInitializingShards(), equalTo(0));
        assertThat(indexHealth.getUnassignedShards(), equalTo(1));
        assertThat(indexHealth.getRelocatingShards(), equalTo(0));
        assertThat(indexHealth.getStatus(), equalTo(ClusterHealthStatus.YELLOW));
        if (emptyShards) {
            assertThat(indexHealth.getShards().size(), equalTo(0));
        } else {
            assertThat(indexHealth.getShards().size(), equalTo(1));
            for (Map.Entry<Integer, ClusterShardHealth> entry : indexHealth.getShards().entrySet()) {
                assertYellowShard(entry.getKey(), entry.getValue());
            }
        }
    }

    private static void assertYellowShard(int shardId, ClusterShardHealth shardHealth) {
        assertThat(shardHealth, notNullValue());
        assertThat(shardHealth.getShardId(), equalTo(shardId));
        assertThat(shardHealth.getStatus(), equalTo(ClusterHealthStatus.YELLOW));
        assertThat(shardHealth.getActiveShards(), equalTo(1));
        assertThat(shardHealth.getInitializingShards(), equalTo(0));
        assertThat(shardHealth.getUnassignedShards(), equalTo(1));
        assertThat(shardHealth.getRelocatingShards(), equalTo(0));
    }

    private static void assertNoIndices(ClusterHealthResponse response) {
        assertThat(response.getIndices(), equalTo(emptyMap()));
        assertThat(response.getActivePrimaryShards(), equalTo(0));
        assertThat(response.getNumberOfDataNodes(), equalTo(1));
        assertThat(response.getNumberOfNodes(), equalTo(1));
        assertThat(response.getActiveShards(), equalTo(0));
        assertThat(response.getDelayedUnassignedShards(), equalTo(0));
        assertThat(response.getInitializingShards(), equalTo(0));
        assertThat(response.getUnassignedShards(), equalTo(0));
    }

    public void testClusterHealthNotFoundIndex() throws IOException {
        createIndex("index", Settings.EMPTY);
        ClusterHealthRequest request = new ClusterHealthRequest("notexisted-index");
        request.timeout("5s");
        ClusterHealthResponse response = execute(request, highLevelClient().cluster()::health, highLevelClient().cluster()::healthAsync);

        assertThat(response, notNullValue());
        assertThat(response.isTimedOut(), equalTo(true));
        assertThat(response.status(), equalTo(RestStatus.OK));
        assertThat(response.getStatus(), equalTo(ClusterHealthStatus.RED));
        assertNoIndices(response);
<<<<<<< HEAD
        assertWarnings(
            "The HTTP status code for a cluster health timeout will be changed from 408 to 200 in a "
                + "future version. Set the [es.cluster_health.request_timeout_200] system property to [true] to suppress this message and "
                + "opt in to the future behaviour now."
        );
=======
>>>>>>> d90fa4eb
    }

    public void testRemoteInfo() throws Exception {
        String clusterAlias = "local_cluster";
        setupRemoteClusterConfig(clusterAlias);

        ClusterGetSettingsRequest settingsRequest = new ClusterGetSettingsRequest();
        settingsRequest.includeDefaults(true);
        ClusterGetSettingsResponse settingsResponse = highLevelClient().cluster().getSettings(settingsRequest, RequestOptions.DEFAULT);

        List<String> seeds = SniffConnectionStrategy.REMOTE_CLUSTER_SEEDS.getConcreteSettingForNamespace(clusterAlias)
            .get(settingsResponse.getPersistentSettings());
        int connectionsPerCluster = SniffConnectionStrategy.REMOTE_CONNECTIONS_PER_CLUSTER.get(settingsResponse.getPersistentSettings());
        TimeValue initialConnectionTimeout = RemoteClusterService.REMOTE_INITIAL_CONNECTION_TIMEOUT_SETTING.get(
            settingsResponse.getPersistentSettings()
        );
        boolean skipUnavailable = RemoteClusterService.REMOTE_CLUSTER_SKIP_UNAVAILABLE.getConcreteSettingForNamespace(clusterAlias)
            .get(settingsResponse.getPersistentSettings());

        RemoteInfoRequest request = new RemoteInfoRequest();
        RemoteInfoResponse response = execute(
            request,
            highLevelClient().cluster()::remoteInfo,
            highLevelClient().cluster()::remoteInfoAsync
        );

        assertThat(response, notNullValue());
        assertThat(response.getInfos().size(), equalTo(1));
        RemoteConnectionInfo info = response.getInfos().get(0);
        assertThat(info.getClusterAlias(), equalTo(clusterAlias));
        assertThat(info.getInitialConnectionTimeoutString(), equalTo(initialConnectionTimeout.toString()));
        assertThat(info.isSkipUnavailable(), equalTo(skipUnavailable));
        assertThat(info.getModeInfo().modeName(), equalTo(SniffModeInfo.NAME));
        assertThat(info.getModeInfo().isConnected(), equalTo(true));
        SniffModeInfo sniffModeInfo = (SniffModeInfo) info.getModeInfo();
        assertThat(sniffModeInfo.getMaxConnectionsPerCluster(), equalTo(connectionsPerCluster));
        assertThat(sniffModeInfo.getNumNodesConnected(), equalTo(1));
        assertThat(sniffModeInfo.getSeedNodes(), equalTo(seeds));
    }

    public void testComponentTemplates() throws Exception {
        String templateName = "my-template";
        Settings settings = Settings.builder().put("index.number_of_shards", 1).build();
        CompressedXContent mappings = new CompressedXContent("{\"properties\":{\"host_name\":{\"type\":\"keyword\"}}}");
        AliasMetadata alias = AliasMetadata.builder("alias").writeIndex(true).build();
        Template template = new Template(settings, mappings, Map.of("alias", alias));
        ComponentTemplate componentTemplate = new ComponentTemplate(template, 1L, new HashMap<>());
        PutComponentTemplateRequest putComponentTemplateRequest = new PutComponentTemplateRequest().name(templateName)
            .create(true)
            .componentTemplate(componentTemplate);

        AcknowledgedResponse response = execute(
            putComponentTemplateRequest,
            highLevelClient().cluster()::putComponentTemplate,
            highLevelClient().cluster()::putComponentTemplateAsync
        );
        assertThat(response.isAcknowledged(), equalTo(true));

        ComponentTemplatesExistRequest componentTemplatesExistRequest = new ComponentTemplatesExistRequest(templateName);
        boolean exist = execute(
            componentTemplatesExistRequest,
            highLevelClient().cluster()::existsComponentTemplate,
            highLevelClient().cluster()::existsComponentTemplateAsync
        );

        assertTrue(exist);

        GetComponentTemplatesRequest getComponentTemplatesRequest = new GetComponentTemplatesRequest(templateName);
        GetComponentTemplatesResponse getResponse = execute(
            getComponentTemplatesRequest,
            highLevelClient().cluster()::getComponentTemplate,
            highLevelClient().cluster()::getComponentTemplateAsync
        );

        assertThat(getResponse.getComponentTemplates().size(), equalTo(1));
        assertThat(getResponse.getComponentTemplates().containsKey(templateName), equalTo(true));
        assertThat(getResponse.getComponentTemplates().get(templateName), equalTo(componentTemplate));

        DeleteComponentTemplateRequest deleteComponentTemplateRequest = new DeleteComponentTemplateRequest(templateName);
        response = execute(
            deleteComponentTemplateRequest,
            highLevelClient().cluster()::deleteComponentTemplate,
            highLevelClient().cluster()::deleteComponentTemplateAsync
        );
        assertThat(response.isAcknowledged(), equalTo(true));

        ElasticsearchStatusException statusException = expectThrows(
            ElasticsearchStatusException.class,
            () -> execute(
                getComponentTemplatesRequest,
                highLevelClient().cluster()::getComponentTemplate,
                highLevelClient().cluster()::getComponentTemplateAsync
            )
        );

        assertThat(statusException.status(), equalTo(RestStatus.NOT_FOUND));

        exist = execute(
            componentTemplatesExistRequest,
            highLevelClient().cluster()::existsComponentTemplate,
            highLevelClient().cluster()::existsComponentTemplateAsync
        );

        assertFalse(exist);
    }
}<|MERGE_RESOLUTION|>--- conflicted
+++ resolved
@@ -79,12 +79,8 @@
         ClusterUpdateSettingsResponse setResponse = execute(
             setRequest,
             highLevelClient().cluster()::putSettings,
-<<<<<<< HEAD
-            highLevelClient().cluster()::putSettingsAsync
-=======
             highLevelClient().cluster()::putSettingsAsync,
             options
->>>>>>> d90fa4eb
         );
 
         assertAcked(setResponse);
@@ -111,12 +107,8 @@
         ClusterUpdateSettingsResponse resetResponse = execute(
             resetRequest,
             highLevelClient().cluster()::putSettings,
-<<<<<<< HEAD
-            highLevelClient().cluster()::putSettingsAsync
-=======
             highLevelClient().cluster()::putSettingsAsync,
             options
->>>>>>> d90fa4eb
         );
 
         assertThat(resetResponse.getTransientSettings().get(transientSettingKey), equalTo(null));
@@ -345,14 +337,6 @@
         assertThat(response.status(), equalTo(RestStatus.OK));
         assertThat(response.getStatus(), equalTo(ClusterHealthStatus.RED));
         assertNoIndices(response);
-<<<<<<< HEAD
-        assertWarnings(
-            "The HTTP status code for a cluster health timeout will be changed from 408 to 200 in a "
-                + "future version. Set the [es.cluster_health.request_timeout_200] system property to [true] to suppress this message and "
-                + "opt in to the future behaviour now."
-        );
-=======
->>>>>>> d90fa4eb
     }
 
     public void testRemoteInfo() throws Exception {
