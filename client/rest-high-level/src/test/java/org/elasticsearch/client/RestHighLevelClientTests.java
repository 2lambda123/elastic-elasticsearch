/*
 * Licensed to Elasticsearch under one or more contributor
 * license agreements. See the NOTICE file distributed with
 * this work for additional information regarding copyright
 * ownership. Elasticsearch licenses this file to you under
 * the Apache License, Version 2.0 (the "License"); you may
 * not use this file except in compliance with the License.
 * You may obtain a copy of the License at
 *
 *    http://www.apache.org/licenses/LICENSE-2.0
 *
 * Unless required by applicable law or agreed to in writing,
 * software distributed under the License is distributed on an
 * "AS IS" BASIS, WITHOUT WARRANTIES OR CONDITIONS OF ANY
 * KIND, either express or implied.  See the License for the
 * specific language governing permissions and limitations
 * under the License.
 */

package org.elasticsearch.client;

import com.fasterxml.jackson.core.JsonParseException;
import org.apache.http.HttpEntity;
import org.apache.http.HttpHost;
import org.apache.http.HttpResponse;
import org.apache.http.ProtocolVersion;
import org.apache.http.RequestLine;
import org.apache.http.StatusLine;
import org.apache.http.client.methods.HttpGet;
import org.apache.http.entity.ContentType;
import org.apache.http.message.BasicHttpResponse;
import org.apache.http.message.BasicRequestLine;
import org.apache.http.message.BasicStatusLine;
import org.apache.http.nio.entity.NByteArrayEntity;
import org.apache.http.nio.entity.NStringEntity;
import org.apache.lucene.util.BytesRef;
import org.elasticsearch.ElasticsearchException;
import org.elasticsearch.action.ActionListener;
import org.elasticsearch.action.ActionRequest;
import org.elasticsearch.action.ActionRequestValidationException;
import org.elasticsearch.action.search.ClearScrollRequest;
import org.elasticsearch.action.search.ClearScrollResponse;
import org.elasticsearch.action.search.SearchResponse;
import org.elasticsearch.action.search.SearchResponseSections;
import org.elasticsearch.action.search.SearchScrollRequest;
import org.elasticsearch.action.search.ShardSearchFailure;
import org.elasticsearch.client.core.MainRequest;
import org.elasticsearch.client.core.MainResponse;
import org.elasticsearch.client.ilm.AllocateAction;
import org.elasticsearch.client.ilm.DeleteAction;
import org.elasticsearch.client.ilm.ForceMergeAction;
import org.elasticsearch.client.ilm.FreezeAction;
import org.elasticsearch.client.ilm.LifecycleAction;
import org.elasticsearch.client.ilm.ReadOnlyAction;
import org.elasticsearch.client.ilm.RolloverAction;
import org.elasticsearch.client.ilm.SetPriorityAction;
import org.elasticsearch.client.ilm.ShrinkAction;
import org.elasticsearch.client.ilm.UnfollowAction;
import org.elasticsearch.client.ml.dataframe.DataFrameAnalysis;
import org.elasticsearch.client.ml.dataframe.OutlierDetection;
import org.elasticsearch.client.ml.dataframe.evaluation.classification.AccuracyMetric;
import org.elasticsearch.client.ml.dataframe.evaluation.classification.Classification;
import org.elasticsearch.client.ml.dataframe.evaluation.classification.MulticlassConfusionMatrixMetric;
import org.elasticsearch.client.ml.dataframe.evaluation.regression.MeanSquaredErrorMetric;
import org.elasticsearch.client.ml.dataframe.evaluation.regression.RSquaredMetric;
import org.elasticsearch.client.ml.dataframe.evaluation.regression.Regression;
import org.elasticsearch.client.ml.dataframe.evaluation.softclassification.AucRocMetric;
import org.elasticsearch.client.ml.dataframe.evaluation.softclassification.BinarySoftClassification;
import org.elasticsearch.client.ml.dataframe.evaluation.softclassification.ConfusionMatrixMetric;
import org.elasticsearch.client.ml.dataframe.evaluation.softclassification.PrecisionMetric;
import org.elasticsearch.client.ml.dataframe.evaluation.softclassification.RecallMetric;
import org.elasticsearch.client.ml.dataframe.stats.classification.ClassificationStats;
import org.elasticsearch.client.ml.dataframe.stats.outlierdetection.OutlierDetectionStats;
import org.elasticsearch.client.ml.dataframe.stats.regression.RegressionStats;
import org.elasticsearch.client.ml.inference.preprocessing.CustomWordEmbedding;
import org.elasticsearch.client.ml.inference.preprocessing.FrequencyEncoding;
import org.elasticsearch.client.ml.inference.preprocessing.OneHotEncoding;
import org.elasticsearch.client.ml.inference.preprocessing.TargetMeanEncoding;
import org.elasticsearch.client.ml.inference.trainedmodel.ClassificationConfig;
import org.elasticsearch.client.ml.inference.trainedmodel.RegressionConfig;
import org.elasticsearch.client.ml.inference.trainedmodel.ensemble.Ensemble;
import org.elasticsearch.client.ml.inference.trainedmodel.ensemble.LogisticRegression;
import org.elasticsearch.client.ml.inference.trainedmodel.ensemble.WeightedMode;
import org.elasticsearch.client.ml.inference.trainedmodel.ensemble.WeightedSum;
import org.elasticsearch.client.ml.inference.trainedmodel.langident.LangIdentNeuralNetwork;
import org.elasticsearch.client.ml.inference.trainedmodel.tree.Tree;
import org.elasticsearch.client.transform.transforms.SyncConfig;
import org.elasticsearch.client.transform.transforms.TimeSyncConfig;
import org.elasticsearch.common.CheckedFunction;
import org.elasticsearch.common.bytes.BytesReference;
import org.elasticsearch.common.collect.Tuple;
import org.elasticsearch.common.util.set.Sets;
import org.elasticsearch.common.xcontent.NamedXContentRegistry;
import org.elasticsearch.common.xcontent.ToXContent;
import org.elasticsearch.common.xcontent.ToXContentFragment;
import org.elasticsearch.common.xcontent.XContentBuilder;
import org.elasticsearch.common.xcontent.XContentParser;
import org.elasticsearch.common.xcontent.cbor.CborXContent;
import org.elasticsearch.common.xcontent.smile.SmileXContent;
import org.elasticsearch.index.rankeval.DiscountedCumulativeGain;
import org.elasticsearch.index.rankeval.EvaluationMetric;
import org.elasticsearch.index.rankeval.ExpectedReciprocalRank;
import org.elasticsearch.index.rankeval.MeanReciprocalRank;
import org.elasticsearch.index.rankeval.MetricDetail;
import org.elasticsearch.index.rankeval.PrecisionAtK;
import org.elasticsearch.index.rankeval.RecallAtK;
import org.elasticsearch.join.aggregations.ChildrenAggregationBuilder;
import org.elasticsearch.rest.RestStatus;
import org.elasticsearch.search.SearchHits;
import org.elasticsearch.search.aggregations.Aggregation;
import org.elasticsearch.search.aggregations.InternalAggregations;
import org.elasticsearch.search.aggregations.matrix.stats.MatrixStatsAggregationBuilder;
import org.elasticsearch.search.suggest.Suggest;
import org.elasticsearch.test.ESTestCase;
import org.elasticsearch.test.InternalAggregationTestCase;
import org.elasticsearch.test.rest.yaml.restspec.ClientYamlSuiteRestApi;
import org.elasticsearch.test.rest.yaml.restspec.ClientYamlSuiteRestSpec;
import org.hamcrest.Matchers;
import org.junit.Before;

import java.io.ByteArrayOutputStream;
import java.io.IOException;
import java.lang.reflect.Method;
import java.lang.reflect.Modifier;
import java.net.SocketTimeoutException;
import java.nio.charset.StandardCharsets;
import java.util.ArrayList;
import java.util.Arrays;
import java.util.Collections;
import java.util.HashMap;
import java.util.HashSet;
import java.util.List;
import java.util.Map;
import java.util.Optional;
import java.util.Set;
import java.util.concurrent.atomic.AtomicInteger;
import java.util.concurrent.atomic.AtomicReference;
import java.util.stream.Collectors;
import java.util.stream.Stream;
import java.util.zip.GZIPOutputStream;

import static org.elasticsearch.client.ml.dataframe.evaluation.MlEvaluationNamedXContentProvider.registeredMetricName;
import static org.elasticsearch.common.xcontent.XContentHelper.toXContent;
import static org.hamcrest.CoreMatchers.endsWith;
import static org.hamcrest.CoreMatchers.equalTo;
import static org.hamcrest.CoreMatchers.instanceOf;
import static org.hamcrest.Matchers.hasItems;
import static org.mockito.Matchers.any;
import static org.mockito.Mockito.mock;
import static org.mockito.Mockito.times;
import static org.mockito.Mockito.verify;
import static org.mockito.Mockito.when;

public class RestHighLevelClientTests extends ESTestCase {

    private static final String SUBMIT_TASK_PREFIX = "submit_";
    private static final String SUBMIT_TASK_SUFFIX = "_task";
    private static final ProtocolVersion HTTP_PROTOCOL = new ProtocolVersion("http", 1, 1);
    private static final RequestLine REQUEST_LINE = new BasicRequestLine(HttpGet.METHOD_NAME, "/", HTTP_PROTOCOL);

    /**
     * These APIs do not use a Request object (because they don't have a body, or any request parameters).
     * The method naming/parameter assertions use this {@code Set} to determine which rules to apply.
     * (This is also used for async variants of these APIs when they exist)
     */
    private static final Set<String> APIS_WITHOUT_REQUEST_OBJECT = Sets.newHashSet(
        // core
        "ping", "info",
        // security
        "security.get_ssl_certificates", "security.authenticate", "security.get_user_privileges", "security.get_builtin_privileges",
        // license
        "license.get_trial_status", "license.get_basic_status"

    );

    private RestClient restClient;
    private RestHighLevelClient restHighLevelClient;

    @Before
    public void initClient() {
        restClient = mock(RestClient.class);
        restHighLevelClient = new RestHighLevelClient(restClient, RestClient::close, Collections.emptyList());
    }

    public void testCloseIsIdempotent() throws IOException {
        restHighLevelClient.close();
        verify(restClient, times(1)).close();
        restHighLevelClient.close();
        verify(restClient, times(2)).close();
        restHighLevelClient.close();
        verify(restClient, times(3)).close();
    }

    public void testPingSuccessful() throws IOException {
        Response response = mock(Response.class);
        when(response.getStatusLine()).thenReturn(newStatusLine(RestStatus.OK));
        when(restClient.performRequest(any(Request.class))).thenReturn(response);
        assertTrue(restHighLevelClient.ping(RequestOptions.DEFAULT));
    }

    public void testPing404NotFound() throws IOException {
        Response response = mock(Response.class);
        when(response.getStatusLine()).thenReturn(newStatusLine(RestStatus.NOT_FOUND));
        when(restClient.performRequest(any(Request.class))).thenReturn(response);
        assertFalse(restHighLevelClient.ping(RequestOptions.DEFAULT));
    }

    public void testPingSocketTimeout() throws IOException {
        when(restClient.performRequest(any(Request.class))).thenThrow(new SocketTimeoutException());
        expectThrows(SocketTimeoutException.class, () -> restHighLevelClient.ping(RequestOptions.DEFAULT));
    }

    public void testInfo() throws IOException {
        MainResponse testInfo = new MainResponse("nodeName", new MainResponse.Version("number", "buildFlavor", "buildType", "buildHash",
            "buildDate", true, "luceneVersion", "minimumWireCompatibilityVersion", "minimumIndexCompatibilityVersion"),
            "clusterName", "clusterUuid", "You Know, for Search");
        mockResponse((ToXContentFragment) (builder, params) -> {
            // taken from the server side MainResponse
            builder.field("name", testInfo.getNodeName());
            builder.field("cluster_name", testInfo.getClusterName());
            builder.field("cluster_uuid", testInfo.getClusterUuid());
            builder.startObject("version")
                .field("number", testInfo.getVersion().getNumber())
                .field("build_flavor", testInfo.getVersion().getBuildFlavor())
                .field("build_type", testInfo.getVersion().getBuildType())
                .field("build_hash", testInfo.getVersion().getBuildHash())
                .field("build_date", testInfo.getVersion().getBuildDate())
                .field("build_snapshot", testInfo.getVersion().isSnapshot())
                .field("lucene_version", testInfo.getVersion().getLuceneVersion())
                .field("minimum_wire_compatibility_version", testInfo.getVersion().getMinimumWireCompatibilityVersion())
                .field("minimum_index_compatibility_version", testInfo.getVersion().getMinimumIndexCompatibilityVersion())
                .endObject();
            builder.field("tagline", testInfo.getTagline());
            return builder;
        });
        MainResponse receivedInfo = restHighLevelClient.info(RequestOptions.DEFAULT);
        assertEquals(testInfo, receivedInfo);
    }

    public void testSearchScroll() throws IOException {
        SearchResponse mockSearchResponse = new SearchResponse(new SearchResponseSections(SearchHits.empty(), InternalAggregations.EMPTY,
                null, false, false, null, 1), randomAlphaOfLengthBetween(5, 10), 5, 5, 0, 100, ShardSearchFailure.EMPTY_ARRAY,
                SearchResponse.Clusters.EMPTY, null);
        mockResponse(mockSearchResponse);
        SearchResponse searchResponse = restHighLevelClient.scroll(
                new SearchScrollRequest(randomAlphaOfLengthBetween(5, 10)), RequestOptions.DEFAULT);
        assertEquals(mockSearchResponse.getScrollId(), searchResponse.getScrollId());
        assertEquals(0, searchResponse.getHits().getTotalHits().value);
        assertEquals(5, searchResponse.getTotalShards());
        assertEquals(5, searchResponse.getSuccessfulShards());
        assertEquals(100, searchResponse.getTook().getMillis());
    }

    public void testClearScroll() throws IOException {
        ClearScrollResponse mockClearScrollResponse = new ClearScrollResponse(randomBoolean(), randomIntBetween(0, Integer.MAX_VALUE));
        mockResponse(mockClearScrollResponse);
        ClearScrollRequest clearScrollRequest = new ClearScrollRequest();
        clearScrollRequest.addScrollId(randomAlphaOfLengthBetween(5, 10));
        ClearScrollResponse clearScrollResponse = restHighLevelClient.clearScroll(clearScrollRequest, RequestOptions.DEFAULT);
        assertEquals(mockClearScrollResponse.isSucceeded(), clearScrollResponse.isSucceeded());
        assertEquals(mockClearScrollResponse.getNumFreed(), clearScrollResponse.getNumFreed());
    }

    private void mockResponse(ToXContent toXContent) throws IOException {
        Response response = mock(Response.class);
        ContentType contentType = ContentType.parse(RequestConverters.REQUEST_BODY_CONTENT_TYPE.mediaType());
        String requestBody = toXContent(toXContent, RequestConverters.REQUEST_BODY_CONTENT_TYPE, false).utf8ToString();
        when(response.getEntity()).thenReturn(new NStringEntity(requestBody, contentType));
        when(restClient.performRequest(any(Request.class))).thenReturn(response);
    }

    public void testRequestValidation() {
        ActionRequestValidationException validationException = new ActionRequestValidationException();
        validationException.addValidationError("validation error");
        ActionRequest request = new ActionRequest() {
            @Override
            public ActionRequestValidationException validate() {
                return validationException;
            }
        };

        {
            ActionRequestValidationException actualException = expectThrows(ActionRequestValidationException.class,
                    () -> restHighLevelClient.performRequest(request, null, RequestOptions.DEFAULT, null, null));
            assertSame(validationException, actualException);
        }
        {
            TrackingActionListener trackingActionListener = new TrackingActionListener();
            restHighLevelClient.performRequestAsync(request, null, RequestOptions.DEFAULT, null, trackingActionListener, null);
            assertSame(validationException, trackingActionListener.exception.get());
        }
    }

    public void testParseEntity() throws IOException {
        {
            IllegalStateException ise = expectThrows(IllegalStateException.class, () -> restHighLevelClient.parseEntity(null, null));
            assertEquals("Response body expected but not returned", ise.getMessage());
        }
        {
            IllegalStateException ise = expectThrows(IllegalStateException.class,
                    () -> restHighLevelClient.parseEntity(new NStringEntity("", (ContentType) null), null));
            assertEquals("Elasticsearch didn't return the [Content-Type] header, unable to parse response body", ise.getMessage());
        }
        {
            NStringEntity entity = new NStringEntity("", ContentType.APPLICATION_SVG_XML);
            IllegalStateException ise = expectThrows(IllegalStateException.class, () -> restHighLevelClient.parseEntity(entity, null));
            assertEquals("Unsupported Content-Type: " + entity.getContentType().getValue(), ise.getMessage());
        }
        {
            CheckedFunction<XContentParser, String, IOException> entityParser = parser -> {
                assertEquals(XContentParser.Token.START_OBJECT, parser.nextToken());
                assertEquals(XContentParser.Token.FIELD_NAME, parser.nextToken());
                assertTrue(parser.nextToken().isValue());
                String value = parser.text();
                assertEquals(XContentParser.Token.END_OBJECT, parser.nextToken());
                return value;
            };
            HttpEntity jsonEntity = new NStringEntity("{\"field\":\"value\"}", ContentType.APPLICATION_JSON);
            assertEquals("value", restHighLevelClient.parseEntity(jsonEntity, entityParser));
            HttpEntity yamlEntity = new NStringEntity("---\nfield: value\n", ContentType.create("application/yaml"));
            assertEquals("value", restHighLevelClient.parseEntity(yamlEntity, entityParser));
            HttpEntity smileEntity = createBinaryEntity(SmileXContent.contentBuilder(), ContentType.create("application/smile"));
            assertEquals("value", restHighLevelClient.parseEntity(smileEntity, entityParser));
            HttpEntity cborEntity = createBinaryEntity(CborXContent.contentBuilder(), ContentType.create("application/cbor"));
            assertEquals("value", restHighLevelClient.parseEntity(cborEntity, entityParser));
        }
    }

    public void testParseCompressedEntity() throws IOException {
        CheckedFunction<XContentParser, String, IOException> entityParser = parser -> {
            assertEquals(XContentParser.Token.START_OBJECT, parser.nextToken());
            assertEquals(XContentParser.Token.FIELD_NAME, parser.nextToken());
            assertTrue(parser.nextToken().isValue());
            String value = parser.text();
            assertEquals(XContentParser.Token.END_OBJECT, parser.nextToken());
            return value;
        };

        HttpEntity jsonEntity = createGzipEncodedEntity("{\"field\":\"value\"}", ContentType.APPLICATION_JSON);
        assertEquals("value", restHighLevelClient.parseEntity(jsonEntity, entityParser));
        HttpEntity yamlEntity = createGzipEncodedEntity("---\nfield: value\n", ContentType.create("application/yaml"));
        assertEquals("value", restHighLevelClient.parseEntity(yamlEntity, entityParser));
        HttpEntity smileEntity = createGzipEncodedEntity(SmileXContent.contentBuilder(), ContentType.create("application/smile"));
        assertEquals("value", restHighLevelClient.parseEntity(smileEntity, entityParser));
        HttpEntity cborEntity = createGzipEncodedEntity(CborXContent.contentBuilder(), ContentType.create("application/cbor"));
        assertEquals("value", restHighLevelClient.parseEntity(cborEntity, entityParser));
    }

    private HttpEntity createGzipEncodedEntity(String content, ContentType contentType) throws IOException {
        byte[] gzipEncodedContent = compressContentWithGzip(content.getBytes(StandardCharsets.UTF_8));
        NByteArrayEntity httpEntity = new NByteArrayEntity(gzipEncodedContent, contentType);
        httpEntity.setContentEncoding("gzip");

        return httpEntity;
    }

    private HttpEntity createGzipEncodedEntity(XContentBuilder xContentBuilder, ContentType contentType) throws IOException {
        try (XContentBuilder builder = xContentBuilder) {
            builder.startObject();
            builder.field("field", "value");
            builder.endObject();

            BytesRef bytesRef = BytesReference.bytes(xContentBuilder).toBytesRef();
            byte[] gzipEncodedContent = compressContentWithGzip(bytesRef.bytes);
            NByteArrayEntity httpEntity = new NByteArrayEntity(gzipEncodedContent, contentType);
            httpEntity.setContentEncoding("gzip");

            return httpEntity;
        }
    }

    private static byte[] compressContentWithGzip(byte[] content) throws IOException {
        ByteArrayOutputStream bos = new ByteArrayOutputStream(content.length);
        GZIPOutputStream gzip = new GZIPOutputStream(bos);
        gzip.write(content);
        gzip.close();
        bos.close();

        return bos.toByteArray();
    }

    private static HttpEntity createBinaryEntity(XContentBuilder xContentBuilder, ContentType contentType) throws IOException {
        try (XContentBuilder builder = xContentBuilder) {
            builder.startObject();
            builder.field("field", "value");
            builder.endObject();
            return new NByteArrayEntity(BytesReference.bytes(builder).toBytesRef().bytes, contentType);
        }
    }

    public void testConvertExistsResponse() {
        RestStatus restStatus = randomBoolean() ? RestStatus.OK : randomFrom(RestStatus.values());
        HttpResponse httpResponse = new BasicHttpResponse(newStatusLine(restStatus));
        Response response = new Response(REQUEST_LINE, new HttpHost("localhost", 9200), httpResponse);
        boolean result = RestHighLevelClient.convertExistsResponse(response);
        assertEquals(restStatus == RestStatus.OK, result);
    }

    public void testParseResponseException() throws IOException {
        {
            RestStatus restStatus = randomFrom(RestStatus.values());
            HttpResponse httpResponse = new BasicHttpResponse(newStatusLine(restStatus));
            Response response = new Response(REQUEST_LINE, new HttpHost("localhost", 9200), httpResponse);
            ResponseException responseException = new ResponseException(response);
            ElasticsearchException elasticsearchException = restHighLevelClient.parseResponseException(responseException);
            assertEquals(responseException.getMessage(), elasticsearchException.getMessage());
            assertEquals(restStatus, elasticsearchException.status());
            assertSame(responseException, elasticsearchException.getCause());
        }
        {
            RestStatus restStatus = randomFrom(RestStatus.values());
            HttpResponse httpResponse = new BasicHttpResponse(newStatusLine(restStatus));
            httpResponse.setEntity(new NStringEntity("{\"error\":\"test error message\",\"status\":" + restStatus.getStatus() + "}",
                    ContentType.APPLICATION_JSON));
            Response response = new Response(REQUEST_LINE, new HttpHost("localhost", 9200), httpResponse);
            ResponseException responseException = new ResponseException(response);
            ElasticsearchException elasticsearchException = restHighLevelClient.parseResponseException(responseException);
            assertEquals("Elasticsearch exception [type=exception, reason=test error message]", elasticsearchException.getMessage());
            assertEquals(restStatus, elasticsearchException.status());
            assertSame(responseException, elasticsearchException.getSuppressed()[0]);
        }
        {
            RestStatus restStatus = randomFrom(RestStatus.values());
            HttpResponse httpResponse = new BasicHttpResponse(newStatusLine(restStatus));
            httpResponse.setEntity(new NStringEntity("{\"error\":", ContentType.APPLICATION_JSON));
            Response response = new Response(REQUEST_LINE, new HttpHost("localhost", 9200), httpResponse);
            ResponseException responseException = new ResponseException(response);
            ElasticsearchException elasticsearchException = restHighLevelClient.parseResponseException(responseException);
            assertEquals("Unable to parse response body", elasticsearchException.getMessage());
            assertEquals(restStatus, elasticsearchException.status());
            assertSame(responseException, elasticsearchException.getCause());
            assertThat(elasticsearchException.getSuppressed()[0], instanceOf(IOException.class));
        }
        {
            RestStatus restStatus = randomFrom(RestStatus.values());
            HttpResponse httpResponse = new BasicHttpResponse(newStatusLine(restStatus));
            httpResponse.setEntity(new NStringEntity("{\"status\":" + restStatus.getStatus() + "}", ContentType.APPLICATION_JSON));
            Response response = new Response(REQUEST_LINE, new HttpHost("localhost", 9200), httpResponse);
            ResponseException responseException = new ResponseException(response);
            ElasticsearchException elasticsearchException = restHighLevelClient.parseResponseException(responseException);
            assertEquals("Unable to parse response body", elasticsearchException.getMessage());
            assertEquals(restStatus, elasticsearchException.status());
            assertSame(responseException, elasticsearchException.getCause());
            assertThat(elasticsearchException.getSuppressed()[0], instanceOf(IllegalStateException.class));
        }
    }

    public void testPerformRequestOnSuccess() throws IOException {
        MainRequest mainRequest = new MainRequest();
        CheckedFunction<MainRequest, Request, IOException> requestConverter = request -> new Request(HttpGet.METHOD_NAME, "/");
        RestStatus restStatus = randomFrom(RestStatus.values());
        HttpResponse httpResponse = new BasicHttpResponse(newStatusLine(restStatus));
        Response mockResponse = new Response(REQUEST_LINE, new HttpHost("localhost", 9200), httpResponse);
        when(restClient.performRequest(any(Request.class))).thenReturn(mockResponse);
        {
            Integer result = restHighLevelClient.performRequest(mainRequest, requestConverter, RequestOptions.DEFAULT,
                    response -> response.getStatusLine().getStatusCode(), Collections.emptySet());
            assertEquals(restStatus.getStatus(), result.intValue());
        }
        {
            IOException ioe = expectThrows(IOException.class, () -> restHighLevelClient.performRequest(mainRequest,
                    requestConverter, RequestOptions.DEFAULT, response -> {throw new IllegalStateException();}, Collections.emptySet()));
            assertEquals("Unable to parse response body for Response{requestLine=GET / http/1.1, host=http://localhost:9200, " +
                    "response=http/1.1 " + restStatus.getStatus() + " " + restStatus.name() + "}", ioe.getMessage());
        }
    }

    public void testPerformRequestOnResponseExceptionWithoutEntity() throws IOException {
        MainRequest mainRequest = new MainRequest();
        CheckedFunction<MainRequest, Request, IOException> requestConverter = request -> new Request(HttpGet.METHOD_NAME, "/");
        RestStatus restStatus = randomFrom(RestStatus.values());
        HttpResponse httpResponse = new BasicHttpResponse(newStatusLine(restStatus));
        Response mockResponse = new Response(REQUEST_LINE, new HttpHost("localhost", 9200), httpResponse);
        ResponseException responseException = new ResponseException(mockResponse);
        when(restClient.performRequest(any(Request.class))).thenThrow(responseException);
        ElasticsearchException elasticsearchException = expectThrows(ElasticsearchException.class,
                () -> restHighLevelClient.performRequest(mainRequest, requestConverter, RequestOptions.DEFAULT,
                        response -> response.getStatusLine().getStatusCode(), Collections.emptySet()));
        assertEquals(responseException.getMessage(), elasticsearchException.getMessage());
        assertEquals(restStatus, elasticsearchException.status());
        assertSame(responseException, elasticsearchException.getCause());
    }

    public void testPerformRequestOnResponseExceptionWithEntity() throws IOException {
        MainRequest mainRequest = new MainRequest();
        CheckedFunction<MainRequest, Request, IOException> requestConverter = request -> new Request(HttpGet.METHOD_NAME, "/");
        RestStatus restStatus = randomFrom(RestStatus.values());
        HttpResponse httpResponse = new BasicHttpResponse(newStatusLine(restStatus));
        httpResponse.setEntity(new NStringEntity("{\"error\":\"test error message\",\"status\":" + restStatus.getStatus() + "}",
                ContentType.APPLICATION_JSON));
        Response mockResponse = new Response(REQUEST_LINE, new HttpHost("localhost", 9200), httpResponse);
        ResponseException responseException = new ResponseException(mockResponse);
        when(restClient.performRequest(any(Request.class))).thenThrow(responseException);
        ElasticsearchException elasticsearchException = expectThrows(ElasticsearchException.class,
                () -> restHighLevelClient.performRequest(mainRequest, requestConverter, RequestOptions.DEFAULT,
                        response -> response.getStatusLine().getStatusCode(), Collections.emptySet()));
        assertEquals("Elasticsearch exception [type=exception, reason=test error message]", elasticsearchException.getMessage());
        assertEquals(restStatus, elasticsearchException.status());
        assertSame(responseException, elasticsearchException.getSuppressed()[0]);
    }

    public void testPerformRequestOnResponseExceptionWithBrokenEntity() throws IOException {
        MainRequest mainRequest = new MainRequest();
        CheckedFunction<MainRequest, Request, IOException> requestConverter = request -> new Request(HttpGet.METHOD_NAME, "/");
        RestStatus restStatus = randomFrom(RestStatus.values());
        HttpResponse httpResponse = new BasicHttpResponse(newStatusLine(restStatus));
        httpResponse.setEntity(new NStringEntity("{\"error\":", ContentType.APPLICATION_JSON));
        Response mockResponse = new Response(REQUEST_LINE, new HttpHost("localhost", 9200), httpResponse);
        ResponseException responseException = new ResponseException(mockResponse);
        when(restClient.performRequest(any(Request.class))).thenThrow(responseException);
        ElasticsearchException elasticsearchException = expectThrows(ElasticsearchException.class,
                () -> restHighLevelClient.performRequest(mainRequest, requestConverter, RequestOptions.DEFAULT,
                        response -> response.getStatusLine().getStatusCode(), Collections.emptySet()));
        assertEquals("Unable to parse response body", elasticsearchException.getMessage());
        assertEquals(restStatus, elasticsearchException.status());
        assertSame(responseException, elasticsearchException.getCause());
        assertThat(elasticsearchException.getSuppressed()[0], instanceOf(JsonParseException.class));
    }

    public void testPerformRequestOnResponseExceptionWithBrokenEntity2() throws IOException {
        MainRequest mainRequest = new MainRequest();
        CheckedFunction<MainRequest, Request, IOException> requestConverter = request -> new Request(HttpGet.METHOD_NAME, "/");
        RestStatus restStatus = randomFrom(RestStatus.values());
        HttpResponse httpResponse = new BasicHttpResponse(newStatusLine(restStatus));
        httpResponse.setEntity(new NStringEntity("{\"status\":" + restStatus.getStatus() + "}", ContentType.APPLICATION_JSON));
        Response mockResponse = new Response(REQUEST_LINE, new HttpHost("localhost", 9200), httpResponse);
        ResponseException responseException = new ResponseException(mockResponse);
        when(restClient.performRequest(any(Request.class))).thenThrow(responseException);
        ElasticsearchException elasticsearchException = expectThrows(ElasticsearchException.class,
                () -> restHighLevelClient.performRequest(mainRequest, requestConverter, RequestOptions.DEFAULT,
                        response -> response.getStatusLine().getStatusCode(), Collections.emptySet()));
        assertEquals("Unable to parse response body", elasticsearchException.getMessage());
        assertEquals(restStatus, elasticsearchException.status());
        assertSame(responseException, elasticsearchException.getCause());
        assertThat(elasticsearchException.getSuppressed()[0], instanceOf(IllegalStateException.class));
    }

    public void testPerformRequestOnResponseExceptionWithIgnores() throws IOException {
        MainRequest mainRequest = new MainRequest();
        CheckedFunction<MainRequest, Request, IOException> requestConverter = request -> new Request(HttpGet.METHOD_NAME, "/");
        HttpResponse httpResponse = new BasicHttpResponse(newStatusLine(RestStatus.NOT_FOUND));
        Response mockResponse = new Response(REQUEST_LINE, new HttpHost("localhost", 9200), httpResponse);
        ResponseException responseException = new ResponseException(mockResponse);
        when(restClient.performRequest(any(Request.class))).thenThrow(responseException);
        //although we got an exception, we turn it into a successful response because the status code was provided among ignores
        assertEquals(Integer.valueOf(404), restHighLevelClient.performRequest(mainRequest, requestConverter, RequestOptions.DEFAULT,
                response -> response.getStatusLine().getStatusCode(), Collections.singleton(404)));
    }

    public void testPerformRequestOnResponseExceptionWithIgnoresErrorNoBody() throws IOException {
        MainRequest mainRequest = new MainRequest();
        CheckedFunction<MainRequest, Request, IOException> requestConverter = request -> new Request(HttpGet.METHOD_NAME, "/");
        HttpResponse httpResponse = new BasicHttpResponse(newStatusLine(RestStatus.NOT_FOUND));
        Response mockResponse = new Response(REQUEST_LINE, new HttpHost("localhost", 9200), httpResponse);
        ResponseException responseException = new ResponseException(mockResponse);
        when(restClient.performRequest(any(Request.class))).thenThrow(responseException);
        ElasticsearchException elasticsearchException = expectThrows(ElasticsearchException.class,
                () -> restHighLevelClient.performRequest(mainRequest, requestConverter, RequestOptions.DEFAULT,
                        response -> {throw new IllegalStateException();}, Collections.singleton(404)));
        assertEquals(RestStatus.NOT_FOUND, elasticsearchException.status());
        assertSame(responseException, elasticsearchException.getCause());
        assertEquals(responseException.getMessage(), elasticsearchException.getMessage());
    }

    public void testPerformRequestOnResponseExceptionWithIgnoresErrorValidBody() throws IOException {
        MainRequest mainRequest = new MainRequest();
        CheckedFunction<MainRequest, Request, IOException> requestConverter = request -> new Request(HttpGet.METHOD_NAME, "/");
        HttpResponse httpResponse = new BasicHttpResponse(newStatusLine(RestStatus.NOT_FOUND));
        httpResponse.setEntity(new NStringEntity("{\"error\":\"test error message\",\"status\":404}",
                ContentType.APPLICATION_JSON));
        Response mockResponse = new Response(REQUEST_LINE, new HttpHost("localhost", 9200), httpResponse);
        ResponseException responseException = new ResponseException(mockResponse);
        when(restClient.performRequest(any(Request.class))).thenThrow(responseException);
        ElasticsearchException elasticsearchException = expectThrows(ElasticsearchException.class,
                () -> restHighLevelClient.performRequest(mainRequest, requestConverter, RequestOptions.DEFAULT,
                        response -> {throw new IllegalStateException();}, Collections.singleton(404)));
        assertEquals(RestStatus.NOT_FOUND, elasticsearchException.status());
        assertSame(responseException, elasticsearchException.getSuppressed()[0]);
        assertEquals("Elasticsearch exception [type=exception, reason=test error message]", elasticsearchException.getMessage());
    }

    public void testWrapResponseListenerOnSuccess() {
        {
            TrackingActionListener trackingActionListener = new TrackingActionListener();
            ResponseListener responseListener = restHighLevelClient.wrapResponseListener(
                    response -> response.getStatusLine().getStatusCode(), trackingActionListener, Collections.emptySet());
            RestStatus restStatus = randomFrom(RestStatus.values());
            HttpResponse httpResponse = new BasicHttpResponse(newStatusLine(restStatus));
            responseListener.onSuccess(new Response(REQUEST_LINE, new HttpHost("localhost", 9200), httpResponse));
            assertNull(trackingActionListener.exception.get());
            assertEquals(restStatus.getStatus(), trackingActionListener.statusCode.get());
        }
        {
            TrackingActionListener trackingActionListener = new TrackingActionListener();
            ResponseListener responseListener = restHighLevelClient.wrapResponseListener(
                    response -> {throw new IllegalStateException();}, trackingActionListener, Collections.emptySet());
            RestStatus restStatus = randomFrom(RestStatus.values());
            HttpResponse httpResponse = new BasicHttpResponse(newStatusLine(restStatus));
            responseListener.onSuccess(new Response(REQUEST_LINE, new HttpHost("localhost", 9200), httpResponse));
            assertThat(trackingActionListener.exception.get(), instanceOf(IOException.class));
            IOException ioe = (IOException) trackingActionListener.exception.get();
            assertEquals("Unable to parse response body for Response{requestLine=GET / http/1.1, host=http://localhost:9200, " +
                    "response=http/1.1 " + restStatus.getStatus() + " " + restStatus.name() + "}", ioe.getMessage());
            assertThat(ioe.getCause(), instanceOf(IllegalStateException.class));
        }
    }

    public void testWrapResponseListenerOnException() {
        TrackingActionListener trackingActionListener = new TrackingActionListener();
        ResponseListener responseListener = restHighLevelClient.wrapResponseListener(
                response -> response.getStatusLine().getStatusCode(), trackingActionListener, Collections.emptySet());
        IllegalStateException exception = new IllegalStateException();
        responseListener.onFailure(exception);
        assertSame(exception, trackingActionListener.exception.get());
    }

    public void testWrapResponseListenerOnResponseExceptionWithoutEntity() throws IOException {
        TrackingActionListener trackingActionListener = new TrackingActionListener();
        ResponseListener responseListener = restHighLevelClient.wrapResponseListener(
                response -> response.getStatusLine().getStatusCode(), trackingActionListener, Collections.emptySet());
        RestStatus restStatus = randomFrom(RestStatus.values());
        HttpResponse httpResponse = new BasicHttpResponse(newStatusLine(restStatus));
        Response response = new Response(REQUEST_LINE, new HttpHost("localhost", 9200), httpResponse);
        ResponseException responseException = new ResponseException(response);
        responseListener.onFailure(responseException);
        assertThat(trackingActionListener.exception.get(), instanceOf(ElasticsearchException.class));
        ElasticsearchException elasticsearchException = (ElasticsearchException) trackingActionListener.exception.get();
        assertEquals(responseException.getMessage(), elasticsearchException.getMessage());
        assertEquals(restStatus, elasticsearchException.status());
        assertSame(responseException, elasticsearchException.getCause());
    }

    public void testWrapResponseListenerOnResponseExceptionWithEntity() throws IOException {
        TrackingActionListener trackingActionListener = new TrackingActionListener();
        ResponseListener responseListener = restHighLevelClient.wrapResponseListener(
                response -> response.getStatusLine().getStatusCode(), trackingActionListener, Collections.emptySet());
        RestStatus restStatus = randomFrom(RestStatus.values());
        HttpResponse httpResponse = new BasicHttpResponse(newStatusLine(restStatus));
        httpResponse.setEntity(new NStringEntity("{\"error\":\"test error message\",\"status\":" + restStatus.getStatus() + "}",
                ContentType.APPLICATION_JSON));
        Response response = new Response(REQUEST_LINE, new HttpHost("localhost", 9200), httpResponse);
        ResponseException responseException = new ResponseException(response);
        responseListener.onFailure(responseException);
        assertThat(trackingActionListener.exception.get(), instanceOf(ElasticsearchException.class));
        ElasticsearchException elasticsearchException = (ElasticsearchException)trackingActionListener.exception.get();
        assertEquals("Elasticsearch exception [type=exception, reason=test error message]", elasticsearchException.getMessage());
        assertEquals(restStatus, elasticsearchException.status());
        assertSame(responseException, elasticsearchException.getSuppressed()[0]);
    }

    public void testWrapResponseListenerOnResponseExceptionWithBrokenEntity() throws IOException {
        {
            TrackingActionListener trackingActionListener = new TrackingActionListener();
            ResponseListener responseListener = restHighLevelClient.wrapResponseListener(
                    response -> response.getStatusLine().getStatusCode(), trackingActionListener, Collections.emptySet());
            RestStatus restStatus = randomFrom(RestStatus.values());
            HttpResponse httpResponse = new BasicHttpResponse(newStatusLine(restStatus));
            httpResponse.setEntity(new NStringEntity("{\"error\":", ContentType.APPLICATION_JSON));
            Response response = new Response(REQUEST_LINE, new HttpHost("localhost", 9200), httpResponse);
            ResponseException responseException = new ResponseException(response);
            responseListener.onFailure(responseException);
            assertThat(trackingActionListener.exception.get(), instanceOf(ElasticsearchException.class));
            ElasticsearchException elasticsearchException = (ElasticsearchException)trackingActionListener.exception.get();
            assertEquals("Unable to parse response body", elasticsearchException.getMessage());
            assertEquals(restStatus, elasticsearchException.status());
            assertSame(responseException, elasticsearchException.getCause());
            assertThat(elasticsearchException.getSuppressed()[0], instanceOf(JsonParseException.class));
        }
        {
            TrackingActionListener trackingActionListener = new TrackingActionListener();
            ResponseListener responseListener = restHighLevelClient.wrapResponseListener(
                    response -> response.getStatusLine().getStatusCode(), trackingActionListener, Collections.emptySet());
            RestStatus restStatus = randomFrom(RestStatus.values());
            HttpResponse httpResponse = new BasicHttpResponse(newStatusLine(restStatus));
            httpResponse.setEntity(new NStringEntity("{\"status\":" + restStatus.getStatus() + "}", ContentType.APPLICATION_JSON));
            Response response = new Response(REQUEST_LINE, new HttpHost("localhost", 9200), httpResponse);
            ResponseException responseException = new ResponseException(response);
            responseListener.onFailure(responseException);
            assertThat(trackingActionListener.exception.get(), instanceOf(ElasticsearchException.class));
            ElasticsearchException elasticsearchException = (ElasticsearchException)trackingActionListener.exception.get();
            assertEquals("Unable to parse response body", elasticsearchException.getMessage());
            assertEquals(restStatus, elasticsearchException.status());
            assertSame(responseException, elasticsearchException.getCause());
            assertThat(elasticsearchException.getSuppressed()[0], instanceOf(IllegalStateException.class));
        }
    }

    public void testWrapResponseListenerOnResponseExceptionWithIgnores() throws IOException {
        TrackingActionListener trackingActionListener = new TrackingActionListener();
        ResponseListener responseListener = restHighLevelClient.wrapResponseListener(
                response -> response.getStatusLine().getStatusCode(), trackingActionListener, Collections.singleton(404));
        HttpResponse httpResponse = new BasicHttpResponse(newStatusLine(RestStatus.NOT_FOUND));
        Response response = new Response(REQUEST_LINE, new HttpHost("localhost", 9200), httpResponse);
        ResponseException responseException = new ResponseException(response);
        responseListener.onFailure(responseException);
        //although we got an exception, we turn it into a successful response because the status code was provided among ignores
        assertNull(trackingActionListener.exception.get());
        assertEquals(404, trackingActionListener.statusCode.get());
    }

    public void testWrapResponseListenerOnResponseExceptionWithIgnoresErrorNoBody() throws IOException {
        TrackingActionListener trackingActionListener = new TrackingActionListener();
        //response parsing throws exception while handling ignores. same as when GetResponse#fromXContent throws error when trying
        //to parse a 404 response which contains an error rather than a valid document not found response.
        ResponseListener responseListener = restHighLevelClient.wrapResponseListener(
                response -> { throw new IllegalStateException(); }, trackingActionListener, Collections.singleton(404));
        HttpResponse httpResponse = new BasicHttpResponse(newStatusLine(RestStatus.NOT_FOUND));
        Response response = new Response(REQUEST_LINE, new HttpHost("localhost", 9200), httpResponse);
        ResponseException responseException = new ResponseException(response);
        responseListener.onFailure(responseException);
        assertThat(trackingActionListener.exception.get(), instanceOf(ElasticsearchException.class));
        ElasticsearchException elasticsearchException = (ElasticsearchException)trackingActionListener.exception.get();
        assertEquals(RestStatus.NOT_FOUND, elasticsearchException.status());
        assertSame(responseException, elasticsearchException.getCause());
        assertEquals(responseException.getMessage(), elasticsearchException.getMessage());
    }

    public void testWrapResponseListenerOnResponseExceptionWithIgnoresErrorValidBody() throws IOException {
        TrackingActionListener trackingActionListener = new TrackingActionListener();
        //response parsing throws exception while handling ignores. same as when GetResponse#fromXContent throws error when trying
        //to parse a 404 response which contains an error rather than a valid document not found response.
        ResponseListener responseListener = restHighLevelClient.wrapResponseListener(
                response -> { throw new IllegalStateException(); }, trackingActionListener, Collections.singleton(404));
        HttpResponse httpResponse = new BasicHttpResponse(newStatusLine(RestStatus.NOT_FOUND));
        httpResponse.setEntity(new NStringEntity("{\"error\":\"test error message\",\"status\":404}",
                ContentType.APPLICATION_JSON));
        Response response = new Response(REQUEST_LINE, new HttpHost("localhost", 9200), httpResponse);
        ResponseException responseException = new ResponseException(response);
        responseListener.onFailure(responseException);
        assertThat(trackingActionListener.exception.get(), instanceOf(ElasticsearchException.class));
        ElasticsearchException elasticsearchException = (ElasticsearchException)trackingActionListener.exception.get();
        assertEquals(RestStatus.NOT_FOUND, elasticsearchException.status());
        assertSame(responseException, elasticsearchException.getSuppressed()[0]);
        assertEquals("Elasticsearch exception [type=exception, reason=test error message]", elasticsearchException.getMessage());
    }

    public void testDefaultNamedXContents() {
        List<NamedXContentRegistry.Entry> namedXContents = RestHighLevelClient.getDefaultNamedXContents();
        int expectedInternalAggregations = InternalAggregationTestCase.getDefaultNamedXContents().size();
        int expectedSuggestions = 3;

        // Explicitly check for metrics from the analytics module because they aren't in InternalAggregationTestCase
        assertTrue(namedXContents.removeIf(e -> e.name.getPreferredName().equals("string_stats")));
        assertTrue(namedXContents.removeIf(e -> e.name.getPreferredName().equals("top_metrics")));

        assertEquals(expectedInternalAggregations + expectedSuggestions, namedXContents.size());
        Map<Class<?>, Integer> categories = new HashMap<>();
        for (NamedXContentRegistry.Entry namedXContent : namedXContents) {
            Integer counter = categories.putIfAbsent(namedXContent.categoryClass, 1);
            if (counter != null) {
                categories.put(namedXContent.categoryClass, counter + 1);
            }
        }
        assertEquals(2, categories.size());
        assertEquals(expectedInternalAggregations, categories.get(Aggregation.class).intValue());
        assertEquals(expectedSuggestions, categories.get(Suggest.Suggestion.class).intValue());
    }

    public void testProvidedNamedXContents() {
        List<NamedXContentRegistry.Entry> namedXContents = RestHighLevelClient.getProvidedNamedXContents();
        assertEquals(64, namedXContents.size());
        Map<Class<?>, Integer> categories = new HashMap<>();
        List<String> names = new ArrayList<>();
        for (NamedXContentRegistry.Entry namedXContent : namedXContents) {
            names.add(namedXContent.name.getPreferredName());
            Integer counter = categories.putIfAbsent(namedXContent.categoryClass, 1);
            if (counter != null) {
                categories.put(namedXContent.categoryClass, counter + 1);
            }
        }
        assertEquals("Had: " + categories, 14, categories.size());
        assertEquals(Integer.valueOf(3), categories.get(Aggregation.class));
        assertTrue(names.contains(ChildrenAggregationBuilder.NAME));
        assertTrue(names.contains(MatrixStatsAggregationBuilder.NAME));
        assertEquals(Integer.valueOf(5), categories.get(EvaluationMetric.class));
        assertTrue(names.contains(PrecisionAtK.NAME));
        assertTrue(names.contains(RecallAtK.NAME));
        assertTrue(names.contains(DiscountedCumulativeGain.NAME));
        assertTrue(names.contains(MeanReciprocalRank.NAME));
        assertTrue(names.contains(ExpectedReciprocalRank.NAME));
        assertEquals(Integer.valueOf(5), categories.get(MetricDetail.class));
        assertTrue(names.contains(PrecisionAtK.NAME));
        assertTrue(names.contains(RecallAtK.NAME));
        assertTrue(names.contains(MeanReciprocalRank.NAME));
        assertTrue(names.contains(DiscountedCumulativeGain.NAME));
        assertTrue(names.contains(ExpectedReciprocalRank.NAME));
        assertEquals(Integer.valueOf(9), categories.get(LifecycleAction.class));
        assertTrue(names.contains(UnfollowAction.NAME));
        assertTrue(names.contains(AllocateAction.NAME));
        assertTrue(names.contains(DeleteAction.NAME));
        assertTrue(names.contains(ForceMergeAction.NAME));
        assertTrue(names.contains(ReadOnlyAction.NAME));
        assertTrue(names.contains(RolloverAction.NAME));
        assertTrue(names.contains(ShrinkAction.NAME));
        assertTrue(names.contains(FreezeAction.NAME));
        assertTrue(names.contains(SetPriorityAction.NAME));
        assertEquals(Integer.valueOf(3), categories.get(DataFrameAnalysis.class));
        assertTrue(names.contains(OutlierDetection.NAME.getPreferredName()));
        assertTrue(names.contains(org.elasticsearch.client.ml.dataframe.Regression.NAME.getPreferredName()));
        assertTrue(names.contains(org.elasticsearch.client.ml.dataframe.Classification.NAME.getPreferredName()));
        assertTrue(names.contains(OutlierDetectionStats.NAME.getPreferredName()));
        assertTrue(names.contains(RegressionStats.NAME.getPreferredName()));
        assertTrue(names.contains(ClassificationStats.NAME.getPreferredName()));
        assertEquals(Integer.valueOf(1), categories.get(SyncConfig.class));
        assertTrue(names.contains(TimeSyncConfig.NAME));
        assertEquals(Integer.valueOf(3), categories.get(org.elasticsearch.client.ml.dataframe.evaluation.Evaluation.class));
        assertThat(names, hasItems(BinarySoftClassification.NAME, Classification.NAME, Regression.NAME));
        assertEquals(Integer.valueOf(10), categories.get(org.elasticsearch.client.ml.dataframe.evaluation.EvaluationMetric.class));
        assertThat(names,
            hasItems(
                registeredMetricName(BinarySoftClassification.NAME, AucRocMetric.NAME),
                registeredMetricName(BinarySoftClassification.NAME, PrecisionMetric.NAME),
                registeredMetricName(BinarySoftClassification.NAME, RecallMetric.NAME),
                registeredMetricName(BinarySoftClassification.NAME, ConfusionMatrixMetric.NAME),
                registeredMetricName(Classification.NAME, AccuracyMetric.NAME),
                registeredMetricName(
                    Classification.NAME, org.elasticsearch.client.ml.dataframe.evaluation.classification.PrecisionMetric.NAME),
                registeredMetricName(
                    Classification.NAME, org.elasticsearch.client.ml.dataframe.evaluation.classification.RecallMetric.NAME),
                registeredMetricName(Classification.NAME, MulticlassConfusionMatrixMetric.NAME),
                registeredMetricName(Regression.NAME, MeanSquaredErrorMetric.NAME),
                registeredMetricName(Regression.NAME, RSquaredMetric.NAME)));
        assertEquals(Integer.valueOf(10), categories.get(org.elasticsearch.client.ml.dataframe.evaluation.EvaluationMetric.Result.class));
        assertThat(names,
            hasItems(
                registeredMetricName(BinarySoftClassification.NAME, AucRocMetric.NAME),
                registeredMetricName(BinarySoftClassification.NAME, PrecisionMetric.NAME),
                registeredMetricName(BinarySoftClassification.NAME, RecallMetric.NAME),
                registeredMetricName(BinarySoftClassification.NAME, ConfusionMatrixMetric.NAME),
                registeredMetricName(Classification.NAME, AccuracyMetric.NAME),
                registeredMetricName(
                    Classification.NAME, org.elasticsearch.client.ml.dataframe.evaluation.classification.PrecisionMetric.NAME),
                registeredMetricName(
                    Classification.NAME, org.elasticsearch.client.ml.dataframe.evaluation.classification.RecallMetric.NAME),
                registeredMetricName(Classification.NAME, MulticlassConfusionMatrixMetric.NAME),
                registeredMetricName(Regression.NAME, MeanSquaredErrorMetric.NAME),
                registeredMetricName(Regression.NAME, RSquaredMetric.NAME)));
        assertEquals(Integer.valueOf(4), categories.get(org.elasticsearch.client.ml.inference.preprocessing.PreProcessor.class));
        assertThat(names, hasItems(FrequencyEncoding.NAME, OneHotEncoding.NAME, TargetMeanEncoding.NAME, CustomWordEmbedding.NAME));
        assertEquals(Integer.valueOf(3), categories.get(org.elasticsearch.client.ml.inference.trainedmodel.TrainedModel.class));
        assertThat(names, hasItems(Tree.NAME, Ensemble.NAME, LangIdentNeuralNetwork.NAME));
        assertEquals(Integer.valueOf(3),
            categories.get(org.elasticsearch.client.ml.inference.trainedmodel.ensemble.OutputAggregator.class));
        assertThat(names, hasItems(WeightedMode.NAME, WeightedSum.NAME, LogisticRegression.NAME));
        assertEquals(Integer.valueOf(2),
            categories.get(org.elasticsearch.client.ml.inference.trainedmodel.InferenceConfig.class));
        assertThat(names, hasItems(ClassificationConfig.NAME.getPreferredName(), RegressionConfig.NAME.getPreferredName()));
    }

    public void testApiNamingConventions() throws Exception {
        //this list should be empty once the high-level client is feature complete
        String[] notYetSupportedApi = new String[]{
            "create",
            "get_script_context",
            "get_script_languages",
            "indices.exists_type",
            "indices.get_upgrade",
            "indices.put_alias",
            "render_search_template",
            "scripts_painless_execute",
            "indices.create_data_stream",
            "indices.get_data_streams",
            "indices.delete_data_stream",
<<<<<<< HEAD
            "clear_reader"
=======
>>>>>>> d67df3a7
        };
        //These API are not required for high-level client feature completeness
        String[] notRequiredApi = new String[] {
            "cluster.allocation_explain",
            "cluster.pending_tasks",
            "cluster.reroute",
            "cluster.state",
            "cluster.stats",
            "indices.shard_stores",
            "indices.upgrade",
            "indices.recovery",
            "indices.segments",
            "indices.stats",
            "ingest.processor_grok",
            "nodes.info",
            "nodes.stats",
            "nodes.hot_threads",
            "nodes.usage",
            "nodes.reload_secure_settings",
            "search_shards",
        };
        List<String> booleanReturnMethods = Arrays.asList(
            "security.enable_user",
            "security.disable_user",
            "security.change_password");
        Set<String> deprecatedMethods = new HashSet<>();
        deprecatedMethods.add("indices.force_merge");
        deprecatedMethods.add("multi_get");
        deprecatedMethods.add("multi_search");
        deprecatedMethods.add("search_scroll");

        ClientYamlSuiteRestSpec restSpec = ClientYamlSuiteRestSpec.load("/rest-api-spec/api");
        Set<String> apiSpec = restSpec.getApis().stream().map(ClientYamlSuiteRestApi::getName).collect(Collectors.toSet());
        Set<String> apiUnsupported = new HashSet<>(apiSpec);
        Set<String> apiNotFound = new HashSet<>();

        Set<String> topLevelMethodsExclusions = new HashSet<>();
        topLevelMethodsExclusions.add("getLowLevelClient");
        topLevelMethodsExclusions.add("close");

        Map<String, Set<Method>> methods = Arrays.stream(RestHighLevelClient.class.getMethods())
                .filter(method -> method.getDeclaringClass().equals(RestHighLevelClient.class)
                        && topLevelMethodsExclusions.contains(method.getName()) == false)
                .map(method -> Tuple.tuple(toSnakeCase(method.getName()), method))
                .flatMap(tuple -> tuple.v2().getReturnType().getName().endsWith("Client")
                        ? getSubClientMethods(tuple.v1(), tuple.v2().getReturnType()) : Stream.of(tuple))
                .filter(tuple -> tuple.v2().getAnnotation(Deprecated.class) == null)
                .collect(Collectors.groupingBy(Tuple::v1,
                    Collectors.mapping(Tuple::v2, Collectors.toSet())));

        // TODO remove in 8.0 - we will undeprecate indices.get_template because the current getIndexTemplate
        // impl will replace the existing getTemplate method.
        // The above general-purpose code ignores all deprecated methods which in this case leaves `getTemplate`
        // looking like it doesn't have a valid implementatation when it does.
        apiUnsupported.remove("indices.get_template");

        // Synced flush is deprecated
        apiUnsupported.remove("indices.flush_synced");

        for (Map.Entry<String, Set<Method>> entry : methods.entrySet()) {
            String apiName = entry.getKey();

            for (Method method : entry.getValue()) {
                assertTrue("method [" + apiName + "] is not final",
                    Modifier.isFinal(method.getClass().getModifiers()) || Modifier.isFinal(method.getModifiers()));
                assertTrue("method [" + method + "] should be public", Modifier.isPublic(method.getModifiers()));

                //we convert all the method names to snake case, hence we need to look for the '_async' suffix rather than 'Async'
                if (apiName.endsWith("_async")) {
                    assertAsyncMethod(methods, method, apiName);
                } else if (isSubmitTaskMethod(apiName)) {
                    assertSubmitTaskMethod(methods, method, apiName, restSpec);
                } else {
                    assertSyncMethod(method, apiName, booleanReturnMethods);
                    apiUnsupported.remove(apiName);
                    if (apiSpec.contains(apiName) == false) {
                        if (deprecatedMethods.contains(apiName)) {
                            assertTrue("method [" + method.getName() + "], api [" + apiName + "] should be deprecated",
                                method.isAnnotationPresent(Deprecated.class));
                        } else {
                            //TODO xpack api are currently ignored, we need to load xpack yaml spec too
                            if (apiName.startsWith("xpack.") == false &&
                                apiName.startsWith("license.") == false &&
                                apiName.startsWith("machine_learning.") == false &&
                                apiName.startsWith("rollup.") == false &&
                                apiName.startsWith("watcher.") == false &&
                                apiName.startsWith("graph.") == false &&
                                apiName.startsWith("migration.") == false &&
                                apiName.startsWith("security.") == false &&
                                apiName.startsWith("index_lifecycle.") == false &&
                                apiName.startsWith("ccr.") == false &&
                                apiName.startsWith("enrich.") == false &&
                                apiName.startsWith("transform.") == false &&
                                apiName.startsWith("eql.") == false &&
                                apiName.endsWith("freeze") == false &&
                                apiName.endsWith("reload_analyzers") == false &&
                                apiName.startsWith("async_search") == false &&
                                // IndicesClientIT.getIndexTemplate should be renamed "getTemplate" in version 8.0 when we
                                // can get rid of 7.0's deprecated "getTemplate"
                                apiName.equals("indices.get_index_template") == false) {
                                apiNotFound.add(apiName);
                            }
                        }
                    }
                }
            }
        }
        assertThat("Some client method doesn't match a corresponding API defined in the REST spec: " + apiNotFound,
            apiNotFound.size(), equalTo(0));

        //we decided not to support cat API in the high-level REST client, they are supposed to be used from a low-level client
        apiUnsupported.removeIf(api -> api.startsWith("cat."));
        Stream.concat(Arrays.stream(notYetSupportedApi), Arrays.stream(notRequiredApi)).forEach(
            api -> assertTrue(api + " API is either not defined in the spec or already supported by the high-level client",
                apiUnsupported.remove(api)));
        assertThat("Some API are not supported but they should be: " + apiUnsupported, apiUnsupported.size(), equalTo(0));
    }

    private static void assertSyncMethod(Method method, String apiName, List<String> booleanReturnMethods) {
        //A few methods return a boolean rather than a response object
        if (apiName.equals("ping") || apiName.contains("exist") || booleanReturnMethods.contains(apiName)) {
            assertThat("the return type for method [" + method + "] is incorrect",
                method.getReturnType().getSimpleName(), equalTo("boolean"));
        } else {
            // It's acceptable for 404s to be represented as empty Optionals
            if (!method.getReturnType().isAssignableFrom(Optional.class)) {
                assertThat("the return type for method [" + method + "] is incorrect",
                    method.getReturnType().getSimpleName(), endsWith("Response"));
            }
        }

        assertEquals("incorrect number of exceptions for method [" + method + "]", 1, method.getExceptionTypes().length);
        //a few methods don't accept a request object as argument
        if (APIS_WITHOUT_REQUEST_OBJECT.contains(apiName)) {
            assertEquals("incorrect number of arguments for method [" + method + "]", 1, method.getParameterTypes().length);
            assertThat("the parameter to method [" + method + "] is the wrong type",
                method.getParameterTypes()[0], equalTo(RequestOptions.class));
        } else {
            assertEquals("incorrect number of arguments for method [" + method + "]", 2, method.getParameterTypes().length);
            // This is no longer true for all methods. Some methods can contain these 2 args backwards because of deprecation
            if (method.getParameterTypes()[0].equals(RequestOptions.class)) {
                assertThat("the first parameter to method [" + method + "] is the wrong type",
                    method.getParameterTypes()[0], equalTo(RequestOptions.class));
                assertThat("the second parameter to method [" + method + "] is the wrong type",
                    method.getParameterTypes()[1].getSimpleName(), endsWith("Request"));
            } else {
                assertThat("the first parameter to method [" + method + "] is the wrong type",
                    method.getParameterTypes()[0].getSimpleName(), endsWith("Request"));
                assertThat("the second parameter to method [" + method + "] is the wrong type",
                    method.getParameterTypes()[1], equalTo(RequestOptions.class));
            }
        }
    }

    private static void assertAsyncMethod(Map<String, Set<Method>> methods, Method method, String apiName) {
        assertTrue("async method [" + method.getName() + "] doesn't have corresponding sync method",
                methods.containsKey(apiName.substring(0, apiName.length() - 6)));
        assertThat("async method [" + method + "] should return Cancellable", method.getReturnType(), equalTo(Cancellable.class));
        assertEquals("async method [" + method + "] should not throw any exceptions", 0, method.getExceptionTypes().length);
        if (APIS_WITHOUT_REQUEST_OBJECT.contains(apiName.replaceAll("_async$", ""))) {
            assertEquals(2, method.getParameterTypes().length);
            assertThat(method.getParameterTypes()[0], equalTo(RequestOptions.class));
            assertThat(method.getParameterTypes()[1], equalTo(ActionListener.class));
        } else {
            assertEquals("async method [" + method + "] has the wrong number of arguments", 3, method.getParameterTypes().length);
            // This is no longer true for all methods. Some methods can contain these 2 args backwards because of deprecation
            if (method.getParameterTypes()[0].equals(RequestOptions.class)) {
                assertThat("the first parameter to async method [" + method + "] should be a request type",
                    method.getParameterTypes()[0], equalTo(RequestOptions.class));
                assertThat("the second parameter to async method [" + method + "] is the wrong type",
                    method.getParameterTypes()[1].getSimpleName(), endsWith("Request"));
            } else {
                assertThat("the first parameter to async method [" + method + "] should be a request type",
                    method.getParameterTypes()[0].getSimpleName(), endsWith("Request"));
                assertThat("the second parameter to async method [" + method + "] is the wrong type",
                    method.getParameterTypes()[1], equalTo(RequestOptions.class));
            }
            assertThat("the third parameter to async method [" + method + "] is the wrong type",
                method.getParameterTypes()[2], equalTo(ActionListener.class));
        }
    }

    private static void assertSubmitTaskMethod(Map<String, Set<Method>> methods, Method method, String apiName,
                                               ClientYamlSuiteRestSpec restSpec) {
        String methodName = extractMethodName(apiName);
        assertTrue("submit task method [" + method.getName() + "] doesn't have corresponding sync method",
            methods.containsKey(methodName));
        assertEquals("submit task method [" + method + "] has the wrong number of arguments", 2, method.getParameterTypes().length);
        assertThat("the first parameter to submit task method [" + method + "] is the wrong type",
            method.getParameterTypes()[0].getSimpleName(), endsWith("Request"));
        assertThat("the second parameter to submit task method [" + method + "] is the wrong type",
            method.getParameterTypes()[1], equalTo(RequestOptions.class));

        assertThat("submit task method [" + method + "] must have wait_for_completion parameter in rest spec",
            restSpec.getApi(methodName).getParams(), Matchers.hasKey("wait_for_completion"));
    }

    private static String extractMethodName(String apiName) {
        return apiName.substring(SUBMIT_TASK_PREFIX.length(), apiName.length() - SUBMIT_TASK_SUFFIX.length());
    }

    private static boolean isSubmitTaskMethod(String apiName) {
        return apiName.startsWith(SUBMIT_TASK_PREFIX) && apiName.endsWith(SUBMIT_TASK_SUFFIX);
    }

    private static Stream<Tuple<String, Method>> getSubClientMethods(String namespace, Class<?> clientClass) {
        return Arrays.stream(clientClass.getMethods()).filter(method -> method.getDeclaringClass().equals(clientClass))
                .map(method -> Tuple.tuple(namespace + "." + toSnakeCase(method.getName()), method))
                .flatMap(tuple -> tuple.v2().getReturnType().getName().endsWith("Client")
                    ? getSubClientMethods(tuple.v1(), tuple.v2().getReturnType()) : Stream.of(tuple));
    }

    private static String toSnakeCase(String camelCase) {
        StringBuilder snakeCaseString = new StringBuilder();
        for (Character aChar : camelCase.toCharArray()) {
            if (Character.isUpperCase(aChar)) {
                snakeCaseString.append('_');
                snakeCaseString.append(Character.toLowerCase(aChar));
            } else {
                snakeCaseString.append(aChar);
            }
        }
        return snakeCaseString.toString();
    }

    private static class TrackingActionListener implements ActionListener<Integer> {
        private final AtomicInteger statusCode = new AtomicInteger(-1);
        private final AtomicReference<Exception> exception = new AtomicReference<>();

        @Override
        public void onResponse(Integer statusCode) {
            assertTrue(this.statusCode.compareAndSet(-1, statusCode));
        }

        @Override
        public void onFailure(Exception e) {
            assertTrue(exception.compareAndSet(null, e));
        }
    }

    private static StatusLine newStatusLine(RestStatus restStatus) {
        return new BasicStatusLine(HTTP_PROTOCOL, restStatus.getStatus(), restStatus.name());
    }
}<|MERGE_RESOLUTION|>--- conflicted
+++ resolved
@@ -861,10 +861,8 @@
             "indices.create_data_stream",
             "indices.get_data_streams",
             "indices.delete_data_stream",
-<<<<<<< HEAD
+            "indices.delete_data_stream",
             "clear_reader"
-=======
->>>>>>> d67df3a7
         };
         //These API are not required for high-level client feature completeness
         String[] notRequiredApi = new String[] {
