--- conflicted
+++ resolved
@@ -717,15 +717,9 @@
             if (apiName.endsWith("_async")) {
                 assertTrue("async method [" + method.getName() + "] doesn't have corresponding sync method",
                         methods.containsKey(apiName.substring(0, apiName.length() - 6)));
-<<<<<<< HEAD
-                assertThat(method.getReturnType(), equalTo(Void.TYPE));
-                assertEquals(0, method.getExceptionTypes().length);
-                if (apiName.equals("security.authenticate_async") || apiName.equals("security.get_ssl_certificates_async")) {
-=======
                 assertThat("async method [" + method + "] should return void", method.getReturnType(), equalTo(Void.TYPE));
                 assertEquals("async method [" + method + "] should not throw any exceptions", 0, method.getExceptionTypes().length);
-                if (apiName.equals("security.get_ssl_certificates_async")) {
->>>>>>> 731e48be
+                if (apiName.equals("security.authenticate_async") || apiName.equals("security.get_ssl_certificates_async")) {
                     assertEquals(2, method.getParameterTypes().length);
                     assertThat(method.getParameterTypes()[0], equalTo(RequestOptions.class));
                     assertThat(method.getParameterTypes()[1], equalTo(ActionListener.class));
@@ -750,17 +744,11 @@
 
                 assertEquals("incorrect number of exceptions for method [" + method + "]", 1, method.getExceptionTypes().length);
                 //a few methods don't accept a request object as argument
-<<<<<<< HEAD
                 if (apiName.equals("ping") || apiName.equals("info") || apiName.equals("security.get_ssl_certificates")
                     || apiName.equals("security.authenticate")) {
-                    assertEquals(1, method.getParameterTypes().length);
-                    assertThat(method.getParameterTypes()[0], equalTo(RequestOptions.class));
-=======
-                if (apiName.equals("ping") || apiName.equals("info") || apiName.equals("security.get_ssl_certificates")) {
                     assertEquals("incorrect number of arguments for method [" + method + "]", 1, method.getParameterTypes().length);
                     assertThat("the parameter to method [" + method + "] is the wrong type",
                         method.getParameterTypes()[0], equalTo(RequestOptions.class));
->>>>>>> 731e48be
                 } else {
                     assertEquals("incorrect number of arguments for method [" + method + "]", 2, method.getParameterTypes().length);
                     assertThat("the first parameter to method [" + method + "] is the wrong type",
